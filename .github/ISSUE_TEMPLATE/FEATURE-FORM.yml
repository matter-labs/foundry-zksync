name: Feature request
description: Suggest a feature
<<<<<<< HEAD
labels: ["feature ➕", "needs triage ♟️"]
=======
type: Feature
labels: ["T-feature", "T-needs-triage"]
>>>>>>> 77a86e6b
body:
  - type: markdown
    attributes:
      value: |
        Please ensure that the feature has not already been requested in the issue tracker.

<<<<<<< HEAD
              Thanks for helping us improve Foundry!
    - type: dropdown
      attributes:
          label: Component
          description: What component is the feature for?
          multiple: true
          options:
              - Forge
              - Cast
              - Foundryup
              - Other (please describe)
      validations:
          required: true
    - type: textarea
      attributes:
          label: Describe the feature you would like
          description: Please also describe what the feature is aiming to solve, if relevant.
      validations:
          required: true
    - type: textarea
      attributes:
          label: Additional context
          description: Add any other context to the feature (like screenshots, resources)
=======
        Thanks for helping us improve Foundry!
  - type: dropdown
    attributes:
      label: Component
      description: What component is the feature for?
      multiple: true
      options:
        - Forge
        - Cast
        - Anvil
        - Foundryup
        - Chisel
        - Other (please describe)
    validations:
      required: true
  - type: textarea
    attributes:
      label: Describe the feature you would like
      description: Please also describe what the feature is aiming to solve, if relevant.
    validations:
      required: true
  - type: textarea
    attributes:
      label: Additional context
      description: Add any other context to the feature (like screenshots, resources)
>>>>>>> 77a86e6b
<|MERGE_RESOLUTION|>--- conflicted
+++ resolved
@@ -1,42 +1,13 @@
 name: Feature request
 description: Suggest a feature
-<<<<<<< HEAD
-labels: ["feature ➕", "needs triage ♟️"]
-=======
 type: Feature
 labels: ["T-feature", "T-needs-triage"]
->>>>>>> 77a86e6b
 body:
   - type: markdown
     attributes:
       value: |
         Please ensure that the feature has not already been requested in the issue tracker.
 
-<<<<<<< HEAD
-              Thanks for helping us improve Foundry!
-    - type: dropdown
-      attributes:
-          label: Component
-          description: What component is the feature for?
-          multiple: true
-          options:
-              - Forge
-              - Cast
-              - Foundryup
-              - Other (please describe)
-      validations:
-          required: true
-    - type: textarea
-      attributes:
-          label: Describe the feature you would like
-          description: Please also describe what the feature is aiming to solve, if relevant.
-      validations:
-          required: true
-    - type: textarea
-      attributes:
-          label: Additional context
-          description: Add any other context to the feature (like screenshots, resources)
-=======
         Thanks for helping us improve Foundry!
   - type: dropdown
     attributes:
@@ -61,5 +32,4 @@
   - type: textarea
     attributes:
       label: Additional context
-      description: Add any other context to the feature (like screenshots, resources)
->>>>>>> 77a86e6b
+      description: Add any other context to the feature (like screenshots, resources)