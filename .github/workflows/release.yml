--- conflicted
+++ resolved
@@ -140,12 +140,8 @@
             platform: darwin
             arch: arm64
     steps:
-<<<<<<< HEAD
-      - uses: actions/checkout@v4
-=======
       - uses: actions/checkout@v5
       - uses: dtolnay/rust-toolchain@stable
->>>>>>> 3e32767d
         with:
           ref: ${{ inputs.tag || '' }}
 
