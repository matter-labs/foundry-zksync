name: Release

on:
  schedule:
    - cron: "0 0 * * *"
  workflow_dispatch:
  # Workflow call trigger for stable releases generation
  workflow_call:
    inputs:
      tag:
        description: "Tag to use for the release."
        type: string
        required: true
        default: ""

env:
  CARGO_TERM_COLOR: always
  IS_NIGHTLY: ${{ github.event_name == 'schedule' || inputs.tag == '' }}

jobs:
  prepare:
    name: Prepare release
    runs-on: ubuntu-latest
    timeout-minutes: 30
    outputs:
      tag_name: ${{ steps.release_info.outputs.tag_name }}
      release_name: ${{ steps.release_info.outputs.release_name }}
      prerelease: ${{ steps.release_info.outputs.prerelease }}
      changelog: ${{ steps.build_changelog.outputs.changelog || '' }}
    steps:
      - uses: actions/checkout@v4
        with:
          fetch-depth: 0
          ref: ${{ inputs.tag || '' }}

      - name: Compute release name and tag
        id: release_info
        run: |
          if [[ ${IS_NIGHTLY} == 'true' ]]; then
            echo "tag_name=nightly-${GITHUB_SHA}" >> $GITHUB_OUTPUT
            echo "release_name=foundry-zksync Nightly ($(date '+%Y-%m-%d'))" >> $GITHUB_OUTPUT
            echo "prerelease=true" >> $GITHUB_OUTPUT
          else
            echo "tag_name=${GITHUB_REF_NAME}" >> $GITHUB_OUTPUT
            echo "release_name=foundry-zksync@${GITHUB_REF_NAME}" >> $GITHUB_OUTPUT
            echo "prerelease=false" >> $GITHUB_OUTPUT
          fi

      # Creates a `nightly-SHA` tag for this specific nightly
      # This tag is used for this specific nightly version's release
      # which allows users to roll back. It is also used to build
      # the changelog.
      - name: Create build-specific nightly tag
        if: ${{ env.IS_NIGHTLY == 'true' }}
        uses: actions/github-script@v7
        env:
          TAG_NAME: ${{ steps.release_info.outputs.tag_name }}
        with:
          script: |
            const createTag = require('./.github/scripts/create-tag.js')
            await createTag({ github, context }, process.env.TAG_NAME)

      - name: Build changelog
        if: ${{ env.IS_NIGHTLY == 'true' }}
        id: build_changelog
        uses: mikepenz/release-changelog-builder-action@v4
        with:
          configuration: "./.github/changelog.json"
<<<<<<< HEAD
          fromTag: ${{ env.IS_NIGHTLY == 'true' && 'nightly' || '' }}
=======
          fromTag: 'nightly'
>>>>>>> 8504a679
          toTag: ${{ steps.release_info.outputs.tag_name }}
        env:
          GITHUB_TOKEN: ${{ secrets.GITHUB_TOKEN }}

  release:
    permissions:
      id-token: write
      contents: write
      attestations: write
    name: ${{ matrix.target }} (${{ matrix.runner }})
    runs-on: ${{ matrix.runner }}
    timeout-minutes: 240
    needs: prepare
    strategy:
      fail-fast: false
      matrix:
        include:
          # `runner`: GHA runner label
          # `target`: Rust build target triple
          # `platform` and `arch`: Used in tarball names
          # `svm`: target platform to use for the Solc binary: https://github.com/roynalnaruto/svm-rs/blob/84cbe0ac705becabdc13168bae28a45ad2299749/svm-builds/build.rs#L4-L24
          - runner: ubuntu-24.04-github-hosted-16core
            target: x86_64-unknown-linux-gnu
            svm_target_platform: linux-amd64
            platform: linux
            arch: amd64
          - runner: ubuntu-24.04-github-hosted-16core
            target: aarch64-unknown-linux-gnu
            svm_target_platform: linux-aarch64
            platform: linux
            arch: arm64
          - runner: macos-latest
            target: x86_64-apple-darwin
            svm_target_platform: macosx-amd64
            platform: darwin
            arch: amd64
          - runner: macos-latest
            target: aarch64-apple-darwin
            svm_target_platform: macosx-aarch64
            platform: darwin
            arch: arm64
    steps:
      - uses: actions/checkout@v4
        with:
          ref: ${{ inputs.tag || '' }}

      - uses: dtolnay/rust-toolchain@stable
        with:
          targets: ${{ matrix.target }}

      - name: Install required Rust targets
        run: rustup target add ${{ matrix.target }}

      - uses: Swatinem/rust-cache@v2
        with:
          key: ${{ matrix.target }}
          cache-on-failure: true

      - name: Apple M1 setup
        if: matrix.target == 'aarch64-apple-darwin'
        run: |
          brew install make
          echo "PATH=/usr/local/opt/make/libexec/gnubin:$PATH" >> $GITHUB_ENV
          echo "SDKROOT=$(xcrun -sdk macosx --show-sdk-path)" >> $GITHUB_ENV
          echo "MACOSX_DEPLOYMENT_TARGET=$(xcrun -sdk macosx --show-sdk-platform-version)" >> $GITHUB_ENV

      - name: Apple Darwin
        if: matrix.target == 'x86_64-apple-darwin'
        run: |
          brew install make
          echo "PATH=/usr/local/opt/make/libexec/gnubin:$PATH" >> $GITHUB_ENV

      - name: Linux ARM setup
        if: matrix.target == 'aarch64-unknown-linux-gnu'
        run: |
          sudo apt-get update -y
          sudo apt-get install -y gcc-aarch64-linux-gnu g++-aarch64-linux-gnu
          echo "CARGO_TARGET_AARCH64_UNKNOWN_LINUX_GNU_LINKER=aarch64-linux-gnu-gcc" >> $GITHUB_ENV
          echo "C_INCLUDE_PATH=/usr/aarch64-linux-gnu/include" >> $GITHUB_ENV
          echo "CPLUS_INCLUDE_PATH=/usr/aarch64-linux-gnu/include" >> $GITHUB_ENV

      - name: Build binaries
        env:
          SVM_TARGET_PLATFORM: ${{ matrix.svm_target_platform }}
        shell: bash
        run: |
          set -eo pipefail
          target="${{ matrix.target }}"
          flags=()

          # Disable asm-keccak, see https://github.com/alloy-rs/core/issues/711
          # # Remove jemalloc, only keep `asm-keccak` if applicable
          # if [[ "$target" != *msvc* && "$target" != "aarch64-unknown-linux-gnu" ]]; then
          #     flags+=(--features asm-keccak)
          # fi

          cargo build --release --bin forge --bin cast --target "$target" "${flags[@]}"

          bins=(cast forge)
          for name in "${bins[@]}"; do
              bin=./target/$target/release/$name
              file "$bin" || true
              ldd "$bin" || true
              $bin --version || true
              echo "${name}_bin_path=${bin}" >> $GITHUB_ENV
          done

      - name: Archive binaries
        id: artifacts
        env:
          PLATFORM_NAME: ${{ matrix.platform }}
          TARGET: ${{ matrix.target }}
          ARCH: ${{ matrix.arch }}
          VERSION_NAME: ${{ (env.IS_NIGHTLY && 'nightly') || needs.prepare.outputs.tag_name }}
        shell: bash
        run: |
          if [ "$PLATFORM_NAME" == "linux" ]; then
              tar -czvf "foundry_${VERSION_NAME}_${PLATFORM_NAME}_${ARCH}.tar.gz" -C ./target/${TARGET}/release forge cast
              echo "file_name=foundry_${VERSION_NAME}_${PLATFORM_NAME}_${ARCH}.tar.gz" >> $GITHUB_OUTPUT
          elif [ "$PLATFORM_NAME" == "darwin" ]; then
              # We need to use gtar here otherwise the archive is corrupt.
              # See: https://github.com/actions/virtual-environments/issues/2619
              gtar -czvf "foundry_${VERSION_NAME}_${PLATFORM_NAME}_${ARCH}.tar.gz" -C ./target/${TARGET}/release forge cast
              echo "file_name=foundry_${VERSION_NAME}_${PLATFORM_NAME}_${ARCH}.tar.gz" >> $GITHUB_OUTPUT
          fi

      - name: Build man page
        id: man
        if: matrix.target == 'x86_64-unknown-linux-gnu'
        env:
          PLATFORM_NAME: ${{ matrix.platform }}
          TARGET: ${{ matrix.target }}
          VERSION_NAME: ${{ (env.IS_NIGHTLY == 'true' && 'nightly') || needs.prepare.outputs.tag_name }}
        shell: bash
        run: |
          sudo apt-get -y install help2man
          help2man -N ./target/${TARGET}/release/forge > forge.1
          help2man -N ./target/${TARGET}/release/cast > cast.1
          gzip forge.1
          gzip cast.1
          tar -czvf "foundry_man_${VERSION_NAME}.tar.gz" forge.1.gz cast.1.gz
          echo "foundry_man=foundry_man_${VERSION_NAME}.tar.gz" >> $GITHUB_OUTPUT

      # Creates the release for this specific version
      - name: Create release
        if: ${{ inputs.tag == '' }}
        uses: softprops/action-gh-release@v2
        with:
          name: ${{ needs.prepare.outputs.release_name }}
          tag_name: ${{ needs.prepare.outputs.tag_name }}
          prerelease: ${{ needs.prepare.outputs.prerelease }}
          body: ${{ needs.prepare.outputs.changelog }}
          files: |
            ${{ steps.artifacts.outputs.file_name }}
            ${{ steps.man.outputs.foundry_man }}

      - name: Update release-please release artifacts
        if: ${{ inputs.tag != '' }}
        uses: softprops/action-gh-release@v2
        with:
          tag_name: ${{ inputs.tag }}
          files: |
            ${{ steps.artifacts.outputs.file_name }}
            ${{ steps.man.outputs.foundry_man }}

      - name: Binaries attestation
        uses: actions/attest-build-provenance@v2
        with:
          subject-path: |
            ${{ env.cast_bin_path }}
            ${{ env.forge_bin_path }}

      # If this is a nightly release, it also updates the release
      # tagged `nightly` for compatibility with `foundryup`
      - name: Update nightly release
        if: ${{ env.IS_NIGHTLY == 'true' }}
        uses: softprops/action-gh-release@v2
        with:
          name: "Nightly foundry-zksync"
          tag_name: "nightly"
          prerelease: true
          body: ${{ needs.prepare.outputs.changelog }}
          files: |
            ${{ steps.artifacts.outputs.file_name }}
            ${{ steps.man.outputs.foundry_man }}

  retry-on-failure:
    if: failure() && fromJSON(github.run_attempt) < 3
    needs: [release]
    runs-on: ubuntu-latest
    steps:
      - env:
          GH_REPO: ${{ github.repository }}
          GH_TOKEN: ${{ github.token }}
        run: gh workflow run retry.yml -F run_id=${{ github.run_id }}

  cleanup:
    name: Release cleanup
    runs-on: ubuntu-latest
    timeout-minutes: 30
    needs: release
    if: always()
    steps:
      - uses: actions/checkout@v4

      # Moves the `nightly` tag to `HEAD`
      - name: Move nightly tag
        if: ${{ env.IS_NIGHTLY == 'true' }}
        uses: actions/github-script@v7
        with:
          script: |
            const moveTag = require('./.github/scripts/move-tag.js')
            await moveTag({ github, context }, 'nightly')

      - name: Delete old nightlies
        uses: actions/github-script@v7
        with:
          script: |
            const prunePrereleases = require('./.github/scripts/prune-prereleases.js')
            await prunePrereleases({github, context})<|MERGE_RESOLUTION|>--- conflicted
+++ resolved
@@ -66,11 +66,8 @@
         uses: mikepenz/release-changelog-builder-action@v4
         with:
           configuration: "./.github/changelog.json"
-<<<<<<< HEAD
           fromTag: ${{ env.IS_NIGHTLY == 'true' && 'nightly' || '' }}
-=======
           fromTag: 'nightly'
->>>>>>> 8504a679
           toTag: ${{ steps.release_info.outputs.tag_name }}
         env:
           GITHUB_TOKEN: ${{ secrets.GITHUB_TOKEN }}
