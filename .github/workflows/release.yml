name: Release

on:
  schedule:
    - cron: "0 0 * * *"
  workflow_dispatch:
  # Workflow call trigger for stable releases generation
  workflow_call:
    inputs:
      tag:
        description: "Tag to use for the release (<component>-v<version>)."
        type: string
        required: true
        default: ""
      version:
        description: "Version for the release."
        type: string
        required: true
        default: ""

env:
  CARGO_TERM_COLOR: always
  IS_NIGHTLY: ${{ github.event_name == 'schedule' || inputs.tag == '' }}

jobs:
  prepare:
    name: Prepare release
    runs-on: ubuntu-latest
    timeout-minutes: 30
    outputs:
      tag_name: ${{ steps.release_info.outputs.tag_name }}
      version_name: ${{ steps.release_info.outputs.version_name }}
      release_name: ${{ steps.release_info.outputs.release_name }}
      prerelease: ${{ steps.release_info.outputs.prerelease }}
      changelog: ${{ steps.build_changelog.outputs.changelog || '' }}
    steps:
      - uses: actions/checkout@v4
        with:
          fetch-depth: 0
          ref: ${{ inputs.tag || '' }}

      - name: Compute release name and tag
        id: release_info
        run: |
<<<<<<< HEAD
          if [[ ${IS_NIGHTLY} == 'true' ]]; then
            echo "tag_name=nightly-${GITHUB_SHA}" >> $GITHUB_OUTPUT
=======
          echo "nightly: $IS_NIGHTLY"
          if [ $IS_NIGHTLY == "true" ]; then
            TAG="${{ inputs.tag || format('nightly-{0}', github.sha) }}"
            VERSION="${{ inputs.version || 'nightly' }}"
            
            echo "tag_name=${TAG}" >> $GITHUB_OUTPUT
            echo "version_name=${VERSION}" >> $GITHUB_OUTPUT
>>>>>>> b993907c
            echo "release_name=foundry-zksync Nightly ($(date '+%Y-%m-%d'))" >> $GITHUB_OUTPUT
            echo "prerelease=true" >> $GITHUB_OUTPUT
          else
            TAG="${{ inputs.tag || format('stable-{0}', github.sha) }}"
            VERSION="${{ inputs.version || 'stable' }}"

            echo "tag_name=${TAG}" >> $GITHUB_OUTPUT
            echo "version_name=v${VERSION}" >> $GITHUB_OUTPUT
            echo "release_name=foundry-zksync v${VERSION}" >> $GITHUB_OUTPUT
            echo "prerelease=false" >> $GITHUB_OUTPUT
          fi
          
      - name: Print release info
        run: |
          echo tag_name: "${{ steps.release_info.outputs.tag_name }}"
          echo version_name: "${{ steps.release_info.outputs.version_name }}"
          echo release_name: "${{ steps.release_info.outputs.release_name }}"
          echo prerelease: "${{ steps.release_info.outputs.prerelease }}"

      # Creates a `nightly-SHA` tag for this specific nightly
      # This tag is used for this specific nightly version's release
      # which allows users to roll back. It is also used to build
      # the changelog.
      - name: Create build-specific tag (nightly)
        if: ${{ env.IS_NIGHTLY == 'true' }}
        uses: actions/github-script@v7
        env:
          TAG_NAME: ${{ steps.release_info.outputs.tag_name }}
        with:
          script: |
            const createTag = require('./.github/scripts/create-tag.js')
            await createTag({ github, context }, process.env.TAG_NAME)

      - name: Build changelog (nightly)
        if: ${{ env.IS_NIGHTLY == 'true' }}
        id: build_changelog
        uses: mikepenz/release-changelog-builder-action@v4
        with:
          configuration: "./.github/changelog.json"
          fromTag: ${{ env.IS_NIGHTLY == 'true' && 'nightly' || '' }}
          fromTag: 'nightly'
          toTag: ${{ steps.release_info.outputs.tag_name }}
        env:
          GITHUB_TOKEN: ${{ secrets.GITHUB_TOKEN }}

  release:
    permissions:
      id-token: write
      contents: write
      attestations: write
    name: ${{ matrix.target }} (${{ matrix.runner }})
    runs-on: ${{ matrix.runner }}
    timeout-minutes: 240
    needs: prepare
    strategy:
      fail-fast: false
      matrix:
        include:
          # `runner`: GHA runner label
          # `target`: Rust build target triple
          # `platform` and `arch`: Used in tarball names
          # `svm`: target platform to use for the Solc binary: https://github.com/roynalnaruto/svm-rs/blob/84cbe0ac705becabdc13168bae28a45ad2299749/svm-builds/build.rs#L4-L24
          - runner: ubuntu-24.04-github-hosted-16core
            target: x86_64-unknown-linux-gnu
            svm_target_platform: linux-amd64
            platform: linux
            arch: amd64
          - runner: ubuntu-24.04-github-hosted-16core
            target: aarch64-unknown-linux-gnu
            svm_target_platform: linux-aarch64
            platform: linux
            arch: arm64
          - runner: macos-latest
            target: x86_64-apple-darwin
            svm_target_platform: macosx-amd64
            platform: darwin
            arch: amd64
          - runner: macos-latest
            target: aarch64-apple-darwin
            svm_target_platform: macosx-aarch64
            platform: darwin
            arch: arm64
    steps:
      - uses: actions/checkout@v4
        with:
          ref: ${{ inputs.tag || '' }}

      - uses: Swatinem/rust-cache@v2
        with:
          key: ${{ matrix.target }}
          cache-on-failure: true

      - name: Install required Rust targets
        run: rustup target add ${{ matrix.target }}

      - uses: dtolnay/rust-toolchain@stable
        with:
          targets: ${{ matrix.target }}
      
      - name: Install cross v0.2.5 from source
        run: cargo install cross --git https://github.com/cross-rs/cross --tag v0.2.5

      # We diverge from upstream and build with cross as we're building static binaries
      - name: Build binaries
        env:
          SVM_TARGET_PLATFORM: ${{ matrix.svm_target_platform }}
        shell: bash
        run: |
          set -eo pipefail
          target="${{ matrix.target }}"
          flags=()

          # Disable asm-keccak, see https://github.com/alloy-rs/core/issues/711
          # # Remove jemalloc, only keep `asm-keccak` if applicable
          # if [[ "$target" != *msvc* && "$target" != "aarch64-unknown-linux-gnu" ]]; then
          #     flags+=(--features asm-keccak)
          # fi

          RUSTFLAGS='-C target-feature=+crt-static' OPENSSL_STATIC=1 cross build --release --bin forge --bin cast --target "$target" "${flags[@]}"

          bins=(cast forge)
          for name in "${bins[@]}"; do
              bin=./target/$target/release/$name
              file "$bin" || true
              ldd "$bin" || true
              $bin --version || true
              echo "${name}_bin_path=${bin}" >> $GITHUB_ENV
          done

      - name: Archive binaries
        id: artifacts
        env:
          PLATFORM_NAME: ${{ matrix.platform }}
          TARGET: ${{ matrix.target }}
          ARCH: ${{ matrix.arch }}
          VERSION_NAME: ${{ needs.prepare.outputs.version_name }}
        shell: bash
        run: |
          if [ "$PLATFORM_NAME" == "linux" ]; then
              tar -czvf "foundry_zksync_${VERSION_NAME}_${PLATFORM_NAME}_${ARCH}.tar.gz" -C ./target/${TARGET}/release forge cast
              echo "file_name=foundry_zksync_${VERSION_NAME}_${PLATFORM_NAME}_${ARCH}.tar.gz" >> $GITHUB_OUTPUT
          elif [ "$PLATFORM_NAME" == "darwin" ]; then
              # We need to use gtar here otherwise the archive is corrupt.
              # See: https://github.com/actions/virtual-environments/issues/2619
              gtar -czvf "foundry_zksync_${VERSION_NAME}_${PLATFORM_NAME}_${ARCH}.tar.gz" -C ./target/${TARGET}/release forge cast
              echo "file_name=foundry_zksync_${VERSION_NAME}_${PLATFORM_NAME}_${ARCH}.tar.gz" >> $GITHUB_OUTPUT
          fi

      - name: Build man page
        id: man
        if: matrix.target == 'x86_64-unknown-linux-gnu'
        env:
          PLATFORM_NAME: ${{ matrix.platform }}
          TARGET: ${{ matrix.target }}
          VERSION_NAME: ${{ needs.prepare.outputs.version_name }}
        shell: bash
        run: |
          sudo apt-get -y install help2man
          help2man -N ./target/${TARGET}/release/forge > forge.1
          help2man -N ./target/${TARGET}/release/cast > cast.1
          gzip forge.1
          gzip cast.1
          tar -czvf "foundry_man_${VERSION_NAME}.tar.gz" forge.1.gz cast.1.gz
          echo "foundry_man=foundry_man_${VERSION_NAME}.tar.gz" >> $GITHUB_OUTPUT

      # Creates the release for this specific version
      - name: Create release
        if: ${{ inputs.tag == '' }}
        uses: softprops/action-gh-release@v2
        with:
          name: ${{ needs.prepare.outputs.release_name }}
          tag_name: ${{ needs.prepare.outputs.tag_name }}
          prerelease: ${{ needs.prepare.outputs.prerelease }}
          body: ${{ needs.prepare.outputs.changelog }}
          files: |
            ${{ steps.artifacts.outputs.file_name }}
            ${{ steps.man.outputs.foundry_man }}

      - name: Update release-please release artifacts
        if: ${{ inputs.tag != '' }}
        uses: softprops/action-gh-release@v2
        with:
          tag_name: ${{ inputs.tag }}
          files: |
            ${{ steps.artifacts.outputs.file_name }}
            ${{ steps.man.outputs.foundry_man }}

      - name: Binaries attestation
        uses: actions/attest-build-provenance@v2
        with:
          subject-path: |
            ${{ env.cast_bin_path }}
            ${{ env.forge_bin_path }}

      # If this is a nightly release, it also updates the release
      # tagged `nightly` for compatibility with `foundryup`
      - name: Update nightly release
        if: ${{ env.IS_NIGHTLY == 'true' }}
        uses: softprops/action-gh-release@v2
        with:
          name: "Nightly foundry-zksync"
          tag_name: "nightly"
          prerelease: true
          body: ${{ needs.prepare.outputs.changelog }}
          files: |
            ${{ steps.artifacts.outputs.file_name }}
            ${{ steps.man.outputs.foundry_man }}

  retry-on-failure:
    if: failure() && fromJSON(github.run_attempt) < 3
    needs: [release]
    runs-on: ubuntu-latest
    steps:
      - env:
          GH_REPO: ${{ github.repository }}
          GH_TOKEN: ${{ github.token }}
        run: gh workflow run retry.yml -F run_id=${{ github.run_id }}

  cleanup:
    name: Release cleanup
    runs-on: ubuntu-latest
    timeout-minutes: 30
    needs: release
    if: always()
    steps:
      - uses: actions/checkout@v4

      # Moves the `nightly` tag to `HEAD`
      - name: Move nightly tag
        if: ${{ env.IS_NIGHTLY == 'true' }}
        uses: actions/github-script@v7
        with:
          script: |
            const moveTag = require('./.github/scripts/move-tag.js')
            await moveTag({ github, context }, 'nightly')

      - name: Delete old nightlies
        uses: actions/github-script@v7
        with:
          script: |
            const prunePrereleases = require('./.github/scripts/prune-prereleases.js')
            await prunePrereleases({github, context})<|MERGE_RESOLUTION|>--- conflicted
+++ resolved
@@ -42,10 +42,6 @@
       - name: Compute release name and tag
         id: release_info
         run: |
-<<<<<<< HEAD
-          if [[ ${IS_NIGHTLY} == 'true' ]]; then
-            echo "tag_name=nightly-${GITHUB_SHA}" >> $GITHUB_OUTPUT
-=======
           echo "nightly: $IS_NIGHTLY"
           if [ $IS_NIGHTLY == "true" ]; then
             TAG="${{ inputs.tag || format('nightly-{0}', github.sha) }}"
@@ -53,7 +49,6 @@
             
             echo "tag_name=${TAG}" >> $GITHUB_OUTPUT
             echo "version_name=${VERSION}" >> $GITHUB_OUTPUT
->>>>>>> b993907c
             echo "release_name=foundry-zksync Nightly ($(date '+%Y-%m-%d'))" >> $GITHUB_OUTPUT
             echo "prerelease=true" >> $GITHUB_OUTPUT
           else
