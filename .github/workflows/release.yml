--- conflicted
+++ resolved
@@ -120,16 +120,7 @@
             svm_target_platform: linux-amd64
             platform: linux
             arch: amd64
-<<<<<<< HEAD
           - runner: ubuntu-24.04-github-hosted-16core
-=======
-          - runner: Linux-20.04
-            target: x86_64-unknown-linux-musl
-            svm_target_platform: linux-amd64
-            platform: alpine
-            arch: amd64
-          - runner: Linux-20.04
->>>>>>> 1c185d1b
             target: aarch64-unknown-linux-gnu
             svm_target_platform: linux-aarch64
             platform: linux
@@ -191,15 +182,7 @@
           echo "C_INCLUDE_PATH=/usr/aarch64-linux-gnu/include" >> $GITHUB_ENV
           echo "CPLUS_INCLUDE_PATH=/usr/aarch64-linux-gnu/include" >> $GITHUB_ENV
 
-<<<<<<< HEAD
       # We diverge from upstream and build with cross as we're building static binaries
-=======
-      - name: MUSL setup
-        if: matrix.target == 'x86_64-unknown-linux-musl' || matrix.target == 'aarch64-unknown-linux-musl'
-        run: |
-          cargo install cross --git https://github.com/cross-rs/cross
-
->>>>>>> 1c185d1b
       - name: Build binaries
         env:
           TAG_NAME: ${{ (env.IS_NIGHTLY == 'true' && 'nightly') || needs.prepare.outputs.tag_name }}
@@ -216,15 +199,7 @@
           #     flags+=(--features asm-keccak)
           # fi
 
-<<<<<<< HEAD
           cargo build --release --bin forge --bin cast --target "$target" "${flags[@]}"
-=======
-          if [[ "$TARGET" == *-musl ]]; then
-            cross build "${flags[@]}"
-          else
-            cargo build "${flags[@]}"
-          fi
->>>>>>> 1c185d1b
 
           bins=(cast forge)
           for name in "${bins[@]}"; do
@@ -244,15 +219,9 @@
           VERSION_NAME: ${{ needs.prepare.outputs.version_name }}
         shell: bash
         run: |
-<<<<<<< HEAD
           if [ "$PLATFORM_NAME" == "linux" ]; then
               tar -czvf "foundry_zksync_${VERSION_NAME}_${PLATFORM_NAME}_${ARCH}.tar.gz" -C ./target/${TARGET}/release forge cast
               echo "file_name=foundry_zksync_${VERSION_NAME}_${PLATFORM_NAME}_${ARCH}.tar.gz" >> $GITHUB_OUTPUT
-=======
-          if [[ "$PLATFORM_NAME" == "linux" || "$PLATFORM_NAME" == "alpine" ]]; then
-            tar -czvf "foundry_${VERSION_NAME}_${PLATFORM_NAME}_${ARCH}.tar.gz" -C $OUT_DIR forge cast anvil chisel
-            echo "file_name=foundry_${VERSION_NAME}_${PLATFORM_NAME}_${ARCH}.tar.gz" >> $GITHUB_OUTPUT
->>>>>>> 1c185d1b
           elif [ "$PLATFORM_NAME" == "darwin" ]; then
               # We need to use gtar here otherwise the archive is corrupt.
               # See: https://github.com/actions/virtual-environments/issues/2619
