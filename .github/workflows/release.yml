--- conflicted
+++ resolved
@@ -17,13 +17,7 @@
 
 env:
   CARGO_TERM_COLOR: always
-<<<<<<< HEAD
   IS_NIGHTLY: ${{ github.event_name == 'schedule' || inputs.tag == '' }}
-=======
-  IS_NIGHTLY: ${{ github.event_name == 'schedule' || github.event_name == 'workflow_dispatch' }}
-  PROFILE: maxperf
-  STABLE_VERSION: "v1.3.6"
->>>>>>> f891afd5
 
 jobs:
   prepare:
@@ -49,7 +43,6 @@
       - name: Compute release name and tag
         id: release_info
         run: |
-<<<<<<< HEAD
           echo "nightly: $IS_NIGHTLY"
           if [ $IS_NIGHTLY == "true" ]; then 
             if [ "${{inputs.tag}}" ]; then
@@ -77,14 +70,6 @@
             echo "version_name=${VERSION}" >> $GITHUB_OUTPUT
             echo "release_name=foundry-zksync ${VERSION}" >> $GITHUB_OUTPUT
             echo "prerelease=false" >> $GITHUB_OUTPUT
-=======
-          if [[ ${IS_NIGHTLY} == 'true' ]]; then
-            printf 'tag_name=%s\n' "nightly-${GITHUB_SHA}" >> "$GITHUB_OUTPUT"
-            printf 'release_name=%s\n' "Nightly ($(date '+%Y-%m-%d'))" >> "$GITHUB_OUTPUT"
-          else
-            printf 'tag_name=%s\n' "$GITHUB_REF_NAME" >> "$GITHUB_OUTPUT"
-            printf 'release_name=%s\n' "$GITHUB_REF_NAME" >> "$GITHUB_OUTPUT"
->>>>>>> f891afd5
           fi
 
       - name: Print release info
@@ -119,20 +104,6 @@
         env:
           GITHUB_TOKEN: ${{ secrets.GITHUB_TOKEN }}
 
-<<<<<<< HEAD
-=======
-  release-docker:
-    name: Release Docker
-    needs: prepare
-    uses: ./.github/workflows/docker-publish.yml
-    permissions:
-      contents: read
-      id-token: write
-      packages: write
-    with:
-      tag_name: ${{ needs.prepare.outputs.tag_name }}
-
->>>>>>> f891afd5
   release:
     permissions:
       id-token: write
@@ -150,66 +121,31 @@
           # `target`: Rust build target triple
           # `platform` and `arch`: Used in tarball names
           # `svm`: target platform to use for the Solc binary: https://github.com/roynalnaruto/svm-rs/blob/84cbe0ac705becabdc13168bae28a45ad2299749/svm-builds/build.rs#L4-L24
-<<<<<<< HEAD
           - runner: ubuntu-22.04
-=======
-          # These are pinned to the oldest runner versions to support old libc/SDK versions.
-          - runner: depot-ubuntu-22.04-16
->>>>>>> f891afd5
             target: x86_64-unknown-linux-gnu
             svm_target_platform: linux-amd64
             platform: linux
             arch: amd64
-<<<<<<< HEAD
           - runner: matterlabs-ci-runner-arm
-=======
-          - runner: depot-ubuntu-22.04-16
-            target: x86_64-unknown-linux-musl
-            svm_target_platform: linux-amd64
-            platform: alpine
-            arch: amd64
-          - runner: depot-ubuntu-22.04-arm-16
->>>>>>> f891afd5
             target: aarch64-unknown-linux-gnu
             svm_target_platform: linux-aarch64
             platform: linux
             arch: arm64
-<<<<<<< HEAD
           # This is pinned to `macos-13-large` to support old SDK versions.
           # If the runner is deprecated it should be pinned to the oldest available version of the runner.
-=======
-          - runner: depot-ubuntu-22.04-16
-            target: aarch64-unknown-linux-musl
-            svm_target_platform: linux-aarch64
-            platform: alpine
-            arch: arm64
->>>>>>> f891afd5
           - runner: macos-13-large
             target: x86_64-apple-darwin
             svm_target_platform: macosx-amd64
             platform: darwin
             arch: amd64
-<<<<<<< HEAD
           - runner: macos-latest
-=======
-          - runner: depot-macos-latest
->>>>>>> f891afd5
             target: aarch64-apple-darwin
             svm_target_platform: macosx-aarch64
             platform: darwin
             arch: arm64
-<<<<<<< HEAD
-=======
-          - runner: depot-windows-latest-16
-            target: x86_64-pc-windows-msvc
-            svm_target_platform: windows-amd64
-            platform: win32
-            arch: amd64
->>>>>>> f891afd5
     steps:
       - uses: actions/checkout@v5
         with:
-<<<<<<< HEAD
           ref: ${{ inputs.tag || '' }}
 
       - name: Install Rust toolchain
@@ -221,14 +157,9 @@
           cache: false
 
       - uses: Swatinem/rust-cache@v2
-=======
-          persist-credentials: false
-      - uses: dtolnay/rust-toolchain@e97e2d8cc328f1b50210efc529dca0028893a2d9 # master
->>>>>>> f891afd5
-        with:
-          toolchain: stable
-          targets: ${{ matrix.target }}
-      - uses: rui314/setup-mold@725a8794d15fc7563f59595bd9556495c0564878 # v1
+        with:
+          key: ${{ matrix.target }}
+          cache-on-failure: true
 
       - name: Install required Rust targets
         run: rustup target add ${{ matrix.target }}
@@ -240,7 +171,6 @@
       - name: Apple M1 setup
         if: matrix.target == 'aarch64-apple-darwin'
         run: |
-<<<<<<< HEAD
           brew install make
           echo "PATH=/usr/local/opt/make/libexec/gnubin:$PATH" >> $GITHUB_ENV
           echo "SDKROOT=$(xcrun -sdk macosx --show-sdk-path)" >> $GITHUB_ENV
@@ -251,15 +181,6 @@
         run: |
           brew install make
           echo "PATH=/usr/local/opt/make/libexec/gnubin:$PATH" >> $GITHUB_ENV
-=======
-          printf 'SDKROOT=%s\n' "$(xcrun -sdk macosx --show-sdk-path)" >> "$GITHUB_ENV"
-          printf 'MACOSX_DEPLOYMENT_TARGET=%s\n' "$(xcrun -sdk macosx --show-sdk-platform-version)" >> "$GITHUB_ENV"
-
-      - name: cross setup
-        if: contains(matrix.target, 'musl')
-        run: |
-          cargo install cross --git https://github.com/cross-rs/cross --rev baf457efc2555225af47963475bd70e8d2f5993f
->>>>>>> f891afd5
 
       # Disable custom ARM setup as we use native linux runner
       # Keep the code here in case we return back to github-hosted ones
@@ -291,33 +212,15 @@
           #     flags+=(--features asm-keccak)
           # fi
 
-<<<<<<< HEAD
           cargo build --release --bin forge --bin cast "${flags[@]}"
-=======
-          if [[ "$TARGET" == *-musl ]]; then
-            cross build "${flags[@]}"
-          else
-            cargo build "${flags[@]}"
-          fi
->>>>>>> f891afd5
 
           bins=(cast forge)
           for name in "${bins[@]}"; do
-<<<<<<< HEAD
               bin=./target/$target/release/$name
               file "$bin" || true
               ldd "$bin" || true
               $bin --version || true
               echo "${name}_bin_path=${bin}" >> $GITHUB_ENV
-=======
-            bin="$OUT_DIR/$name$ext"
-            printf '\n'
-            file "$bin" || true
-            du -h "$bin" || true
-            ldd "$bin" || true
-            $bin --version || true
-            printf '%s_bin_path=%s\n' "$name" "$bin" >> "$GITHUB_ENV"
->>>>>>> f891afd5
           done
 
       - name: Archive binaries
@@ -329,7 +232,6 @@
           VERSION_NAME: ${{ needs.prepare.outputs.version_name }}
         shell: bash
         run: |
-<<<<<<< HEAD
           if [ "$PLATFORM_NAME" == "linux" ]; then
               tar -czvf "foundry_zksync_${VERSION_NAME}_${PLATFORM_NAME}_${ARCH}.tar.gz" -C ./target/${TARGET}/release forge cast
               echo "file_name=foundry_zksync_${VERSION_NAME}_${PLATFORM_NAME}_${ARCH}.tar.gz" >> $GITHUB_OUTPUT
@@ -338,21 +240,6 @@
               # See: https://github.com/actions/virtual-environments/issues/2619
               gtar -czvf "foundry_zksync_${VERSION_NAME}_${PLATFORM_NAME}_${ARCH}.tar.gz" -C ./target/${TARGET}/release forge cast
               echo "file_name=foundry_zksync_${VERSION_NAME}_${PLATFORM_NAME}_${ARCH}.tar.gz" >> $GITHUB_OUTPUT
-=======
-          if [[ "$PLATFORM_NAME" == "linux" || "$PLATFORM_NAME" == "alpine" ]]; then
-            tar -czvf "foundry_${VERSION_NAME}_${PLATFORM_NAME}_${ARCH}.tar.gz" -C "$OUT_DIR" forge cast anvil chisel
-            printf "file_name=%s\n" "foundry_${VERSION_NAME}_${PLATFORM_NAME}_${ARCH}.tar.gz" >> "$GITHUB_OUTPUT"
-          elif [ "$PLATFORM_NAME" == "darwin" ]; then
-            # We need to use gtar here otherwise the archive is corrupt.
-            # See: https://github.com/actions/virtual-environments/issues/2619
-            gtar -czvf "foundry_${VERSION_NAME}_${PLATFORM_NAME}_${ARCH}.tar.gz" -C "$OUT_DIR" forge cast anvil chisel
-            printf "file_name=%s\n" "foundry_${VERSION_NAME}_${PLATFORM_NAME}_${ARCH}.tar.gz" >> "$GITHUB_OUTPUT"
-          else
-            cd "$OUT_DIR"
-            7z a -tzip "foundry_${VERSION_NAME}_${PLATFORM_NAME}_${ARCH}.zip" forge.exe cast.exe anvil.exe chisel.exe
-            mv "foundry_${VERSION_NAME}_${PLATFORM_NAME}_${ARCH}.zip" ../../../
-            printf "file_name=%s\n" "foundry_${VERSION_NAME}_${PLATFORM_NAME}_${ARCH}.zip" >> "$GITHUB_OUTPUT"
->>>>>>> f891afd5
           fi
           printf "foundry_attestation=%s\n" "foundry_${VERSION_NAME}_${PLATFORM_NAME}_${ARCH}.attestation.txt" >> "$GITHUB_OUTPUT"
 
@@ -371,15 +258,8 @@
           help2man -N ./target/${TARGET}/release/cast > cast.1
           gzip forge.1
           gzip cast.1
-<<<<<<< HEAD
           tar -czvf "foundry_zksync_man_${VERSION_NAME}.tar.gz" forge.1.gz cast.1.gz
           echo "foundry_man=foundry_zksync_man_${VERSION_NAME}.tar.gz" >> $GITHUB_OUTPUT
-=======
-          gzip anvil.1
-          gzip chisel.1
-          tar -czvf "foundry_man_${VERSION_NAME}.tar.gz" forge.1.gz cast.1.gz anvil.1.gz chisel.1.gz
-          printf 'foundry_man=%s\n' "foundry_man_${VERSION_NAME}.tar.gz" >> "$GITHUB_OUTPUT"
->>>>>>> f891afd5
 
       - name: Binaries attestation
         id: attestation
@@ -470,15 +350,7 @@
     if: failure() && fromJSON(github.run_attempt) >= 3
     name: Open an issue
     runs-on: ubuntu-latest
-<<<<<<< HEAD
     needs: [prepare, release, cleanup]
-=======
-    needs: [prepare, release-docker, release, cleanup]
-    if: failure()
-    permissions:
-      contents: read
-      issues: write
->>>>>>> f891afd5
     steps:
       - uses: actions/checkout@v5
         with:
