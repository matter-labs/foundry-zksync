name: Release

permissions: {}

permissions: {}

on:
  schedule:
    - cron: "0 6 * * *"
  workflow_dispatch:
  # Workflow call trigger for stable releases generation
  workflow_call:
    inputs:
      tag:
        description: "Tag to use for the release (<component>-v<version>)."
        type: string
        required: true
        default: ""

env:
  CARGO_TERM_COLOR: always
<<<<<<< HEAD
  IS_NIGHTLY: ${{ github.event_name == 'schedule' || inputs.tag == '' }}
=======
  IS_NIGHTLY: ${{ github.event_name == 'schedule' || github.event_name == 'workflow_dispatch' }}
  PROFILE: maxperf
  STABLE_VERSION: "v1.3.6"
>>>>>>> 1a5de245

jobs:
  prepare:
    name: Prepare release
    runs-on: ubuntu-latest
    timeout-minutes: 30
    permissions:
      contents: write
      pull-requests: read
    outputs:
      tag_name: ${{ steps.release_info.outputs.tag_name }}
      version_name: ${{ steps.release_info.outputs.version_name }}
      release_name: ${{ steps.release_info.outputs.release_name }}
      prerelease: ${{ steps.release_info.outputs.prerelease }}
      changelog: ${{ steps.build_changelog.outputs.changelog || '' }}
    steps:
      - uses: actions/checkout@v5
        with:
          persist-credentials: false
          fetch-depth: 0
          ref: ${{ inputs.tag || '' }}

      - name: Compute release name and tag
        id: release_info
        run: |
<<<<<<< HEAD
          echo "nightly: $IS_NIGHTLY"
          if [ $IS_NIGHTLY == "true" ]; then 
            if [ "${{inputs.tag}}" ]; then
              TAG="${{ inputs.tag }}"
              VERSION="${TAG#foundry-zksync-}"
            else
              TAG="${{ format('nightly-{0}', github.sha) }}"
              VERSION=nightly
            fi
            
            echo "tag_name=${TAG}" >> $GITHUB_OUTPUT
            echo "version_name=${VERSION}" >> $GITHUB_OUTPUT
            echo "release_name=foundry-zksync Nightly ($(date '+%Y-%m-%d'))" >> $GITHUB_OUTPUT
            echo "prerelease=true" >> $GITHUB_OUTPUT
          else
            if [ "${{inputs.tag}}" ]; then
              TAG="${{ inputs.tag }}"
              VERSION="${TAG#foundry-zksync-}"
            else
              TAG="${{ format('stable-{0}', github.sha) }}"
              VERSION=stable
            fi

            echo "tag_name=${TAG}" >> $GITHUB_OUTPUT
            echo "version_name=${VERSION}" >> $GITHUB_OUTPUT
            echo "release_name=foundry-zksync ${VERSION}" >> $GITHUB_OUTPUT
            echo "prerelease=false" >> $GITHUB_OUTPUT
=======
          if [[ ${IS_NIGHTLY} == 'true' ]]; then
            printf 'tag_name=%s\n' "nightly-${GITHUB_SHA}" >> "$GITHUB_OUTPUT"
            printf 'release_name=%s\n' "Nightly ($(date '+%Y-%m-%d'))" >> "$GITHUB_OUTPUT"
          else
            printf 'tag_name=%s\n' "$GITHUB_REF_NAME" >> "$GITHUB_OUTPUT"
            printf 'release_name=%s\n' "$GITHUB_REF_NAME" >> "$GITHUB_OUTPUT"
>>>>>>> 1a5de245
          fi

      - name: Print release info
        run: |
          echo tag_name: "${{ steps.release_info.outputs.tag_name }}"
          echo version_name: "${{ steps.release_info.outputs.version_name }}"
          echo release_name: "${{ steps.release_info.outputs.release_name }}"
          echo prerelease: "${{ steps.release_info.outputs.prerelease }}"

      # Creates a `nightly-SHA` tag for this specific nightly
      # This tag is used for this specific nightly version's release
      # which allows users to roll back. It is also used to build
      # the changelog.
      - name: Create build-specific tag (nightly)
        if: ${{ env.IS_NIGHTLY == 'true' }}
        uses: actions/github-script@v8
        env:
          TAG_NAME: ${{ steps.release_info.outputs.tag_name }}
        with:
          script: |
            const createTag = require('./.github/scripts/create-tag.js')
            await createTag({ github, context }, process.env.TAG_NAME)

      - name: Build changelog (nightly)
        if: ${{ env.IS_NIGHTLY == 'true' }}
        id: build_changelog
<<<<<<< HEAD
        uses: mikepenz/release-changelog-builder-action@c9dc8369bccbc41e0ac887f8fd674f5925d315f7 # v5
=======
        uses: mikepenz/release-changelog-builder-action@d702b5bb7c23735c8afc130dac9c4c8b8eb669e8 # v6
>>>>>>> 1a5de245
        with:
          configuration: "./.github/changelog.json"
          fromTag: "nightly"
          toTag: ${{ steps.release_info.outputs.tag_name }}
        env:
          GITHUB_TOKEN: ${{ secrets.GITHUB_TOKEN }}

<<<<<<< HEAD
=======
  release-docker:
    name: Release Docker
    needs: prepare
    uses: ./.github/workflows/docker-publish.yml
    permissions:
      contents: read
      id-token: write
      packages: write
    with:
      tag_name: ${{ needs.prepare.outputs.tag_name }}

>>>>>>> 1a5de245
  release:
    permissions:
      id-token: write
      contents: write
      attestations: write
    name: ${{ matrix.target }} (${{ matrix.runner }})
    runs-on: ${{ matrix.runner }}
    timeout-minutes: 240
    needs: prepare
    strategy:
      fail-fast: false
      matrix:
        include:
          # `runner`: GHA runner label
          # `target`: Rust build target triple
          # `platform` and `arch`: Used in tarball names
          # `svm`: target platform to use for the Solc binary: https://github.com/roynalnaruto/svm-rs/blob/84cbe0ac705becabdc13168bae28a45ad2299749/svm-builds/build.rs#L4-L24
<<<<<<< HEAD
          - runner: ubuntu-22.04
=======
          # These are pinned to the oldest runner versions to support old libc/SDK versions.
          - runner: depot-ubuntu-22.04-16
>>>>>>> 1a5de245
            target: x86_64-unknown-linux-gnu
            svm_target_platform: linux-amd64
            platform: linux
            arch: amd64
<<<<<<< HEAD
          - runner: matterlabs-ci-runner-arm
=======
          - runner: depot-ubuntu-22.04-16
            target: x86_64-unknown-linux-musl
            svm_target_platform: linux-amd64
            platform: alpine
            arch: amd64
          - runner: depot-ubuntu-22.04-arm-16
>>>>>>> 1a5de245
            target: aarch64-unknown-linux-gnu
            svm_target_platform: linux-aarch64
            platform: linux
            arch: arm64
<<<<<<< HEAD
          # This is pinned to `macos-13-large` to support old SDK versions.
          # If the runner is deprecated it should be pinned to the oldest available version of the runner.
=======
          - runner: depot-ubuntu-22.04-16
            target: aarch64-unknown-linux-musl
            svm_target_platform: linux-aarch64
            platform: alpine
            arch: arm64
>>>>>>> 1a5de245
          - runner: macos-13-large
            target: x86_64-apple-darwin
            svm_target_platform: macosx-amd64
            platform: darwin
            arch: amd64
          - runner: macos-latest
            target: aarch64-apple-darwin
            svm_target_platform: macosx-aarch64
            platform: darwin
            arch: arm64
<<<<<<< HEAD
    steps:
      - uses: actions/checkout@v5
        with:
          ref: ${{ inputs.tag || '' }}

      - name: Install Rust toolchain
        uses: moonrepo/setup-rust@v1
        env:
          # To fix rate limiting issues with GitHub API
          GITHUB_TOKEN: ${{ github.token }}
        with:
          cache: false

      - uses: Swatinem/rust-cache@v2
=======
          - runner: depot-windows-latest-16
            target: x86_64-pc-windows-msvc
            svm_target_platform: windows-amd64
            platform: win32
            arch: amd64
    steps:
      - uses: actions/checkout@v5
        with:
          persist-credentials: false
      - uses: dtolnay/rust-toolchain@e97e2d8cc328f1b50210efc529dca0028893a2d9 # master
>>>>>>> 1a5de245
        with:
          toolchain: stable
          targets: ${{ matrix.target }}
      - uses: rui314/setup-mold@725a8794d15fc7563f59595bd9556495c0564878 # v1

      - name: Install required Rust targets
        run: rustup target add ${{ matrix.target }}

      - uses: dtolnay/rust-toolchain@stable
        with:
          targets: ${{ matrix.target }}

      - name: Apple M1 setup
        if: matrix.target == 'aarch64-apple-darwin'
        run: |
<<<<<<< HEAD
          brew install make
          echo "PATH=/usr/local/opt/make/libexec/gnubin:$PATH" >> $GITHUB_ENV
          echo "SDKROOT=$(xcrun -sdk macosx --show-sdk-path)" >> $GITHUB_ENV
          echo "MACOSX_DEPLOYMENT_TARGET=$(xcrun -sdk macosx --show-sdk-platform-version)" >> $GITHUB_ENV

      - name: Apple Darwin
        if: matrix.target == 'x86_64-apple-darwin'
        run: |
          brew install make
          echo "PATH=/usr/local/opt/make/libexec/gnubin:$PATH" >> $GITHUB_ENV

      # Disable custom ARM setup as we use native linux runner
      # Keep the code here in case we return back to github-hosted ones
      # - name: Linux ARM setup
      #   if: matrix.target == 'aarch64-unknown-linux-gnu'
      #   run: |
      #     sudo apt-get update -y
      #     sudo apt-get install -y gcc-aarch64-linux-gnu g++-aarch64-linux-gnu libssl-dev
      #     echo "CARGO_TARGET_AARCH64_UNKNOWN_LINUX_GNU_LINKER=aarch64-linux-gnu-gcc" >> $GITHUB_ENV
      #     echo "C_INCLUDE_PATH=/usr/aarch64-linux-gnu/include" >> $GITHUB_ENV
      #     echo "CPLUS_INCLUDE_PATH=/usr/aarch64-linux-gnu/include" >> $GITHUB_ENV
=======
          printf 'SDKROOT=%s\n' "$(xcrun -sdk macosx --show-sdk-path)" >> "$GITHUB_ENV"
          printf 'MACOSX_DEPLOYMENT_TARGET=%s\n' "$(xcrun -sdk macosx --show-sdk-platform-version)" >> "$GITHUB_ENV"

      - name: cross setup
        if: contains(matrix.target, 'musl')
        run: |
          cargo install cross --git https://github.com/cross-rs/cross --rev baf457efc2555225af47963475bd70e8d2f5993f
>>>>>>> 1a5de245

      # We diverge from upstream and build with cross as we're building static binaries
      - name: Build binaries
        env:
          TAG_NAME: ${{ (env.IS_NIGHTLY == 'true' && 'nightly') || needs.prepare.outputs.tag_name }}
          SVM_TARGET_PLATFORM: ${{ matrix.svm_target_platform }}
        shell: bash
        run: |
          set -eo pipefail
          target="${{ matrix.target }}"

          flags=(--target $target --bins
            --no-default-features --features aws-kms,gcp-kms,cli,asm-keccak)

          # Disable asm-keccak, see https://github.com/alloy-rs/core/issues/711
          # # Remove jemalloc, only keep `asm-keccak` if applicable
          # if [[ "$target" != *msvc* && "$target" != "aarch64-unknown-linux-gnu" ]]; then
          #     flags+=(--features asm-keccak)
          # fi

<<<<<<< HEAD
          cargo build --release --bin forge --bin cast "${flags[@]}"
=======
          if [[ "$TARGET" == *-musl ]]; then
            cross build "${flags[@]}"
          else
            cargo build "${flags[@]}"
          fi
>>>>>>> 1a5de245

          bins=(cast forge)
          for name in "${bins[@]}"; do
<<<<<<< HEAD
              bin=./target/$target/release/$name
              file "$bin" || true
              ldd "$bin" || true
              $bin --version || true
              echo "${name}_bin_path=${bin}" >> $GITHUB_ENV
=======
            bin="$OUT_DIR/$name$ext"
            printf '\n'
            file "$bin" || true
            du -h "$bin" || true
            ldd "$bin" || true
            $bin --version || true
            printf '%s_bin_path=%s\n' "$name" "$bin" >> "$GITHUB_ENV"
>>>>>>> 1a5de245
          done

      - name: Archive binaries
        id: artifacts
        env:
          PLATFORM_NAME: ${{ matrix.platform }}
          TARGET: ${{ matrix.target }}
          ARCH: ${{ matrix.arch }}
          VERSION_NAME: ${{ needs.prepare.outputs.version_name }}
        shell: bash
        run: |
<<<<<<< HEAD
          if [ "$PLATFORM_NAME" == "linux" ]; then
              tar -czvf "foundry_zksync_${VERSION_NAME}_${PLATFORM_NAME}_${ARCH}.tar.gz" -C ./target/${TARGET}/release forge cast
              echo "file_name=foundry_zksync_${VERSION_NAME}_${PLATFORM_NAME}_${ARCH}.tar.gz" >> $GITHUB_OUTPUT
          elif [ "$PLATFORM_NAME" == "darwin" ]; then
              # We need to use gtar here otherwise the archive is corrupt.
              # See: https://github.com/actions/virtual-environments/issues/2619
              gtar -czvf "foundry_zksync_${VERSION_NAME}_${PLATFORM_NAME}_${ARCH}.tar.gz" -C ./target/${TARGET}/release forge cast
              echo "file_name=foundry_zksync_${VERSION_NAME}_${PLATFORM_NAME}_${ARCH}.tar.gz" >> $GITHUB_OUTPUT
=======
          if [[ "$PLATFORM_NAME" == "linux" || "$PLATFORM_NAME" == "alpine" ]]; then
            tar -czvf "foundry_${VERSION_NAME}_${PLATFORM_NAME}_${ARCH}.tar.gz" -C "$OUT_DIR" forge cast anvil chisel
            printf "file_name=%s\n" "foundry_${VERSION_NAME}_${PLATFORM_NAME}_${ARCH}.tar.gz" >> "$GITHUB_OUTPUT"
          elif [ "$PLATFORM_NAME" == "darwin" ]; then
            # We need to use gtar here otherwise the archive is corrupt.
            # See: https://github.com/actions/virtual-environments/issues/2619
            gtar -czvf "foundry_${VERSION_NAME}_${PLATFORM_NAME}_${ARCH}.tar.gz" -C "$OUT_DIR" forge cast anvil chisel
            printf "file_name=%s\n" "foundry_${VERSION_NAME}_${PLATFORM_NAME}_${ARCH}.tar.gz" >> "$GITHUB_OUTPUT"
          else
            cd "$OUT_DIR"
            7z a -tzip "foundry_${VERSION_NAME}_${PLATFORM_NAME}_${ARCH}.zip" forge.exe cast.exe anvil.exe chisel.exe
            mv "foundry_${VERSION_NAME}_${PLATFORM_NAME}_${ARCH}.zip" ../../../
            printf "file_name=%s\n" "foundry_${VERSION_NAME}_${PLATFORM_NAME}_${ARCH}.zip" >> "$GITHUB_OUTPUT"
>>>>>>> 1a5de245
          fi
          printf "foundry_attestation=%s\n" "foundry_${VERSION_NAME}_${PLATFORM_NAME}_${ARCH}.attestation.txt" >> "$GITHUB_OUTPUT"


      - name: Build man page
        id: man
        if: matrix.target == 'x86_64-unknown-linux-gnu'
        env:
          PLATFORM_NAME: ${{ matrix.platform }}
          TARGET: ${{ matrix.target }}
          VERSION_NAME: ${{ needs.prepare.outputs.version_name }}
        shell: bash
        run: |
          sudo apt-get -y install help2man
          help2man -N ./target/${TARGET}/release/forge > forge.1
          help2man -N ./target/${TARGET}/release/cast > cast.1
          gzip forge.1
          gzip cast.1
<<<<<<< HEAD
          tar -czvf "foundry_zksync_man_${VERSION_NAME}.tar.gz" forge.1.gz cast.1.gz
          echo "foundry_man=foundry_zksync_man_${VERSION_NAME}.tar.gz" >> $GITHUB_OUTPUT
=======
          gzip anvil.1
          gzip chisel.1
          tar -czvf "foundry_man_${VERSION_NAME}.tar.gz" forge.1.gz cast.1.gz anvil.1.gz chisel.1.gz
          printf 'foundry_man=%s\n' "foundry_man_${VERSION_NAME}.tar.gz" >> "$GITHUB_OUTPUT"
>>>>>>> 1a5de245

      - name: Binaries attestation
        id: attestation
        uses: actions/attest-build-provenance@v3
        with:
          subject-path: |
            ${{ env.cast_bin_path }}
            ${{ env.forge_bin_path }}

      - name: Record attestation URL
        env:
          ATTESTATION_URL: ${{ steps.attestation.outputs.attestation-url }}
          FOUNDRY_ATTESTATION: ${{ steps.artifacts.outputs.foundry_attestation }}
        shell: bash
        run: |
          set -euo pipefail
          printf '%s\n' "$ATTESTATION_URL" > "$FOUNDRY_ATTESTATION"

      # Creates the release for this specific version
      - name: Create release
<<<<<<< HEAD
        uses: softprops/action-gh-release@6cbd405e2c4e67a21c47fa9e383d020e4e28b836 # v2.3.3
=======
        uses: softprops/action-gh-release@6da8fa9354ddfdc4aeace5fc48d7f679b5214090 # v2.4.1
>>>>>>> 1a5de245
        with:
          name: ${{ needs.prepare.outputs.release_name }}
          tag_name: ${{ needs.prepare.outputs.tag_name }}
          prerelease: ${{ env.IS_NIGHTLY == 'true' }}
          body: ${{ needs.prepare.outputs.changelog }}
          files: |
            ${{ steps.artifacts.outputs.file_name }}
            ${{ steps.artifacts.outputs.foundry_attestation }}
            ${{ steps.man.outputs.foundry_man }}

      # If this is a nightly release, it also updates the release
      # tagged `nightly` for compatibility with `foundryup`
      - name: Update nightly release
        if: ${{ env.IS_NIGHTLY == 'true' }}
<<<<<<< HEAD
        uses: softprops/action-gh-release@6cbd405e2c4e67a21c47fa9e383d020e4e28b836 # v2.3.3
=======
        uses: softprops/action-gh-release@6da8fa9354ddfdc4aeace5fc48d7f679b5214090 # v2.4.1
>>>>>>> 1a5de245
        with:
          name: "Nightly foundry-zksync"
          tag_name: "nightly"
          prerelease: true
          body: ${{ needs.prepare.outputs.changelog }}
          files: |
            ${{ steps.artifacts.outputs.file_name }}
            ${{ steps.artifacts.outputs.foundry_attestation }}
            ${{ steps.man.outputs.foundry_man }}

  retry-on-failure:
    if: failure() && fromJSON(github.run_attempt) < 3
    needs: [release]
    runs-on: ubuntu-latest
    steps:
      - env:
          GH_REPO: ${{ github.repository }}
          GH_TOKEN: ${{ github.token }}
        run: gh workflow run retry.yml -F run_id=${{ github.run_id }}

  cleanup:
    name: Release cleanup
    runs-on: ubuntu-latest
    timeout-minutes: 30
    permissions:
      contents: write
    needs: release
    if: always()
    steps:
      - uses: actions/checkout@v5
        with:
          persist-credentials: false

      # Moves the `nightly` tag to `HEAD`
      - name: Move nightly tag
        if: ${{ env.IS_NIGHTLY == 'true' }}
        uses: actions/github-script@v8
        with:
          script: |
            const moveTag = require('./.github/scripts/move-tag.js')
            await moveTag({ github, context }, 'nightly')

      - name: Delete old nightlies
        uses: actions/github-script@v8
        with:
          script: |
            const prunePrereleases = require('./.github/scripts/prune-prereleases.js')
            await prunePrereleases({github, context})

  # If any of the jobs fail, this will create a high-priority issue to signal so.
  issue:
    if: failure() && fromJSON(github.run_attempt) >= 3
    name: Open an issue
    runs-on: ubuntu-latest
<<<<<<< HEAD
    needs: [prepare, release, cleanup]
=======
    needs: [prepare, release-docker, release, cleanup]
    if: failure()
    permissions:
      contents: read
      issues: write
>>>>>>> 1a5de245
    steps:
      - uses: actions/checkout@v5
        with:
          persist-credentials: false
<<<<<<< HEAD
      - uses: JasonEtco/create-an-issue@56fdd2d6f960e970fa9d5ca3cf3884b6ba5af477 # v2
=======
      - uses: JasonEtco/create-an-issue@1b14a70e4d8dc185e5cc76d3bec9eab20257b2c5 # v2
>>>>>>> 1a5de245
        env:
          GITHUB_TOKEN: ${{ secrets.GITHUB_TOKEN }}
          WORKFLOW_URL: |
            ${{ github.server_url }}/${{ github.repository }}/actions/runs/${{ github.run_id }}
        with:
          update_existing: true
          filename: .github/RELEASE_FAILURE_ISSUE_TEMPLATE.md<|MERGE_RESOLUTION|>--- conflicted
+++ resolved
@@ -19,13 +19,9 @@
 
 env:
   CARGO_TERM_COLOR: always
-<<<<<<< HEAD
   IS_NIGHTLY: ${{ github.event_name == 'schedule' || inputs.tag == '' }}
-=======
-  IS_NIGHTLY: ${{ github.event_name == 'schedule' || github.event_name == 'workflow_dispatch' }}
   PROFILE: maxperf
   STABLE_VERSION: "v1.3.6"
->>>>>>> 1a5de245
 
 jobs:
   prepare:
@@ -51,7 +47,6 @@
       - name: Compute release name and tag
         id: release_info
         run: |
-<<<<<<< HEAD
           echo "nightly: $IS_NIGHTLY"
           if [ $IS_NIGHTLY == "true" ]; then 
             if [ "${{inputs.tag}}" ]; then
@@ -79,14 +74,6 @@
             echo "version_name=${VERSION}" >> $GITHUB_OUTPUT
             echo "release_name=foundry-zksync ${VERSION}" >> $GITHUB_OUTPUT
             echo "prerelease=false" >> $GITHUB_OUTPUT
-=======
-          if [[ ${IS_NIGHTLY} == 'true' ]]; then
-            printf 'tag_name=%s\n' "nightly-${GITHUB_SHA}" >> "$GITHUB_OUTPUT"
-            printf 'release_name=%s\n' "Nightly ($(date '+%Y-%m-%d'))" >> "$GITHUB_OUTPUT"
-          else
-            printf 'tag_name=%s\n' "$GITHUB_REF_NAME" >> "$GITHUB_OUTPUT"
-            printf 'release_name=%s\n' "$GITHUB_REF_NAME" >> "$GITHUB_OUTPUT"
->>>>>>> 1a5de245
           fi
 
       - name: Print release info
@@ -113,11 +100,7 @@
       - name: Build changelog (nightly)
         if: ${{ env.IS_NIGHTLY == 'true' }}
         id: build_changelog
-<<<<<<< HEAD
-        uses: mikepenz/release-changelog-builder-action@c9dc8369bccbc41e0ac887f8fd674f5925d315f7 # v5
-=======
         uses: mikepenz/release-changelog-builder-action@d702b5bb7c23735c8afc130dac9c4c8b8eb669e8 # v6
->>>>>>> 1a5de245
         with:
           configuration: "./.github/changelog.json"
           fromTag: "nightly"
@@ -125,20 +108,6 @@
         env:
           GITHUB_TOKEN: ${{ secrets.GITHUB_TOKEN }}
 
-<<<<<<< HEAD
-=======
-  release-docker:
-    name: Release Docker
-    needs: prepare
-    uses: ./.github/workflows/docker-publish.yml
-    permissions:
-      contents: read
-      id-token: write
-      packages: write
-    with:
-      tag_name: ${{ needs.prepare.outputs.tag_name }}
-
->>>>>>> 1a5de245
   release:
     permissions:
       id-token: write
@@ -156,40 +125,18 @@
           # `target`: Rust build target triple
           # `platform` and `arch`: Used in tarball names
           # `svm`: target platform to use for the Solc binary: https://github.com/roynalnaruto/svm-rs/blob/84cbe0ac705becabdc13168bae28a45ad2299749/svm-builds/build.rs#L4-L24
-<<<<<<< HEAD
           - runner: ubuntu-22.04
-=======
-          # These are pinned to the oldest runner versions to support old libc/SDK versions.
-          - runner: depot-ubuntu-22.04-16
->>>>>>> 1a5de245
             target: x86_64-unknown-linux-gnu
             svm_target_platform: linux-amd64
             platform: linux
             arch: amd64
-<<<<<<< HEAD
           - runner: matterlabs-ci-runner-arm
-=======
-          - runner: depot-ubuntu-22.04-16
-            target: x86_64-unknown-linux-musl
-            svm_target_platform: linux-amd64
-            platform: alpine
-            arch: amd64
-          - runner: depot-ubuntu-22.04-arm-16
->>>>>>> 1a5de245
             target: aarch64-unknown-linux-gnu
             svm_target_platform: linux-aarch64
             platform: linux
             arch: arm64
-<<<<<<< HEAD
           # This is pinned to `macos-13-large` to support old SDK versions.
           # If the runner is deprecated it should be pinned to the oldest available version of the runner.
-=======
-          - runner: depot-ubuntu-22.04-16
-            target: aarch64-unknown-linux-musl
-            svm_target_platform: linux-aarch64
-            platform: alpine
-            arch: arm64
->>>>>>> 1a5de245
           - runner: macos-13-large
             target: x86_64-apple-darwin
             svm_target_platform: macosx-amd64
@@ -200,7 +147,6 @@
             svm_target_platform: macosx-aarch64
             platform: darwin
             arch: arm64
-<<<<<<< HEAD
     steps:
       - uses: actions/checkout@v5
         with:
@@ -215,22 +161,9 @@
           cache: false
 
       - uses: Swatinem/rust-cache@v2
-=======
-          - runner: depot-windows-latest-16
-            target: x86_64-pc-windows-msvc
-            svm_target_platform: windows-amd64
-            platform: win32
-            arch: amd64
-    steps:
-      - uses: actions/checkout@v5
-        with:
-          persist-credentials: false
-      - uses: dtolnay/rust-toolchain@e97e2d8cc328f1b50210efc529dca0028893a2d9 # master
->>>>>>> 1a5de245
-        with:
-          toolchain: stable
-          targets: ${{ matrix.target }}
-      - uses: rui314/setup-mold@725a8794d15fc7563f59595bd9556495c0564878 # v1
+        with:
+          key: ${{ matrix.target }}
+          cache-on-failure: true
 
       - name: Install required Rust targets
         run: rustup target add ${{ matrix.target }}
@@ -242,7 +175,6 @@
       - name: Apple M1 setup
         if: matrix.target == 'aarch64-apple-darwin'
         run: |
-<<<<<<< HEAD
           brew install make
           echo "PATH=/usr/local/opt/make/libexec/gnubin:$PATH" >> $GITHUB_ENV
           echo "SDKROOT=$(xcrun -sdk macosx --show-sdk-path)" >> $GITHUB_ENV
@@ -264,15 +196,6 @@
       #     echo "CARGO_TARGET_AARCH64_UNKNOWN_LINUX_GNU_LINKER=aarch64-linux-gnu-gcc" >> $GITHUB_ENV
       #     echo "C_INCLUDE_PATH=/usr/aarch64-linux-gnu/include" >> $GITHUB_ENV
       #     echo "CPLUS_INCLUDE_PATH=/usr/aarch64-linux-gnu/include" >> $GITHUB_ENV
-=======
-          printf 'SDKROOT=%s\n' "$(xcrun -sdk macosx --show-sdk-path)" >> "$GITHUB_ENV"
-          printf 'MACOSX_DEPLOYMENT_TARGET=%s\n' "$(xcrun -sdk macosx --show-sdk-platform-version)" >> "$GITHUB_ENV"
-
-      - name: cross setup
-        if: contains(matrix.target, 'musl')
-        run: |
-          cargo install cross --git https://github.com/cross-rs/cross --rev baf457efc2555225af47963475bd70e8d2f5993f
->>>>>>> 1a5de245
 
       # We diverge from upstream and build with cross as we're building static binaries
       - name: Build binaries
@@ -293,33 +216,15 @@
           #     flags+=(--features asm-keccak)
           # fi
 
-<<<<<<< HEAD
           cargo build --release --bin forge --bin cast "${flags[@]}"
-=======
-          if [[ "$TARGET" == *-musl ]]; then
-            cross build "${flags[@]}"
-          else
-            cargo build "${flags[@]}"
-          fi
->>>>>>> 1a5de245
 
           bins=(cast forge)
           for name in "${bins[@]}"; do
-<<<<<<< HEAD
               bin=./target/$target/release/$name
               file "$bin" || true
               ldd "$bin" || true
               $bin --version || true
               echo "${name}_bin_path=${bin}" >> $GITHUB_ENV
-=======
-            bin="$OUT_DIR/$name$ext"
-            printf '\n'
-            file "$bin" || true
-            du -h "$bin" || true
-            ldd "$bin" || true
-            $bin --version || true
-            printf '%s_bin_path=%s\n' "$name" "$bin" >> "$GITHUB_ENV"
->>>>>>> 1a5de245
           done
 
       - name: Archive binaries
@@ -331,7 +236,6 @@
           VERSION_NAME: ${{ needs.prepare.outputs.version_name }}
         shell: bash
         run: |
-<<<<<<< HEAD
           if [ "$PLATFORM_NAME" == "linux" ]; then
               tar -czvf "foundry_zksync_${VERSION_NAME}_${PLATFORM_NAME}_${ARCH}.tar.gz" -C ./target/${TARGET}/release forge cast
               echo "file_name=foundry_zksync_${VERSION_NAME}_${PLATFORM_NAME}_${ARCH}.tar.gz" >> $GITHUB_OUTPUT
@@ -340,21 +244,6 @@
               # See: https://github.com/actions/virtual-environments/issues/2619
               gtar -czvf "foundry_zksync_${VERSION_NAME}_${PLATFORM_NAME}_${ARCH}.tar.gz" -C ./target/${TARGET}/release forge cast
               echo "file_name=foundry_zksync_${VERSION_NAME}_${PLATFORM_NAME}_${ARCH}.tar.gz" >> $GITHUB_OUTPUT
-=======
-          if [[ "$PLATFORM_NAME" == "linux" || "$PLATFORM_NAME" == "alpine" ]]; then
-            tar -czvf "foundry_${VERSION_NAME}_${PLATFORM_NAME}_${ARCH}.tar.gz" -C "$OUT_DIR" forge cast anvil chisel
-            printf "file_name=%s\n" "foundry_${VERSION_NAME}_${PLATFORM_NAME}_${ARCH}.tar.gz" >> "$GITHUB_OUTPUT"
-          elif [ "$PLATFORM_NAME" == "darwin" ]; then
-            # We need to use gtar here otherwise the archive is corrupt.
-            # See: https://github.com/actions/virtual-environments/issues/2619
-            gtar -czvf "foundry_${VERSION_NAME}_${PLATFORM_NAME}_${ARCH}.tar.gz" -C "$OUT_DIR" forge cast anvil chisel
-            printf "file_name=%s\n" "foundry_${VERSION_NAME}_${PLATFORM_NAME}_${ARCH}.tar.gz" >> "$GITHUB_OUTPUT"
-          else
-            cd "$OUT_DIR"
-            7z a -tzip "foundry_${VERSION_NAME}_${PLATFORM_NAME}_${ARCH}.zip" forge.exe cast.exe anvil.exe chisel.exe
-            mv "foundry_${VERSION_NAME}_${PLATFORM_NAME}_${ARCH}.zip" ../../../
-            printf "file_name=%s\n" "foundry_${VERSION_NAME}_${PLATFORM_NAME}_${ARCH}.zip" >> "$GITHUB_OUTPUT"
->>>>>>> 1a5de245
           fi
           printf "foundry_attestation=%s\n" "foundry_${VERSION_NAME}_${PLATFORM_NAME}_${ARCH}.attestation.txt" >> "$GITHUB_OUTPUT"
 
@@ -373,15 +262,8 @@
           help2man -N ./target/${TARGET}/release/cast > cast.1
           gzip forge.1
           gzip cast.1
-<<<<<<< HEAD
           tar -czvf "foundry_zksync_man_${VERSION_NAME}.tar.gz" forge.1.gz cast.1.gz
           echo "foundry_man=foundry_zksync_man_${VERSION_NAME}.tar.gz" >> $GITHUB_OUTPUT
-=======
-          gzip anvil.1
-          gzip chisel.1
-          tar -czvf "foundry_man_${VERSION_NAME}.tar.gz" forge.1.gz cast.1.gz anvil.1.gz chisel.1.gz
-          printf 'foundry_man=%s\n' "foundry_man_${VERSION_NAME}.tar.gz" >> "$GITHUB_OUTPUT"
->>>>>>> 1a5de245
 
       - name: Binaries attestation
         id: attestation
@@ -402,11 +284,7 @@
 
       # Creates the release for this specific version
       - name: Create release
-<<<<<<< HEAD
-        uses: softprops/action-gh-release@6cbd405e2c4e67a21c47fa9e383d020e4e28b836 # v2.3.3
-=======
         uses: softprops/action-gh-release@6da8fa9354ddfdc4aeace5fc48d7f679b5214090 # v2.4.1
->>>>>>> 1a5de245
         with:
           name: ${{ needs.prepare.outputs.release_name }}
           tag_name: ${{ needs.prepare.outputs.tag_name }}
@@ -421,11 +299,7 @@
       # tagged `nightly` for compatibility with `foundryup`
       - name: Update nightly release
         if: ${{ env.IS_NIGHTLY == 'true' }}
-<<<<<<< HEAD
-        uses: softprops/action-gh-release@6cbd405e2c4e67a21c47fa9e383d020e4e28b836 # v2.3.3
-=======
         uses: softprops/action-gh-release@6da8fa9354ddfdc4aeace5fc48d7f679b5214090 # v2.4.1
->>>>>>> 1a5de245
         with:
           name: "Nightly foundry-zksync"
           tag_name: "nightly"
@@ -480,24 +354,12 @@
     if: failure() && fromJSON(github.run_attempt) >= 3
     name: Open an issue
     runs-on: ubuntu-latest
-<<<<<<< HEAD
     needs: [prepare, release, cleanup]
-=======
-    needs: [prepare, release-docker, release, cleanup]
-    if: failure()
-    permissions:
-      contents: read
-      issues: write
->>>>>>> 1a5de245
     steps:
       - uses: actions/checkout@v5
         with:
           persist-credentials: false
-<<<<<<< HEAD
-      - uses: JasonEtco/create-an-issue@56fdd2d6f960e970fa9d5ca3cf3884b6ba5af477 # v2
-=======
       - uses: JasonEtco/create-an-issue@1b14a70e4d8dc185e5cc76d3bec9eab20257b2c5 # v2
->>>>>>> 1a5de245
         env:
           GITHUB_TOKEN: ${{ secrets.GITHUB_TOKEN }}
           WORKFLOW_URL: |
