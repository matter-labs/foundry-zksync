name: Release

permissions: {}

on:
  schedule:
    - cron: "0 6 * * *"
  workflow_dispatch:
  # Workflow call trigger for stable releases generation
  workflow_call:
    inputs:
      tag:
        description: "Tag to use for the release (<component>-v<version>)."
        type: string
        required: true
        default: ""

env:
  CARGO_TERM_COLOR: always
  IS_NIGHTLY: ${{ github.event_name == 'schedule' || inputs.tag == '' }}
  PROFILE: maxperf
  STABLE_VERSION: "v1.3.6"

jobs:
  prepare:
    name: Prepare release
    runs-on: ubuntu-latest
    timeout-minutes: 30
    permissions:
      contents: write
      pull-requests: read
    outputs:
      tag_name: ${{ steps.release_info.outputs.tag_name }}
      version_name: ${{ steps.release_info.outputs.version_name }}
      release_name: ${{ steps.release_info.outputs.release_name }}
      prerelease: ${{ steps.release_info.outputs.prerelease }}
      changelog: ${{ steps.build_changelog.outputs.changelog || '' }}
    steps:
      - uses: actions/checkout@v6
        with:
          persist-credentials: false
          fetch-depth: 0
          ref: ${{ inputs.tag || '' }}

      - name: Compute release name and tag
        id: release_info
        run: |
          echo "nightly: $IS_NIGHTLY"
          if [ $IS_NIGHTLY == "true" ]; then 
            if [ "${{inputs.tag}}" ]; then
              TAG="${{ inputs.tag }}"
              VERSION="${TAG#foundry-zksync-}"
            else
              TAG="${{ format('nightly-{0}', github.sha) }}"
              VERSION=nightly
            fi
            
            echo "tag_name=${TAG}" >> $GITHUB_OUTPUT
            echo "version_name=${VERSION}" >> $GITHUB_OUTPUT
            echo "release_name=foundry-zksync Nightly ($(date '+%Y-%m-%d'))" >> $GITHUB_OUTPUT
            echo "prerelease=true" >> $GITHUB_OUTPUT
          else
            if [ "${{inputs.tag}}" ]; then
              TAG="${{ inputs.tag }}"
              VERSION="${TAG#foundry-zksync-}"
            else
              TAG="${{ format('stable-{0}', github.sha) }}"
              VERSION=stable
            fi

            echo "tag_name=${TAG}" >> $GITHUB_OUTPUT
            echo "version_name=${VERSION}" >> $GITHUB_OUTPUT
            echo "release_name=foundry-zksync ${VERSION}" >> $GITHUB_OUTPUT
            echo "prerelease=false" >> $GITHUB_OUTPUT
          fi

      - name: Print release info
        run: |
          echo tag_name: "${{ steps.release_info.outputs.tag_name }}"
          echo version_name: "${{ steps.release_info.outputs.version_name }}"
          echo release_name: "${{ steps.release_info.outputs.release_name }}"
          echo prerelease: "${{ steps.release_info.outputs.prerelease }}"

      # Creates a `nightly-SHA` tag for this specific nightly
      # This tag is used for this specific nightly version's release
      # which allows users to roll back. It is also used to build
      # the changelog.
      - name: Create build-specific tag (nightly)
        if: ${{ env.IS_NIGHTLY == 'true' }}
        uses: actions/github-script@v8
        env:
          TAG_NAME: ${{ steps.release_info.outputs.tag_name }}
        with:
          script: |
            const createTag = require('./.github/scripts/create-tag.js')
            await createTag({ github, context }, process.env.TAG_NAME)

      - name: Build changelog (nightly)
        if: ${{ env.IS_NIGHTLY == 'true' }}
        id: build_changelog
        uses: mikepenz/release-changelog-builder-action@439f79b5b5428107c7688c1d2b0e8bacc9b8792c # v6
        with:
          configuration: "./.github/changelog.json"
          fromTag: "nightly"
          toTag: ${{ steps.release_info.outputs.tag_name }}
        env:
          GITHUB_TOKEN: ${{ secrets.GITHUB_TOKEN }}

  release:
    permissions:
      id-token: write
      contents: write
      attestations: write
    name: release ${{ matrix.target }} (${{ matrix.runner }})
    runs-on: ${{ matrix.runner }}
    timeout-minutes: 240
    needs: prepare
    strategy:
      fail-fast: false
      matrix:
        include:
          # `runner`: GHA runner label
          # `target`: Rust build target triple
          # `platform` and `arch`: Used in tarball names
          # `svm`: target platform to use for the Solc binary: https://github.com/roynalnaruto/svm-rs/blob/84cbe0ac705becabdc13168bae28a45ad2299749/svm-builds/build.rs#L4-L24
          - runner: ubuntu-22.04
            target: x86_64-unknown-linux-gnu
            svm_target_platform: linux-amd64
            platform: linux
            arch: amd64
          - runner: matterlabs-ci-runner-arm
            target: aarch64-unknown-linux-gnu
            svm_target_platform: linux-aarch64
            platform: linux
            arch: arm64
<<<<<<< HEAD
          # This is pinned to `macos-13-large` to support old SDK versions.
          # If the runner is deprecated it should be pinned to the oldest available version of the runner.
          - runner: macos-13-large
=======
          - runner: depot-ubuntu-22.04-16
            target: aarch64-unknown-linux-musl
            svm_target_platform: linux-aarch64
            platform: alpine
            arch: arm64
          - runner: macos-14-large
>>>>>>> 5375ff43
            target: x86_64-apple-darwin
            svm_target_platform: macosx-amd64
            platform: darwin
            arch: amd64
          - runner: macos-latest
            target: aarch64-apple-darwin
            svm_target_platform: macosx-aarch64
            platform: darwin
            arch: arm64
    steps:
      - uses: actions/checkout@v6
        with:
          ref: ${{ inputs.tag || '' }}

      - name: Install Rust toolchain
        uses: moonrepo/setup-rust@v1
        env:
          # To fix rate limiting issues with GitHub API
          GITHUB_TOKEN: ${{ github.token }}
        with:
          cache: false

      - uses: Swatinem/rust-cache@v2
        with:
          key: ${{ matrix.target }}
          cache-on-failure: true

      - name: Install required Rust targets
        run: rustup target add ${{ matrix.target }}

      - uses: dtolnay/rust-toolchain@stable
        with:
          targets: ${{ matrix.target }}

      - uses: mozilla-actions/sccache-action@7d986dd989559c6ecdb630a3fd2557667be217ad # v0.0.9
        if: ${{ contains(matrix.runner, 'depot') }}
      - run: printf 'RUSTC_WRAPPER=sccache\n' >> "$GITHUB_ENV"
        if: ${{ contains(matrix.runner, 'depot') }}

      - name: Apple M1 setup
        if: matrix.target == 'aarch64-apple-darwin'
        run: |
          brew install make
          echo "PATH=/usr/local/opt/make/libexec/gnubin:$PATH" >> $GITHUB_ENV
          echo "SDKROOT=$(xcrun -sdk macosx --show-sdk-path)" >> $GITHUB_ENV
          echo "MACOSX_DEPLOYMENT_TARGET=$(xcrun -sdk macosx --show-sdk-platform-version)" >> $GITHUB_ENV

      - name: Apple Darwin
        if: matrix.target == 'x86_64-apple-darwin'
        run: |
          brew install make
          echo "PATH=/usr/local/opt/make/libexec/gnubin:$PATH" >> $GITHUB_ENV

      # Disable custom ARM setup as we use native linux runner
      # Keep the code here in case we return back to github-hosted ones
      # - name: Linux ARM setup
      #   if: matrix.target == 'aarch64-unknown-linux-gnu'
      #   run: |
      #     sudo apt-get update -y
      #     sudo apt-get install -y gcc-aarch64-linux-gnu g++-aarch64-linux-gnu libssl-dev
      #     echo "CARGO_TARGET_AARCH64_UNKNOWN_LINUX_GNU_LINKER=aarch64-linux-gnu-gcc" >> $GITHUB_ENV
      #     echo "C_INCLUDE_PATH=/usr/aarch64-linux-gnu/include" >> $GITHUB_ENV
      #     echo "CPLUS_INCLUDE_PATH=/usr/aarch64-linux-gnu/include" >> $GITHUB_ENV

      # We diverge from upstream and build with cross as we're building static binaries
      - name: Build binaries
        env:
          TAG_NAME: ${{ (env.IS_NIGHTLY == 'true' && 'nightly') || needs.prepare.outputs.tag_name }}
          SVM_TARGET_PLATFORM: ${{ matrix.svm_target_platform }}
        shell: bash
        run: |
          set -eo pipefail
          target="${{ matrix.target }}"

          flags=(--target $target --bins
            --no-default-features --features aws-kms,gcp-kms,cli,asm-keccak)

          # Disable asm-keccak, see https://github.com/alloy-rs/core/issues/711
          # # Remove jemalloc, only keep `asm-keccak` if applicable
          # if [[ "$target" != *msvc* && "$target" != "aarch64-unknown-linux-gnu" ]]; then
          #     flags+=(--features asm-keccak)
          # fi

          cargo build --release --bin forge --bin cast "${flags[@]}"

          bins=(cast forge)
          for name in "${bins[@]}"; do
              bin=./target/$target/release/$name
              file "$bin" || true
              ldd "$bin" || true
              $bin --version || true
              echo "${name}_bin_path=${bin}" >> $GITHUB_ENV
          done

      - name: Archive binaries
        id: artifacts
        env:
          PLATFORM_NAME: ${{ matrix.platform }}
          TARGET: ${{ matrix.target }}
          ARCH: ${{ matrix.arch }}
          VERSION_NAME: ${{ needs.prepare.outputs.version_name }}
        shell: bash
        run: |
          if [ "$PLATFORM_NAME" == "linux" ]; then
              tar -czvf "foundry_zksync_${VERSION_NAME}_${PLATFORM_NAME}_${ARCH}.tar.gz" -C ./target/${TARGET}/release forge cast
              echo "file_name=foundry_zksync_${VERSION_NAME}_${PLATFORM_NAME}_${ARCH}.tar.gz" >> $GITHUB_OUTPUT
          elif [ "$PLATFORM_NAME" == "darwin" ]; then
              # We need to use gtar here otherwise the archive is corrupt.
              # See: https://github.com/actions/virtual-environments/issues/2619
              gtar -czvf "foundry_zksync_${VERSION_NAME}_${PLATFORM_NAME}_${ARCH}.tar.gz" -C ./target/${TARGET}/release forge cast
              echo "file_name=foundry_zksync_${VERSION_NAME}_${PLATFORM_NAME}_${ARCH}.tar.gz" >> $GITHUB_OUTPUT
          fi
          printf "foundry_attestation=%s\n" "foundry_${VERSION_NAME}_${PLATFORM_NAME}_${ARCH}.attestation.txt" >> "$GITHUB_OUTPUT"


      - name: Build man page
        id: man
        if: matrix.target == 'x86_64-unknown-linux-gnu'
        env:
          PLATFORM_NAME: ${{ matrix.platform }}
          TARGET: ${{ matrix.target }}
          VERSION_NAME: ${{ needs.prepare.outputs.version_name }}
        shell: bash
        run: |
          sudo apt-get -y install help2man
          help2man -N ./target/${TARGET}/release/forge > forge.1
          help2man -N ./target/${TARGET}/release/cast > cast.1
          gzip forge.1
          gzip cast.1
          tar -czvf "foundry_zksync_man_${VERSION_NAME}.tar.gz" forge.1.gz cast.1.gz
          echo "foundry_man=foundry_zksync_man_${VERSION_NAME}.tar.gz" >> $GITHUB_OUTPUT

      - name: Binaries attestation
        id: attestation
        uses: actions/attest-build-provenance@v3
        with:
          subject-path: |
            ${{ env.cast_bin_path }}
            ${{ env.forge_bin_path }}

      - name: Record attestation URL
        env:
          ATTESTATION_URL: ${{ steps.attestation.outputs.attestation-url }}
          FOUNDRY_ATTESTATION: ${{ steps.artifacts.outputs.foundry_attestation }}
        shell: bash
        run: |
          set -euo pipefail
          printf '%s\n' "$ATTESTATION_URL" > "$FOUNDRY_ATTESTATION"

      # Creates the release for this specific version
      - name: Create release
        uses: softprops/action-gh-release@a06a81a03ee405af7f2048a818ed3f03bbf83c7b # v2.5.0
        with:
          name: ${{ needs.prepare.outputs.release_name }}
          tag_name: ${{ needs.prepare.outputs.tag_name }}
          prerelease: ${{ env.IS_NIGHTLY == 'true' }}
          body: ${{ needs.prepare.outputs.changelog }}
          files: |
            ${{ steps.artifacts.outputs.file_name }}
            ${{ steps.artifacts.outputs.foundry_attestation }}
            ${{ steps.man.outputs.foundry_man }}

      # If this is a nightly release, it also updates the release
      # tagged `nightly` for compatibility with `foundryup`
      - name: Update nightly release
        if: ${{ env.IS_NIGHTLY == 'true' }}
        uses: softprops/action-gh-release@a06a81a03ee405af7f2048a818ed3f03bbf83c7b # v2.5.0
        with:
          name: "Nightly foundry-zksync"
          tag_name: "nightly"
          prerelease: true
          body: ${{ needs.prepare.outputs.changelog }}
          files: |
            ${{ steps.artifacts.outputs.file_name }}
            ${{ steps.artifacts.outputs.foundry_attestation }}
            ${{ steps.man.outputs.foundry_man }}

  retry-on-failure:
    if: failure() && fromJSON(github.run_attempt) < 3
    needs: [release]
    runs-on: ubuntu-latest
    steps:
      - env:
          GH_REPO: ${{ github.repository }}
          GH_TOKEN: ${{ github.token }}
        run: gh workflow run retry.yml -F run_id=${{ github.run_id }}

  cleanup:
    name: Release cleanup
    runs-on: ubuntu-latest
    timeout-minutes: 30
    permissions:
      contents: write
    needs: release
    if: always()
    steps:
      - uses: actions/checkout@v6
        with:
          persist-credentials: false

      # Moves the `nightly` tag to `HEAD`
      - name: Move nightly tag
        if: ${{ env.IS_NIGHTLY == 'true' }}
        uses: actions/github-script@v8
        with:
          script: |
            const moveTag = require('./.github/scripts/move-tag.js')
            await moveTag({ github, context }, 'nightly')

      - name: Delete old nightlies
        uses: actions/github-script@v8
        with:
          script: |
            const prunePrereleases = require('./.github/scripts/prune-prereleases.js')
            await prunePrereleases({github, context})

  # If any of the jobs fail, this will create a high-priority issue to signal so.
  issue:
    if: failure() && fromJSON(github.run_attempt) >= 3
    name: Open an issue
    runs-on: ubuntu-latest
    needs: [prepare, release, cleanup]
    steps:
      - uses: actions/checkout@v6
        with:
          persist-credentials: false
      - uses: JasonEtco/create-an-issue@1b14a70e4d8dc185e5cc76d3bec9eab20257b2c5 # v2
        env:
          GITHUB_TOKEN: ${{ secrets.GITHUB_TOKEN }}
          WORKFLOW_URL: |
            ${{ github.server_url }}/${{ github.repository }}/actions/runs/${{ github.run_id }}
        with:
          update_existing: true
          filename: .github/RELEASE_FAILURE_ISSUE_TEMPLATE.md<|MERGE_RESOLUTION|>--- conflicted
+++ resolved
@@ -133,18 +133,9 @@
             svm_target_platform: linux-aarch64
             platform: linux
             arch: arm64
-<<<<<<< HEAD
           # This is pinned to `macos-13-large` to support old SDK versions.
           # If the runner is deprecated it should be pinned to the oldest available version of the runner.
           - runner: macos-13-large
-=======
-          - runner: depot-ubuntu-22.04-16
-            target: aarch64-unknown-linux-musl
-            svm_target_platform: linux-aarch64
-            platform: alpine
-            arch: arm64
-          - runner: macos-14-large
->>>>>>> 5375ff43
             target: x86_64-apple-darwin
             svm_target_platform: macosx-amd64
             platform: darwin
