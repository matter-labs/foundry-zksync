--- conflicted
+++ resolved
@@ -130,18 +130,6 @@
       - name: Install cross v0.2.5 from source
         run: cargo install cross --git https://github.com/cross-rs/cross --tag v0.2.5
 
-<<<<<<< HEAD
-=======
-      - name: Linux ARM setup
-        if: matrix.target == 'aarch64-unknown-linux-gnu'
-        run: |
-          sudo apt-get update -y
-          sudo apt-get install -y gcc-aarch64-linux-gnu g++-aarch64-linux-gnu libssl-dev
-          echo "CARGO_TARGET_AARCH64_UNKNOWN_LINUX_GNU_LINKER=aarch64-linux-gnu-gcc" >> $GITHUB_ENV
-          echo "C_INCLUDE_PATH=/usr/aarch64-linux-gnu/include" >> $GITHUB_ENV
-          echo "CPLUS_INCLUDE_PATH=/usr/aarch64-linux-gnu/include" >> $GITHUB_ENV
->>>>>>> fea525e4
-
       # We diverge from upstream and build with cross as we're building static binaries
       - name: Build binaries
         env:
