--- conflicted
+++ resolved
@@ -141,28 +141,14 @@
           target="${{ matrix.target }}"
           flags=(--release --bins --no-default-features --features rustls,aws-kms)
 
-<<<<<<< HEAD
-          # Disable asm-keccak, see https://github.com/alloy-rs/core/issues/711
-          # # Remove jemalloc, only keep `asm-keccak` if applicable
-          # if [[ "$target" != *msvc* && "$target" != "aarch64-unknown-linux-gnu" ]]; then
-          #     flags+=(--features asm-keccak)
-          # fi
-=======
           # `jemalloc` and `keccak-asm` are not supported on MSVC or aarch64 Linux.
           if [[ "$target" != *msvc* && "$target" != "aarch64-unknown-linux-gnu" ]]; then
             flags+=(--features asm-keccak,jemalloc)
           fi
->>>>>>> 4a413673
 
           cargo build --release --bin forge --bin cast --target "$target" "${flags[@]}"
 
-<<<<<<< HEAD
           bins=(cast forge)
-=======
-          cargo build --target "$target" "${flags[@]}"
-
-          bins=(anvil cast chisel forge)
->>>>>>> 4a413673
           for name in "${bins[@]}"; do
               bin=./target/$target/release/$name
               file "$bin" || true
