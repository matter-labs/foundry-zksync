name: release

on:
  push:
    tags:
<<<<<<< HEAD
      - "*-zksync.*"
=======
      - "stable"
      - "v*.*.*"
>>>>>>> 5e72c69e
  schedule:
    - cron: "0 0 * * *"
  workflow_dispatch:

env:
  CARGO_TERM_COLOR: always
  IS_NIGHTLY: ${{ github.event_name == 'schedule' || github.event_name == 'workflow_dispatch' }}

jobs:
  prepare:
    name: Prepare release
    runs-on: ubuntu-latest
    timeout-minutes: 30
    outputs:
      tag_name: ${{ steps.release_info.outputs.tag_name }}
      release_name: ${{ steps.release_info.outputs.release_name }}
      changelog: ${{ steps.build_changelog.outputs.changelog }}
    steps:
      - uses: actions/checkout@v4
        with:
          fetch-depth: 0

      - name: Compute release name and tag
        id: release_info
        run: |
          if [[ ${IS_NIGHTLY} == 'true' ]]; then
            echo "tag_name=nightly-${GITHUB_SHA}" >> $GITHUB_OUTPUT
            echo "release_name=foundry-zksync Nightly ($(date '+%Y-%m-%d'))" >> $GITHUB_OUTPUT
          else
            echo "tag_name=${GITHUB_REF_NAME}" >> $GITHUB_OUTPUT
            echo "release_name=foundry-zksync@${GITHUB_REF_NAME}" >> $GITHUB_OUTPUT
          fi

      # Creates a `nightly-SHA` tag for this specific nightly
      # This tag is used for this specific nightly version's release
      # which allows users to roll back. It is also used to build
      # the changelog.
      - name: Create build-specific nightly tag
        if: ${{ env.IS_NIGHTLY == 'true' }}
        uses: actions/github-script@v7
        env:
          TAG_NAME: ${{ steps.release_info.outputs.tag_name }}
        with:
          script: |
            const createTag = require('./.github/scripts/create-tag.js')
            await createTag({ github, context }, process.env.TAG_NAME)

      - name: Build changelog
        id: build_changelog
        uses: mikepenz/release-changelog-builder-action@v4
        with:
          configuration: "./.github/changelog.json"
          fromTag: ${{ env.IS_NIGHTLY == 'true' && 'nightly' || '' }}
          toTag: ${{ steps.release_info.outputs.tag_name }}
        env:
          GITHUB_TOKEN: ${{ secrets.GITHUB_TOKEN }}

  release:
    permissions:
      id-token: write
      contents: write
      attestations: write
    name: ${{ matrix.target }} (${{ matrix.runner }})
    runs-on: ${{ matrix.runner }}
    timeout-minutes: 240
    needs: prepare
    permissions:
      # Required to post the release
      contents: write
      # For attestations
      id-token: write
      attestations: write
    strategy:
      fail-fast: false
      matrix:
        include:
          # `runner`: GHA runner label
          # `target`: Rust build target triple
          # `platform` and `arch`: Used in tarball names
          # `svm`: target platform to use for the Solc binary: https://github.com/roynalnaruto/svm-rs/blob/84cbe0ac705becabdc13168bae28a45ad2299749/svm-builds/build.rs#L4-L24
          - runner: ubuntu-22.04-github-hosted-16core
            target: x86_64-unknown-linux-gnu
            svm_target_platform: linux-amd64
            platform: linux
            arch: amd64
          - runner: ubuntu-22.04-github-hosted-16core
            target: aarch64-unknown-linux-gnu
            svm_target_platform: linux-aarch64
            platform: linux
            arch: arm64
          - runner: macos-latest
            target: x86_64-apple-darwin
            svm_target_platform: macosx-amd64
            platform: darwin
            arch: amd64
          - runner: macos-latest
            target: aarch64-apple-darwin
            svm_target_platform: macosx-aarch64
            platform: darwin
            arch: arm64
    steps:
      - uses: actions/checkout@v4
      - uses: dtolnay/rust-toolchain@stable
        with:
          targets: ${{ matrix.target }}
      - name: Install required Rust targets
        run: rustup target add ${{ matrix.target }}

      - uses: Swatinem/rust-cache@v2
        with:
          key: ${{ matrix.target }}
          cache-on-failure: true

      - name: Apple M1 setup
        if: matrix.target == 'aarch64-apple-darwin'
        run: |
          brew install make
          echo "PATH=/usr/local/opt/make/libexec/gnubin:$PATH" >> $GITHUB_ENV
          echo "SDKROOT=$(xcrun -sdk macosx --show-sdk-path)" >> $GITHUB_ENV
          echo "MACOSX_DEPLOYMENT_TARGET=$(xcrun -sdk macosx --show-sdk-platform-version)" >> $GITHUB_ENV
      - name: Apple Darwin
        if: matrix.target == 'x86_64-apple-darwin'
        run: |
          brew install make
          echo "PATH=/usr/local/opt/make/libexec/gnubin:$PATH" >> $GITHUB_ENV

      - name: Linux ARM setup
        if: matrix.target == 'aarch64-unknown-linux-gnu'
        run: |
          sudo apt-get update -y
          sudo apt-get install -y gcc-aarch64-linux-gnu g++-aarch64-linux-gnu
          echo "CARGO_TARGET_AARCH64_UNKNOWN_LINUX_GNU_LINKER=aarch64-linux-gnu-gcc" >> $GITHUB_ENV
          echo "C_INCLUDE_PATH=/usr/aarch64-linux-gnu/include" >> $GITHUB_ENV
          echo "CPLUS_INCLUDE_PATH=/usr/aarch64-linux-gnu/include" >> $GITHUB_ENV

      - name: Build binaries
        env:
          SVM_TARGET_PLATFORM: ${{ matrix.svm_target_platform }}
        shell: bash
        run: |
          set -eo pipefail
          target="${{ matrix.target }}"
          flags=()

          # Disable asm-keccak, see https://github.com/alloy-rs/core/issues/711
          # # Remove jemalloc, only keep `asm-keccak` if applicable
          # if [[ "$target" != *msvc* && "$target" != "aarch64-unknown-linux-gnu" ]]; then
          #     flags+=(--features asm-keccak)
          # fi

          cargo build --release --bin forge --bin cast --target "$target" "${flags[@]}"

          bins=(cast forge)
          for name in "${bins[@]}"; do
<<<<<<< HEAD
              bin=./target/$target/release/$name
              file "$bin" || true
              ldd "$bin" || true
              $bin --version || true
              echo "${name}_bin_path=${bin}" >> $GITHUB_ENV
=======
            bin=$OUT_DIR/$name$ext
            echo ""
            file "$bin" || true
            du -h "$bin" || true
            ldd "$bin" || true
            $bin --version || true
            echo "${name}_bin_path=${bin}" >> $GITHUB_ENV
>>>>>>> 5e72c69e
          done

      - name: Archive binaries
        id: artifacts
        env:
          PLATFORM_NAME: ${{ matrix.platform }}
<<<<<<< HEAD
          TARGET: ${{ matrix.target }}
=======
          OUT_DIR: target/${{ matrix.target }}/${{ env.PROFILE }}
          VERSION_NAME: ${{ (env.IS_NIGHTLY == 'true' && 'nightly') || needs.prepare.outputs.tag_name }}
>>>>>>> 5e72c69e
          ARCH: ${{ matrix.arch }}
          VERSION_NAME: ${{ (env.IS_NIGHTLY && 'nightly') || needs.prepare.outputs.tag_name }}
        shell: bash
        run: |
          if [ "$PLATFORM_NAME" == "linux" ]; then
              tar -czvf "foundry_${VERSION_NAME}_${PLATFORM_NAME}_${ARCH}.tar.gz" -C ./target/${TARGET}/release forge cast
              echo "file_name=foundry_${VERSION_NAME}_${PLATFORM_NAME}_${ARCH}.tar.gz" >> $GITHUB_OUTPUT
          elif [ "$PLATFORM_NAME" == "darwin" ]; then
              # We need to use gtar here otherwise the archive is corrupt.
              # See: https://github.com/actions/virtual-environments/issues/2619
              gtar -czvf "foundry_${VERSION_NAME}_${PLATFORM_NAME}_${ARCH}.tar.gz" -C ./target/${TARGET}/release forge cast
              echo "file_name=foundry_${VERSION_NAME}_${PLATFORM_NAME}_${ARCH}.tar.gz" >> $GITHUB_OUTPUT
          fi

      - name: Build man page
        id: man
        if: matrix.target == 'x86_64-unknown-linux-gnu'
        env:
<<<<<<< HEAD
          PLATFORM_NAME: ${{ matrix.platform }}
          TARGET: ${{ matrix.target }}
          VERSION_NAME: ${{ (env.IS_NIGHTLY && 'nightly') || needs.prepare.outputs.tag_name }}
=======
          OUT_DIR: target/${{ matrix.target }}/${{ env.PROFILE }}
          VERSION_NAME: ${{ (env.IS_NIGHTLY == 'true' && 'nightly') || needs.prepare.outputs.tag_name }}
>>>>>>> 5e72c69e
        shell: bash
        run: |
          sudo apt-get -y install help2man
          help2man -N ./target/${TARGET}/release/forge > forge.1
          help2man -N ./target/${TARGET}/release/cast > cast.1
          gzip forge.1
          gzip cast.1
          tar -czvf "foundry_man_${VERSION_NAME}.tar.gz" forge.1.gz cast.1.gz
          echo "foundry_man=foundry_man_${VERSION_NAME}.tar.gz" >> $GITHUB_OUTPUT

      # Creates the release for this specific version
      - name: Create release
        uses: softprops/action-gh-release@v1
        with:
          name: ${{ needs.prepare.outputs.release_name }}
          tag_name: ${{ needs.prepare.outputs.tag_name }}
<<<<<<< HEAD
          prerelease: true
=======
          prerelease: ${{ env.IS_NIGHTLY == 'true' }}
>>>>>>> 5e72c69e
          body: ${{ needs.prepare.outputs.changelog }}
          files: |
            ${{ steps.artifacts.outputs.file_name }}
            ${{ steps.man.outputs.foundry_man }}

      - name: Binaries attestation
        uses: actions/attest-build-provenance@v2
        with:
          subject-path: |
<<<<<<< HEAD
            ${{ env.cast_bin_path }}
=======
            ${{ env.anvil_bin_path }}
            ${{ env.cast_bin_path }}
            ${{ env.chisel_bin_path }}
>>>>>>> 5e72c69e
            ${{ env.forge_bin_path }}

      # If this is a nightly release, it also updates the release
      # tagged `nightly` for compatibility with `foundryup`
      - name: Update nightly release
<<<<<<< HEAD
        if: ${{ env.IS_NIGHTLY }}
        uses: softprops/action-gh-release@v1
=======
        if: ${{ env.IS_NIGHTLY == 'true' }}
        uses: softprops/action-gh-release@v2
>>>>>>> 5e72c69e
        with:
          name: "Nightly foundry-zksync"
          tag_name: "nightly"
          prerelease: true
          body: ${{ needs.prepare.outputs.changelog }}
          files: |
            ${{ steps.artifacts.outputs.file_name }}
            ${{ steps.man.outputs.foundry_man }}
  
  retry-on-failure:
    if: failure() && fromJSON(github.run_attempt) < 3
    needs: [release]
    runs-on: ubuntu-latest
    steps:
      - env:
          GH_REPO: ${{ github.repository }}
          GH_TOKEN: ${{ github.token }}
        run: gh workflow run retry.yml -F run_id=${{ github.run_id }}

  cleanup:
    name: Release cleanup
    runs-on: ubuntu-latest
    timeout-minutes: 30
    needs: release
    if: always()
    steps:
      - uses: actions/checkout@v4

      # Moves the `nightly` tag to `HEAD`
      - name: Move nightly tag
        if: ${{ env.IS_NIGHTLY == 'true' }}
        uses: actions/github-script@v7
        with:
          script: |
            const moveTag = require('./.github/scripts/move-tag.js')
            await moveTag({ github, context }, 'nightly')

      - name: Delete old nightlies
        uses: actions/github-script@v7
        with:
          script: |
            const prunePrereleases = require('./.github/scripts/prune-prereleases.js')
            await prunePrereleases({github, context})<|MERGE_RESOLUTION|>--- conflicted
+++ resolved
@@ -3,12 +3,7 @@
 on:
   push:
     tags:
-<<<<<<< HEAD
       - "*-zksync.*"
-=======
-      - "stable"
-      - "v*.*.*"
->>>>>>> 5e72c69e
   schedule:
     - cron: "0 0 * * *"
   workflow_dispatch:
@@ -163,33 +158,18 @@
 
           bins=(cast forge)
           for name in "${bins[@]}"; do
-<<<<<<< HEAD
               bin=./target/$target/release/$name
               file "$bin" || true
               ldd "$bin" || true
               $bin --version || true
               echo "${name}_bin_path=${bin}" >> $GITHUB_ENV
-=======
-            bin=$OUT_DIR/$name$ext
-            echo ""
-            file "$bin" || true
-            du -h "$bin" || true
-            ldd "$bin" || true
-            $bin --version || true
-            echo "${name}_bin_path=${bin}" >> $GITHUB_ENV
->>>>>>> 5e72c69e
           done
 
       - name: Archive binaries
         id: artifacts
         env:
           PLATFORM_NAME: ${{ matrix.platform }}
-<<<<<<< HEAD
           TARGET: ${{ matrix.target }}
-=======
-          OUT_DIR: target/${{ matrix.target }}/${{ env.PROFILE }}
-          VERSION_NAME: ${{ (env.IS_NIGHTLY == 'true' && 'nightly') || needs.prepare.outputs.tag_name }}
->>>>>>> 5e72c69e
           ARCH: ${{ matrix.arch }}
           VERSION_NAME: ${{ (env.IS_NIGHTLY && 'nightly') || needs.prepare.outputs.tag_name }}
         shell: bash
@@ -208,14 +188,9 @@
         id: man
         if: matrix.target == 'x86_64-unknown-linux-gnu'
         env:
-<<<<<<< HEAD
           PLATFORM_NAME: ${{ matrix.platform }}
           TARGET: ${{ matrix.target }}
           VERSION_NAME: ${{ (env.IS_NIGHTLY && 'nightly') || needs.prepare.outputs.tag_name }}
-=======
-          OUT_DIR: target/${{ matrix.target }}/${{ env.PROFILE }}
-          VERSION_NAME: ${{ (env.IS_NIGHTLY == 'true' && 'nightly') || needs.prepare.outputs.tag_name }}
->>>>>>> 5e72c69e
         shell: bash
         run: |
           sudo apt-get -y install help2man
@@ -232,11 +207,7 @@
         with:
           name: ${{ needs.prepare.outputs.release_name }}
           tag_name: ${{ needs.prepare.outputs.tag_name }}
-<<<<<<< HEAD
           prerelease: true
-=======
-          prerelease: ${{ env.IS_NIGHTLY == 'true' }}
->>>>>>> 5e72c69e
           body: ${{ needs.prepare.outputs.changelog }}
           files: |
             ${{ steps.artifacts.outputs.file_name }}
@@ -246,25 +217,14 @@
         uses: actions/attest-build-provenance@v2
         with:
           subject-path: |
-<<<<<<< HEAD
             ${{ env.cast_bin_path }}
-=======
-            ${{ env.anvil_bin_path }}
-            ${{ env.cast_bin_path }}
-            ${{ env.chisel_bin_path }}
->>>>>>> 5e72c69e
             ${{ env.forge_bin_path }}
 
       # If this is a nightly release, it also updates the release
       # tagged `nightly` for compatibility with `foundryup`
       - name: Update nightly release
-<<<<<<< HEAD
         if: ${{ env.IS_NIGHTLY }}
         uses: softprops/action-gh-release@v1
-=======
-        if: ${{ env.IS_NIGHTLY == 'true' }}
-        uses: softprops/action-gh-release@v2
->>>>>>> 5e72c69e
         with:
           name: "Nightly foundry-zksync"
           tag_name: "nightly"
