--- conflicted
+++ resolved
@@ -93,16 +93,6 @@
         env:
           GITHUB_TOKEN: ${{ secrets.GITHUB_TOKEN }}
 
-<<<<<<< HEAD
-=======
-  release-docker:
-    name: Release Docker
-    needs: prepare
-    uses: ./.github/workflows/docker-publish.yml
-    with:
-      tag_name: ${{ needs.prepare.outputs.tag_name }}
-
->>>>>>> 9f11e6df
   release:
     permissions:
       id-token: write
@@ -300,25 +290,4 @@
         with:
           script: |
             const prunePrereleases = require('./.github/scripts/prune-prereleases.js')
-<<<<<<< HEAD
-            await prunePrereleases({github, context})
-=======
-            await prunePrereleases({github, context})
-
-  # If any of the jobs fail, this will create a high-priority issue to signal so.
-  issue:
-    name: Open an issue
-    runs-on: ubuntu-latest
-    needs: [ prepare, release-docker, release, cleanup ]
-    if: failure()
-    steps:
-      - uses: actions/checkout@v4
-      - uses: JasonEtco/create-an-issue@v2
-        env:
-          GITHUB_TOKEN: ${{ secrets.GITHUB_TOKEN }}
-          WORKFLOW_URL: |
-            ${{ github.server_url }}/${{ github.repository }}/actions/runs/${{ github.run_id }}
-        with:
-          update_existing: true
-          filename: .github/RELEASE_FAILURE_ISSUE_TEMPLATE.md
->>>>>>> 9f11e6df
+            await prunePrereleases({github, context})