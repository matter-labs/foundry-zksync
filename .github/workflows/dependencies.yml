--- conflicted
+++ resolved
@@ -14,7 +14,6 @@
   pull-requests: write
 
 jobs:
-<<<<<<< HEAD
     update:
         name: Update
         runs-on: ubuntu-latest
@@ -49,10 +48,4 @@
           commit-message: ${{ steps.msg.outputs.commit_message }}
           title: ${{ env.TITLE }}
           body: ${{ steps.msg.outputs.body }}
-          branch: ${{ env.BRANCH }}
-=======
-  update:
-    uses: ithacaxyz/ci/.github/workflows/cargo-update-pr.yml@main
-    secrets:
-      token: ${{ secrets.GITHUB_TOKEN }}
->>>>>>> 9f11e6df
+          branch: ${{ env.BRANCH }}