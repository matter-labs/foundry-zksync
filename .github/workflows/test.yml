name: test

on:
  push:
    branches:
      - main
      - "*upstream*"
  pull_request:
    branches:
      - main
      - "*upstream*"

concurrency:
  cancel-in-progress: true
  group: ${{github.workflow}}-${{github.ref}}

env:
  CARGO_TERM_COLOR: always
<<<<<<< HEAD
  TARGET_RUST_VERSION: "stable"
=======
  RUST_BACKTRACE: full
>>>>>>> 9f11e6df

jobs:
  nextest:
    uses: ./.github/workflows/nextest.yml
    with:
      profile: default
    secrets: inherit

  doctest:
    runs-on: ubuntu-22.04
    timeout-minutes: 60
    steps:
      - uses: actions/checkout@v4
      - uses: dtolnay/rust-toolchain@nightly
        with:
          toolchain: ${{ env.TARGET_RUST_VERSION }}
      - uses: Swatinem/rust-cache@v2
        with:
          cache-on-failure: true
      - name: cargo test
        run: cargo test --doc -p forge

  clippy:
    name: clippy
    runs-on: ubuntu-22.04
    timeout-minutes: 60
    steps:
      - uses: actions/checkout@v4
      - uses: dtolnay/rust-toolchain@clippy
      - uses: Swatinem/rust-cache@v2
        with:
          cache-on-failure: true
      - run: cargo clippy --workspace --all-targets --all-features
        env:
          RUSTFLAGS: -Dwarnings

  rustfmt:
    runs-on: ubuntu-22.04
    timeout-minutes: 60
    steps:
      - uses: actions/checkout@v4
      - uses: dtolnay/rust-toolchain@nightly
        with:
          toolchain: nightly-2024-09-05 # Required for unstable features in rustfmt
          components: rustfmt
      - run: cargo +nightly-2024-09-05 fmt --all --check

  forge-fmt:
    runs-on: ubuntu-22.04
    timeout-minutes: 60
    steps:
      - uses: actions/checkout@v4
      - uses: dtolnay/rust-toolchain@stable
      - uses: Swatinem/rust-cache@v2
        with:
          cache-on-failure: true
      - name: forge fmt
        shell: bash
        run: ./.github/scripts/format.sh --check

  codespell:
    runs-on: ubuntu-22.04
    timeout-minutes: 30
    steps:
      - uses: actions/checkout@v4
      - uses: codespell-project/actions-codespell@v2
        with:
          skip: "*.json"

  crate-checks:
    # ubuntu-22.04 runs out of disk space
    runs-on: ubuntu-24.04-github-hosted-16core
    timeout-minutes: 60
    steps:
      - uses: actions/checkout@v4
      - uses: dtolnay/rust-toolchain@nightly
        with:
          toolchain: ${{ env.TARGET_RUST_VERSION }}
      - uses: taiki-e/install-action@cargo-hack
      - uses: Swatinem/rust-cache@v2
        with:
          cache-on-failure: true
      - name: cargo hack
        run: cargo hack check

  zk-cargo-test:
    runs-on: ubuntu-24.04-github-hosted-16core
    steps:
      - name: Checkout code
        uses: actions/checkout@v4
        with:
          submodules: recursive
          ref: ${{ github.event.pull_request.head.sha }}

      - name: Install Rust
        uses: actions-rust-lang/setup-rust-toolchain@v1
        with:
          toolchain: ${{ env.TARGET_RUST_VERSION }}

      - name: Install cargo-nextest
        uses: taiki-e/install-action@nextest

      - name: Run anvil-zksync
        uses: dutterbutter/anvil-zksync-action@v1.1.0
        with:
          mode: fork
          forkUrl: mainnet
          log: info
          logFilePath: anvil_zksync.log
          target: x86_64-unknown-linux-gnu
          releaseTag: v0.2.1

      - name: Setup Git config
        run: |
          git config --global user.name "GitHub Actions Bot"
          git config --global user.email "<>"
          git config --global url."https://github.com/".insteadOf "git@github.com:"

      - name: Run zk tests
        env:
          RUST_BACKTRACE: full
          TEST_MAINNET_URL: http://localhost:8011
        run: |
          ZK_DEBUG_HISTORICAL_BLOCK_HASHES=5 cargo nextest run --package '*' --lib --test '*' -E '(test(~zk) or package(~zksync)) and not test(~test_zk_aave_di)'

  deny:
    uses: ithacaxyz/ci/.github/workflows/deny.yml@main
    with:
      # Clear out arguments to not pass `--all-features` to `cargo deny`.
      # Many crates have an `openssl` feature which enables banned dependencies.
      deny-flags: ""


  check-ci-install:
    name: CI install
    runs-on: ubuntu-22.04
    steps:
      - uses: actions/checkout@v4
      - name: Install foundry-zksync
        run: cp ./install-foundry-zksync ./foundryup-zksync/* /tmp/ && cd /tmp && ./install-foundry-zksync
      - name: Verify installation
        run: forge --version

  check-ci-install-anvil:
    name: CI install anvil-zksync
    runs-on: ubuntu-22.04
    steps:
      - uses: actions/checkout@v4

      - name: Install foundry-zksync
        run: |
          cp ./install-foundry-zksync ./foundryup-zksync/* /tmp/
          cd /tmp
          ./install-foundry-zksync

      - name: Verify anvil-zksync installation
        run: anvil-zksync --version<|MERGE_RESOLUTION|>--- conflicted
+++ resolved
@@ -16,11 +16,8 @@
 
 env:
   CARGO_TERM_COLOR: always
-<<<<<<< HEAD
   TARGET_RUST_VERSION: "stable"
-=======
   RUST_BACKTRACE: full
->>>>>>> 9f11e6df
 
 jobs:
   nextest:
