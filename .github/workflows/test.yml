name: test

on:
  push:
    branches:
      - main
  pull_request:
    branches:
      - main

concurrency:
  cancel-in-progress: true
  group: ${{github.workflow}}-${{github.ref}}

env:
  CARGO_TERM_COLOR: always
  TARGET_RUST_VERSION: "nightly-2024-09-01"

jobs:
<<<<<<< HEAD
  doctest:
    runs-on: ubuntu-22.04-github-hosted-16core
    timeout-minutes: 60
    steps:
      - uses: actions/checkout@v4
      - uses: dtolnay/rust-toolchain@nightly
        with:
          toolchain: ${{ env.TARGET_RUST_VERSION }}
      - uses: Swatinem/rust-cache@v2
        with:
          cache-on-failure: true
      - name: cargo test
        run: cargo test --doc -p forge

  clippy:
    name: clippy
    runs-on: ubuntu-latest
    timeout-minutes: 60
    steps:
      - uses: actions/checkout@v4
      - uses: dtolnay/rust-toolchain@clippy
      - uses: Swatinem/rust-cache@v2
        with:
          cache-on-failure: true
      - run: cargo clippy --workspace --all-targets --all-features
        env:
          RUSTFLAGS: -Dwarnings

  rustfmt:
    runs-on: ubuntu-22.04-github-hosted-16core
    timeout-minutes: 60
    steps:
      - uses: actions/checkout@v4
      - uses: dtolnay/rust-toolchain@nightly
        with:
          toolchain: ${{ env.TARGET_RUST_VERSION }}
          components: rustfmt
      - run: cargo fmt --all --check

  forge-fmt:
    runs-on: ubuntu-22.04-github-hosted-16core
    timeout-minutes: 60
    steps:
      - uses: actions/checkout@v4
      - uses: dtolnay/rust-toolchain@nightly
        with:
          toolchain: ${{ env.TARGET_RUST_VERSION }}
      - uses: Swatinem/rust-cache@v2
        with:
          cache-on-failure: true
      - name: forge fmt
        shell: bash
        run: ./.github/scripts/format.sh --check

  codespell:
    runs-on: ubuntu-latest
    timeout-minutes: 30
    steps:
      - uses: actions/checkout@v4
      - uses: codespell-project/actions-codespell@v2
        with:
          skip: "*.json"

  crate-checks:
    runs-on: ubuntu-22.04-github-hosted-16core
    timeout-minutes: 60
    steps:
      - uses: actions/checkout@v4
      - uses: dtolnay/rust-toolchain@nightly
        with:
          toolchain: ${{ env.TARGET_RUST_VERSION }}
      - uses: taiki-e/install-action@cargo-hack
      - uses: Swatinem/rust-cache@v2
        with:
          cache-on-failure: true
      - name: cargo hack
        run: cargo hack check

  zk-cargo-test:
    runs-on: ubuntu-22.04-github-hosted-16core

    steps:
      - name: Checkout code
        uses: actions/checkout@v4
        with:
          submodules: recursive
          ref: ${{ github.event.pull_request.head.sha }}

      - name: Install Rust
        uses: actions-rust-lang/setup-rust-toolchain@v1
        with:
          toolchain: ${{ env.TARGET_RUST_VERSION }}

      - name: Install cargo-nextest
        uses: taiki-e/install-action@nextest

      - name: Run era-test-node
        uses: dutterbutter/anvil-zksync-action@v1.1.0
        with:
          mode: fork
          forkUrl: mainnet
          log: info
          logFilePath: anvil-zksync.log
          target: x86_64-unknown-linux-gnu

      - name: Run zk tests
        env:
          RUST_BACKTRACE: full
          TEST_MAINNET_URL: http://localhost:8011
        run: |
          git config --global user.name "test-runner"
          ZK_DEBUG_HISTORICAL_BLOCK_HASHES=5 cargo nextest run --package '*' --lib --test '*' --filter-expr 'test(~zk)'

  check-ci-install:
    name: CI install
    runs-on: ubuntu-latest
    steps:
      - uses: actions/checkout@v4
      - name: Install foundry-zksync
        run: cp ./install-foundry-zksync ./foundryup-zksync/* /tmp/ && cd /tmp && ./install-foundry-zksync
      - name: Verify installation
        run: forge --version
=======
    nextest:
      uses: ./.github/workflows/nextest.yml
      with:
        profile: default
      secrets: inherit

    doctest:
        runs-on: ubuntu-22.04-github-hosted-16core
        timeout-minutes: 60
        steps:
            - uses: actions/checkout@v4
            - uses: dtolnay/rust-toolchain@nightly
              with:
                toolchain: ${{ env.TARGET_RUST_VERSION }}
            - uses: Swatinem/rust-cache@v2
              with:
                cache-on-failure: true
            - name: cargo test
              run: cargo test --doc -p forge

    clippy:
        name: clippy
        runs-on: ubuntu-latest
        timeout-minutes: 60
        steps:
            - uses: actions/checkout@v4
            - uses: dtolnay/rust-toolchain@clippy
            - uses: Swatinem/rust-cache@v2
              with:
                  cache-on-failure: true
            - run: cargo clippy --workspace --all-targets --all-features
              env:
                  RUSTFLAGS: -Dwarnings

    rustfmt:
        runs-on: ubuntu-22.04-github-hosted-16core
        timeout-minutes: 60
        steps:
            - uses: actions/checkout@v4
            - uses: dtolnay/rust-toolchain@nightly
              with:
                  toolchain: ${{ env.TARGET_RUST_VERSION }}
                  components: rustfmt
            - run: cargo fmt --all --check

    forge-fmt:
        runs-on: ubuntu-22.04-github-hosted-16core
        timeout-minutes: 60
        steps:
            - uses: actions/checkout@v4
            - uses: dtolnay/rust-toolchain@nightly
              with:
                  toolchain: ${{ env.TARGET_RUST_VERSION }}
            - uses: Swatinem/rust-cache@v2
              with:
                  cache-on-failure: true
            - name: forge fmt
              shell: bash
              run: ./.github/scripts/format.sh --check

    codespell:
      runs-on: ubuntu-latest
      timeout-minutes: 30
      steps:
        - uses: actions/checkout@v4
        - uses: codespell-project/actions-codespell@v2
          with:
            skip: "*.json"

    crate-checks:
        runs-on: ubuntu-22.04-github-hosted-16core
        timeout-minutes: 60
        steps:
            - uses: actions/checkout@v4
            - uses: dtolnay/rust-toolchain@nightly
              with:
                toolchain: ${{ env.TARGET_RUST_VERSION }}
            - uses: taiki-e/install-action@cargo-hack
            - uses: Swatinem/rust-cache@v2
              with:
                  cache-on-failure: true
            - name: cargo hack
              run: cargo hack check
    
    zk-cargo-test:
        runs-on: ubuntu-22.04-github-hosted-16core
  
        steps:
        - name: Checkout code
          uses: actions/checkout@v4
          with:
            submodules: recursive
            ref: ${{ github.event.pull_request.head.sha }}
  
        - name: Install Rust
          uses: actions-rust-lang/setup-rust-toolchain@v1
          with:
            toolchain: ${{ env.TARGET_RUST_VERSION }}

        - name: Install cargo-nextest
          uses: taiki-e/install-action@nextest

        - name: Run era-test-node
          uses: dutterbutter/era-test-node-action@v1
          with:
            mode: fork
            network: mainnet
            log: info
            logFilePath: era_test_node.log
            target: x86_64-unknown-linux-gnu
            releaseTag: v0.1.0-alpha.29

        - name: Run zk tests
          env:
            RUST_BACKTRACE: full
            TEST_MAINNET_URL: http://localhost:8011
          run: |
            git config --global user.name "test-runner"
            ZK_DEBUG_HISTORICAL_BLOCK_HASHES=5 cargo nextest run --package '*' --lib --test '*' --filter-expr 'test(~zk)'

    check-ci-install:
      name: CI install
      runs-on: ubuntu-latest
      steps:
        - uses: actions/checkout@v4
        - name: Install foundry-zksync
          run: cp ./install-foundry-zksync ./foundryup-zksync/* /tmp/ && cd /tmp && ./install-foundry-zksync
        - name: Verify installation
          run: forge --version
>>>>>>> 2248338e
<|MERGE_RESOLUTION|>--- conflicted
+++ resolved
@@ -17,7 +17,12 @@
   TARGET_RUST_VERSION: "nightly-2024-09-01"
 
 jobs:
-<<<<<<< HEAD
+  nextest:
+    uses: ./.github/workflows/nextest.yml
+    with:
+      profile: default
+    secrets: inherit
+
   doctest:
     runs-on: ubuntu-22.04-github-hosted-16core
     timeout-minutes: 60
@@ -139,135 +144,4 @@
       - name: Install foundry-zksync
         run: cp ./install-foundry-zksync ./foundryup-zksync/* /tmp/ && cd /tmp && ./install-foundry-zksync
       - name: Verify installation
-        run: forge --version
-=======
-    nextest:
-      uses: ./.github/workflows/nextest.yml
-      with:
-        profile: default
-      secrets: inherit
-
-    doctest:
-        runs-on: ubuntu-22.04-github-hosted-16core
-        timeout-minutes: 60
-        steps:
-            - uses: actions/checkout@v4
-            - uses: dtolnay/rust-toolchain@nightly
-              with:
-                toolchain: ${{ env.TARGET_RUST_VERSION }}
-            - uses: Swatinem/rust-cache@v2
-              with:
-                cache-on-failure: true
-            - name: cargo test
-              run: cargo test --doc -p forge
-
-    clippy:
-        name: clippy
-        runs-on: ubuntu-latest
-        timeout-minutes: 60
-        steps:
-            - uses: actions/checkout@v4
-            - uses: dtolnay/rust-toolchain@clippy
-            - uses: Swatinem/rust-cache@v2
-              with:
-                  cache-on-failure: true
-            - run: cargo clippy --workspace --all-targets --all-features
-              env:
-                  RUSTFLAGS: -Dwarnings
-
-    rustfmt:
-        runs-on: ubuntu-22.04-github-hosted-16core
-        timeout-minutes: 60
-        steps:
-            - uses: actions/checkout@v4
-            - uses: dtolnay/rust-toolchain@nightly
-              with:
-                  toolchain: ${{ env.TARGET_RUST_VERSION }}
-                  components: rustfmt
-            - run: cargo fmt --all --check
-
-    forge-fmt:
-        runs-on: ubuntu-22.04-github-hosted-16core
-        timeout-minutes: 60
-        steps:
-            - uses: actions/checkout@v4
-            - uses: dtolnay/rust-toolchain@nightly
-              with:
-                  toolchain: ${{ env.TARGET_RUST_VERSION }}
-            - uses: Swatinem/rust-cache@v2
-              with:
-                  cache-on-failure: true
-            - name: forge fmt
-              shell: bash
-              run: ./.github/scripts/format.sh --check
-
-    codespell:
-      runs-on: ubuntu-latest
-      timeout-minutes: 30
-      steps:
-        - uses: actions/checkout@v4
-        - uses: codespell-project/actions-codespell@v2
-          with:
-            skip: "*.json"
-
-    crate-checks:
-        runs-on: ubuntu-22.04-github-hosted-16core
-        timeout-minutes: 60
-        steps:
-            - uses: actions/checkout@v4
-            - uses: dtolnay/rust-toolchain@nightly
-              with:
-                toolchain: ${{ env.TARGET_RUST_VERSION }}
-            - uses: taiki-e/install-action@cargo-hack
-            - uses: Swatinem/rust-cache@v2
-              with:
-                  cache-on-failure: true
-            - name: cargo hack
-              run: cargo hack check
-    
-    zk-cargo-test:
-        runs-on: ubuntu-22.04-github-hosted-16core
-  
-        steps:
-        - name: Checkout code
-          uses: actions/checkout@v4
-          with:
-            submodules: recursive
-            ref: ${{ github.event.pull_request.head.sha }}
-  
-        - name: Install Rust
-          uses: actions-rust-lang/setup-rust-toolchain@v1
-          with:
-            toolchain: ${{ env.TARGET_RUST_VERSION }}
-
-        - name: Install cargo-nextest
-          uses: taiki-e/install-action@nextest
-
-        - name: Run era-test-node
-          uses: dutterbutter/era-test-node-action@v1
-          with:
-            mode: fork
-            network: mainnet
-            log: info
-            logFilePath: era_test_node.log
-            target: x86_64-unknown-linux-gnu
-            releaseTag: v0.1.0-alpha.29
-
-        - name: Run zk tests
-          env:
-            RUST_BACKTRACE: full
-            TEST_MAINNET_URL: http://localhost:8011
-          run: |
-            git config --global user.name "test-runner"
-            ZK_DEBUG_HISTORICAL_BLOCK_HASHES=5 cargo nextest run --package '*' --lib --test '*' --filter-expr 'test(~zk)'
-
-    check-ci-install:
-      name: CI install
-      runs-on: ubuntu-latest
-      steps:
-        - uses: actions/checkout@v4
-        - name: Install foundry-zksync
-          run: cp ./install-foundry-zksync ./foundryup-zksync/* /tmp/ && cd /tmp && ./install-foundry-zksync
-        - name: Verify installation
-          run: forge --version
->>>>>>> 2248338e
+        run: forge --version