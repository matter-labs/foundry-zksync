name: test

on:
  push:
    branches:
      - main
      - "*upstream*"
  pull_request:
    branches:
      - main
      - "*upstream*"

concurrency:
  cancel-in-progress: true
  group: ${{github.workflow}}-${{github.ref}}

env:
  CARGO_TERM_COLOR: always
  TARGET_RUST_VERSION: "stable"
  RUST_BACKTRACE: full

jobs:
  nextest:
    uses: ./.github/workflows/nextest.yml
    with:
      profile: default
    secrets: inherit

  doctest:
    runs-on: ubuntu-22.04
    timeout-minutes: 60
    steps:
      - uses: actions/checkout@v4
      - uses: dtolnay/rust-toolchain@nightly
        with:
          toolchain: ${{ env.TARGET_RUST_VERSION }}
      - uses: Swatinem/rust-cache@v2
        with:
          cache-on-failure: true
<<<<<<< HEAD
      - name: cargo test
        run: cargo test --doc -p forge
=======
      - run: cargo test --workspace --doc

  typos:
    runs-on: ubuntu-latest
    timeout-minutes: 30
    steps:
      - uses: actions/checkout@v4
      - uses: crate-ci/typos@v1
>>>>>>> c78faa21

  clippy:
    name: clippy
    runs-on: ubuntu-22.04
    timeout-minutes: 60
    steps:
      - uses: actions/checkout@v4
      - uses: dtolnay/rust-toolchain@clippy
      - uses: Swatinem/rust-cache@v2
        with:
          cache-on-failure: true
      - run: cargo clippy --workspace --all-targets --all-features
        env:
          RUSTFLAGS: -Dwarnings

  rustfmt:
    runs-on: ubuntu-22.04
    timeout-minutes: 60
    steps:
      - uses: actions/checkout@v4
      - uses: dtolnay/rust-toolchain@nightly
        with:
          toolchain: nightly-2025-03-19 # Required for unstable features in rustfmt
          components: rustfmt
      - run: cargo +nightly-2025-03-19 fmt --all --check

  forge-fmt:
    runs-on: ubuntu-22.04
    timeout-minutes: 60
    steps:
      - uses: actions/checkout@v4
      - uses: dtolnay/rust-toolchain@stable
      - uses: Swatinem/rust-cache@v2
        with:
          cache-on-failure: true
      - name: forge fmt
        shell: bash
        run: ./.github/scripts/format.sh --check

  codespell:
    runs-on: ubuntu-22.04
    timeout-minutes: 30
    steps:
      - uses: actions/checkout@v4
      - uses: codespell-project/actions-codespell@v2
        with:
          skip: "*.json"

  crate-checks:
    # ubuntu-22.04 runs out of disk space
    runs-on: ubuntu-24.04-github-hosted-16core
    timeout-minutes: 60
    steps:
      - uses: actions/checkout@v4
      - uses: dtolnay/rust-toolchain@nightly
        with:
          toolchain: ${{ env.TARGET_RUST_VERSION }}
      - uses: taiki-e/install-action@cargo-hack
      - uses: Swatinem/rust-cache@v2
        with:
          cache-on-failure: true
      - name: cargo hack
        run: cargo hack check --each-feature --exclude-features isolate-by-default

  zk-cargo-test:
    runs-on: ubuntu-24.04-github-hosted-16core
    env:
      ALCHEMY_API_KEY: ${{ secrets.ALCHEMY_API_KEY }}
    steps:
      - name: Checkout code
        uses: actions/checkout@v4
        with:
          submodules: recursive
          ref: ${{ github.event.pull_request.head.sha }}

      - name: Install Rust
        uses: actions-rust-lang/setup-rust-toolchain@v1
        with:
          toolchain: ${{ env.TARGET_RUST_VERSION }}

      - name: Install cargo-nextest
        uses: taiki-e/install-action@nextest

      - name: Run anvil-zksync
        uses: dutterbutter/anvil-zksync-action@v1.1.0
        with:
          mode: fork
          forkUrl: mainnet
          log: info
          logFilePath: anvil_zksync.log
          target: x86_64-unknown-linux-gnu
          releaseTag: v0.6.1

      - name: Setup Git config
        run: |
          git config --global user.name "GitHub Actions Bot"
          git config --global user.email "<>"
          git config --global url."https://github.com/".insteadOf "git@github.com:"

      - name: Run zk tests
        env:
          RUST_BACKTRACE: full
          TEST_MAINNET_URL: http://localhost:8011
        run: |
          ZK_DEBUG_HISTORICAL_BLOCK_HASHES=5 cargo nextest run --no-fail-fast --package '*' --lib --test '*' -E '(test(~zk) or package(~zksync)) and not test(~test_zk_aave_di)'

  deny:
    uses: ithacaxyz/ci/.github/workflows/deny.yml@main

<<<<<<< HEAD

  check-ci-install:
    name: CI install
    runs-on: ubuntu-24.04
    steps:
      - uses: actions/checkout@v4
      - name: Install foundry-zksync
        run: cp ./install-foundry-zksync ./foundryup-zksync/* /tmp/ && cd /tmp && ./install-foundry-zksync
      - name: Verify installation
        run: forge --version

  check-ci-install-anvil:
    name: CI install anvil-zksync
    runs-on: ubuntu-24.04
=======
  ci-success:
    runs-on: ubuntu-latest
    if: always()
    needs:
      - nextest
      - docs
      - doctest
      - typos
      - clippy
      - rustfmt
      - forge-fmt
      - crate-checks
      - deny
    timeout-minutes: 30
>>>>>>> c78faa21
    steps:
      - uses: actions/checkout@v4

      - name: Install foundry-zksync
        run: |
          cp ./install-foundry-zksync ./foundryup-zksync/* /tmp/
          cd /tmp
          ./install-foundry-zksync

      - name: Verify anvil-zksync installation
        run: anvil-zksync --version
  
  zk-tests-check:
    runs-on: ubuntu-24.04
    permissions:
      contents: read
    steps:
      - name: Checkout code
        uses: actions/checkout@v4
        with:
          submodules: recursive
          ref: ${{ github.event.pull_request.head.sha }}
      - name: Install Rust
        uses: actions-rust-lang/setup-rust-toolchain@v1
        with:
          toolchain: ${{ env.TARGET_RUST_VERSION }}
      - name: Install cargo-nextest
        uses: taiki-e/install-action@nextest
      - name: Verify zksync tests are not removed
        run: make zksync-tests-check<|MERGE_RESOLUTION|>--- conflicted
+++ resolved
@@ -37,10 +37,27 @@
       - uses: Swatinem/rust-cache@v2
         with:
           cache-on-failure: true
-<<<<<<< HEAD
-      - name: cargo test
-        run: cargo test --doc -p forge
-=======
+      - name: Build documentation
+        run: cargo doc --workspace --all-features --no-deps --document-private-items
+        env:
+          RUSTDOCFLAGS: --cfg docsrs -D warnings --show-type-layout --generate-link-to-definition --enable-index-page -Zunstable-options
+      - name: Deploy documentation
+        uses: peaceiris/actions-gh-pages@v3
+        if: github.event_name == 'push' && github.ref == 'refs/heads/master'
+        with:
+          github_token: ${{ secrets.GITHUB_TOKEN }}
+          publish_dir: target/doc
+          force_orphan: true
+
+  doctest:
+    runs-on: ubuntu-latest
+    timeout-minutes: 30
+    steps:
+      - uses: actions/checkout@v4
+      - uses: dtolnay/rust-toolchain@stable
+      - uses: Swatinem/rust-cache@v2
+        with:
+          cache-on-failure: true
       - run: cargo test --workspace --doc
 
   typos:
@@ -49,7 +66,6 @@
     steps:
       - uses: actions/checkout@v4
       - uses: crate-ci/typos@v1
->>>>>>> c78faa21
 
   clippy:
     name: clippy
@@ -159,22 +175,6 @@
   deny:
     uses: ithacaxyz/ci/.github/workflows/deny.yml@main
 
-<<<<<<< HEAD
-
-  check-ci-install:
-    name: CI install
-    runs-on: ubuntu-24.04
-    steps:
-      - uses: actions/checkout@v4
-      - name: Install foundry-zksync
-        run: cp ./install-foundry-zksync ./foundryup-zksync/* /tmp/ && cd /tmp && ./install-foundry-zksync
-      - name: Verify installation
-        run: forge --version
-
-  check-ci-install-anvil:
-    name: CI install anvil-zksync
-    runs-on: ubuntu-24.04
-=======
   ci-success:
     runs-on: ubuntu-latest
     if: always()
@@ -189,7 +189,16 @@
       - crate-checks
       - deny
     timeout-minutes: 30
->>>>>>> c78faa21
+    steps:
+      - uses: actions/checkout@v4
+      - name: Install foundry-zksync
+        run: cp ./install-foundry-zksync ./foundryup-zksync/* /tmp/ && cd /tmp && ./install-foundry-zksync
+      - name: Verify installation
+        run: forge --version
+
+  check-ci-install-anvil:
+    name: CI install anvil-zksync
+    runs-on: ubuntu-24.04
     steps:
       - uses: actions/checkout@v4
 
