--- conflicted
+++ resolved
@@ -5,7 +5,6 @@
 permissions: {}
 
 on:
-<<<<<<< HEAD
   push:
     branches:
       - main
@@ -16,16 +15,6 @@
       - "*upstream*"
 
 concurrency:
-=======
-  workflow_call:
-    inputs:
-      profile:
-        required: true
-        type: string
-
-concurrency:
-  group: tests-${{ github.workflow }}-${{ github.head_ref || github.run_id }}
->>>>>>> 1a5de245
   cancel-in-progress: true
   group: ${{github.workflow}}-${{github.ref}}
 
@@ -36,7 +25,6 @@
   RUSTC_WRAPPER: "sccache"
 
 jobs:
-<<<<<<< HEAD
   nextest:
     uses: ./.github/workflows/nextest.yml
     with:
@@ -66,8 +54,9 @@
       - uses: dtolnay/rust-toolchain@clippy
       - uses: Swatinem/rust-cache@v2
         with:
-          cache-on-failure: true
-      - run: cargo clippy --workspace --all-targets --all-features
+          python-version: "3.14"
+      - name: Generate matrices
+        id: gen
         env:
           RUSTFLAGS: -Dwarnings
 
@@ -93,7 +82,10 @@
           cache-on-failure: true
       - name: forge fmt
         shell: bash
-        run: ./.github/scripts/format.sh --check
+        run: |
+          output=$(python3 .github/scripts/matrices.py)
+          printf '::debug::test-matrix=%s\n' "$output"
+          printf 'test-matrix=%s\n' "$output" >> "$GITHUB_OUTPUT"
 
   codespell:
     runs-on: ubuntu-22.04
@@ -207,98 +199,4 @@
       - name: Install cargo-nextest
         uses: taiki-e/install-action@nextest
       - name: Verify zksync tests are not removed
-        run: make zksync-tests-check
-=======
-  matrices:
-    name: build matrices
-    runs-on: ubuntu-latest
-    permissions:
-      contents: read
-    outputs:
-      test-matrix: ${{ steps.gen.outputs.test-matrix }}
-    steps:
-      - uses: actions/checkout@v5
-        with:
-          persist-credentials: false
-      - uses: actions/setup-python@v6
-        with:
-          python-version: "3.14"
-      - name: Generate matrices
-        id: gen
-        env:
-          EVENT_NAME: ${{ github.event_name }}
-          PROFILE: ${{ inputs.profile }}
-        shell: bash
-        run: |
-          output=$(python3 .github/scripts/matrices.py)
-          printf '::debug::test-matrix=%s\n' "$output"
-          printf 'test-matrix=%s\n' "$output" >> "$GITHUB_OUTPUT"
-
-  test:
-    name: test ${{ matrix.name }}
-    runs-on: ${{ matrix.runner_label }}
-    timeout-minutes: 60
-    permissions:
-      contents: read
-    needs: matrices
-    strategy:
-      fail-fast: false
-      matrix: ${{ fromJson(needs.matrices.outputs.test-matrix) }}
-    steps:
-      - uses: actions/checkout@v5
-        with:
-          persist-credentials: false
-      - uses: dtolnay/rust-toolchain@e97e2d8cc328f1b50210efc529dca0028893a2d9 # master
-        with:
-          toolchain: stable
-          target: ${{ matrix.target }}
-      - uses: rui314/setup-mold@725a8794d15fc7563f59595bd9556495c0564878 # v1
-      - uses: taiki-e/install-action@e43a5023a747770bfcb71ae048541a681714b951 # v2
-        with:
-          tool: nextest
-
-      # External tests dependencies
-      - name: Setup Node.js
-        if: contains(matrix.name, 'external')
-        uses: actions/setup-node@v6
-        with:
-          node-version: 24
-      - name: Install Bun
-        if: contains(matrix.name, 'external')
-        uses: oven-sh/setup-bun@735343b667d3e6f658f44d0eca948eb6282f2b76 # v2
-        with:
-          bun-version: latest
-      - name: Setup Python
-        uses: actions/setup-python@v6
-        with:
-          python-version: "3.14"
-      - name: Install Vyper
-        # Also update vyper version in .devcontainer/Dockerfile.dev
-        run: pip --version && pip install vyper==0.4.3
-
-      - name: Foundry test cache
-        uses: actions/cache@v4
-        with:
-          path: |
-            ~/.foundry/cache
-            ~/.config/.foundry/cache
-            testdata/cache
-            testdata/out
-          # Use a unique key for each run to always update the cache.
-          key: ${{ runner.os }}-foundry-${{ matrix.name }}-${{ github.run_id }}
-          restore-keys: |
-            ${{ runner.os }}-foundry-${{ matrix.name }}-
-      - uses: mozilla-actions/sccache-action@7d986dd989559c6ecdb630a3fd2557667be217ad # v0.0.9
-      - uses: Swatinem/rust-cache@f13886b937689c021905a6b90929199931d60db1 # v2
-      - name: Setup Git config
-        run: |
-          git config --global user.name "GitHub Actions Bot"
-          git config --global user.email "<>"
-          git config --global url."https://github.com/".insteadOf "git@github.com:"
-      - name: Test
-        env:
-          SVM_TARGET_PLATFORM: ${{ matrix.svm_target_platform }}
-          HTTP_ARCHIVE_URLS: ${{ secrets.HTTP_ARCHIVE_URLS }}
-          WS_ARCHIVE_URLS: ${{ secrets.WS_ARCHIVE_URLS }}
-        run: cargo nextest run ${{ matrix.flags }}
->>>>>>> 1a5de245
+        run: make zksync-tests-check