name: test

on:
  push:
    branches:
      - main
      - "*upstream*"
  pull_request:
    branches:
      - main
      - "*upstream*"

concurrency:
  cancel-in-progress: true
  group: ${{github.workflow}}-${{github.ref}}

env:
  CARGO_TERM_COLOR: always
  TARGET_RUST_VERSION: "stable"
  RUST_BACKTRACE: full

jobs:
  nextest:
    uses: ./.github/workflows/nextest.yml
    with:
      profile: default
    secrets: inherit

  doctest:
    runs-on: ubuntu-22.04
    timeout-minutes: 60
    steps:
      - uses: actions/checkout@v5
      - uses: dtolnay/rust-toolchain@nightly
        with:
<<<<<<< HEAD
          toolchain: ${{ env.TARGET_RUST_VERSION }}
      - uses: Swatinem/rust-cache@v2
        with:
          cache-on-failure: true
      - name: cargo test
        run: cargo test --doc -p forge
=======
          github_token: ${{ secrets.GITHUB_TOKEN }}
          publish_dir: target/doc
          force_orphan: true

  doctest:
    runs-on: ubuntu-latest
    timeout-minutes: 30
    steps:
      - uses: actions/checkout@v5
      - uses: dtolnay/rust-toolchain@stable
      - uses: Swatinem/rust-cache@v2
        with:
          cache-on-failure: true
      - run: cargo test --workspace --doc

  typos:
    runs-on: ubuntu-latest
    timeout-minutes: 30
    steps:
      - uses: actions/checkout@v5
      - uses: crate-ci/typos@v1
>>>>>>> 3e32767d

  clippy:
    name: clippy
    runs-on: ubuntu-22.04
    timeout-minutes: 60
    steps:
      - uses: actions/checkout@v5
      - uses: dtolnay/rust-toolchain@clippy
      - uses: Swatinem/rust-cache@v2
        with:
          cache-on-failure: true
      - run: cargo clippy --workspace --all-targets --all-features
        env:
          RUSTFLAGS: -Dwarnings

  rustfmt:
    runs-on: ubuntu-22.04
    timeout-minutes: 60
    steps:
      - uses: actions/checkout@v5
      - uses: dtolnay/rust-toolchain@nightly
        with:
          toolchain: nightly-2025-03-19 # Required for unstable features in rustfmt
          components: rustfmt
      - run: cargo +nightly-2025-03-19 fmt --all --check

  forge-fmt:
    runs-on: ubuntu-22.04
    timeout-minutes: 60
    steps:
      - uses: actions/checkout@v5
      - uses: dtolnay/rust-toolchain@stable
      - uses: Swatinem/rust-cache@v2
        with:
          cache-on-failure: true
      - name: forge fmt
        shell: bash
        run: ./.github/scripts/format.sh --check

  codespell:
    runs-on: ubuntu-22.04
    timeout-minutes: 30
    steps:
<<<<<<< HEAD
      - uses: actions/checkout@v4
      - uses: codespell-project/actions-codespell@v2
        with:
          skip: "*.json"

  crate-checks:
    # ubuntu-22.04 runs out of disk space
    runs-on: ubuntu-24.04-github-hosted-16core
    timeout-minutes: 60
    steps:
      - uses: actions/checkout@v4
      - uses: dtolnay/rust-toolchain@nightly
        with:
          toolchain: ${{ env.TARGET_RUST_VERSION }}
=======
      - uses: actions/checkout@v5
      - uses: dtolnay/rust-toolchain@stable
>>>>>>> 3e32767d
      - uses: taiki-e/install-action@cargo-hack
      - uses: Swatinem/rust-cache@v2
        with:
          cache-on-failure: true
      - name: cargo hack
        run: cargo hack check --each-feature --exclude-features isolate-by-default

  zk-cargo-test:
    runs-on: ubuntu-24.04-github-hosted-16core
    env:
      ALCHEMY_API_KEY: ${{ secrets.ALCHEMY_API_KEY }}
    steps:
      - name: Checkout code
        uses: actions/checkout@v4
        with:
          submodules: recursive
          ref: ${{ github.event.pull_request.head.sha }}

      - name: Install Rust
        uses: actions-rust-lang/setup-rust-toolchain@v1
        with:
          toolchain: ${{ env.TARGET_RUST_VERSION }}

      - name: Install cargo-nextest
        uses: taiki-e/install-action@nextest

      - name: Run anvil-zksync
        uses: dutterbutter/anvil-zksync-action@v1.1.0
        with:
          mode: fork
          forkUrl: mainnet
          log: info
          logFilePath: anvil_zksync.log
          target: x86_64-unknown-linux-gnu
          releaseTag: v0.6.1

      - name: Setup Git config
        run: |
          git config --global user.name "GitHub Actions Bot"
          git config --global user.email "<>"
          git config --global url."https://github.com/".insteadOf "git@github.com:"

      - name: Run zk tests
        env:
          RUST_BACKTRACE: full
          TEST_MAINNET_URL: http://localhost:8011
        run: |
          ZK_DEBUG_HISTORICAL_BLOCK_HASHES=5 cargo nextest run --no-fail-fast --package '*' --lib --test '*' -E '(test(~zk) or package(~zksync)) and not test(~test_zk_aave_di)'

  deny:
    uses: ithacaxyz/ci/.github/workflows/deny.yml@main

  check-ci-install:
    name: CI install
    runs-on: ubuntu-24.04
    steps:
      - uses: actions/checkout@v4
      - name: Install foundry-zksync
        run: cp ./install-foundry-zksync ./foundryup-zksync/* /tmp/ && cd /tmp && ./install-foundry-zksync
      - name: Verify installation
        run: forge --version

  check-ci-install-anvil:
    name: CI install anvil-zksync
    runs-on: ubuntu-24.04
    steps:
      - uses: actions/checkout@v4

      - name: Install foundry-zksync
        run: |
          cp ./install-foundry-zksync ./foundryup-zksync/* /tmp/
          cd /tmp
          ./install-foundry-zksync

      - name: Verify anvil-zksync installation
        run: anvil-zksync --version

  zk-tests-check:
    runs-on: ubuntu-24.04
    permissions:
      contents: read
    steps:
      - name: Checkout code
        uses: actions/checkout@v4
        with:
          submodules: recursive
          ref: ${{ github.event.pull_request.head.sha }}
      - name: Install Rust
        uses: actions-rust-lang/setup-rust-toolchain@v1
        with:
          toolchain: ${{ env.TARGET_RUST_VERSION }}
      - name: Install cargo-nextest
        uses: taiki-e/install-action@nextest
      - name: Verify zksync tests are not removed
        run: make zksync-tests-check<|MERGE_RESOLUTION|>--- conflicted
+++ resolved
@@ -33,36 +33,12 @@
       - uses: actions/checkout@v5
       - uses: dtolnay/rust-toolchain@nightly
         with:
-<<<<<<< HEAD
           toolchain: ${{ env.TARGET_RUST_VERSION }}
       - uses: Swatinem/rust-cache@v2
         with:
           cache-on-failure: true
       - name: cargo test
         run: cargo test --doc -p forge
-=======
-          github_token: ${{ secrets.GITHUB_TOKEN }}
-          publish_dir: target/doc
-          force_orphan: true
-
-  doctest:
-    runs-on: ubuntu-latest
-    timeout-minutes: 30
-    steps:
-      - uses: actions/checkout@v5
-      - uses: dtolnay/rust-toolchain@stable
-      - uses: Swatinem/rust-cache@v2
-        with:
-          cache-on-failure: true
-      - run: cargo test --workspace --doc
-
-  typos:
-    runs-on: ubuntu-latest
-    timeout-minutes: 30
-    steps:
-      - uses: actions/checkout@v5
-      - uses: crate-ci/typos@v1
->>>>>>> 3e32767d
 
   clippy:
     name: clippy
@@ -106,7 +82,6 @@
     runs-on: ubuntu-22.04
     timeout-minutes: 30
     steps:
-<<<<<<< HEAD
       - uses: actions/checkout@v4
       - uses: codespell-project/actions-codespell@v2
         with:
@@ -121,10 +96,6 @@
       - uses: dtolnay/rust-toolchain@nightly
         with:
           toolchain: ${{ env.TARGET_RUST_VERSION }}
-=======
-      - uses: actions/checkout@v5
-      - uses: dtolnay/rust-toolchain@stable
->>>>>>> 3e32767d
       - uses: taiki-e/install-action@cargo-hack
       - uses: Swatinem/rust-cache@v2
         with:
