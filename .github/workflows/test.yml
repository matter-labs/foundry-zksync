name: test

on:
    push:
        branches:
            - main
    pull_request:
        branches:
            - main

concurrency:
    cancel-in-progress: true
    group: ${{github.workflow}}-${{github.ref}}

env:
    CARGO_TERM_COLOR: always
    TARGET_RUST_VERSION: "nightly-2024-07-19"

jobs:
    doctest:
        runs-on: ubuntu-22.04-github-hosted-16core
        timeout-minutes: 60
        steps:
            - uses: actions/checkout@v4
            - uses: dtolnay/rust-toolchain@nightly
              with:
                toolchain: ${{ env.TARGET_RUST_VERSION }}
            - uses: Swatinem/rust-cache@v2
              with:
                cache-on-failure: true
            - name: cargo test
              run: cargo test --doc -p forge

    clippy:
        name: clippy
        runs-on: ubuntu-latest
        timeout-minutes: 60
        steps:
            - uses: actions/checkout@v4
            - uses: dtolnay/rust-toolchain@clippy
            - uses: Swatinem/rust-cache@v2
              with:
                  cache-on-failure: true
            - run: cargo clippy --workspace --all-targets --all-features
              env:
                  RUSTFLAGS: -Dwarnings

    rustfmt:
        runs-on: ubuntu-22.04-github-hosted-16core
        timeout-minutes: 60
        steps:
            - uses: actions/checkout@v4
            - uses: dtolnay/rust-toolchain@nightly
              with:
                  toolchain: ${{ env.TARGET_RUST_VERSION }}
                  components: rustfmt
            - run: cargo fmt --all --check

<<<<<<< HEAD
    forge-fmt:
        runs-on: ubuntu-22.04-github-hosted-16core
        timeout-minutes: 60
        steps:
            - uses: actions/checkout@v4
            - uses: dtolnay/rust-toolchain@nightly
              with:
                  toolchain: ${{ env.TARGET_RUST_VERSION }}
            - uses: Swatinem/rust-cache@v2
              with:
                  cache-on-failure: true
            - name: forge fmt
              shell: bash
              run: ./.github/scripts/format.sh --check
=======
  codespell:
    runs-on: ubuntu-latest
    timeout-minutes: 30
    steps:
      - uses: actions/checkout@v4
      - uses: codespell-project/actions-codespell@v2
        with:
          skip: "*.json"

  clippy:
    runs-on: ubuntu-latest
    timeout-minutes: 30
    steps:
      - uses: actions/checkout@v4
      - uses: dtolnay/rust-toolchain@clippy
      - uses: Swatinem/rust-cache@v2
        with:
          cache-on-failure: true
      - run: cargo clippy --workspace --all-targets --all-features
        env:
          RUSTFLAGS: -Dwarnings
>>>>>>> f5aa05ee

    crate-checks:
        runs-on: ubuntu-22.04-github-hosted-16core
        timeout-minutes: 60
        steps:
            - uses: actions/checkout@v4
            - uses: dtolnay/rust-toolchain@nightly
              with:
                toolchain: ${{ env.TARGET_RUST_VERSION }}
            - uses: taiki-e/install-action@cargo-hack
            - uses: Swatinem/rust-cache@v2
              with:
                  cache-on-failure: true
            - name: cargo hack
              run: cargo hack check
    
    zk-cargo-test:
        runs-on: ubuntu-22.04-github-hosted-16core
  
        steps:
        - name: Checkout code
          uses: actions/checkout@v4
          with:
            submodules: recursive
            ref: ${{ github.event.pull_request.head.sha }}
  
        - name: Install Rust
          uses: actions-rust-lang/setup-rust-toolchain@v1
          with:
            toolchain: ${{ env.TARGET_RUST_VERSION }}

        - name: Run era-test-node
          uses: dutterbutter/era-test-node-action@v1
          with:
            mode: fork
            network: mainnet
            log: info
            logFilePath: era_test_node.log
            target: x86_64-unknown-linux-gnu
            releaseTag: v0.1.0-alpha.25

        - name: Run zk tests
          env:
            RUST_BACKTRACE: full
            TEST_MAINNET_URL: http://localhost:8011
          run: cargo test zk

<<<<<<< HEAD
    check-ci-install:
      name: CI install
      runs-on: ubuntu-latest
      steps:
        - uses: actions/checkout@v4
        - name: Install foundry-zksync
          run: |
            cd /tmp && curl -L https://raw.githubusercontent.com/matter-labs/foundry-zksync/main/install-foundry-zksync | bash
        - name: Verify installation
          run: forge --version
=======
  ci-success:
    runs-on: ubuntu-latest
    if: always()
    needs:
      - nextest
      - docs
      - doctest
      - codespell
      - clippy
      - rustfmt
      - forge-fmt
      - crate-checks
    timeout-minutes: 30
    steps:
      - name: Decide whether the needed jobs succeeded or failed
        uses: re-actors/alls-green@release/v1
        with:
          jobs: ${{ toJSON(needs) }}
>>>>>>> f5aa05ee
<|MERGE_RESOLUTION|>--- conflicted
+++ resolved
@@ -56,7 +56,6 @@
                   components: rustfmt
             - run: cargo fmt --all --check
 
-<<<<<<< HEAD
     forge-fmt:
         runs-on: ubuntu-22.04-github-hosted-16core
         timeout-minutes: 60
@@ -71,29 +70,28 @@
             - name: forge fmt
               shell: bash
               run: ./.github/scripts/format.sh --check
-=======
-  codespell:
-    runs-on: ubuntu-latest
-    timeout-minutes: 30
-    steps:
-      - uses: actions/checkout@v4
-      - uses: codespell-project/actions-codespell@v2
-        with:
-          skip: "*.json"
 
-  clippy:
-    runs-on: ubuntu-latest
-    timeout-minutes: 30
-    steps:
-      - uses: actions/checkout@v4
-      - uses: dtolnay/rust-toolchain@clippy
-      - uses: Swatinem/rust-cache@v2
-        with:
-          cache-on-failure: true
-      - run: cargo clippy --workspace --all-targets --all-features
-        env:
-          RUSTFLAGS: -Dwarnings
->>>>>>> f5aa05ee
+    codespell:
+      runs-on: ubuntu-latest
+      timeout-minutes: 30
+      steps:
+        - uses: actions/checkout@v4
+        - uses: codespell-project/actions-codespell@v2
+          with:
+            skip: "*.json"
+
+    clippy:
+      runs-on: ubuntu-latest
+      timeout-minutes: 30
+      steps:
+        - uses: actions/checkout@v4
+        - uses: dtolnay/rust-toolchain@clippy
+        - uses: Swatinem/rust-cache@v2
+          with:
+            cache-on-failure: true
+        - run: cargo clippy --workspace --all-targets --all-features
+          env:
+            RUSTFLAGS: -Dwarnings
 
     crate-checks:
         runs-on: ubuntu-22.04-github-hosted-16core
@@ -141,7 +139,6 @@
             TEST_MAINNET_URL: http://localhost:8011
           run: cargo test zk
 
-<<<<<<< HEAD
     check-ci-install:
       name: CI install
       runs-on: ubuntu-latest
@@ -152,23 +149,20 @@
             cd /tmp && curl -L https://raw.githubusercontent.com/matter-labs/foundry-zksync/main/install-foundry-zksync | bash
         - name: Verify installation
           run: forge --version
-=======
-  ci-success:
-    runs-on: ubuntu-latest
-    if: always()
-    needs:
-      - nextest
-      - docs
-      - doctest
-      - codespell
-      - clippy
-      - rustfmt
-      - forge-fmt
-      - crate-checks
-    timeout-minutes: 30
-    steps:
-      - name: Decide whether the needed jobs succeeded or failed
-        uses: re-actors/alls-green@release/v1
-        with:
-          jobs: ${{ toJSON(needs) }}
->>>>>>> f5aa05ee
+
+    ci-success:
+      runs-on: ubuntu-latest
+      if: always()
+      needs:
+        - doctest
+        - codespell
+        - clippy
+        - rustfmt
+        - forge-fmt
+        - crate-checks
+      timeout-minutes: 30
+      steps:
+        - name: Decide whether the needed jobs succeeded or failed
+          uses: re-actors/alls-green@release/v1
+          with:
+            jobs: ${{ toJSON(needs) }}