--- conflicted
+++ resolved
@@ -1,12 +1,4 @@
-<<<<<<< HEAD
 name: test
-=======
-# Reusable workflow for running tests via `cargo nextest`
-
-name: test
-
-permissions: {}
->>>>>>> 005e7373
 
 on:
   push:
@@ -81,7 +73,6 @@
       - uses: dtolnay/rust-toolchain@stable
       - uses: Swatinem/rust-cache@v2
         with:
-<<<<<<< HEAD
           cache-on-failure: true
       - name: forge fmt
         shell: bash
@@ -93,12 +84,6 @@
     steps:
       - uses: actions/checkout@v4
       - uses: codespell-project/actions-codespell@v2
-=======
-          toolchain: stable
-          target: ${{ matrix.target }}
-      - uses: rui314/setup-mold@725a8794d15fc7563f59595bd9556495c0564878 # v1
-      - uses: taiki-e/install-action@537c30d2b45cc3aa3fb35e2bbcfb61ef93fd6f02 # v2
->>>>>>> 005e7373
         with:
           skip: "*.json"
 
@@ -155,7 +140,6 @@
 
       - name: Run zk tests
         env:
-<<<<<<< HEAD
           RUST_BACKTRACE: full
           TEST_MAINNET_URL: http://localhost:8011
         run: |
@@ -206,12 +190,4 @@
       - name: Install cargo-nextest
         uses: taiki-e/install-action@nextest
       - name: Verify zksync tests are not removed
-        run: make zksync-tests-check
-=======
-          SVM_TARGET_PLATFORM: ${{ matrix.svm_target_platform }}
-          HTTP_ARCHIVE_URLS: ${{ secrets.HTTP_ARCHIVE_URLS }}
-          WS_ARCHIVE_URLS: ${{ secrets.WS_ARCHIVE_URLS }}
-          ETHERSCAN_KEY: ${{ secrets.ETHERSCAN_API_KEY }}
-          ARBITRUM_RPC: ${{ secrets.ARBITRUM_RPC }}
-        run: cargo nextest run ${{ matrix.flags }}
->>>>>>> 005e7373
+        run: make zksync-tests-check