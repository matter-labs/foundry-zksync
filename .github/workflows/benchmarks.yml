name: Foundry Benchmarks

permissions: {}

on:
  workflow_dispatch:
    inputs:
      pr_number:
        description: "PR number to comment on (optional)"
        required: false
        type: string
      versions:
        description: "Comma-separated list of Foundry versions to benchmark (e.g., stable,nightly,v1.0.0)"
        required: false
        type: string
        default: "stable,nightly"
      repos:
        description: "Comma-separated list of repos to benchmark (e.g., ithacaxyz/account:main,Vectorized/solady)"
        required: false
        type: string
        default: "ithacaxyz/account:v0.3.2,Vectorized/solady:v0.1.22"

env:
  ITHACAXYZ_ACCOUNT: "ithacaxyz/account:v0.3.2"
  VECTORIZED_SOLADY: "Vectorized/solady:v0.1.22"
  DEFAULT_REPOS: "ithacaxyz/account:v0.3.2,Vectorized/solady:v0.1.22"
  RUSTC_WRAPPER: "sccache"

jobs:
  run-benchmarks:
    name: Run All Benchmarks
    runs-on: foundry-runner
    permissions:
      contents: write
    steps:
      - name: Checkout repository
        uses: actions/checkout@v5
        with:
          persist-credentials: false

      - name: Install build dependencies
        run: |
          sudo apt-get update
          sudo apt-get install -y build-essential pkg-config

      - name: Setup Rust toolchain
        uses: dtolnay/rust-toolchain@e97e2d8cc328f1b50210efc529dca0028893a2d9 # master
        with:
          toolchain: stable

      - uses: rui314/setup-mold@725a8794d15fc7563f59595bd9556495c0564878 # v1

<<<<<<< HEAD
      - name: Run sccache-cache
        uses: mozilla-actions/sccache-action@7d986dd989559c6ecdb630a3fd2557667be217ad # v0.0.9
=======
      - uses: mozilla-actions/sccache-action@7d986dd989559c6ecdb630a3fd2557667be217ad # v0.0.9
>>>>>>> 1a5de245

      - name: Setup Foundry
        env:
          FOUNDRY_DIR: ${{ github.workspace }}/.foundry
          GITHUB_WORKSPACE: ${{ github.workspace }}
        run: |
          ./.github/scripts/setup-foundryup.sh
          printf '%s\n' "$GITHUB_WORKSPACE/.foundry/bin" >> "$GITHUB_PATH"

      - name: Build benchmark binary
        run: cargo build --release --bin foundry-bench

      - name: Setup Node.js
<<<<<<< HEAD
        uses: actions/setup-node@v5
=======
        uses: actions/setup-node@v6
>>>>>>> 1a5de245
        with:
          node-version: "24"

      - name: Install hyperfine
        run: |
          curl -L https://github.com/sharkdp/hyperfine/releases/download/v1.19.0/hyperfine-v1.19.0-x86_64-unknown-linux-gnu.tar.gz | tar xz
          sudo mv hyperfine-v1.19.0-x86_64-unknown-linux-gnu/hyperfine /usr/local/bin/
          rm -rf hyperfine-v1.19.0-x86_64-unknown-linux-gnu

      - name: Run forge test benchmarks
        env:
          FOUNDRY_DIR: ${{ github.workspace }}/.foundry
        run: |
          VERSIONS="${{ github.event.inputs.versions || 'stable,nightly' }}"
          REPOS="${{ github.event.inputs.repos || env.DEFAULT_REPOS }}"

          ./target/release/foundry-bench --output-dir ./benches --force-install \
            --versions $VERSIONS \
            --repos $REPOS \
            --benchmarks forge_test,forge_fuzz_test \
            --output-file forge_test_bench.md

      - name: Run forge isolate test benchmarks
        env:
          FOUNDRY_DIR: ${{ github.workspace }}/.foundry
        run: |
          VERSIONS="${{ github.event.inputs.versions || 'stable,nightly' }}"
          # Isolate tests default to Vectorized/solady but can be overridden
          REPOS="${{ github.event.inputs.repos || env.VECTORIZED_SOLADY }}"

          ./target/release/foundry-bench --output-dir ./benches --force-install \
            --versions $VERSIONS \
            --repos $REPOS \
            --benchmarks forge_isolate_test \
            --output-file forge_isolate_test_bench.md

      - name: Run forge build benchmarks
        env:
          FOUNDRY_DIR: ${{ github.workspace }}/.foundry
        run: |
          VERSIONS="${{ github.event.inputs.versions || 'stable,nightly' }}"
          REPOS="${{ github.event.inputs.repos || env.DEFAULT_REPOS }}"

          ./target/release/foundry-bench --output-dir ./benches --force-install \
            --versions $VERSIONS \
            --repos $REPOS \
            --benchmarks forge_build_no_cache,forge_build_with_cache \
            --output-file forge_build_bench.md

      - name: Run forge coverage benchmarks
        env:
          FOUNDRY_DIR: ${{ github.workspace }}/.foundry
        run: |
          VERSIONS="${{ github.event.inputs.versions || 'stable,nightly' }}"
          # Coverage only runs on ithacaxyz/account:v0.3.2

          ./target/release/foundry-bench --output-dir ./benches --force-install \
            --versions $VERSIONS \
            --repos ${{ env.ITHACAXYZ_ACCOUNT }} \
            --benchmarks forge_coverage \
            --output-file forge_coverage_bench.md

      - name: Combine benchmark results
        run: ./.github/scripts/combine-benchmarks.sh benches

      - name: Commit and read benchmark results
        id: benchmark_results
        env:
          GITHUB_HEAD_REF: ${{ github.head_ref }}
        run: ./.github/scripts/commit-and-read-benchmarks.sh benches "${{ github.event_name }}" "${{ github.repository }}"

      - name: Upload benchmark results as artifacts
        uses: actions/upload-artifact@v4
        with:
          name: benchmark-results
          path: |
            benches/forge_test_bench.md
            benches/forge_isolate_test_bench.md
            benches/forge_build_bench.md
            benches/forge_coverage_bench.md
            benches/LATEST.md

    outputs:
      branch_name: ${{ steps.benchmark_results.outputs.branch_name }}
      pr_comment: ${{ steps.benchmark_results.outputs.pr_comment }}

  publish-results:
    name: Publish Results
    needs: run-benchmarks
    runs-on: ubuntu-latest
    permissions:
      contents: write
      pull-requests: write
    steps:
      - name: Checkout repository
        uses: actions/checkout@v5
        with:
          persist-credentials: false

      - name: Download benchmark results
        uses: actions/download-artifact@v5
        with:
          name: benchmark-results
          path: benches/

      - name: Push branch for manual runs
        if: github.event_name == 'workflow_dispatch'
        run: |
          git push origin "${{ needs.run-benchmarks.outputs.branch_name }}"
          echo "Pushed branch: ${{ needs.run-benchmarks.outputs.branch_name }}"

      - name: Create PR for manual runs
        if: github.event_name == 'workflow_dispatch'
        uses: actions/github-script@v8
        with:
          script: |
            const branchName = '${{ needs.run-benchmarks.outputs.branch_name }}';
            const prComment = `${{ needs.run-benchmarks.outputs.pr_comment }}`;

            // Create the pull request
            const { data: pr } = await github.rest.pulls.create({
              owner: context.repo.owner,
              repo: context.repo.repo,
              title: 'chore(bench): update benchmark results',
              head: branchName,
              base: 'master',
              body: `## Benchmark Results Update

            This PR contains the latest benchmark results from a manual workflow run.

            ${prComment}

            ---

            🤖 This PR was automatically generated by the [Foundry Benchmarks workflow](https://github.com/${{ github.repository }}/actions).`
            });

            console.log(`Created PR #${pr.number}: ${pr.html_url}`);

      - name: Comment on PR
        if: github.event.inputs.pr_number != '' || github.event_name == 'pull_request'
        uses: actions/github-script@v8
        with:
          script: |
            const prNumber = ${{ github.event.inputs.pr_number || github.event.pull_request.number }};
            const prComment = `${{ needs.run-benchmarks.outputs.pr_comment }}`;

            const comment = `${prComment}

            ---

            🤖 This comment was automatically generated by the [Foundry Benchmarks workflow](https://github.com/${{ github.repository }}/actions).

            To run benchmarks manually: Go to [Actions](https://github.com/${{ github.repository }}/actions/workflows/benchmarks.yml) → "Run workflow"`;

            github.rest.issues.createComment({
              issue_number: prNumber,
              owner: context.repo.owner,
              repo: context.repo.repo,
              body: comment
            });<|MERGE_RESOLUTION|>--- conflicted
+++ resolved
@@ -50,12 +50,7 @@
 
       - uses: rui314/setup-mold@725a8794d15fc7563f59595bd9556495c0564878 # v1
 
-<<<<<<< HEAD
-      - name: Run sccache-cache
-        uses: mozilla-actions/sccache-action@7d986dd989559c6ecdb630a3fd2557667be217ad # v0.0.9
-=======
       - uses: mozilla-actions/sccache-action@7d986dd989559c6ecdb630a3fd2557667be217ad # v0.0.9
->>>>>>> 1a5de245
 
       - name: Setup Foundry
         env:
@@ -69,11 +64,7 @@
         run: cargo build --release --bin foundry-bench
 
       - name: Setup Node.js
-<<<<<<< HEAD
-        uses: actions/setup-node@v5
-=======
         uses: actions/setup-node@v6
->>>>>>> 1a5de245
         with:
           node-version: "24"
 
