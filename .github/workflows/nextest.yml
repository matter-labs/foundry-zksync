# Reusable workflow for running tests via `cargo nextest`

name: nextest

permissions: {}

on:
  workflow_call:
    inputs:
      profile:
        required: true
        type: string

concurrency:
  group: tests-${{ github.workflow }}-${{ github.head_ref || github.run_id }}
  cancel-in-progress: true

env:
  CARGO_TERM_COLOR: always
  RUST_BACKTRACE: full
  RUSTC_WRAPPER: "sccache"

jobs:
  matrices:
    name: build matrices
    runs-on: ubuntu-latest
    permissions:
      contents: read
    outputs:
      test-matrix: ${{ steps.gen.outputs.test-matrix }}
    steps:
      - uses: actions/checkout@v5
        with:
          persist-credentials: false
      - uses: actions/setup-python@v6
        with:
          python-version: "3.11"
      - name: Generate matrices
        id: gen
        env:
          EVENT_NAME: ${{ github.event_name }}
          PROFILE: ${{ inputs.profile }}
        shell: bash
        run: |
          output=$(python3 .github/scripts/matrices.py)
          printf '::debug::test-matrix=%s\n' "$output"
          printf 'test-matrix=%s\n' "$output" >> "$GITHUB_OUTPUT"

  test:
    name: test ${{ matrix.name }}
    runs-on: ${{ matrix.runner_label }}
    timeout-minutes: 60
    permissions:
      contents: read
    needs: matrices
    strategy:
      fail-fast: false
      matrix: ${{ fromJson(needs.matrices.outputs.test-matrix) }}
    env:
      ETH_RPC_URL: https://eth-mainnet.alchemyapi.io/v2/${{ secrets.ALCHEMY_API_KEY }}
      CARGO_PROFILE_DEV_DEBUG: 0
      # Note(zk): Using our own Alchemy API key to avoid rate limiting issues
      ALCHEMY_API_KEY: ${{ secrets.ALCHEMY_API_KEY }}
    steps:
      - uses: actions/checkout@v5
        with:
          persist-credentials: false
      - uses: dtolnay/rust-toolchain@e97e2d8cc328f1b50210efc529dca0028893a2d9 # master
        with:
          toolchain: stable
          target: ${{ matrix.target }}
      - uses: rui314/setup-mold@725a8794d15fc7563f59595bd9556495c0564878 # v1
      - uses: taiki-e/install-action@cd39cb0572834c149bf3533a143f05e09def0f3c # v2
        with:
          tool: nextest

      # External tests dependencies
      - name: Setup Node.js
        if: contains(matrix.name, 'external')
        uses: actions/setup-node@v5
        with:
          node-version: 24
      - name: Install Bun
        if: contains(matrix.name, 'external') && !contains(matrix.runner_label, 'windows')
        uses: oven-sh/setup-bun@735343b667d3e6f658f44d0eca948eb6282f2b76 # v2
        with:
          bun-version: latest
      - name: Setup Python
        uses: actions/setup-python@v6
        with:
          python-version: 3.11
      - name: Install Vyper
        # Also update vyper version in .devcontainer/Dockerfile.dev
        run: pip --version && pip install vyper==0.4.3

      - name: Forge RPC cache
        uses: actions/cache@v4
        with:
          path: |
            ~/.foundry/cache
            ~/.config/.foundry/cache
          key: rpc-cache-${{ hashFiles('crates/forge/tests/rpc-cache-keyfile') }}
<<<<<<< HEAD
      - uses: Swatinem/rust-cache@v2
        with:
          cache-on-failure: true

=======
      - name: Run sccache-cache
        uses: mozilla-actions/sccache-action@7d986dd989559c6ecdb630a3fd2557667be217ad # v0.0.9
>>>>>>> f891afd5
      - name: Setup Git config
        run: |
          git config --global user.name "GitHub Actions Bot"
          git config --global user.email "<>"
          git config --global url."https://github.com/".insteadOf "git@github.com:"
      - name: Test
        env:
          SVM_TARGET_PLATFORM: ${{ matrix.svm_target_platform }}
          HTTP_ARCHIVE_URLS: ${{ secrets.HTTP_ARCHIVE_URLS }}
          WS_ARCHIVE_URLS: ${{ secrets.WS_ARCHIVE_URLS }}
        run: cargo nextest run ${{ matrix.flags }}<|MERGE_RESOLUTION|>--- conflicted
+++ resolved
@@ -100,15 +100,10 @@
             ~/.foundry/cache
             ~/.config/.foundry/cache
           key: rpc-cache-${{ hashFiles('crates/forge/tests/rpc-cache-keyfile') }}
-<<<<<<< HEAD
       - uses: Swatinem/rust-cache@v2
         with:
           cache-on-failure: true
 
-=======
-      - name: Run sccache-cache
-        uses: mozilla-actions/sccache-action@7d986dd989559c6ecdb630a3fd2557667be217ad # v0.0.9
->>>>>>> f891afd5
       - name: Setup Git config
         run: |
           git config --global user.name "GitHub Actions Bot"
