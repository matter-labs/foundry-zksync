# Daily CI job to run tests with isolation mode enabled by default

name: test-isolate

permissions: {}

on:
  schedule:
    - cron: "0 0 * * *" # Run daily at midnight UTC
  workflow_dispatch: # Needed so we can run it manually

jobs:
  nextest:
<<<<<<< HEAD
    uses: ./.github/workflows/nextest.yml
=======
    uses: ./.github/workflows/test.yml
>>>>>>> 1a5de245
    permissions:
      contents: read
    with:
      profile: isolate<|MERGE_RESOLUTION|>--- conflicted
+++ resolved
@@ -11,11 +11,7 @@
 
 jobs:
   nextest:
-<<<<<<< HEAD
-    uses: ./.github/workflows/nextest.yml
-=======
     uses: ./.github/workflows/test.yml
->>>>>>> 1a5de245
     permissions:
       contents: read
     with:
