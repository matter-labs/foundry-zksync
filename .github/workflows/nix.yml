--- conflicted
+++ resolved
@@ -19,11 +19,7 @@
       contents: write
       pull-requests: write
     steps:
-<<<<<<< HEAD
-      - uses: DeterminateSystems/determinate-nix-action@dbda91f6efef3ee627f56175120aa9543687d830 # v3
-=======
       - uses: DeterminateSystems/determinate-nix-action@762d7fdba79d046449732c729c1d3aaad021baa2 # v3
->>>>>>> 1a5de245
       - uses: actions/checkout@v5
         with:
           persist-credentials: false
@@ -42,11 +38,7 @@
     permissions:
       contents: read
     steps:
-<<<<<<< HEAD
-      - uses: DeterminateSystems/determinate-nix-action@dbda91f6efef3ee627f56175120aa9543687d830 # v3
-=======
       - uses: DeterminateSystems/determinate-nix-action@762d7fdba79d046449732c729c1d3aaad021baa2 # v3
->>>>>>> 1a5de245
       - uses: actions/checkout@v5
         with:
           persist-credentials: false
