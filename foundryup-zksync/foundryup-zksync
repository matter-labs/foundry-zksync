--- conflicted
+++ resolved
@@ -319,13 +319,8 @@
 .xOx.xOx.xOx.xOx.xOx.xOx.xOx.xOx.xOx.xOx.xOx.xOx.xOx.xOx.xOx.xOx.xOx.xOx
 
 Fork of    : https://github.com/foundry-rs/
-<<<<<<< HEAD
 Repo       : https://github.com/matter-labs/foundry-zksync/
-Book       : https://book.getfoundry.sh/                                     
-=======
-Repo       : https://github.com/foundry-zksync/
-Book       : https://book.getfoundry.sh/       
->>>>>>> c59f966e
+Book       : https://book.getfoundry.sh/   
 
 .xOx.xOx.xOx.xOx.xOx.xOx.xOx.xOx.xOx.xOx.xOx.xOx.xOx.xOx.xOx.xOx.xOx.xOx
 
