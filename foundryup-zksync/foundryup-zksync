--- conflicted
+++ resolved
@@ -189,11 +189,6 @@
       say 'skipping manpage download: missing "tar"'
     fi
 
-<<<<<<< HEAD
-    # Use newly installed version.
-    FOUNDRYUP_VERSION=$FOUNDRYUP_TAG
-    use
-=======
     for bin in "${BINS[@]}"; do
       bin_path="$FOUNDRY_BIN_DIR/$bin"
       cp $FOUNDRY_VERSIONS_DIR/$ARCHIVE_TAG/$bin $bin_path
@@ -215,7 +210,6 @@
 EOF
       fi
     done
->>>>>>> 5c61abd0
 
     # Begin anvil-zksync installation
     say "downloading latest anvil-zksync"
