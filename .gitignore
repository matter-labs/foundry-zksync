--- conflicted
+++ resolved
@@ -1,12 +1,6 @@
 .DS_STORE
 /target*
 /*.sol
-<<<<<<< HEAD
-=======
-CLAUDE.md
-
-# Foundry artifacts
->>>>>>> 1a5de245
 out/
 snapshots/
 
