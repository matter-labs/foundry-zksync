.DS_STORE
/target
out/
out.json
.idea
<<<<<<< HEAD
.vscode
bloat*
install.log
=======
.vscode
>>>>>>> 2cdbfaca
<|MERGE_RESOLUTION|>--- conflicted
+++ resolved
@@ -3,10 +3,4 @@
 out/
 out.json
 .idea
-<<<<<<< HEAD
-.vscode
-bloat*
-install.log
-=======
-.vscode
->>>>>>> 2cdbfaca
+.vscode