.DS_STORE
/target*
/*.sol
<<<<<<< HEAD
=======
CLAUDE.md

# Foundry artifacts
>>>>>>> bb80198a
out/
snapshots/

# IDEs and extensions
.idea
.vscode
.claude
.zed

# NPM
.env
node_modules
dist
bin
_
*.tgz
.vercel
.vite
.wrangler
*.zip<|MERGE_RESOLUTION|>--- conflicted
+++ resolved
@@ -1,12 +1,6 @@
 .DS_STORE
 /target*
 /*.sol
-<<<<<<< HEAD
-=======
-CLAUDE.md
-
-# Foundry artifacts
->>>>>>> bb80198a
 out/
 snapshots/
 
