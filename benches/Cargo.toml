[package]
name = "foundry-bench"
<<<<<<< HEAD
version = "0.0.32"
edition = "2024"
license = "Apache-2.0 OR MIT"
=======
description = "Foundry benchmark runner"

version.workspace = true
edition.workspace = true
rust-version.workspace = true
authors.workspace = true
license.workspace = true
homepage.workspace = true
repository.workspace = true

[lints]
workspace = true
>>>>>>> 005e7373

[[bin]]
name = "foundry-bench"
path = "src/main.rs"

[dependencies]
foundry-test-utils.workspace = true
foundry-common.workspace = true
foundry-compilers = { workspace = true, features = ["project-util"] }
eyre.workspace = true
color-eyre.workspace = true
serde.workspace = true
serde_json.workspace = true
tempfile.workspace = true
chrono = { version = "0.4", features = ["serde"] }
rayon.workspace = true
clap = { version = "4", features = ["derive"] }
once_cell = "1.21"

[dev-dependencies]
foundry-test-utils.workspace = true<|MERGE_RESOLUTION|>--- conflicted
+++ resolved
@@ -1,23 +1,8 @@
 [package]
 name = "foundry-bench"
-<<<<<<< HEAD
 version = "0.0.32"
 edition = "2024"
 license = "Apache-2.0 OR MIT"
-=======
-description = "Foundry benchmark runner"
-
-version.workspace = true
-edition.workspace = true
-rust-version.workspace = true
-authors.workspace = true
-license.workspace = true
-homepage.workspace = true
-repository.workspace = true
-
-[lints]
-workspace = true
->>>>>>> 005e7373
 
 [[bin]]
 name = "foundry-bench"
