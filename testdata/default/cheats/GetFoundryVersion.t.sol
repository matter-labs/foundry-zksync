// SPDX-License-Identifier: MIT OR Apache-2.0
pragma solidity ^0.8.18;

import "ds-test/test.sol";
import "cheats/Vm.sol";

contract GetFoundryVersionTest is DSTest {
    Vm constant vm = Vm(HEVM_ADDRESS);

    function testGetFoundryVersion() public view {
<<<<<<< HEAD
        vm.zkVm(false);
=======
        // (e.g. 0.3.0-nightly+3cb96bde9b.1737036656.debug)
>>>>>>> 9f11e6df
        string memory fullVersionString = vm.getFoundryVersion();

        // Step 1: Split the version at "+"
        string[] memory plusSplit = vm.split(fullVersionString, "+");
        require(plusSplit.length == 2, "Invalid version format: Missing '+' separator");

        // Step 2: Extract parts
        string memory semanticVersion = plusSplit[0]; // "0.3.0-dev"
        string memory metadata = plusSplit[1]; // "34389e7850.1737037814.debug"

        // Step 3: Further split metadata by "."
        string[] memory metadataComponents = vm.split(metadata, ".");
        require(metadataComponents.length == 3, "Invalid version format: Metadata should have 3 components");

        // Step 4: Extract values
        string memory commitHash = metadataComponents[0]; // "34389e7850"
        string memory timestamp = metadataComponents[1]; // "1737037814"
        string memory buildType = metadataComponents[2]; // "debug"

        // Validate semantic version (e.g., "0.3.0-stable" or "0.3.0-nightly")
        require(bytes(semanticVersion).length > 0, "Semantic version is empty");

        // Validate commit hash (should be exactly 10 characters)
        require(bytes(commitHash).length == 10, "Invalid commit hash length");

        // Validate UNIX timestamp (numeric)
        uint256 buildUnixTimestamp = vm.parseUint(timestamp);
        uint256 minimumAcceptableTimestamp = 1700000000; // Adjust as needed
        require(buildUnixTimestamp >= minimumAcceptableTimestamp, "Build timestamp is too old");

        // Validate build profile (e.g., "debug" or "release")
        require(bytes(buildType).length > 0, "Build type is empty");
    }
}<|MERGE_RESOLUTION|>--- conflicted
+++ resolved
@@ -8,11 +8,7 @@
     Vm constant vm = Vm(HEVM_ADDRESS);
 
     function testGetFoundryVersion() public view {
-<<<<<<< HEAD
         vm.zkVm(false);
-=======
-        // (e.g. 0.3.0-nightly+3cb96bde9b.1737036656.debug)
->>>>>>> 9f11e6df
         string memory fullVersionString = vm.getFoundryVersion();
 
         // Step 1: Split the version at "+"
