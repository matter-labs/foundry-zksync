// Automatically generated from `foundry-cheatcodes` Vm definitions. Do not modify manually.
// This interface is just for internal testing purposes. Use `forge-std` instead.

// SPDX-License-Identifier: MIT OR Apache-2.0
pragma solidity >=0.6.2 <0.9.0;
pragma experimental ABIEncoderV2;

interface Vm {
    enum CallerMode {
        None,
        Broadcast,
        RecurrentBroadcast,
        Prank,
        RecurrentPrank
    }
    enum AccountAccessKind {
        Call,
        DelegateCall,
        CallCode,
        StaticCall,
        Create,
        SelfDestruct,
        Resume,
        Balance,
        Extcodesize,
        Extcodehash,
        Extcodecopy
    }
    enum ForgeContext {
        TestGroup,
        Test,
        Coverage,
        Snapshot,
        ScriptGroup,
        ScriptDryRun,
        ScriptBroadcast,
        ScriptResume,
        Unknown
    }

    struct Log {
        bytes32[] topics;
        bytes data;
        address emitter;
    }

    struct Rpc {
        string key;
        string url;
    }

    struct EthGetLogs {
        address emitter;
        bytes32[] topics;
        bytes data;
        bytes32 blockHash;
        uint64 blockNumber;
        bytes32 transactionHash;
        uint64 transactionIndex;
        uint256 logIndex;
        bool removed;
    }

    struct DirEntry {
        string errorMessage;
        string path;
        uint64 depth;
        bool isDir;
        bool isSymlink;
    }

    struct FsMetadata {
        bool isDir;
        bool isSymlink;
        uint256 length;
        bool readOnly;
        uint256 modified;
        uint256 accessed;
        uint256 created;
    }

    struct Wallet {
        address addr;
        uint256 publicKeyX;
        uint256 publicKeyY;
        uint256 privateKey;
    }

    struct FfiResult {
        int32 exitCode;
        bytes stdout;
        bytes stderr;
    }

    struct ChainInfo {
        uint256 forkId;
        uint256 chainId;
    }

    struct AccountAccess {
        ChainInfo chainInfo;
        AccountAccessKind kind;
        address account;
        address accessor;
        bool initialized;
        uint256 oldBalance;
        uint256 newBalance;
        bytes deployedCode;
        uint256 value;
        bytes data;
        bool reverted;
        StorageAccess[] storageAccesses;
        uint64 depth;
    }

    struct StorageAccess {
        address account;
        bytes32 slot;
        bool isWrite;
        bytes32 previousValue;
        bytes32 newValue;
        bool reverted;
    }

    struct Gas {
        uint64 gasLimit;
        uint64 gasTotalUsed;
        uint64 gasMemoryUsed;
        int64 gasRefunded;
        uint64 gasRemaining;
    }

    function _expectCheatcodeRevert() external;
    function _expectCheatcodeRevert(bytes4 revertData) external;
    function _expectCheatcodeRevert(bytes calldata revertData) external;
    function accesses(address target) external returns (bytes32[] memory readSlots, bytes32[] memory writeSlots);
    function activeFork() external view returns (uint256 forkId);
    function addr(uint256 privateKey) external pure returns (address keyAddr);
    function allowCheatcodes(address account) external;
    function assertApproxEqAbsDecimal(uint256 left, uint256 right, uint256 maxDelta, uint256 decimals) external pure;
    function assertApproxEqAbsDecimal(
        uint256 left,
        uint256 right,
        uint256 maxDelta,
        uint256 decimals,
        string calldata error
    ) external pure;
    function assertApproxEqAbsDecimal(int256 left, int256 right, uint256 maxDelta, uint256 decimals) external pure;
    function assertApproxEqAbsDecimal(
        int256 left,
        int256 right,
        uint256 maxDelta,
        uint256 decimals,
        string calldata error
    ) external pure;
    function assertApproxEqAbs(uint256 left, uint256 right, uint256 maxDelta) external pure;
    function assertApproxEqAbs(uint256 left, uint256 right, uint256 maxDelta, string calldata error) external pure;
    function assertApproxEqAbs(int256 left, int256 right, uint256 maxDelta) external pure;
    function assertApproxEqAbs(int256 left, int256 right, uint256 maxDelta, string calldata error) external pure;
    function assertApproxEqRelDecimal(uint256 left, uint256 right, uint256 maxPercentDelta, uint256 decimals)
        external
        pure;
    function assertApproxEqRelDecimal(
        uint256 left,
        uint256 right,
        uint256 maxPercentDelta,
        uint256 decimals,
        string calldata error
    ) external pure;
    function assertApproxEqRelDecimal(int256 left, int256 right, uint256 maxPercentDelta, uint256 decimals)
        external
        pure;
    function assertApproxEqRelDecimal(
        int256 left,
        int256 right,
        uint256 maxPercentDelta,
        uint256 decimals,
        string calldata error
    ) external pure;
    function assertApproxEqRel(uint256 left, uint256 right, uint256 maxPercentDelta) external pure;
    function assertApproxEqRel(uint256 left, uint256 right, uint256 maxPercentDelta, string calldata error)
        external
        pure;
    function assertApproxEqRel(int256 left, int256 right, uint256 maxPercentDelta) external pure;
    function assertApproxEqRel(int256 left, int256 right, uint256 maxPercentDelta, string calldata error)
        external
        pure;
    function assertEqDecimal(uint256 left, uint256 right, uint256 decimals) external pure;
    function assertEqDecimal(uint256 left, uint256 right, uint256 decimals, string calldata error) external pure;
    function assertEqDecimal(int256 left, int256 right, uint256 decimals) external pure;
    function assertEqDecimal(int256 left, int256 right, uint256 decimals, string calldata error) external pure;
    function assertEq(bool left, bool right) external pure;
    function assertEq(bool left, bool right, string calldata error) external pure;
    function assertEq(string calldata left, string calldata right) external pure;
    function assertEq(string calldata left, string calldata right, string calldata error) external pure;
    function assertEq(bytes calldata left, bytes calldata right) external pure;
    function assertEq(bytes calldata left, bytes calldata right, string calldata error) external pure;
    function assertEq(bool[] calldata left, bool[] calldata right) external pure;
    function assertEq(bool[] calldata left, bool[] calldata right, string calldata error) external pure;
    function assertEq(uint256[] calldata left, uint256[] calldata right) external pure;
    function assertEq(uint256[] calldata left, uint256[] calldata right, string calldata error) external pure;
    function assertEq(int256[] calldata left, int256[] calldata right) external pure;
    function assertEq(int256[] calldata left, int256[] calldata right, string calldata error) external pure;
    function assertEq(uint256 left, uint256 right) external pure;
    function assertEq(address[] calldata left, address[] calldata right) external pure;
    function assertEq(address[] calldata left, address[] calldata right, string calldata error) external pure;
    function assertEq(bytes32[] calldata left, bytes32[] calldata right) external pure;
    function assertEq(bytes32[] calldata left, bytes32[] calldata right, string calldata error) external pure;
    function assertEq(string[] calldata left, string[] calldata right) external pure;
    function assertEq(string[] calldata left, string[] calldata right, string calldata error) external pure;
    function assertEq(bytes[] calldata left, bytes[] calldata right) external pure;
    function assertEq(bytes[] calldata left, bytes[] calldata right, string calldata error) external pure;
    function assertEq(uint256 left, uint256 right, string calldata error) external pure;
    function assertEq(int256 left, int256 right) external pure;
    function assertEq(int256 left, int256 right, string calldata error) external pure;
    function assertEq(address left, address right) external pure;
    function assertEq(address left, address right, string calldata error) external pure;
    function assertEq(bytes32 left, bytes32 right) external pure;
    function assertEq(bytes32 left, bytes32 right, string calldata error) external pure;
    function assertFalse(bool condition) external pure;
    function assertFalse(bool condition, string calldata error) external pure;
    function assertGeDecimal(uint256 left, uint256 right, uint256 decimals) external pure;
    function assertGeDecimal(uint256 left, uint256 right, uint256 decimals, string calldata error) external pure;
    function assertGeDecimal(int256 left, int256 right, uint256 decimals) external pure;
    function assertGeDecimal(int256 left, int256 right, uint256 decimals, string calldata error) external pure;
    function assertGe(uint256 left, uint256 right) external pure;
    function assertGe(uint256 left, uint256 right, string calldata error) external pure;
    function assertGe(int256 left, int256 right) external pure;
    function assertGe(int256 left, int256 right, string calldata error) external pure;
    function assertGtDecimal(uint256 left, uint256 right, uint256 decimals) external pure;
    function assertGtDecimal(uint256 left, uint256 right, uint256 decimals, string calldata error) external pure;
    function assertGtDecimal(int256 left, int256 right, uint256 decimals) external pure;
    function assertGtDecimal(int256 left, int256 right, uint256 decimals, string calldata error) external pure;
    function assertGt(uint256 left, uint256 right) external pure;
    function assertGt(uint256 left, uint256 right, string calldata error) external pure;
    function assertGt(int256 left, int256 right) external pure;
    function assertGt(int256 left, int256 right, string calldata error) external pure;
    function assertLeDecimal(uint256 left, uint256 right, uint256 decimals) external pure;
    function assertLeDecimal(uint256 left, uint256 right, uint256 decimals, string calldata error) external pure;
    function assertLeDecimal(int256 left, int256 right, uint256 decimals) external pure;
    function assertLeDecimal(int256 left, int256 right, uint256 decimals, string calldata error) external pure;
    function assertLe(uint256 left, uint256 right) external pure;
    function assertLe(uint256 left, uint256 right, string calldata error) external pure;
    function assertLe(int256 left, int256 right) external pure;
    function assertLe(int256 left, int256 right, string calldata error) external pure;
    function assertLtDecimal(uint256 left, uint256 right, uint256 decimals) external pure;
    function assertLtDecimal(uint256 left, uint256 right, uint256 decimals, string calldata error) external pure;
    function assertLtDecimal(int256 left, int256 right, uint256 decimals) external pure;
    function assertLtDecimal(int256 left, int256 right, uint256 decimals, string calldata error) external pure;
    function assertLt(uint256 left, uint256 right) external pure;
    function assertLt(uint256 left, uint256 right, string calldata error) external pure;
    function assertLt(int256 left, int256 right) external pure;
    function assertLt(int256 left, int256 right, string calldata error) external pure;
    function assertNotEqDecimal(uint256 left, uint256 right, uint256 decimals) external pure;
    function assertNotEqDecimal(uint256 left, uint256 right, uint256 decimals, string calldata error) external pure;
    function assertNotEqDecimal(int256 left, int256 right, uint256 decimals) external pure;
    function assertNotEqDecimal(int256 left, int256 right, uint256 decimals, string calldata error) external pure;
    function assertNotEq(bool left, bool right) external pure;
    function assertNotEq(bool left, bool right, string calldata error) external pure;
    function assertNotEq(string calldata left, string calldata right) external pure;
    function assertNotEq(string calldata left, string calldata right, string calldata error) external pure;
    function assertNotEq(bytes calldata left, bytes calldata right) external pure;
    function assertNotEq(bytes calldata left, bytes calldata right, string calldata error) external pure;
    function assertNotEq(bool[] calldata left, bool[] calldata right) external pure;
    function assertNotEq(bool[] calldata left, bool[] calldata right, string calldata error) external pure;
    function assertNotEq(uint256[] calldata left, uint256[] calldata right) external pure;
    function assertNotEq(uint256[] calldata left, uint256[] calldata right, string calldata error) external pure;
    function assertNotEq(int256[] calldata left, int256[] calldata right) external pure;
    function assertNotEq(int256[] calldata left, int256[] calldata right, string calldata error) external pure;
    function assertNotEq(uint256 left, uint256 right) external pure;
    function assertNotEq(address[] calldata left, address[] calldata right) external pure;
    function assertNotEq(address[] calldata left, address[] calldata right, string calldata error) external pure;
    function assertNotEq(bytes32[] calldata left, bytes32[] calldata right) external pure;
    function assertNotEq(bytes32[] calldata left, bytes32[] calldata right, string calldata error) external pure;
    function assertNotEq(string[] calldata left, string[] calldata right) external pure;
    function assertNotEq(string[] calldata left, string[] calldata right, string calldata error) external pure;
    function assertNotEq(bytes[] calldata left, bytes[] calldata right) external pure;
    function assertNotEq(bytes[] calldata left, bytes[] calldata right, string calldata error) external pure;
    function assertNotEq(uint256 left, uint256 right, string calldata error) external pure;
    function assertNotEq(int256 left, int256 right) external pure;
    function assertNotEq(int256 left, int256 right, string calldata error) external pure;
    function assertNotEq(address left, address right) external pure;
    function assertNotEq(address left, address right, string calldata error) external pure;
    function assertNotEq(bytes32 left, bytes32 right) external pure;
    function assertNotEq(bytes32 left, bytes32 right, string calldata error) external pure;
    function assertTrue(bool condition) external pure;
    function assertTrue(bool condition, string calldata error) external pure;
    function assume(bool condition) external pure;
    function blobBaseFee(uint256 newBlobBaseFee) external;
    function blobhashes(bytes32[] calldata hashes) external;
    function breakpoint(string calldata char) external;
    function breakpoint(string calldata char, bool value) external;
    function broadcastRawTransaction(bytes calldata data) external;
    function broadcast() external;
    function broadcast(address signer) external;
    function broadcast(uint256 privateKey) external;
    function chainId(uint256 newChainId) external;
    function clearMockedCalls() external;
    function closeFile(string calldata path) external;
    function coinbase(address newCoinbase) external;
    function computeCreate2Address(bytes32 salt, bytes32 initCodeHash, address deployer)
        external
        pure
        returns (address);
    function computeCreate2Address(bytes32 salt, bytes32 initCodeHash) external pure returns (address);
    function computeCreateAddress(address deployer, uint256 nonce) external pure returns (address);
    function cool(address target) external;
    function copyFile(string calldata from, string calldata to) external returns (uint64 copied);
    function createDir(string calldata path, bool recursive) external;
    function createFork(string calldata urlOrAlias) external returns (uint256 forkId);
    function createFork(string calldata urlOrAlias, uint256 blockNumber) external returns (uint256 forkId);
    function createFork(string calldata urlOrAlias, bytes32 txHash) external returns (uint256 forkId);
    function createSelectFork(string calldata urlOrAlias) external returns (uint256 forkId);
    function createSelectFork(string calldata urlOrAlias, uint256 blockNumber) external returns (uint256 forkId);
    function createSelectFork(string calldata urlOrAlias, bytes32 txHash) external returns (uint256 forkId);
    function createWallet(string calldata walletLabel) external returns (Wallet memory wallet);
    function createWallet(uint256 privateKey) external returns (Wallet memory wallet);
    function createWallet(uint256 privateKey, string calldata walletLabel) external returns (Wallet memory wallet);
    function deal(address account, uint256 newBalance) external;
    function deleteSnapshot(uint256 snapshotId) external returns (bool success);
    function deleteSnapshots() external;
    function deployCode(string calldata artifactPath) external returns (address deployedAddress);
    function deployCode(string calldata artifactPath, bytes calldata constructorArgs)
        external
        returns (address deployedAddress);
    function deriveKey(string calldata mnemonic, uint32 index) external pure returns (uint256 privateKey);
    function deriveKey(string calldata mnemonic, string calldata derivationPath, uint32 index)
        external
        pure
        returns (uint256 privateKey);
    function deriveKey(string calldata mnemonic, uint32 index, string calldata language)
        external
        pure
        returns (uint256 privateKey);
    function deriveKey(string calldata mnemonic, string calldata derivationPath, uint32 index, string calldata language)
        external
        pure
        returns (uint256 privateKey);
    function difficulty(uint256 newDifficulty) external;
    function dumpState(string calldata pathToStateJson) external;
    function ensNamehash(string calldata name) external pure returns (bytes32);
    function envAddress(string calldata name) external view returns (address value);
    function envAddress(string calldata name, string calldata delim) external view returns (address[] memory value);
    function envBool(string calldata name) external view returns (bool value);
    function envBool(string calldata name, string calldata delim) external view returns (bool[] memory value);
    function envBytes32(string calldata name) external view returns (bytes32 value);
    function envBytes32(string calldata name, string calldata delim) external view returns (bytes32[] memory value);
    function envBytes(string calldata name) external view returns (bytes memory value);
    function envBytes(string calldata name, string calldata delim) external view returns (bytes[] memory value);
    function envExists(string calldata name) external view returns (bool result);
    function envInt(string calldata name) external view returns (int256 value);
    function envInt(string calldata name, string calldata delim) external view returns (int256[] memory value);
    function envOr(string calldata name, bool defaultValue) external view returns (bool value);
    function envOr(string calldata name, uint256 defaultValue) external view returns (uint256 value);
    function envOr(string calldata name, string calldata delim, address[] calldata defaultValue)
        external
        view
        returns (address[] memory value);
    function envOr(string calldata name, string calldata delim, bytes32[] calldata defaultValue)
        external
        view
        returns (bytes32[] memory value);
    function envOr(string calldata name, string calldata delim, string[] calldata defaultValue)
        external
        view
        returns (string[] memory value);
    function envOr(string calldata name, string calldata delim, bytes[] calldata defaultValue)
        external
        view
        returns (bytes[] memory value);
    function envOr(string calldata name, int256 defaultValue) external view returns (int256 value);
    function envOr(string calldata name, address defaultValue) external view returns (address value);
    function envOr(string calldata name, bytes32 defaultValue) external view returns (bytes32 value);
    function envOr(string calldata name, string calldata defaultValue) external view returns (string memory value);
    function envOr(string calldata name, bytes calldata defaultValue) external view returns (bytes memory value);
    function envOr(string calldata name, string calldata delim, bool[] calldata defaultValue)
        external
        view
        returns (bool[] memory value);
    function envOr(string calldata name, string calldata delim, uint256[] calldata defaultValue)
        external
        view
        returns (uint256[] memory value);
    function envOr(string calldata name, string calldata delim, int256[] calldata defaultValue)
        external
        view
        returns (int256[] memory value);
    function envString(string calldata name) external view returns (string memory value);
    function envString(string calldata name, string calldata delim) external view returns (string[] memory value);
    function envUint(string calldata name) external view returns (uint256 value);
    function envUint(string calldata name, string calldata delim) external view returns (uint256[] memory value);
    function etch(address target, bytes calldata newRuntimeBytecode) external;
    function eth_getLogs(uint256 fromBlock, uint256 toBlock, address target, bytes32[] memory topics)
        external
        returns (EthGetLogs[] memory logs);
    function exists(string calldata path) external returns (bool result);
    function expectCallMinGas(address callee, uint256 msgValue, uint64 minGas, bytes calldata data) external;
    function expectCallMinGas(address callee, uint256 msgValue, uint64 minGas, bytes calldata data, uint64 count)
        external;
    function expectCall(address callee, bytes calldata data) external;
    function expectCall(address callee, bytes calldata data, uint64 count) external;
    function expectCall(address callee, uint256 msgValue, bytes calldata data) external;
    function expectCall(address callee, uint256 msgValue, bytes calldata data, uint64 count) external;
    function expectCall(address callee, uint256 msgValue, uint64 gas, bytes calldata data) external;
    function expectCall(address callee, uint256 msgValue, uint64 gas, bytes calldata data, uint64 count) external;
    function expectEmitAnonymous(bool checkTopic0, bool checkTopic1, bool checkTopic2, bool checkTopic3, bool checkData)
        external;
    function expectEmitAnonymous(
        bool checkTopic0,
        bool checkTopic1,
        bool checkTopic2,
        bool checkTopic3,
        bool checkData,
        address emitter
    ) external;
    function expectEmitAnonymous() external;
    function expectEmitAnonymous(address emitter) external;
    function expectEmit(bool checkTopic1, bool checkTopic2, bool checkTopic3, bool checkData) external;
    function expectEmit(bool checkTopic1, bool checkTopic2, bool checkTopic3, bool checkData, address emitter)
        external;
    function expectEmit() external;
    function expectEmit(address emitter) external;
    function expectPartialRevert(bytes4 revertData) external;
    function expectRevert() external;
    function expectRevert(bytes4 revertData) external;
    function expectRevert(bytes calldata revertData) external;
    function expectSafeMemory(uint64 min, uint64 max) external;
    function expectSafeMemoryCall(uint64 min, uint64 max) external;
    function fee(uint256 newBasefee) external;
    function ffi(string[] calldata commandInput) external returns (bytes memory result);
    function fsMetadata(string calldata path) external view returns (FsMetadata memory metadata);
    function getBlobBaseFee() external view returns (uint256 blobBaseFee);
    function getBlobhashes() external view returns (bytes32[] memory hashes);
    function getBlockNumber() external view returns (uint256 height);
    function getBlockTimestamp() external view returns (uint256 timestamp);
    function getCode(string calldata artifactPath) external view returns (bytes memory creationBytecode);
    function getDeployedCode(string calldata artifactPath) external view returns (bytes memory runtimeBytecode);
    function getFoundryVersion() external view returns (string memory version);
    function getLabel(address account) external view returns (string memory currentLabel);
    function getMappingKeyAndParentOf(address target, bytes32 elementSlot)
        external
        returns (bool found, bytes32 key, bytes32 parent);
    function getMappingLength(address target, bytes32 mappingSlot) external returns (uint256 length);
    function getMappingSlotAt(address target, bytes32 mappingSlot, uint256 idx) external returns (bytes32 value);
    function getNonce(address account) external view returns (uint64 nonce);
    function getNonce(Wallet calldata wallet) external returns (uint64 nonce);
    function getRecordedLogs() external returns (Log[] memory logs);
    function indexOf(string calldata input, string calldata key) external pure returns (uint256);
    function isContext(ForgeContext context) external view returns (bool result);
    function isDir(string calldata path) external returns (bool result);
    function isFile(string calldata path) external returns (bool result);
    function isPersistent(address account) external view returns (bool persistent);
    function keyExists(string calldata json, string calldata key) external view returns (bool);
    function keyExistsJson(string calldata json, string calldata key) external view returns (bool);
    function keyExistsToml(string calldata toml, string calldata key) external view returns (bool);
    function label(address account, string calldata newLabel) external;
    function lastCallGas() external view returns (Gas memory gas);
    function load(address target, bytes32 slot) external view returns (bytes32 data);
    function loadAllocs(string calldata pathToAllocsJson) external;
    function makePersistent(address account) external;
    function makePersistent(address account0, address account1) external;
    function makePersistent(address account0, address account1, address account2) external;
    function makePersistent(address[] calldata accounts) external;
    function mockCallRevert(address callee, bytes calldata data, bytes calldata revertData) external;
    function mockCallRevert(address callee, uint256 msgValue, bytes calldata data, bytes calldata revertData)
        external;
    function mockCall(address callee, bytes calldata data, bytes calldata returnData) external;
    function mockCall(address callee, uint256 msgValue, bytes calldata data, bytes calldata returnData) external;
    function parseAddress(string calldata stringifiedValue) external pure returns (address parsedValue);
    function parseBool(string calldata stringifiedValue) external pure returns (bool parsedValue);
    function parseBytes(string calldata stringifiedValue) external pure returns (bytes memory parsedValue);
    function parseBytes32(string calldata stringifiedValue) external pure returns (bytes32 parsedValue);
    function parseInt(string calldata stringifiedValue) external pure returns (int256 parsedValue);
    function parseJsonAddress(string calldata json, string calldata key) external pure returns (address);
    function parseJsonAddressArray(string calldata json, string calldata key)
        external
        pure
        returns (address[] memory);
    function parseJsonBool(string calldata json, string calldata key) external pure returns (bool);
    function parseJsonBoolArray(string calldata json, string calldata key) external pure returns (bool[] memory);
    function parseJsonBytes(string calldata json, string calldata key) external pure returns (bytes memory);
    function parseJsonBytes32(string calldata json, string calldata key) external pure returns (bytes32);
    function parseJsonBytes32Array(string calldata json, string calldata key)
        external
        pure
        returns (bytes32[] memory);
    function parseJsonBytesArray(string calldata json, string calldata key) external pure returns (bytes[] memory);
    function parseJsonInt(string calldata json, string calldata key) external pure returns (int256);
    function parseJsonIntArray(string calldata json, string calldata key) external pure returns (int256[] memory);
    function parseJsonKeys(string calldata json, string calldata key) external pure returns (string[] memory keys);
    function parseJsonString(string calldata json, string calldata key) external pure returns (string memory);
    function parseJsonStringArray(string calldata json, string calldata key) external pure returns (string[] memory);
    function parseJsonTypeArray(string calldata json, string calldata key, string calldata typeDescription)
        external
        pure
        returns (bytes memory);
    function parseJsonType(string calldata json, string calldata typeDescription)
        external
        pure
        returns (bytes memory);
    function parseJsonType(string calldata json, string calldata key, string calldata typeDescription)
        external
        pure
        returns (bytes memory);
    function parseJsonUint(string calldata json, string calldata key) external pure returns (uint256);
    function parseJsonUintArray(string calldata json, string calldata key) external pure returns (uint256[] memory);
    function parseJson(string calldata json) external pure returns (bytes memory abiEncodedData);
    function parseJson(string calldata json, string calldata key) external pure returns (bytes memory abiEncodedData);
    function parseTomlAddress(string calldata toml, string calldata key) external pure returns (address);
    function parseTomlAddressArray(string calldata toml, string calldata key)
        external
        pure
        returns (address[] memory);
    function parseTomlBool(string calldata toml, string calldata key) external pure returns (bool);
    function parseTomlBoolArray(string calldata toml, string calldata key) external pure returns (bool[] memory);
    function parseTomlBytes(string calldata toml, string calldata key) external pure returns (bytes memory);
    function parseTomlBytes32(string calldata toml, string calldata key) external pure returns (bytes32);
    function parseTomlBytes32Array(string calldata toml, string calldata key)
        external
        pure
        returns (bytes32[] memory);
    function parseTomlBytesArray(string calldata toml, string calldata key) external pure returns (bytes[] memory);
    function parseTomlInt(string calldata toml, string calldata key) external pure returns (int256);
    function parseTomlIntArray(string calldata toml, string calldata key) external pure returns (int256[] memory);
    function parseTomlKeys(string calldata toml, string calldata key) external pure returns (string[] memory keys);
    function parseTomlString(string calldata toml, string calldata key) external pure returns (string memory);
    function parseTomlStringArray(string calldata toml, string calldata key) external pure returns (string[] memory);
    function parseTomlUint(string calldata toml, string calldata key) external pure returns (uint256);
    function parseTomlUintArray(string calldata toml, string calldata key) external pure returns (uint256[] memory);
    function parseToml(string calldata toml) external pure returns (bytes memory abiEncodedData);
    function parseToml(string calldata toml, string calldata key) external pure returns (bytes memory abiEncodedData);
    function parseUint(string calldata stringifiedValue) external pure returns (uint256 parsedValue);
    function pauseGasMetering() external;
    function pauseTracing() external view;
    function prank(address msgSender) external;
    function prank(address msgSender, address txOrigin) external;
    function prevrandao(bytes32 newPrevrandao) external;
    function prevrandao(uint256 newPrevrandao) external;
    function projectRoot() external view returns (string memory path);
    function prompt(string calldata promptText) external returns (string memory input);
    function promptAddress(string calldata promptText) external returns (address);
    function promptSecret(string calldata promptText) external returns (string memory input);
    function promptSecretUint(string calldata promptText) external returns (uint256);
    function promptUint(string calldata promptText) external returns (uint256);
    function publicKeyP256(uint256 privateKey) external pure returns (uint256 publicKeyX, uint256 publicKeyY);
    function randomAddress() external returns (address);
    function randomUint() external returns (uint256);
    function randomUint(uint256 min, uint256 max) external returns (uint256);
    function readCallers() external returns (CallerMode callerMode, address msgSender, address txOrigin);
    function readDir(string calldata path) external view returns (DirEntry[] memory entries);
    function readDir(string calldata path, uint64 maxDepth) external view returns (DirEntry[] memory entries);
    function readDir(string calldata path, uint64 maxDepth, bool followLinks)
        external
        view
        returns (DirEntry[] memory entries);
    function readFile(string calldata path) external view returns (string memory data);
    function readFileBinary(string calldata path) external view returns (bytes memory data);
    function readLine(string calldata path) external view returns (string memory line);
    function readLink(string calldata linkPath) external view returns (string memory targetPath);
    function record() external;
    function recordLogs() external;
    function rememberKey(uint256 privateKey) external returns (address keyAddr);
    function removeDir(string calldata path, bool recursive) external;
    function removeFile(string calldata path) external;
<<<<<<< HEAD
    function replace(string calldata input, string calldata from, string calldata to)
        external
        pure
        returns (string memory output);
=======
    function replace(string calldata input, string calldata from, string calldata to) external pure returns (string memory output);
    function resetGasMetering() external;
>>>>>>> 98ab45ee
    function resetNonce(address account) external;
    function resumeGasMetering() external;
    function resumeTracing() external view;
    function revertTo(uint256 snapshotId) external returns (bool success);
    function revertToAndDelete(uint256 snapshotId) external returns (bool success);
    function revokePersistent(address account) external;
    function revokePersistent(address[] calldata accounts) external;
    function roll(uint256 newHeight) external;
    function rollFork(uint256 blockNumber) external;
    function rollFork(bytes32 txHash) external;
    function rollFork(uint256 forkId, uint256 blockNumber) external;
    function rollFork(uint256 forkId, bytes32 txHash) external;
    function rpcUrl(string calldata rpcAlias) external view returns (string memory json);
    function rpcUrlStructs() external view returns (Rpc[] memory urls);
    function rpcUrls() external view returns (string[2][] memory urls);
    function rpc(string calldata method, string calldata params) external returns (bytes memory data);
    function rpc(string calldata urlOrAlias, string calldata method, string calldata params)
        external
        returns (bytes memory data);
    function selectFork(uint256 forkId) external;
    function serializeAddress(string calldata objectKey, string calldata valueKey, address value)
        external
        returns (string memory json);
    function serializeAddress(string calldata objectKey, string calldata valueKey, address[] calldata values)
        external
        returns (string memory json);
    function serializeBool(string calldata objectKey, string calldata valueKey, bool value)
        external
        returns (string memory json);
    function serializeBool(string calldata objectKey, string calldata valueKey, bool[] calldata values)
        external
        returns (string memory json);
    function serializeBytes32(string calldata objectKey, string calldata valueKey, bytes32 value)
        external
        returns (string memory json);
    function serializeBytes32(string calldata objectKey, string calldata valueKey, bytes32[] calldata values)
        external
        returns (string memory json);
    function serializeBytes(string calldata objectKey, string calldata valueKey, bytes calldata value)
        external
        returns (string memory json);
    function serializeBytes(string calldata objectKey, string calldata valueKey, bytes[] calldata values)
        external
        returns (string memory json);
    function serializeInt(string calldata objectKey, string calldata valueKey, int256 value)
        external
        returns (string memory json);
    function serializeInt(string calldata objectKey, string calldata valueKey, int256[] calldata values)
        external
        returns (string memory json);
    function serializeJson(string calldata objectKey, string calldata value) external returns (string memory json);
    function serializeJsonType(string calldata typeDescription, bytes memory value)
        external
        pure
        returns (string memory json);
    function serializeJsonType(
        string calldata objectKey,
        string calldata valueKey,
        string calldata typeDescription,
        bytes memory value
    ) external returns (string memory json);
    function serializeString(string calldata objectKey, string calldata valueKey, string calldata value)
        external
        returns (string memory json);
    function serializeString(string calldata objectKey, string calldata valueKey, string[] calldata values)
        external
        returns (string memory json);
    function serializeUintToHex(string calldata objectKey, string calldata valueKey, uint256 value)
        external
        returns (string memory json);
    function serializeUint(string calldata objectKey, string calldata valueKey, uint256 value)
        external
        returns (string memory json);
    function serializeUint(string calldata objectKey, string calldata valueKey, uint256[] calldata values)
        external
        returns (string memory json);
    function setBlockhash(uint256 blockNumber, bytes32 blockHash) external;
    function setEnv(string calldata name, string calldata value) external;
    function setNonce(address account, uint64 newNonce) external;
    function setNonceUnsafe(address account, uint64 newNonce) external;
    function signCompact(Wallet calldata wallet, bytes32 digest) external returns (bytes32 r, bytes32 vs);
    function signCompact(uint256 privateKey, bytes32 digest) external pure returns (bytes32 r, bytes32 vs);
    function signCompact(bytes32 digest) external pure returns (bytes32 r, bytes32 vs);
    function signCompact(address signer, bytes32 digest) external pure returns (bytes32 r, bytes32 vs);
    function signP256(uint256 privateKey, bytes32 digest) external pure returns (bytes32 r, bytes32 s);
    function sign(Wallet calldata wallet, bytes32 digest) external returns (uint8 v, bytes32 r, bytes32 s);
    function sign(uint256 privateKey, bytes32 digest) external pure returns (uint8 v, bytes32 r, bytes32 s);
    function sign(bytes32 digest) external pure returns (uint8 v, bytes32 r, bytes32 s);
    function sign(address signer, bytes32 digest) external pure returns (uint8 v, bytes32 r, bytes32 s);
    function skip(bool skipTest) external;
    function sleep(uint256 duration) external;
    function snapshot() external returns (uint256 snapshotId);
    function split(string calldata input, string calldata delimiter) external pure returns (string[] memory outputs);
    function startBroadcast() external;
    function startBroadcast(address signer) external;
    function startBroadcast(uint256 privateKey) external;
    function startMappingRecording() external;
    function startPrank(address msgSender) external;
    function startPrank(address msgSender, address txOrigin) external;
    function startStateDiffRecording() external;
    function stopAndReturnStateDiff() external returns (AccountAccess[] memory accountAccesses);
    function stopBroadcast() external;
    function stopExpectSafeMemory() external;
    function stopMappingRecording() external;
    function stopPrank() external;
    function store(address target, bytes32 slot, bytes32 value) external;
    function toBase64URL(bytes calldata data) external pure returns (string memory);
    function toBase64URL(string calldata data) external pure returns (string memory);
    function toBase64(bytes calldata data) external pure returns (string memory);
    function toBase64(string calldata data) external pure returns (string memory);
    function toLowercase(string calldata input) external pure returns (string memory output);
    function toString(address value) external pure returns (string memory stringifiedValue);
    function toString(bytes calldata value) external pure returns (string memory stringifiedValue);
    function toString(bytes32 value) external pure returns (string memory stringifiedValue);
    function toString(bool value) external pure returns (string memory stringifiedValue);
    function toString(uint256 value) external pure returns (string memory stringifiedValue);
    function toString(int256 value) external pure returns (string memory stringifiedValue);
    function toUppercase(string calldata input) external pure returns (string memory output);
    function transact(bytes32 txHash) external;
    function transact(uint256 forkId, bytes32 txHash) external;
    function trim(string calldata input) external pure returns (string memory output);
    function tryFfi(string[] calldata commandInput) external returns (FfiResult memory result);
    function txGasPrice(uint256 newGasPrice) external;
    function unixTime() external returns (uint256 milliseconds);
    function warp(uint256 newTimestamp) external;
    function writeFile(string calldata path, string calldata data) external;
    function writeFileBinary(string calldata path, bytes calldata data) external;
    function writeJson(string calldata json, string calldata path) external;
    function writeJson(string calldata json, string calldata path, string calldata valueKey) external;
    function writeLine(string calldata path, string calldata data) external;
    function writeToml(string calldata json, string calldata path) external;
    function writeToml(string calldata json, string calldata path, string calldata valueKey) external;
    function zkRegisterContract(
        string calldata name,
        bytes32 evmBytecodeHash,
        bytes calldata evmDeployedBytecode,
        bytes calldata evmBytecode,
        bytes32 zkBytecodeHash,
        bytes calldata zkDeployedBytecode
    ) external pure;
    function zkVm(bool enable) external pure;
    function zkVmSkip() external pure;
}<|MERGE_RESOLUTION|>--- conflicted
+++ resolved
@@ -562,15 +562,8 @@
     function rememberKey(uint256 privateKey) external returns (address keyAddr);
     function removeDir(string calldata path, bool recursive) external;
     function removeFile(string calldata path) external;
-<<<<<<< HEAD
-    function replace(string calldata input, string calldata from, string calldata to)
-        external
-        pure
-        returns (string memory output);
-=======
     function replace(string calldata input, string calldata from, string calldata to) external pure returns (string memory output);
     function resetGasMetering() external;
->>>>>>> 98ab45ee
     function resetNonce(address account) external;
     function resumeGasMetering() external;
     function resumeTracing() external view;
