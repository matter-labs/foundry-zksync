// Automatically generated from `foundry-cheatcodes` Vm definitions. Do not modify manually.
// This interface is just for internal testing purposes. Use `forge-std` instead.

// SPDX-License-Identifier: MIT OR Apache-2.0
pragma solidity >=0.6.2 <0.9.0;
pragma experimental ABIEncoderV2;

interface Vm {
<<<<<<< HEAD
    enum CallerMode {
        None,
        Broadcast,
        RecurrentBroadcast,
        Prank,
        RecurrentPrank
    }
    enum AccountAccessKind {
        Call,
        DelegateCall,
        CallCode,
        StaticCall,
        Create,
        SelfDestruct,
        Resume,
        Balance,
        Extcodesize,
        Extcodehash,
        Extcodecopy
    }

    struct Log {
        bytes32[] topics;
        bytes data;
        address emitter;
    }

    struct Rpc {
        string key;
        string url;
    }

    struct EthGetLogs {
        address emitter;
        bytes32[] topics;
        bytes data;
        bytes32 blockHash;
        uint64 blockNumber;
        bytes32 transactionHash;
        uint64 transactionIndex;
        uint256 logIndex;
        bool removed;
    }

    struct DirEntry {
        string errorMessage;
        string path;
        uint64 depth;
        bool isDir;
        bool isSymlink;
    }

    struct FsMetadata {
        bool isDir;
        bool isSymlink;
        uint256 length;
        bool readOnly;
        uint256 modified;
        uint256 accessed;
        uint256 created;
    }

    struct Wallet {
        address addr;
        uint256 publicKeyX;
        uint256 publicKeyY;
        uint256 privateKey;
    }

    struct FfiResult {
        int32 exitCode;
        bytes stdout;
        bytes stderr;
    }

    struct ChainInfo {
        uint256 forkId;
        uint256 chainId;
    }

    struct AccountAccess {
        ChainInfo chainInfo;
        AccountAccessKind kind;
        address account;
        address accessor;
        bool initialized;
        uint256 oldBalance;
        uint256 newBalance;
        bytes deployedCode;
        uint256 value;
        bytes data;
        bool reverted;
        StorageAccess[] storageAccesses;
        uint64 depth;
    }

    struct StorageAccess {
        address account;
        bytes32 slot;
        bool isWrite;
        bytes32 previousValue;
        bytes32 newValue;
        bool reverted;
    }

=======
    enum CallerMode { None, Broadcast, RecurrentBroadcast, Prank, RecurrentPrank }
    enum AccountAccessKind { Call, DelegateCall, CallCode, StaticCall, Create, SelfDestruct, Resume, Balance, Extcodesize, Extcodehash, Extcodecopy }
    enum ForgeContext { TestGroup, Test, Coverage, Snapshot, ScriptGroup, ScriptDryRun, ScriptBroadcast, ScriptResume, Unknown }
    struct Log { bytes32[] topics; bytes data; address emitter; }
    struct Rpc { string key; string url; }
    struct EthGetLogs { address emitter; bytes32[] topics; bytes data; bytes32 blockHash; uint64 blockNumber; bytes32 transactionHash; uint64 transactionIndex; uint256 logIndex; bool removed; }
    struct DirEntry { string errorMessage; string path; uint64 depth; bool isDir; bool isSymlink; }
    struct FsMetadata { bool isDir; bool isSymlink; uint256 length; bool readOnly; uint256 modified; uint256 accessed; uint256 created; }
    struct Wallet { address addr; uint256 publicKeyX; uint256 publicKeyY; uint256 privateKey; }
    struct FfiResult { int32 exitCode; bytes stdout; bytes stderr; }
    struct ChainInfo { uint256 forkId; uint256 chainId; }
    struct AccountAccess { ChainInfo chainInfo; AccountAccessKind kind; address account; address accessor; bool initialized; uint256 oldBalance; uint256 newBalance; bytes deployedCode; uint256 value; bytes data; bool reverted; StorageAccess[] storageAccesses; uint64 depth; }
    struct StorageAccess { address account; bytes32 slot; bool isWrite; bytes32 previousValue; bytes32 newValue; bool reverted; }
    struct Gas { uint64 gasLimit; uint64 gasTotalUsed; uint64 gasMemoryUsed; int64 gasRefunded; uint64 gasRemaining; }
>>>>>>> 4af6cfae
    function _expectCheatcodeRevert() external;
    function _expectCheatcodeRevert(bytes4 revertData) external;
    function _expectCheatcodeRevert(bytes calldata revertData) external;
    function accesses(address target) external returns (bytes32[] memory readSlots, bytes32[] memory writeSlots);
    function activeFork() external view returns (uint256 forkId);
    function addr(uint256 privateKey) external pure returns (address keyAddr);
    function allowCheatcodes(address account) external;
    function assertApproxEqAbsDecimal(uint256 left, uint256 right, uint256 maxDelta, uint256 decimals) external pure;
    function assertApproxEqAbsDecimal(
        uint256 left,
        uint256 right,
        uint256 maxDelta,
        uint256 decimals,
        string calldata error
    ) external pure;
    function assertApproxEqAbsDecimal(int256 left, int256 right, uint256 maxDelta, uint256 decimals) external pure;
    function assertApproxEqAbsDecimal(
        int256 left,
        int256 right,
        uint256 maxDelta,
        uint256 decimals,
        string calldata error
    ) external pure;
    function assertApproxEqAbs(uint256 left, uint256 right, uint256 maxDelta) external pure;
    function assertApproxEqAbs(uint256 left, uint256 right, uint256 maxDelta, string calldata error) external pure;
    function assertApproxEqAbs(int256 left, int256 right, uint256 maxDelta) external pure;
    function assertApproxEqAbs(int256 left, int256 right, uint256 maxDelta, string calldata error) external pure;
    function assertApproxEqRelDecimal(uint256 left, uint256 right, uint256 maxPercentDelta, uint256 decimals)
        external
        pure;
    function assertApproxEqRelDecimal(
        uint256 left,
        uint256 right,
        uint256 maxPercentDelta,
        uint256 decimals,
        string calldata error
    ) external pure;
    function assertApproxEqRelDecimal(int256 left, int256 right, uint256 maxPercentDelta, uint256 decimals)
        external
        pure;
    function assertApproxEqRelDecimal(
        int256 left,
        int256 right,
        uint256 maxPercentDelta,
        uint256 decimals,
        string calldata error
    ) external pure;
    function assertApproxEqRel(uint256 left, uint256 right, uint256 maxPercentDelta) external pure;
    function assertApproxEqRel(uint256 left, uint256 right, uint256 maxPercentDelta, string calldata error)
        external
        pure;
    function assertApproxEqRel(int256 left, int256 right, uint256 maxPercentDelta) external pure;
    function assertApproxEqRel(int256 left, int256 right, uint256 maxPercentDelta, string calldata error)
        external
        pure;
    function assertEqDecimal(uint256 left, uint256 right, uint256 decimals) external pure;
    function assertEqDecimal(uint256 left, uint256 right, uint256 decimals, string calldata error) external pure;
    function assertEqDecimal(int256 left, int256 right, uint256 decimals) external pure;
    function assertEqDecimal(int256 left, int256 right, uint256 decimals, string calldata error) external pure;
    function assertEq(bool left, bool right) external pure;
    function assertEq(bool left, bool right, string calldata error) external pure;
    function assertEq(string calldata left, string calldata right) external pure;
    function assertEq(string calldata left, string calldata right, string calldata error) external pure;
    function assertEq(bytes calldata left, bytes calldata right) external pure;
    function assertEq(bytes calldata left, bytes calldata right, string calldata error) external pure;
    function assertEq(bool[] calldata left, bool[] calldata right) external pure;
    function assertEq(bool[] calldata left, bool[] calldata right, string calldata error) external pure;
    function assertEq(uint256[] calldata left, uint256[] calldata right) external pure;
    function assertEq(uint256[] calldata left, uint256[] calldata right, string calldata error) external pure;
    function assertEq(int256[] calldata left, int256[] calldata right) external pure;
    function assertEq(int256[] calldata left, int256[] calldata right, string calldata error) external pure;
    function assertEq(uint256 left, uint256 right) external pure;
    function assertEq(address[] calldata left, address[] calldata right) external pure;
    function assertEq(address[] calldata left, address[] calldata right, string calldata error) external pure;
    function assertEq(bytes32[] calldata left, bytes32[] calldata right) external pure;
    function assertEq(bytes32[] calldata left, bytes32[] calldata right, string calldata error) external pure;
    function assertEq(string[] calldata left, string[] calldata right) external pure;
    function assertEq(string[] calldata left, string[] calldata right, string calldata error) external pure;
    function assertEq(bytes[] calldata left, bytes[] calldata right) external pure;
    function assertEq(bytes[] calldata left, bytes[] calldata right, string calldata error) external pure;
    function assertEq(uint256 left, uint256 right, string calldata error) external pure;
    function assertEq(int256 left, int256 right) external pure;
    function assertEq(int256 left, int256 right, string calldata error) external pure;
    function assertEq(address left, address right) external pure;
    function assertEq(address left, address right, string calldata error) external pure;
    function assertEq(bytes32 left, bytes32 right) external pure;
    function assertEq(bytes32 left, bytes32 right, string calldata error) external pure;
    function assertFalse(bool condition) external pure;
    function assertFalse(bool condition, string calldata error) external pure;
    function assertGeDecimal(uint256 left, uint256 right, uint256 decimals) external pure;
    function assertGeDecimal(uint256 left, uint256 right, uint256 decimals, string calldata error) external pure;
    function assertGeDecimal(int256 left, int256 right, uint256 decimals) external pure;
    function assertGeDecimal(int256 left, int256 right, uint256 decimals, string calldata error) external pure;
    function assertGe(uint256 left, uint256 right) external pure;
    function assertGe(uint256 left, uint256 right, string calldata error) external pure;
    function assertGe(int256 left, int256 right) external pure;
    function assertGe(int256 left, int256 right, string calldata error) external pure;
    function assertGtDecimal(uint256 left, uint256 right, uint256 decimals) external pure;
    function assertGtDecimal(uint256 left, uint256 right, uint256 decimals, string calldata error) external pure;
    function assertGtDecimal(int256 left, int256 right, uint256 decimals) external pure;
    function assertGtDecimal(int256 left, int256 right, uint256 decimals, string calldata error) external pure;
    function assertGt(uint256 left, uint256 right) external pure;
    function assertGt(uint256 left, uint256 right, string calldata error) external pure;
    function assertGt(int256 left, int256 right) external pure;
    function assertGt(int256 left, int256 right, string calldata error) external pure;
    function assertLeDecimal(uint256 left, uint256 right, uint256 decimals) external pure;
    function assertLeDecimal(uint256 left, uint256 right, uint256 decimals, string calldata error) external pure;
    function assertLeDecimal(int256 left, int256 right, uint256 decimals) external pure;
    function assertLeDecimal(int256 left, int256 right, uint256 decimals, string calldata error) external pure;
    function assertLe(uint256 left, uint256 right) external pure;
    function assertLe(uint256 left, uint256 right, string calldata error) external pure;
    function assertLe(int256 left, int256 right) external pure;
    function assertLe(int256 left, int256 right, string calldata error) external pure;
    function assertLtDecimal(uint256 left, uint256 right, uint256 decimals) external pure;
    function assertLtDecimal(uint256 left, uint256 right, uint256 decimals, string calldata error) external pure;
    function assertLtDecimal(int256 left, int256 right, uint256 decimals) external pure;
    function assertLtDecimal(int256 left, int256 right, uint256 decimals, string calldata error) external pure;
    function assertLt(uint256 left, uint256 right) external pure;
    function assertLt(uint256 left, uint256 right, string calldata error) external pure;
    function assertLt(int256 left, int256 right) external pure;
    function assertLt(int256 left, int256 right, string calldata error) external pure;
    function assertNotEqDecimal(uint256 left, uint256 right, uint256 decimals) external pure;
    function assertNotEqDecimal(uint256 left, uint256 right, uint256 decimals, string calldata error) external pure;
    function assertNotEqDecimal(int256 left, int256 right, uint256 decimals) external pure;
    function assertNotEqDecimal(int256 left, int256 right, uint256 decimals, string calldata error) external pure;
    function assertNotEq(bool left, bool right) external pure;
    function assertNotEq(bool left, bool right, string calldata error) external pure;
    function assertNotEq(string calldata left, string calldata right) external pure;
    function assertNotEq(string calldata left, string calldata right, string calldata error) external pure;
    function assertNotEq(bytes calldata left, bytes calldata right) external pure;
    function assertNotEq(bytes calldata left, bytes calldata right, string calldata error) external pure;
    function assertNotEq(bool[] calldata left, bool[] calldata right) external pure;
    function assertNotEq(bool[] calldata left, bool[] calldata right, string calldata error) external pure;
    function assertNotEq(uint256[] calldata left, uint256[] calldata right) external pure;
    function assertNotEq(uint256[] calldata left, uint256[] calldata right, string calldata error) external pure;
    function assertNotEq(int256[] calldata left, int256[] calldata right) external pure;
    function assertNotEq(int256[] calldata left, int256[] calldata right, string calldata error) external pure;
    function assertNotEq(uint256 left, uint256 right) external pure;
    function assertNotEq(address[] calldata left, address[] calldata right) external pure;
    function assertNotEq(address[] calldata left, address[] calldata right, string calldata error) external pure;
    function assertNotEq(bytes32[] calldata left, bytes32[] calldata right) external pure;
    function assertNotEq(bytes32[] calldata left, bytes32[] calldata right, string calldata error) external pure;
    function assertNotEq(string[] calldata left, string[] calldata right) external pure;
    function assertNotEq(string[] calldata left, string[] calldata right, string calldata error) external pure;
    function assertNotEq(bytes[] calldata left, bytes[] calldata right) external pure;
    function assertNotEq(bytes[] calldata left, bytes[] calldata right, string calldata error) external pure;
    function assertNotEq(uint256 left, uint256 right, string calldata error) external pure;
    function assertNotEq(int256 left, int256 right) external pure;
    function assertNotEq(int256 left, int256 right, string calldata error) external pure;
    function assertNotEq(address left, address right) external pure;
    function assertNotEq(address left, address right, string calldata error) external pure;
    function assertNotEq(bytes32 left, bytes32 right) external pure;
    function assertNotEq(bytes32 left, bytes32 right, string calldata error) external pure;
    function assertTrue(bool condition) external pure;
    function assertTrue(bool condition, string calldata error) external pure;
    function assume(bool condition) external pure;
    function blobBaseFee(uint256 newBlobBaseFee) external;
    function blobhashes(bytes32[] calldata hashes) external;
    function breakpoint(string calldata char) external;
    function breakpoint(string calldata char, bool value) external;
    function broadcast() external;
    function broadcast(address signer) external;
    function broadcast(uint256 privateKey) external;
    function chainId(uint256 newChainId) external;
    function clearMockedCalls() external;
    function closeFile(string calldata path) external;
    function coinbase(address newCoinbase) external;
    function computeCreate2Address(bytes32 salt, bytes32 initCodeHash, address deployer)
        external
        pure
        returns (address);
    function computeCreate2Address(bytes32 salt, bytes32 initCodeHash) external pure returns (address);
    function computeCreateAddress(address deployer, uint256 nonce) external pure returns (address);
    function cool(address target) external;
    function copyFile(string calldata from, string calldata to) external returns (uint64 copied);
    function createDir(string calldata path, bool recursive) external;
    function createFork(string calldata urlOrAlias) external returns (uint256 forkId);
    function createFork(string calldata urlOrAlias, uint256 blockNumber) external returns (uint256 forkId);
    function createFork(string calldata urlOrAlias, bytes32 txHash) external returns (uint256 forkId);
    function createSelectFork(string calldata urlOrAlias) external returns (uint256 forkId);
    function createSelectFork(string calldata urlOrAlias, uint256 blockNumber) external returns (uint256 forkId);
    function createSelectFork(string calldata urlOrAlias, bytes32 txHash) external returns (uint256 forkId);
    function createWallet(string calldata walletLabel) external returns (Wallet memory wallet);
    function createWallet(uint256 privateKey) external returns (Wallet memory wallet);
    function createWallet(uint256 privateKey, string calldata walletLabel) external returns (Wallet memory wallet);
    function deal(address account, uint256 newBalance) external;
    function deleteSnapshot(uint256 snapshotId) external returns (bool success);
    function deleteSnapshots() external;
    function deriveKey(string calldata mnemonic, uint32 index) external pure returns (uint256 privateKey);
    function deriveKey(string calldata mnemonic, string calldata derivationPath, uint32 index)
        external
        pure
        returns (uint256 privateKey);
    function deriveKey(string calldata mnemonic, uint32 index, string calldata language)
        external
        pure
        returns (uint256 privateKey);
    function deriveKey(string calldata mnemonic, string calldata derivationPath, uint32 index, string calldata language)
        external
        pure
        returns (uint256 privateKey);
    function difficulty(uint256 newDifficulty) external;
    function dumpState(string calldata pathToStateJson) external;
    function ensNamehash(string calldata name) external pure returns (bytes32);
    function envAddress(string calldata name) external view returns (address value);
    function envAddress(string calldata name, string calldata delim) external view returns (address[] memory value);
    function envBool(string calldata name) external view returns (bool value);
    function envBool(string calldata name, string calldata delim) external view returns (bool[] memory value);
    function envBytes32(string calldata name) external view returns (bytes32 value);
    function envBytes32(string calldata name, string calldata delim) external view returns (bytes32[] memory value);
    function envBytes(string calldata name) external view returns (bytes memory value);
    function envBytes(string calldata name, string calldata delim) external view returns (bytes[] memory value);
    function envExists(string calldata name) external view returns (bool result);
    function envInt(string calldata name) external view returns (int256 value);
    function envInt(string calldata name, string calldata delim) external view returns (int256[] memory value);
    function envOr(string calldata name, bool defaultValue) external view returns (bool value);
    function envOr(string calldata name, uint256 defaultValue) external view returns (uint256 value);
    function envOr(string calldata name, string calldata delim, address[] calldata defaultValue)
        external
        view
        returns (address[] memory value);
    function envOr(string calldata name, string calldata delim, bytes32[] calldata defaultValue)
        external
        view
        returns (bytes32[] memory value);
    function envOr(string calldata name, string calldata delim, string[] calldata defaultValue)
        external
        view
        returns (string[] memory value);
    function envOr(string calldata name, string calldata delim, bytes[] calldata defaultValue)
        external
        view
        returns (bytes[] memory value);
    function envOr(string calldata name, int256 defaultValue) external view returns (int256 value);
    function envOr(string calldata name, address defaultValue) external view returns (address value);
    function envOr(string calldata name, bytes32 defaultValue) external view returns (bytes32 value);
    function envOr(string calldata name, string calldata defaultValue) external view returns (string memory value);
    function envOr(string calldata name, bytes calldata defaultValue) external view returns (bytes memory value);
    function envOr(string calldata name, string calldata delim, bool[] calldata defaultValue)
        external
        view
        returns (bool[] memory value);
    function envOr(string calldata name, string calldata delim, uint256[] calldata defaultValue)
        external
        view
        returns (uint256[] memory value);
    function envOr(string calldata name, string calldata delim, int256[] calldata defaultValue)
        external
        view
        returns (int256[] memory value);
    function envString(string calldata name) external view returns (string memory value);
    function envString(string calldata name, string calldata delim) external view returns (string[] memory value);
    function envUint(string calldata name) external view returns (uint256 value);
    function envUint(string calldata name, string calldata delim) external view returns (uint256[] memory value);
    function etch(address target, bytes calldata newRuntimeBytecode) external;
    function eth_getLogs(uint256 fromBlock, uint256 toBlock, address target, bytes32[] memory topics)
        external
        returns (EthGetLogs[] memory logs);
    function exists(string calldata path) external returns (bool result);
    function expectCallMinGas(address callee, uint256 msgValue, uint64 minGas, bytes calldata data) external;
    function expectCallMinGas(address callee, uint256 msgValue, uint64 minGas, bytes calldata data, uint64 count)
        external;
    function expectCall(address callee, bytes calldata data) external;
    function expectCall(address callee, bytes calldata data, uint64 count) external;
    function expectCall(address callee, uint256 msgValue, bytes calldata data) external;
    function expectCall(address callee, uint256 msgValue, bytes calldata data, uint64 count) external;
    function expectCall(address callee, uint256 msgValue, uint64 gas, bytes calldata data) external;
    function expectCall(address callee, uint256 msgValue, uint64 gas, bytes calldata data, uint64 count) external;
    function expectEmit(bool checkTopic1, bool checkTopic2, bool checkTopic3, bool checkData) external;
    function expectEmit(bool checkTopic1, bool checkTopic2, bool checkTopic3, bool checkData, address emitter)
        external;
    function expectEmit() external;
    function expectEmit(address emitter) external;
    function expectRevert() external;
    function expectRevert(bytes4 revertData) external;
    function expectRevert(bytes calldata revertData) external;
    function expectSafeMemory(uint64 min, uint64 max) external;
    function expectSafeMemoryCall(uint64 min, uint64 max) external;
    function fee(uint256 newBasefee) external;
    function ffi(string[] calldata commandInput) external returns (bytes memory result);
    function fsMetadata(string calldata path) external view returns (FsMetadata memory metadata);
    function getBlobBaseFee() external view returns (uint256 blobBaseFee);
    function getBlobhashes() external view returns (bytes32[] memory hashes);
    function getBlockNumber() external view returns (uint256 height);
    function getBlockTimestamp() external view returns (uint256 timestamp);
    function getCode(string calldata artifactPath) external view returns (bytes memory creationBytecode);
    function getDeployedCode(string calldata artifactPath) external view returns (bytes memory runtimeBytecode);
    function getLabel(address account) external view returns (string memory currentLabel);
    function getMappingKeyAndParentOf(address target, bytes32 elementSlot)
        external
        returns (bool found, bytes32 key, bytes32 parent);
    function getMappingLength(address target, bytes32 mappingSlot) external returns (uint256 length);
    function getMappingSlotAt(address target, bytes32 mappingSlot, uint256 idx) external returns (bytes32 value);
    function getNonce(address account) external view returns (uint64 nonce);
    function getNonce(Wallet calldata wallet) external returns (uint64 nonce);
    function getRecordedLogs() external returns (Log[] memory logs);
    function indexOf(string calldata input, string calldata key) external pure returns (uint256);
    function isContext(ForgeContext context) external view returns (bool result);
    function isDir(string calldata path) external returns (bool result);
    function isFile(string calldata path) external returns (bool result);
    function isPersistent(address account) external view returns (bool persistent);
    function keyExists(string calldata json, string calldata key) external view returns (bool);
    function keyExistsJson(string calldata json, string calldata key) external view returns (bool);
    function keyExistsToml(string calldata toml, string calldata key) external view returns (bool);
    function label(address account, string calldata newLabel) external;
    function lastCallGas() external view returns (Gas memory gas);
    function load(address target, bytes32 slot) external view returns (bytes32 data);
    function loadAllocs(string calldata pathToAllocsJson) external;
    function makePersistent(address account) external;
    function makePersistent(address account0, address account1) external;
    function makePersistent(address account0, address account1, address account2) external;
    function makePersistent(address[] calldata accounts) external;
    function mockCallRevert(address callee, bytes calldata data, bytes calldata revertData) external;
    function mockCallRevert(address callee, uint256 msgValue, bytes calldata data, bytes calldata revertData)
        external;
    function mockCall(address callee, bytes calldata data, bytes calldata returnData) external;
    function mockCall(address callee, uint256 msgValue, bytes calldata data, bytes calldata returnData) external;
    function parseAddress(string calldata stringifiedValue) external pure returns (address parsedValue);
    function parseBool(string calldata stringifiedValue) external pure returns (bool parsedValue);
    function parseBytes(string calldata stringifiedValue) external pure returns (bytes memory parsedValue);
    function parseBytes32(string calldata stringifiedValue) external pure returns (bytes32 parsedValue);
    function parseInt(string calldata stringifiedValue) external pure returns (int256 parsedValue);
    function parseJsonAddress(string calldata json, string calldata key) external pure returns (address);
    function parseJsonAddressArray(string calldata json, string calldata key)
        external
        pure
        returns (address[] memory);
    function parseJsonBool(string calldata json, string calldata key) external pure returns (bool);
    function parseJsonBoolArray(string calldata json, string calldata key) external pure returns (bool[] memory);
    function parseJsonBytes(string calldata json, string calldata key) external pure returns (bytes memory);
    function parseJsonBytes32(string calldata json, string calldata key) external pure returns (bytes32);
    function parseJsonBytes32Array(string calldata json, string calldata key)
        external
        pure
        returns (bytes32[] memory);
    function parseJsonBytesArray(string calldata json, string calldata key) external pure returns (bytes[] memory);
    function parseJsonInt(string calldata json, string calldata key) external pure returns (int256);
    function parseJsonIntArray(string calldata json, string calldata key) external pure returns (int256[] memory);
    function parseJsonKeys(string calldata json, string calldata key) external pure returns (string[] memory keys);
    function parseJsonString(string calldata json, string calldata key) external pure returns (string memory);
    function parseJsonStringArray(string calldata json, string calldata key) external pure returns (string[] memory);
    function parseJsonUint(string calldata json, string calldata key) external pure returns (uint256);
    function parseJsonUintArray(string calldata json, string calldata key) external pure returns (uint256[] memory);
    function parseJson(string calldata json) external pure returns (bytes memory abiEncodedData);
    function parseJson(string calldata json, string calldata key) external pure returns (bytes memory abiEncodedData);
    function parseTomlAddress(string calldata toml, string calldata key) external pure returns (address);
    function parseTomlAddressArray(string calldata toml, string calldata key) external pure returns (address[] memory);
    function parseTomlBool(string calldata toml, string calldata key) external pure returns (bool);
    function parseTomlBoolArray(string calldata toml, string calldata key) external pure returns (bool[] memory);
    function parseTomlBytes(string calldata toml, string calldata key) external pure returns (bytes memory);
    function parseTomlBytes32(string calldata toml, string calldata key) external pure returns (bytes32);
    function parseTomlBytes32Array(string calldata toml, string calldata key) external pure returns (bytes32[] memory);
    function parseTomlBytesArray(string calldata toml, string calldata key) external pure returns (bytes[] memory);
    function parseTomlInt(string calldata toml, string calldata key) external pure returns (int256);
    function parseTomlIntArray(string calldata toml, string calldata key) external pure returns (int256[] memory);
    function parseTomlKeys(string calldata toml, string calldata key) external pure returns (string[] memory keys);
    function parseTomlString(string calldata toml, string calldata key) external pure returns (string memory);
    function parseTomlStringArray(string calldata toml, string calldata key) external pure returns (string[] memory);
    function parseTomlUint(string calldata toml, string calldata key) external pure returns (uint256);
    function parseTomlUintArray(string calldata toml, string calldata key) external pure returns (uint256[] memory);
    function parseToml(string calldata toml) external pure returns (bytes memory abiEncodedData);
    function parseToml(string calldata toml, string calldata key) external pure returns (bytes memory abiEncodedData);
    function parseUint(string calldata stringifiedValue) external pure returns (uint256 parsedValue);
    function pauseGasMetering() external;
    function prank(address msgSender) external;
    function prank(address msgSender, address txOrigin) external;
    function prevrandao(bytes32 newPrevrandao) external;
    function prevrandao(uint256 newPrevrandao) external;
    function projectRoot() external view returns (string memory path);
    function prompt(string calldata promptText) external returns (string memory input);
    function promptAddress(string calldata promptText) external returns (address);
    function promptSecret(string calldata promptText) external returns (string memory input);
    function promptSecretUint(string calldata promptText) external returns (uint256);
    function promptUint(string calldata promptText) external returns (uint256);
    function randomAddress() external returns (address);
    function randomUint() external returns (uint256);
    function randomUint(uint256 min, uint256 max) external returns (uint256);
    function readCallers() external returns (CallerMode callerMode, address msgSender, address txOrigin);
    function readDir(string calldata path) external view returns (DirEntry[] memory entries);
    function readDir(string calldata path, uint64 maxDepth) external view returns (DirEntry[] memory entries);
    function readDir(string calldata path, uint64 maxDepth, bool followLinks)
        external
        view
        returns (DirEntry[] memory entries);
    function readFile(string calldata path) external view returns (string memory data);
    function readFileBinary(string calldata path) external view returns (bytes memory data);
    function readLine(string calldata path) external view returns (string memory line);
    function readLink(string calldata linkPath) external view returns (string memory targetPath);
    function record() external;
    function recordLogs() external;
    function rememberKey(uint256 privateKey) external returns (address keyAddr);
    function removeDir(string calldata path, bool recursive) external;
    function removeFile(string calldata path) external;
    function replace(string calldata input, string calldata from, string calldata to)
        external
        pure
        returns (string memory output);
    function resetNonce(address account) external;
    function resumeGasMetering() external;
    function revertTo(uint256 snapshotId) external returns (bool success);
    function revertToAndDelete(uint256 snapshotId) external returns (bool success);
    function revokePersistent(address account) external;
    function revokePersistent(address[] calldata accounts) external;
    function roll(uint256 newHeight) external;
    function rollFork(uint256 blockNumber) external;
    function rollFork(bytes32 txHash) external;
    function rollFork(uint256 forkId, uint256 blockNumber) external;
    function rollFork(uint256 forkId, bytes32 txHash) external;
    function rpc(string calldata method, string calldata params) external returns (bytes memory data);
    function rpcUrl(string calldata rpcAlias) external view returns (string memory json);
    function rpcUrlStructs() external view returns (Rpc[] memory urls);
    function rpcUrls() external view returns (string[2][] memory urls);
    function selectFork(uint256 forkId) external;
    function serializeAddress(string calldata objectKey, string calldata valueKey, address value)
        external
        returns (string memory json);
    function serializeAddress(string calldata objectKey, string calldata valueKey, address[] calldata values)
        external
        returns (string memory json);
    function serializeBool(string calldata objectKey, string calldata valueKey, bool value)
        external
        returns (string memory json);
    function serializeBool(string calldata objectKey, string calldata valueKey, bool[] calldata values)
        external
        returns (string memory json);
    function serializeBytes32(string calldata objectKey, string calldata valueKey, bytes32 value)
        external
        returns (string memory json);
    function serializeBytes32(string calldata objectKey, string calldata valueKey, bytes32[] calldata values)
        external
        returns (string memory json);
    function serializeBytes(string calldata objectKey, string calldata valueKey, bytes calldata value)
        external
        returns (string memory json);
    function serializeBytes(string calldata objectKey, string calldata valueKey, bytes[] calldata values)
        external
        returns (string memory json);
    function serializeInt(string calldata objectKey, string calldata valueKey, int256 value)
        external
        returns (string memory json);
    function serializeInt(string calldata objectKey, string calldata valueKey, int256[] calldata values)
        external
        returns (string memory json);
    function serializeJson(string calldata objectKey, string calldata value) external returns (string memory json);
<<<<<<< HEAD
    function serializeString(string calldata objectKey, string calldata valueKey, string calldata value)
        external
        returns (string memory json);
    function serializeString(string calldata objectKey, string calldata valueKey, string[] calldata values)
        external
        returns (string memory json);
    function serializeUint(string calldata objectKey, string calldata valueKey, uint256 value)
        external
        returns (string memory json);
    function serializeUint(string calldata objectKey, string calldata valueKey, uint256[] calldata values)
        external
        returns (string memory json);
=======
    function serializeString(string calldata objectKey, string calldata valueKey, string calldata value) external returns (string memory json);
    function serializeString(string calldata objectKey, string calldata valueKey, string[] calldata values) external returns (string memory json);
    function serializeUintToHex(string calldata objectKey, string calldata valueKey, uint256 value) external returns (string memory json);
    function serializeUint(string calldata objectKey, string calldata valueKey, uint256 value) external returns (string memory json);
    function serializeUint(string calldata objectKey, string calldata valueKey, uint256[] calldata values) external returns (string memory json);
>>>>>>> 4af6cfae
    function setEnv(string calldata name, string calldata value) external;
    function setNonce(address account, uint64 newNonce) external;
    function setNonceUnsafe(address account, uint64 newNonce) external;
    function signP256(uint256 privateKey, bytes32 digest) external pure returns (bytes32 r, bytes32 s);
    function sign(uint256 privateKey, bytes32 digest) external pure returns (uint8 v, bytes32 r, bytes32 s);
    function sign(bytes32 digest) external pure returns (uint8 v, bytes32 r, bytes32 s);
    function sign(address signer, bytes32 digest) external pure returns (uint8 v, bytes32 r, bytes32 s);
    function sign(Wallet calldata wallet, bytes32 digest) external returns (uint8 v, bytes32 r, bytes32 s);
    function skip(bool skipTest) external;
    function sleep(uint256 duration) external;
    function snapshot() external returns (uint256 snapshotId);
    function split(string calldata input, string calldata delimiter) external pure returns (string[] memory outputs);
    function startBroadcast() external;
    function startBroadcast(address signer) external;
    function startBroadcast(uint256 privateKey) external;
    function startMappingRecording() external;
    function startPrank(address msgSender) external;
    function startPrank(address msgSender, address txOrigin) external;
    function startStateDiffRecording() external;
    function stopAndReturnStateDiff() external returns (AccountAccess[] memory accountAccesses);
    function stopBroadcast() external;
    function stopExpectSafeMemory() external;
    function stopMappingRecording() external;
    function stopPrank() external;
    function store(address target, bytes32 slot, bytes32 value) external;
    function toBase64URL(bytes calldata data) external pure returns (string memory);
    function toBase64URL(string calldata data) external pure returns (string memory);
    function toBase64(bytes calldata data) external pure returns (string memory);
    function toBase64(string calldata data) external pure returns (string memory);
    function toLowercase(string calldata input) external pure returns (string memory output);
    function toString(address value) external pure returns (string memory stringifiedValue);
    function toString(bytes calldata value) external pure returns (string memory stringifiedValue);
    function toString(bytes32 value) external pure returns (string memory stringifiedValue);
    function toString(bool value) external pure returns (string memory stringifiedValue);
    function toString(uint256 value) external pure returns (string memory stringifiedValue);
    function toString(int256 value) external pure returns (string memory stringifiedValue);
    function toUppercase(string calldata input) external pure returns (string memory output);
    function transact(bytes32 txHash) external;
    function transact(uint256 forkId, bytes32 txHash) external;
    function trim(string calldata input) external pure returns (string memory output);
    function tryFfi(string[] calldata commandInput) external returns (FfiResult memory result);
    function txGasPrice(uint256 newGasPrice) external;
    function unixTime() external returns (uint256 milliseconds);
    function warp(uint256 newTimestamp) external;
    function writeFile(string calldata path, string calldata data) external;
    function writeFileBinary(string calldata path, bytes calldata data) external;
    function writeJson(string calldata json, string calldata path) external;
    function writeJson(string calldata json, string calldata path, string calldata valueKey) external;
    function writeLine(string calldata path, string calldata data) external;
<<<<<<< HEAD
    function zkRegisterContract(
        string calldata name,
        bytes32 evmBytecodeHash,
        bytes calldata evmDeployedBytecode,
        bytes calldata evmBytecode,
        bytes32 zkBytecodeHash,
        bytes calldata zkDeployedBytecode
    ) external pure;
    function zkVm(bool enable) external pure;
=======
    function writeToml(string calldata json, string calldata path) external;
    function writeToml(string calldata json, string calldata path, string calldata valueKey) external;
>>>>>>> 4af6cfae
}<|MERGE_RESOLUTION|>--- conflicted
+++ resolved
@@ -6,113 +6,6 @@
 pragma experimental ABIEncoderV2;
 
 interface Vm {
-<<<<<<< HEAD
-    enum CallerMode {
-        None,
-        Broadcast,
-        RecurrentBroadcast,
-        Prank,
-        RecurrentPrank
-    }
-    enum AccountAccessKind {
-        Call,
-        DelegateCall,
-        CallCode,
-        StaticCall,
-        Create,
-        SelfDestruct,
-        Resume,
-        Balance,
-        Extcodesize,
-        Extcodehash,
-        Extcodecopy
-    }
-
-    struct Log {
-        bytes32[] topics;
-        bytes data;
-        address emitter;
-    }
-
-    struct Rpc {
-        string key;
-        string url;
-    }
-
-    struct EthGetLogs {
-        address emitter;
-        bytes32[] topics;
-        bytes data;
-        bytes32 blockHash;
-        uint64 blockNumber;
-        bytes32 transactionHash;
-        uint64 transactionIndex;
-        uint256 logIndex;
-        bool removed;
-    }
-
-    struct DirEntry {
-        string errorMessage;
-        string path;
-        uint64 depth;
-        bool isDir;
-        bool isSymlink;
-    }
-
-    struct FsMetadata {
-        bool isDir;
-        bool isSymlink;
-        uint256 length;
-        bool readOnly;
-        uint256 modified;
-        uint256 accessed;
-        uint256 created;
-    }
-
-    struct Wallet {
-        address addr;
-        uint256 publicKeyX;
-        uint256 publicKeyY;
-        uint256 privateKey;
-    }
-
-    struct FfiResult {
-        int32 exitCode;
-        bytes stdout;
-        bytes stderr;
-    }
-
-    struct ChainInfo {
-        uint256 forkId;
-        uint256 chainId;
-    }
-
-    struct AccountAccess {
-        ChainInfo chainInfo;
-        AccountAccessKind kind;
-        address account;
-        address accessor;
-        bool initialized;
-        uint256 oldBalance;
-        uint256 newBalance;
-        bytes deployedCode;
-        uint256 value;
-        bytes data;
-        bool reverted;
-        StorageAccess[] storageAccesses;
-        uint64 depth;
-    }
-
-    struct StorageAccess {
-        address account;
-        bytes32 slot;
-        bool isWrite;
-        bytes32 previousValue;
-        bytes32 newValue;
-        bool reverted;
-    }
-
-=======
     enum CallerMode { None, Broadcast, RecurrentBroadcast, Prank, RecurrentPrank }
     enum AccountAccessKind { Call, DelegateCall, CallCode, StaticCall, Create, SelfDestruct, Resume, Balance, Extcodesize, Extcodehash, Extcodecopy }
     enum ForgeContext { TestGroup, Test, Coverage, Snapshot, ScriptGroup, ScriptDryRun, ScriptBroadcast, ScriptResume, Unknown }
@@ -127,7 +20,6 @@
     struct AccountAccess { ChainInfo chainInfo; AccountAccessKind kind; address account; address accessor; bool initialized; uint256 oldBalance; uint256 newBalance; bytes deployedCode; uint256 value; bytes data; bool reverted; StorageAccess[] storageAccesses; uint64 depth; }
     struct StorageAccess { address account; bytes32 slot; bool isWrite; bytes32 previousValue; bytes32 newValue; bool reverted; }
     struct Gas { uint64 gasLimit; uint64 gasTotalUsed; uint64 gasMemoryUsed; int64 gasRefunded; uint64 gasRemaining; }
->>>>>>> 4af6cfae
     function _expectCheatcodeRevert() external;
     function _expectCheatcodeRevert(bytes4 revertData) external;
     function _expectCheatcodeRevert(bytes calldata revertData) external;
@@ -572,26 +464,11 @@
         external
         returns (string memory json);
     function serializeJson(string calldata objectKey, string calldata value) external returns (string memory json);
-<<<<<<< HEAD
-    function serializeString(string calldata objectKey, string calldata valueKey, string calldata value)
-        external
-        returns (string memory json);
-    function serializeString(string calldata objectKey, string calldata valueKey, string[] calldata values)
-        external
-        returns (string memory json);
-    function serializeUint(string calldata objectKey, string calldata valueKey, uint256 value)
-        external
-        returns (string memory json);
-    function serializeUint(string calldata objectKey, string calldata valueKey, uint256[] calldata values)
-        external
-        returns (string memory json);
-=======
     function serializeString(string calldata objectKey, string calldata valueKey, string calldata value) external returns (string memory json);
     function serializeString(string calldata objectKey, string calldata valueKey, string[] calldata values) external returns (string memory json);
     function serializeUintToHex(string calldata objectKey, string calldata valueKey, uint256 value) external returns (string memory json);
     function serializeUint(string calldata objectKey, string calldata valueKey, uint256 value) external returns (string memory json);
     function serializeUint(string calldata objectKey, string calldata valueKey, uint256[] calldata values) external returns (string memory json);
->>>>>>> 4af6cfae
     function setEnv(string calldata name, string calldata value) external;
     function setNonce(address account, uint64 newNonce) external;
     function setNonceUnsafe(address account, uint64 newNonce) external;
@@ -641,7 +518,8 @@
     function writeJson(string calldata json, string calldata path) external;
     function writeJson(string calldata json, string calldata path, string calldata valueKey) external;
     function writeLine(string calldata path, string calldata data) external;
-<<<<<<< HEAD
+    function writeToml(string calldata json, string calldata path) external;
+    function writeToml(string calldata json, string calldata path, string calldata valueKey) external;
     function zkRegisterContract(
         string calldata name,
         bytes32 evmBytecodeHash,
@@ -651,8 +529,4 @@
         bytes calldata zkDeployedBytecode
     ) external pure;
     function zkVm(bool enable) external pure;
-=======
-    function writeToml(string calldata json, string calldata path) external;
-    function writeToml(string calldata json, string calldata path, string calldata valueKey) external;
->>>>>>> 4af6cfae
 }