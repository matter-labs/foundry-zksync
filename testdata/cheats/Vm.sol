// Automatically generated from `foundry-cheatcodes` Vm definitions. Do not modify manually.
// This interface is just for internal testing purposes. Use `forge-std` instead.

// SPDX-License-Identifier: MIT OR Apache-2.0
pragma solidity >=0.6.2 <0.9.0;
pragma experimental ABIEncoderV2;

interface Vm {
<<<<<<< HEAD
    enum CallerMode {
        None,
        Broadcast,
        RecurrentBroadcast,
        Prank,
        RecurrentPrank
    }
    enum AccountAccessKind {
        Call,
        DelegateCall,
        CallCode,
        StaticCall,
        Create,
        SelfDestruct,
        Resume,
        Balance,
        Extcodesize,
        Extcodehash,
        Extcodecopy
    }
    enum ForgeContext {
        TestGroup,
        Test,
        Coverage,
        Snapshot,
        ScriptGroup,
        ScriptDryRun,
        ScriptBroadcast,
        ScriptResume,
        Unknown
    }

    struct Log {
        bytes32[] topics;
        bytes data;
        address emitter;
    }

    struct Rpc {
        string key;
        string url;
    }

    struct EthGetLogs {
        address emitter;
        bytes32[] topics;
        bytes data;
        bytes32 blockHash;
        uint64 blockNumber;
        bytes32 transactionHash;
        uint64 transactionIndex;
        uint256 logIndex;
        bool removed;
    }

    struct DirEntry {
        string errorMessage;
        string path;
        uint64 depth;
        bool isDir;
        bool isSymlink;
    }

    struct FsMetadata {
        bool isDir;
        bool isSymlink;
        uint256 length;
        bool readOnly;
        uint256 modified;
        uint256 accessed;
        uint256 created;
    }

    struct Wallet {
        address addr;
        uint256 publicKeyX;
        uint256 publicKeyY;
        uint256 privateKey;
    }

    struct FfiResult {
        int32 exitCode;
        bytes stdout;
        bytes stderr;
    }

    struct ChainInfo {
        uint256 forkId;
        uint256 chainId;
    }

    struct AccountAccess {
        ChainInfo chainInfo;
        AccountAccessKind kind;
        address account;
        address accessor;
        bool initialized;
        uint256 oldBalance;
        uint256 newBalance;
        bytes deployedCode;
        uint256 value;
        bytes data;
        bool reverted;
        StorageAccess[] storageAccesses;
        uint64 depth;
    }

    struct StorageAccess {
        address account;
        bytes32 slot;
        bool isWrite;
        bytes32 previousValue;
        bytes32 newValue;
        bool reverted;
    }

    struct Gas {
        uint64 gasLimit;
        uint64 gasTotalUsed;
        uint64 gasMemoryUsed;
        int64 gasRefunded;
        uint64 gasRemaining;
    }

=======
    enum CallerMode { None, Broadcast, RecurrentBroadcast, Prank, RecurrentPrank }
    enum AccountAccessKind { Call, DelegateCall, CallCode, StaticCall, Create, SelfDestruct, Resume, Balance, Extcodesize, Extcodehash, Extcodecopy }
    enum ForgeContext { TestGroup, Test, Coverage, Snapshot, ScriptGroup, ScriptDryRun, ScriptBroadcast, ScriptResume, Unknown }
    struct Log { bytes32[] topics; bytes data; address emitter; }
    struct Rpc { string key; string url; }
    struct EthGetLogs { address emitter; bytes32[] topics; bytes data; bytes32 blockHash; uint64 blockNumber; bytes32 transactionHash; uint64 transactionIndex; uint256 logIndex; bool removed; }
    struct DirEntry { string errorMessage; string path; uint64 depth; bool isDir; bool isSymlink; }
    struct FsMetadata { bool isDir; bool isSymlink; uint256 length; bool readOnly; uint256 modified; uint256 accessed; uint256 created; }
    struct Wallet { address addr; uint256 publicKeyX; uint256 publicKeyY; uint256 privateKey; }
    struct FfiResult { int32 exitCode; bytes stdout; bytes stderr; }
    struct ChainInfo { uint256 forkId; uint256 chainId; }
    struct AccountAccess { ChainInfo chainInfo; AccountAccessKind kind; address account; address accessor; bool initialized; uint256 oldBalance; uint256 newBalance; bytes deployedCode; uint256 value; bytes data; bool reverted; StorageAccess[] storageAccesses; uint64 depth; }
    struct StorageAccess { address account; bytes32 slot; bool isWrite; bytes32 previousValue; bytes32 newValue; bool reverted; }
    struct Gas { uint64 gasLimit; uint64 gasTotalUsed; uint64 gasMemoryUsed; int64 gasRefunded; uint64 gasRemaining; }
>>>>>>> 62cdea8f
    function _expectCheatcodeRevert() external;
    function _expectCheatcodeRevert(bytes4 revertData) external;
    function _expectCheatcodeRevert(bytes calldata revertData) external;
    function accesses(address target) external returns (bytes32[] memory readSlots, bytes32[] memory writeSlots);
    function activeFork() external view returns (uint256 forkId);
    function addr(uint256 privateKey) external pure returns (address keyAddr);
    function allowCheatcodes(address account) external;
    function assertApproxEqAbsDecimal(uint256 left, uint256 right, uint256 maxDelta, uint256 decimals) external pure;
    function assertApproxEqAbsDecimal(
        uint256 left,
        uint256 right,
        uint256 maxDelta,
        uint256 decimals,
        string calldata error
    ) external pure;
    function assertApproxEqAbsDecimal(int256 left, int256 right, uint256 maxDelta, uint256 decimals) external pure;
    function assertApproxEqAbsDecimal(
        int256 left,
        int256 right,
        uint256 maxDelta,
        uint256 decimals,
        string calldata error
    ) external pure;
    function assertApproxEqAbs(uint256 left, uint256 right, uint256 maxDelta) external pure;
    function assertApproxEqAbs(uint256 left, uint256 right, uint256 maxDelta, string calldata error) external pure;
    function assertApproxEqAbs(int256 left, int256 right, uint256 maxDelta) external pure;
    function assertApproxEqAbs(int256 left, int256 right, uint256 maxDelta, string calldata error) external pure;
    function assertApproxEqRelDecimal(uint256 left, uint256 right, uint256 maxPercentDelta, uint256 decimals)
        external
        pure;
    function assertApproxEqRelDecimal(
        uint256 left,
        uint256 right,
        uint256 maxPercentDelta,
        uint256 decimals,
        string calldata error
    ) external pure;
    function assertApproxEqRelDecimal(int256 left, int256 right, uint256 maxPercentDelta, uint256 decimals)
        external
        pure;
    function assertApproxEqRelDecimal(
        int256 left,
        int256 right,
        uint256 maxPercentDelta,
        uint256 decimals,
        string calldata error
    ) external pure;
    function assertApproxEqRel(uint256 left, uint256 right, uint256 maxPercentDelta) external pure;
    function assertApproxEqRel(uint256 left, uint256 right, uint256 maxPercentDelta, string calldata error)
        external
        pure;
    function assertApproxEqRel(int256 left, int256 right, uint256 maxPercentDelta) external pure;
    function assertApproxEqRel(int256 left, int256 right, uint256 maxPercentDelta, string calldata error)
        external
        pure;
    function assertEqDecimal(uint256 left, uint256 right, uint256 decimals) external pure;
    function assertEqDecimal(uint256 left, uint256 right, uint256 decimals, string calldata error) external pure;
    function assertEqDecimal(int256 left, int256 right, uint256 decimals) external pure;
    function assertEqDecimal(int256 left, int256 right, uint256 decimals, string calldata error) external pure;
    function assertEq(bool left, bool right) external pure;
    function assertEq(bool left, bool right, string calldata error) external pure;
    function assertEq(string calldata left, string calldata right) external pure;
    function assertEq(string calldata left, string calldata right, string calldata error) external pure;
    function assertEq(bytes calldata left, bytes calldata right) external pure;
    function assertEq(bytes calldata left, bytes calldata right, string calldata error) external pure;
    function assertEq(bool[] calldata left, bool[] calldata right) external pure;
    function assertEq(bool[] calldata left, bool[] calldata right, string calldata error) external pure;
    function assertEq(uint256[] calldata left, uint256[] calldata right) external pure;
    function assertEq(uint256[] calldata left, uint256[] calldata right, string calldata error) external pure;
    function assertEq(int256[] calldata left, int256[] calldata right) external pure;
    function assertEq(int256[] calldata left, int256[] calldata right, string calldata error) external pure;
    function assertEq(uint256 left, uint256 right) external pure;
    function assertEq(address[] calldata left, address[] calldata right) external pure;
    function assertEq(address[] calldata left, address[] calldata right, string calldata error) external pure;
    function assertEq(bytes32[] calldata left, bytes32[] calldata right) external pure;
    function assertEq(bytes32[] calldata left, bytes32[] calldata right, string calldata error) external pure;
    function assertEq(string[] calldata left, string[] calldata right) external pure;
    function assertEq(string[] calldata left, string[] calldata right, string calldata error) external pure;
    function assertEq(bytes[] calldata left, bytes[] calldata right) external pure;
    function assertEq(bytes[] calldata left, bytes[] calldata right, string calldata error) external pure;
    function assertEq(uint256 left, uint256 right, string calldata error) external pure;
    function assertEq(int256 left, int256 right) external pure;
    function assertEq(int256 left, int256 right, string calldata error) external pure;
    function assertEq(address left, address right) external pure;
    function assertEq(address left, address right, string calldata error) external pure;
    function assertEq(bytes32 left, bytes32 right) external pure;
    function assertEq(bytes32 left, bytes32 right, string calldata error) external pure;
    function assertFalse(bool condition) external pure;
    function assertFalse(bool condition, string calldata error) external pure;
    function assertGeDecimal(uint256 left, uint256 right, uint256 decimals) external pure;
    function assertGeDecimal(uint256 left, uint256 right, uint256 decimals, string calldata error) external pure;
    function assertGeDecimal(int256 left, int256 right, uint256 decimals) external pure;
    function assertGeDecimal(int256 left, int256 right, uint256 decimals, string calldata error) external pure;
    function assertGe(uint256 left, uint256 right) external pure;
    function assertGe(uint256 left, uint256 right, string calldata error) external pure;
    function assertGe(int256 left, int256 right) external pure;
    function assertGe(int256 left, int256 right, string calldata error) external pure;
    function assertGtDecimal(uint256 left, uint256 right, uint256 decimals) external pure;
    function assertGtDecimal(uint256 left, uint256 right, uint256 decimals, string calldata error) external pure;
    function assertGtDecimal(int256 left, int256 right, uint256 decimals) external pure;
    function assertGtDecimal(int256 left, int256 right, uint256 decimals, string calldata error) external pure;
    function assertGt(uint256 left, uint256 right) external pure;
    function assertGt(uint256 left, uint256 right, string calldata error) external pure;
    function assertGt(int256 left, int256 right) external pure;
    function assertGt(int256 left, int256 right, string calldata error) external pure;
    function assertLeDecimal(uint256 left, uint256 right, uint256 decimals) external pure;
    function assertLeDecimal(uint256 left, uint256 right, uint256 decimals, string calldata error) external pure;
    function assertLeDecimal(int256 left, int256 right, uint256 decimals) external pure;
    function assertLeDecimal(int256 left, int256 right, uint256 decimals, string calldata error) external pure;
    function assertLe(uint256 left, uint256 right) external pure;
    function assertLe(uint256 left, uint256 right, string calldata error) external pure;
    function assertLe(int256 left, int256 right) external pure;
    function assertLe(int256 left, int256 right, string calldata error) external pure;
    function assertLtDecimal(uint256 left, uint256 right, uint256 decimals) external pure;
    function assertLtDecimal(uint256 left, uint256 right, uint256 decimals, string calldata error) external pure;
    function assertLtDecimal(int256 left, int256 right, uint256 decimals) external pure;
    function assertLtDecimal(int256 left, int256 right, uint256 decimals, string calldata error) external pure;
    function assertLt(uint256 left, uint256 right) external pure;
    function assertLt(uint256 left, uint256 right, string calldata error) external pure;
    function assertLt(int256 left, int256 right) external pure;
    function assertLt(int256 left, int256 right, string calldata error) external pure;
    function assertNotEqDecimal(uint256 left, uint256 right, uint256 decimals) external pure;
    function assertNotEqDecimal(uint256 left, uint256 right, uint256 decimals, string calldata error) external pure;
    function assertNotEqDecimal(int256 left, int256 right, uint256 decimals) external pure;
    function assertNotEqDecimal(int256 left, int256 right, uint256 decimals, string calldata error) external pure;
    function assertNotEq(bool left, bool right) external pure;
    function assertNotEq(bool left, bool right, string calldata error) external pure;
    function assertNotEq(string calldata left, string calldata right) external pure;
    function assertNotEq(string calldata left, string calldata right, string calldata error) external pure;
    function assertNotEq(bytes calldata left, bytes calldata right) external pure;
    function assertNotEq(bytes calldata left, bytes calldata right, string calldata error) external pure;
    function assertNotEq(bool[] calldata left, bool[] calldata right) external pure;
    function assertNotEq(bool[] calldata left, bool[] calldata right, string calldata error) external pure;
    function assertNotEq(uint256[] calldata left, uint256[] calldata right) external pure;
    function assertNotEq(uint256[] calldata left, uint256[] calldata right, string calldata error) external pure;
    function assertNotEq(int256[] calldata left, int256[] calldata right) external pure;
    function assertNotEq(int256[] calldata left, int256[] calldata right, string calldata error) external pure;
    function assertNotEq(uint256 left, uint256 right) external pure;
    function assertNotEq(address[] calldata left, address[] calldata right) external pure;
    function assertNotEq(address[] calldata left, address[] calldata right, string calldata error) external pure;
    function assertNotEq(bytes32[] calldata left, bytes32[] calldata right) external pure;
    function assertNotEq(bytes32[] calldata left, bytes32[] calldata right, string calldata error) external pure;
    function assertNotEq(string[] calldata left, string[] calldata right) external pure;
    function assertNotEq(string[] calldata left, string[] calldata right, string calldata error) external pure;
    function assertNotEq(bytes[] calldata left, bytes[] calldata right) external pure;
    function assertNotEq(bytes[] calldata left, bytes[] calldata right, string calldata error) external pure;
    function assertNotEq(uint256 left, uint256 right, string calldata error) external pure;
    function assertNotEq(int256 left, int256 right) external pure;
    function assertNotEq(int256 left, int256 right, string calldata error) external pure;
    function assertNotEq(address left, address right) external pure;
    function assertNotEq(address left, address right, string calldata error) external pure;
    function assertNotEq(bytes32 left, bytes32 right) external pure;
    function assertNotEq(bytes32 left, bytes32 right, string calldata error) external pure;
    function assertTrue(bool condition) external pure;
    function assertTrue(bool condition, string calldata error) external pure;
    function assume(bool condition) external pure;
    function blobBaseFee(uint256 newBlobBaseFee) external;
    function blobhashes(bytes32[] calldata hashes) external;
    function breakpoint(string calldata char) external;
    function breakpoint(string calldata char, bool value) external;
    function broadcast() external;
    function broadcast(address signer) external;
    function broadcast(uint256 privateKey) external;
    function chainId(uint256 newChainId) external;
    function clearMockedCalls() external;
    function closeFile(string calldata path) external;
    function coinbase(address newCoinbase) external;
    function computeCreate2Address(bytes32 salt, bytes32 initCodeHash, address deployer)
        external
        pure
        returns (address);
    function computeCreate2Address(bytes32 salt, bytes32 initCodeHash) external pure returns (address);
    function computeCreateAddress(address deployer, uint256 nonce) external pure returns (address);
    function cool(address target) external;
    function copyFile(string calldata from, string calldata to) external returns (uint64 copied);
    function createDir(string calldata path, bool recursive) external;
    function createFork(string calldata urlOrAlias) external returns (uint256 forkId);
    function createFork(string calldata urlOrAlias, uint256 blockNumber) external returns (uint256 forkId);
    function createFork(string calldata urlOrAlias, bytes32 txHash) external returns (uint256 forkId);
    function createSelectFork(string calldata urlOrAlias) external returns (uint256 forkId);
    function createSelectFork(string calldata urlOrAlias, uint256 blockNumber) external returns (uint256 forkId);
    function createSelectFork(string calldata urlOrAlias, bytes32 txHash) external returns (uint256 forkId);
    function createWallet(string calldata walletLabel) external returns (Wallet memory wallet);
    function createWallet(uint256 privateKey) external returns (Wallet memory wallet);
    function createWallet(uint256 privateKey, string calldata walletLabel) external returns (Wallet memory wallet);
    function deal(address account, uint256 newBalance) external;
    function deleteSnapshot(uint256 snapshotId) external returns (bool success);
    function deleteSnapshots() external;
    function deployCode(string calldata artifactPath) external returns (address deployedAddress);
    function deployCode(string calldata artifactPath, bytes calldata constructorArgs) external returns (address deployedAddress);
    function deriveKey(string calldata mnemonic, uint32 index) external pure returns (uint256 privateKey);
    function deriveKey(string calldata mnemonic, string calldata derivationPath, uint32 index)
        external
        pure
        returns (uint256 privateKey);
    function deriveKey(string calldata mnemonic, uint32 index, string calldata language)
        external
        pure
        returns (uint256 privateKey);
    function deriveKey(string calldata mnemonic, string calldata derivationPath, uint32 index, string calldata language)
        external
        pure
        returns (uint256 privateKey);
    function difficulty(uint256 newDifficulty) external;
    function dumpState(string calldata pathToStateJson) external;
    function ensNamehash(string calldata name) external pure returns (bytes32);
    function envAddress(string calldata name) external view returns (address value);
    function envAddress(string calldata name, string calldata delim) external view returns (address[] memory value);
    function envBool(string calldata name) external view returns (bool value);
    function envBool(string calldata name, string calldata delim) external view returns (bool[] memory value);
    function envBytes32(string calldata name) external view returns (bytes32 value);
    function envBytes32(string calldata name, string calldata delim) external view returns (bytes32[] memory value);
    function envBytes(string calldata name) external view returns (bytes memory value);
    function envBytes(string calldata name, string calldata delim) external view returns (bytes[] memory value);
    function envExists(string calldata name) external view returns (bool result);
    function envInt(string calldata name) external view returns (int256 value);
    function envInt(string calldata name, string calldata delim) external view returns (int256[] memory value);
    function envOr(string calldata name, bool defaultValue) external view returns (bool value);
    function envOr(string calldata name, uint256 defaultValue) external view returns (uint256 value);
    function envOr(string calldata name, string calldata delim, address[] calldata defaultValue)
        external
        view
        returns (address[] memory value);
    function envOr(string calldata name, string calldata delim, bytes32[] calldata defaultValue)
        external
        view
        returns (bytes32[] memory value);
    function envOr(string calldata name, string calldata delim, string[] calldata defaultValue)
        external
        view
        returns (string[] memory value);
    function envOr(string calldata name, string calldata delim, bytes[] calldata defaultValue)
        external
        view
        returns (bytes[] memory value);
    function envOr(string calldata name, int256 defaultValue) external view returns (int256 value);
    function envOr(string calldata name, address defaultValue) external view returns (address value);
    function envOr(string calldata name, bytes32 defaultValue) external view returns (bytes32 value);
    function envOr(string calldata name, string calldata defaultValue) external view returns (string memory value);
    function envOr(string calldata name, bytes calldata defaultValue) external view returns (bytes memory value);
    function envOr(string calldata name, string calldata delim, bool[] calldata defaultValue)
        external
        view
        returns (bool[] memory value);
    function envOr(string calldata name, string calldata delim, uint256[] calldata defaultValue)
        external
        view
        returns (uint256[] memory value);
    function envOr(string calldata name, string calldata delim, int256[] calldata defaultValue)
        external
        view
        returns (int256[] memory value);
    function envString(string calldata name) external view returns (string memory value);
    function envString(string calldata name, string calldata delim) external view returns (string[] memory value);
    function envUint(string calldata name) external view returns (uint256 value);
    function envUint(string calldata name, string calldata delim) external view returns (uint256[] memory value);
    function etch(address target, bytes calldata newRuntimeBytecode) external;
    function eth_getLogs(uint256 fromBlock, uint256 toBlock, address target, bytes32[] memory topics)
        external
        returns (EthGetLogs[] memory logs);
    function exists(string calldata path) external returns (bool result);
    function expectCallMinGas(address callee, uint256 msgValue, uint64 minGas, bytes calldata data) external;
    function expectCallMinGas(address callee, uint256 msgValue, uint64 minGas, bytes calldata data, uint64 count)
        external;
    function expectCall(address callee, bytes calldata data) external;
    function expectCall(address callee, bytes calldata data, uint64 count) external;
    function expectCall(address callee, uint256 msgValue, bytes calldata data) external;
    function expectCall(address callee, uint256 msgValue, bytes calldata data, uint64 count) external;
    function expectCall(address callee, uint256 msgValue, uint64 gas, bytes calldata data) external;
    function expectCall(address callee, uint256 msgValue, uint64 gas, bytes calldata data, uint64 count) external;
    function expectEmitAnonymous(bool checkTopic0, bool checkTopic1, bool checkTopic2, bool checkTopic3, bool checkData) external;
    function expectEmitAnonymous(bool checkTopic0, bool checkTopic1, bool checkTopic2, bool checkTopic3, bool checkData, address emitter) external;
    function expectEmitAnonymous() external;
    function expectEmitAnonymous(address emitter) external;
    function expectEmit(bool checkTopic1, bool checkTopic2, bool checkTopic3, bool checkData) external;
    function expectEmit(bool checkTopic1, bool checkTopic2, bool checkTopic3, bool checkData, address emitter)
        external;
    function expectEmit() external;
    function expectEmit(address emitter) external;
    function expectRevert() external;
    function expectRevert(bytes4 revertData) external;
    function expectRevert(bytes calldata revertData) external;
    function expectSafeMemory(uint64 min, uint64 max) external;
    function expectSafeMemoryCall(uint64 min, uint64 max) external;
    function fee(uint256 newBasefee) external;
    function ffi(string[] calldata commandInput) external returns (bytes memory result);
    function fsMetadata(string calldata path) external view returns (FsMetadata memory metadata);
    function getBlobBaseFee() external view returns (uint256 blobBaseFee);
    function getBlobhashes() external view returns (bytes32[] memory hashes);
    function getBlockNumber() external view returns (uint256 height);
    function getBlockTimestamp() external view returns (uint256 timestamp);
    function getCode(string calldata artifactPath) external view returns (bytes memory creationBytecode);
    function getDeployedCode(string calldata artifactPath) external view returns (bytes memory runtimeBytecode);
    function getLabel(address account) external view returns (string memory currentLabel);
    function getMappingKeyAndParentOf(address target, bytes32 elementSlot)
        external
        returns (bool found, bytes32 key, bytes32 parent);
    function getMappingLength(address target, bytes32 mappingSlot) external returns (uint256 length);
    function getMappingSlotAt(address target, bytes32 mappingSlot, uint256 idx) external returns (bytes32 value);
    function getNonce(address account) external view returns (uint64 nonce);
    function getNonce(Wallet calldata wallet) external returns (uint64 nonce);
    function getRecordedLogs() external returns (Log[] memory logs);
    function indexOf(string calldata input, string calldata key) external pure returns (uint256);
    function isContext(ForgeContext context) external view returns (bool result);
    function isDir(string calldata path) external returns (bool result);
    function isFile(string calldata path) external returns (bool result);
    function isPersistent(address account) external view returns (bool persistent);
    function keyExists(string calldata json, string calldata key) external view returns (bool);
    function keyExistsJson(string calldata json, string calldata key) external view returns (bool);
    function keyExistsToml(string calldata toml, string calldata key) external view returns (bool);
    function label(address account, string calldata newLabel) external;
    function lastCallGas() external view returns (Gas memory gas);
    function load(address target, bytes32 slot) external view returns (bytes32 data);
    function loadAllocs(string calldata pathToAllocsJson) external;
    function makePersistent(address account) external;
    function makePersistent(address account0, address account1) external;
    function makePersistent(address account0, address account1, address account2) external;
    function makePersistent(address[] calldata accounts) external;
    function mockCallRevert(address callee, bytes calldata data, bytes calldata revertData) external;
    function mockCallRevert(address callee, uint256 msgValue, bytes calldata data, bytes calldata revertData)
        external;
    function mockCall(address callee, bytes calldata data, bytes calldata returnData) external;
    function mockCall(address callee, uint256 msgValue, bytes calldata data, bytes calldata returnData) external;
    function parseAddress(string calldata stringifiedValue) external pure returns (address parsedValue);
    function parseBool(string calldata stringifiedValue) external pure returns (bool parsedValue);
    function parseBytes(string calldata stringifiedValue) external pure returns (bytes memory parsedValue);
    function parseBytes32(string calldata stringifiedValue) external pure returns (bytes32 parsedValue);
    function parseInt(string calldata stringifiedValue) external pure returns (int256 parsedValue);
    function parseJsonAddress(string calldata json, string calldata key) external pure returns (address);
    function parseJsonAddressArray(string calldata json, string calldata key)
        external
        pure
        returns (address[] memory);
    function parseJsonBool(string calldata json, string calldata key) external pure returns (bool);
    function parseJsonBoolArray(string calldata json, string calldata key) external pure returns (bool[] memory);
    function parseJsonBytes(string calldata json, string calldata key) external pure returns (bytes memory);
    function parseJsonBytes32(string calldata json, string calldata key) external pure returns (bytes32);
    function parseJsonBytes32Array(string calldata json, string calldata key)
        external
        pure
        returns (bytes32[] memory);
    function parseJsonBytesArray(string calldata json, string calldata key) external pure returns (bytes[] memory);
    function parseJsonInt(string calldata json, string calldata key) external pure returns (int256);
    function parseJsonIntArray(string calldata json, string calldata key) external pure returns (int256[] memory);
    function parseJsonKeys(string calldata json, string calldata key) external pure returns (string[] memory keys);
    function parseJsonString(string calldata json, string calldata key) external pure returns (string memory);
    function parseJsonStringArray(string calldata json, string calldata key) external pure returns (string[] memory);
    function parseJsonTypeArray(string calldata json, string calldata key, string calldata typeDescription) external pure returns (bytes memory);
    function parseJsonType(string calldata json, string calldata typeDescription) external pure returns (bytes memory);
    function parseJsonType(string calldata json, string calldata key, string calldata typeDescription) external pure returns (bytes memory);
    function parseJsonUint(string calldata json, string calldata key) external pure returns (uint256);
    function parseJsonUintArray(string calldata json, string calldata key) external pure returns (uint256[] memory);
    function parseJson(string calldata json) external pure returns (bytes memory abiEncodedData);
    function parseJson(string calldata json, string calldata key) external pure returns (bytes memory abiEncodedData);
    function parseTomlAddress(string calldata toml, string calldata key) external pure returns (address);
<<<<<<< HEAD
    function parseTomlAddressArray(string calldata toml, string calldata key)
        external
        pure
        returns (address[] memory);
=======
    function parseTomlAddressArray(string calldata toml, string calldata key) external pure returns (address[] memory);
>>>>>>> 62cdea8f
    function parseTomlBool(string calldata toml, string calldata key) external pure returns (bool);
    function parseTomlBoolArray(string calldata toml, string calldata key) external pure returns (bool[] memory);
    function parseTomlBytes(string calldata toml, string calldata key) external pure returns (bytes memory);
    function parseTomlBytes32(string calldata toml, string calldata key) external pure returns (bytes32);
<<<<<<< HEAD
    function parseTomlBytes32Array(string calldata toml, string calldata key)
        external
        pure
        returns (bytes32[] memory);
=======
    function parseTomlBytes32Array(string calldata toml, string calldata key) external pure returns (bytes32[] memory);
>>>>>>> 62cdea8f
    function parseTomlBytesArray(string calldata toml, string calldata key) external pure returns (bytes[] memory);
    function parseTomlInt(string calldata toml, string calldata key) external pure returns (int256);
    function parseTomlIntArray(string calldata toml, string calldata key) external pure returns (int256[] memory);
    function parseTomlKeys(string calldata toml, string calldata key) external pure returns (string[] memory keys);
    function parseTomlString(string calldata toml, string calldata key) external pure returns (string memory);
    function parseTomlStringArray(string calldata toml, string calldata key) external pure returns (string[] memory);
    function parseTomlUint(string calldata toml, string calldata key) external pure returns (uint256);
    function parseTomlUintArray(string calldata toml, string calldata key) external pure returns (uint256[] memory);
    function parseToml(string calldata toml) external pure returns (bytes memory abiEncodedData);
    function parseToml(string calldata toml, string calldata key) external pure returns (bytes memory abiEncodedData);
    function parseUint(string calldata stringifiedValue) external pure returns (uint256 parsedValue);
    function pauseGasMetering() external;
    function prank(address msgSender) external;
    function prank(address msgSender, address txOrigin) external;
    function prevrandao(bytes32 newPrevrandao) external;
    function prevrandao(uint256 newPrevrandao) external;
    function projectRoot() external view returns (string memory path);
    function prompt(string calldata promptText) external returns (string memory input);
    function promptAddress(string calldata promptText) external returns (address);
    function promptSecret(string calldata promptText) external returns (string memory input);
    function promptSecretUint(string calldata promptText) external returns (uint256);
    function promptUint(string calldata promptText) external returns (uint256);
    function randomAddress() external returns (address);
    function randomUint() external returns (uint256);
    function randomUint(uint256 min, uint256 max) external returns (uint256);
    function readCallers() external returns (CallerMode callerMode, address msgSender, address txOrigin);
    function readDir(string calldata path) external view returns (DirEntry[] memory entries);
    function readDir(string calldata path, uint64 maxDepth) external view returns (DirEntry[] memory entries);
    function readDir(string calldata path, uint64 maxDepth, bool followLinks)
        external
        view
        returns (DirEntry[] memory entries);
    function readFile(string calldata path) external view returns (string memory data);
    function readFileBinary(string calldata path) external view returns (bytes memory data);
    function readLine(string calldata path) external view returns (string memory line);
    function readLink(string calldata linkPath) external view returns (string memory targetPath);
    function record() external;
    function recordLogs() external;
    function rememberKey(uint256 privateKey) external returns (address keyAddr);
    function removeDir(string calldata path, bool recursive) external;
    function removeFile(string calldata path) external;
    function replace(string calldata input, string calldata from, string calldata to)
        external
        pure
        returns (string memory output);
    function resetNonce(address account) external;
    function resumeGasMetering() external;
    function revertTo(uint256 snapshotId) external returns (bool success);
    function revertToAndDelete(uint256 snapshotId) external returns (bool success);
    function revokePersistent(address account) external;
    function revokePersistent(address[] calldata accounts) external;
    function roll(uint256 newHeight) external;
    function rollFork(uint256 blockNumber) external;
    function rollFork(bytes32 txHash) external;
    function rollFork(uint256 forkId, uint256 blockNumber) external;
    function rollFork(uint256 forkId, bytes32 txHash) external;
    function rpcUrl(string calldata rpcAlias) external view returns (string memory json);
    function rpcUrlStructs() external view returns (Rpc[] memory urls);
    function rpcUrls() external view returns (string[2][] memory urls);
    function rpc(string calldata method, string calldata params) external returns (bytes memory data);
    function rpc(string calldata urlOrAlias, string calldata method, string calldata params) external returns (bytes memory data);
    function selectFork(uint256 forkId) external;
    function serializeAddress(string calldata objectKey, string calldata valueKey, address value)
        external
        returns (string memory json);
    function serializeAddress(string calldata objectKey, string calldata valueKey, address[] calldata values)
        external
        returns (string memory json);
    function serializeBool(string calldata objectKey, string calldata valueKey, bool value)
        external
        returns (string memory json);
    function serializeBool(string calldata objectKey, string calldata valueKey, bool[] calldata values)
        external
        returns (string memory json);
    function serializeBytes32(string calldata objectKey, string calldata valueKey, bytes32 value)
        external
        returns (string memory json);
    function serializeBytes32(string calldata objectKey, string calldata valueKey, bytes32[] calldata values)
        external
        returns (string memory json);
    function serializeBytes(string calldata objectKey, string calldata valueKey, bytes calldata value)
        external
        returns (string memory json);
    function serializeBytes(string calldata objectKey, string calldata valueKey, bytes[] calldata values)
        external
        returns (string memory json);
    function serializeInt(string calldata objectKey, string calldata valueKey, int256 value)
        external
        returns (string memory json);
    function serializeInt(string calldata objectKey, string calldata valueKey, int256[] calldata values)
        external
        returns (string memory json);
    function serializeJson(string calldata objectKey, string calldata value) external returns (string memory json);
<<<<<<< HEAD
    function serializeString(string calldata objectKey, string calldata valueKey, string calldata value)
        external
        returns (string memory json);
    function serializeString(string calldata objectKey, string calldata valueKey, string[] calldata values)
        external
        returns (string memory json);
    function serializeUintToHex(string calldata objectKey, string calldata valueKey, uint256 value)
        external
        returns (string memory json);
    function serializeUint(string calldata objectKey, string calldata valueKey, uint256 value)
        external
        returns (string memory json);
    function serializeUint(string calldata objectKey, string calldata valueKey, uint256[] calldata values)
        external
        returns (string memory json);
=======
    function serializeJsonType(string calldata typeDescription, bytes memory value) external pure returns (string memory json);
    function serializeJsonType(string calldata objectKey, string calldata valueKey, string calldata typeDescription, bytes memory value) external returns (string memory json);
    function serializeString(string calldata objectKey, string calldata valueKey, string calldata value) external returns (string memory json);
    function serializeString(string calldata objectKey, string calldata valueKey, string[] calldata values) external returns (string memory json);
    function serializeUintToHex(string calldata objectKey, string calldata valueKey, uint256 value) external returns (string memory json);
    function serializeUint(string calldata objectKey, string calldata valueKey, uint256 value) external returns (string memory json);
    function serializeUint(string calldata objectKey, string calldata valueKey, uint256[] calldata values) external returns (string memory json);
    function setBlockhash(uint256 blockNumber, bytes32 blockHash) external;
>>>>>>> 62cdea8f
    function setEnv(string calldata name, string calldata value) external;
    function setNonce(address account, uint64 newNonce) external;
    function setNonceUnsafe(address account, uint64 newNonce) external;
    function signP256(uint256 privateKey, bytes32 digest) external pure returns (bytes32 r, bytes32 s);
    function sign(uint256 privateKey, bytes32 digest) external pure returns (uint8 v, bytes32 r, bytes32 s);
    function sign(bytes32 digest) external pure returns (uint8 v, bytes32 r, bytes32 s);
    function sign(address signer, bytes32 digest) external pure returns (uint8 v, bytes32 r, bytes32 s);
    function sign(Wallet calldata wallet, bytes32 digest) external returns (uint8 v, bytes32 r, bytes32 s);
    function skip(bool skipTest) external;
    function sleep(uint256 duration) external;
    function snapshot() external returns (uint256 snapshotId);
    function split(string calldata input, string calldata delimiter) external pure returns (string[] memory outputs);
    function startBroadcast() external;
    function startBroadcast(address signer) external;
    function startBroadcast(uint256 privateKey) external;
    function startMappingRecording() external;
    function startPrank(address msgSender) external;
    function startPrank(address msgSender, address txOrigin) external;
    function startStateDiffRecording() external;
    function stopAndReturnStateDiff() external returns (AccountAccess[] memory accountAccesses);
    function stopBroadcast() external;
    function stopExpectSafeMemory() external;
    function stopMappingRecording() external;
    function stopPrank() external;
    function store(address target, bytes32 slot, bytes32 value) external;
    function toBase64URL(bytes calldata data) external pure returns (string memory);
    function toBase64URL(string calldata data) external pure returns (string memory);
    function toBase64(bytes calldata data) external pure returns (string memory);
    function toBase64(string calldata data) external pure returns (string memory);
    function toLowercase(string calldata input) external pure returns (string memory output);
    function toString(address value) external pure returns (string memory stringifiedValue);
    function toString(bytes calldata value) external pure returns (string memory stringifiedValue);
    function toString(bytes32 value) external pure returns (string memory stringifiedValue);
    function toString(bool value) external pure returns (string memory stringifiedValue);
    function toString(uint256 value) external pure returns (string memory stringifiedValue);
    function toString(int256 value) external pure returns (string memory stringifiedValue);
    function toUppercase(string calldata input) external pure returns (string memory output);
    function transact(bytes32 txHash) external;
    function transact(uint256 forkId, bytes32 txHash) external;
    function trim(string calldata input) external pure returns (string memory output);
    function tryFfi(string[] calldata commandInput) external returns (FfiResult memory result);
    function txGasPrice(uint256 newGasPrice) external;
    function unixTime() external returns (uint256 milliseconds);
    function warp(uint256 newTimestamp) external;
    function writeFile(string calldata path, string calldata data) external;
    function writeFileBinary(string calldata path, bytes calldata data) external;
    function writeJson(string calldata json, string calldata path) external;
    function writeJson(string calldata json, string calldata path, string calldata valueKey) external;
    function writeLine(string calldata path, string calldata data) external;
    function writeToml(string calldata json, string calldata path) external;
    function writeToml(string calldata json, string calldata path, string calldata valueKey) external;
<<<<<<< HEAD
    function zkRegisterContract(
        string calldata name,
        bytes32 evmBytecodeHash,
        bytes calldata evmDeployedBytecode,
        bytes calldata evmBytecode,
        bytes32 zkBytecodeHash,
        bytes calldata zkDeployedBytecode
    ) external pure;
    function zkVm(bool enable) external pure;
=======
>>>>>>> 62cdea8f
}<|MERGE_RESOLUTION|>--- conflicted
+++ resolved
@@ -6,132 +6,6 @@
 pragma experimental ABIEncoderV2;
 
 interface Vm {
-<<<<<<< HEAD
-    enum CallerMode {
-        None,
-        Broadcast,
-        RecurrentBroadcast,
-        Prank,
-        RecurrentPrank
-    }
-    enum AccountAccessKind {
-        Call,
-        DelegateCall,
-        CallCode,
-        StaticCall,
-        Create,
-        SelfDestruct,
-        Resume,
-        Balance,
-        Extcodesize,
-        Extcodehash,
-        Extcodecopy
-    }
-    enum ForgeContext {
-        TestGroup,
-        Test,
-        Coverage,
-        Snapshot,
-        ScriptGroup,
-        ScriptDryRun,
-        ScriptBroadcast,
-        ScriptResume,
-        Unknown
-    }
-
-    struct Log {
-        bytes32[] topics;
-        bytes data;
-        address emitter;
-    }
-
-    struct Rpc {
-        string key;
-        string url;
-    }
-
-    struct EthGetLogs {
-        address emitter;
-        bytes32[] topics;
-        bytes data;
-        bytes32 blockHash;
-        uint64 blockNumber;
-        bytes32 transactionHash;
-        uint64 transactionIndex;
-        uint256 logIndex;
-        bool removed;
-    }
-
-    struct DirEntry {
-        string errorMessage;
-        string path;
-        uint64 depth;
-        bool isDir;
-        bool isSymlink;
-    }
-
-    struct FsMetadata {
-        bool isDir;
-        bool isSymlink;
-        uint256 length;
-        bool readOnly;
-        uint256 modified;
-        uint256 accessed;
-        uint256 created;
-    }
-
-    struct Wallet {
-        address addr;
-        uint256 publicKeyX;
-        uint256 publicKeyY;
-        uint256 privateKey;
-    }
-
-    struct FfiResult {
-        int32 exitCode;
-        bytes stdout;
-        bytes stderr;
-    }
-
-    struct ChainInfo {
-        uint256 forkId;
-        uint256 chainId;
-    }
-
-    struct AccountAccess {
-        ChainInfo chainInfo;
-        AccountAccessKind kind;
-        address account;
-        address accessor;
-        bool initialized;
-        uint256 oldBalance;
-        uint256 newBalance;
-        bytes deployedCode;
-        uint256 value;
-        bytes data;
-        bool reverted;
-        StorageAccess[] storageAccesses;
-        uint64 depth;
-    }
-
-    struct StorageAccess {
-        address account;
-        bytes32 slot;
-        bool isWrite;
-        bytes32 previousValue;
-        bytes32 newValue;
-        bool reverted;
-    }
-
-    struct Gas {
-        uint64 gasLimit;
-        uint64 gasTotalUsed;
-        uint64 gasMemoryUsed;
-        int64 gasRefunded;
-        uint64 gasRemaining;
-    }
-
-=======
     enum CallerMode { None, Broadcast, RecurrentBroadcast, Prank, RecurrentPrank }
     enum AccountAccessKind { Call, DelegateCall, CallCode, StaticCall, Create, SelfDestruct, Resume, Balance, Extcodesize, Extcodehash, Extcodecopy }
     enum ForgeContext { TestGroup, Test, Coverage, Snapshot, ScriptGroup, ScriptDryRun, ScriptBroadcast, ScriptResume, Unknown }
@@ -146,7 +20,6 @@
     struct AccountAccess { ChainInfo chainInfo; AccountAccessKind kind; address account; address accessor; bool initialized; uint256 oldBalance; uint256 newBalance; bytes deployedCode; uint256 value; bytes data; bool reverted; StorageAccess[] storageAccesses; uint64 depth; }
     struct StorageAccess { address account; bytes32 slot; bool isWrite; bytes32 previousValue; bytes32 newValue; bool reverted; }
     struct Gas { uint64 gasLimit; uint64 gasTotalUsed; uint64 gasMemoryUsed; int64 gasRefunded; uint64 gasRemaining; }
->>>>>>> 62cdea8f
     function _expectCheatcodeRevert() external;
     function _expectCheatcodeRevert(bytes4 revertData) external;
     function _expectCheatcodeRevert(bytes calldata revertData) external;
@@ -502,26 +375,12 @@
     function parseJson(string calldata json) external pure returns (bytes memory abiEncodedData);
     function parseJson(string calldata json, string calldata key) external pure returns (bytes memory abiEncodedData);
     function parseTomlAddress(string calldata toml, string calldata key) external pure returns (address);
-<<<<<<< HEAD
-    function parseTomlAddressArray(string calldata toml, string calldata key)
-        external
-        pure
-        returns (address[] memory);
-=======
     function parseTomlAddressArray(string calldata toml, string calldata key) external pure returns (address[] memory);
->>>>>>> 62cdea8f
     function parseTomlBool(string calldata toml, string calldata key) external pure returns (bool);
     function parseTomlBoolArray(string calldata toml, string calldata key) external pure returns (bool[] memory);
     function parseTomlBytes(string calldata toml, string calldata key) external pure returns (bytes memory);
     function parseTomlBytes32(string calldata toml, string calldata key) external pure returns (bytes32);
-<<<<<<< HEAD
-    function parseTomlBytes32Array(string calldata toml, string calldata key)
-        external
-        pure
-        returns (bytes32[] memory);
-=======
     function parseTomlBytes32Array(string calldata toml, string calldata key) external pure returns (bytes32[] memory);
->>>>>>> 62cdea8f
     function parseTomlBytesArray(string calldata toml, string calldata key) external pure returns (bytes[] memory);
     function parseTomlInt(string calldata toml, string calldata key) external pure returns (int256);
     function parseTomlIntArray(string calldata toml, string calldata key) external pure returns (int256[] memory);
@@ -615,23 +474,6 @@
         external
         returns (string memory json);
     function serializeJson(string calldata objectKey, string calldata value) external returns (string memory json);
-<<<<<<< HEAD
-    function serializeString(string calldata objectKey, string calldata valueKey, string calldata value)
-        external
-        returns (string memory json);
-    function serializeString(string calldata objectKey, string calldata valueKey, string[] calldata values)
-        external
-        returns (string memory json);
-    function serializeUintToHex(string calldata objectKey, string calldata valueKey, uint256 value)
-        external
-        returns (string memory json);
-    function serializeUint(string calldata objectKey, string calldata valueKey, uint256 value)
-        external
-        returns (string memory json);
-    function serializeUint(string calldata objectKey, string calldata valueKey, uint256[] calldata values)
-        external
-        returns (string memory json);
-=======
     function serializeJsonType(string calldata typeDescription, bytes memory value) external pure returns (string memory json);
     function serializeJsonType(string calldata objectKey, string calldata valueKey, string calldata typeDescription, bytes memory value) external returns (string memory json);
     function serializeString(string calldata objectKey, string calldata valueKey, string calldata value) external returns (string memory json);
@@ -640,7 +482,6 @@
     function serializeUint(string calldata objectKey, string calldata valueKey, uint256 value) external returns (string memory json);
     function serializeUint(string calldata objectKey, string calldata valueKey, uint256[] calldata values) external returns (string memory json);
     function setBlockhash(uint256 blockNumber, bytes32 blockHash) external;
->>>>>>> 62cdea8f
     function setEnv(string calldata name, string calldata value) external;
     function setNonce(address account, uint64 newNonce) external;
     function setNonceUnsafe(address account, uint64 newNonce) external;
@@ -692,7 +533,6 @@
     function writeLine(string calldata path, string calldata data) external;
     function writeToml(string calldata json, string calldata path) external;
     function writeToml(string calldata json, string calldata path, string calldata valueKey) external;
-<<<<<<< HEAD
     function zkRegisterContract(
         string calldata name,
         bytes32 evmBytecodeHash,
@@ -702,6 +542,4 @@
         bytes calldata zkDeployedBytecode
     ) external pure;
     function zkVm(bool enable) external pure;
-=======
->>>>>>> 62cdea8f
 }