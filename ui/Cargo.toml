--- conflicted
+++ resolved
@@ -8,14 +8,6 @@
 keywords = ["ethereum", "web3", "evm", "debugger"]
 
 [dependencies]
-<<<<<<< HEAD
-crossterm = "0.22.1"
-tui = { version = "0.16.0", default-features = false, features = ["crossterm"] }
-eyre = "0.6.5"
-hex = "0.4.3"
-ethers = { git = "https://github.com/mm-zk/ethers-rs", branch = "foundry_zksync_fix" }
-=======
->>>>>>> 8d1dd303
 forge = { path = "../forge" }
 foundry-common = { path = "../common" }
 
