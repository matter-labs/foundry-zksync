# This section is considered when running `cargo deny check advisories`
# More documentation for the advisories section can be found here:
# https://embarkstudios.github.io/cargo-deny/checks/advisories/cfg.html
[advisories]
version = 2
yanked = "warn"
ignore = [
    # https://github.com/watchexec/watchexec/issues/852
    "RUSTSEC-2024-0350",
    "RUSTSEC-2024-0351",
<<<<<<< HEAD
    "RUSTSEC-2022-0041",
    "RUSTSEC-2023-0045",
    "RUSTSEC-2020-0016",
    # https://github.com/launchbadge/sqlx/issues/3440
    # Should remove once we can update sqlx which is used by some zksync dependencies
    "RUSTSEC-2024-0363",
    # Used by alloy
=======
    # proc-macro-error is unmaintained
>>>>>>> 8a51b89f
    "RUSTSEC-2024-0370",
]

# This section is considered when running `cargo deny check bans`.
# More documentation about the 'bans' section can be found here:
# https://embarkstudios.github.io/cargo-deny/checks/bans/cfg.html
[bans]
# Lint level for when multiple versions of the same crate are detected
multiple-versions = "allow"
# Lint level for when a crate version requirement is `*`
wildcards = "allow"
highlight = "all"
# List of crates to deny
# Certain crates/versions that will be skipped when doing duplicate detection.
skip = []
# Similarly to `skip` allows you to skip certain crates during duplicate
# detection. Unlike skip, it also includes the entire tree of transitive
# dependencies starting at the specified crate, up to a certain depth, which is
# by default infinite
skip-tree = []

[licenses]
version = 2
confidence-threshold = 0.8

# List of explicitly allowed licenses
# See https://spdx.org/licenses/ for list of possible licenses
# [possible values: any SPDX 3.7 short identifier (+ optional exception)].
allow = [
    "MIT",
    "Apache-2.0",
    "ISC",
    "Unlicense",
    "MPL-2.0",
    "Unicode-DFS-2016",
    "CC0-1.0",
    "BSD-2-Clause",
    "BSD-3-Clause",
    "Zlib",
    "OpenSSL",
    "Apache-2.0 WITH LLVM-exception",
    "BSL-1.0",
    "0BSD",
    "WTFPL",
    "Unicode-3.0",
    "MPL-2.0",
]

# Allow 1 or more licenses on a per-crate basis, so that particular licenses
# aren't accepted for every possible crate as with the normal allow list
exceptions = [
    # CC0 is a permissive license but somewhat unclear status for source code
    # so we prefer to not have dependencies using it
    # https://tldrlegal.com/license/creative-commons-cc0-1.0-universal
    { allow = ["CC0-1.0"], name = "tiny-keccak" },
    { allow = ["CC0-1.0"], name = "trezor-client" },
    { allow = ["CC0-1.0"], name = "notify" },
    { allow = ["CC0-1.0"], name = "dunce" },
    { allow = ["CC0-1.0"], name = "aurora-engine-modexp" },
    { allow = ["CC0-1.0"], name = "constant_time_eq" },
    { allow = ["CC0-1.0"], name = "secp256k1" },
    { allow = ["CC0-1.0"], name = "secp256k1-sys" },
]
#copyleft = "deny"

# See note in unicode-ident's readme!
[[licenses.clarify]]
name = "unicode-ident"
version = "*"
expression = "(MIT OR Apache-2.0) AND Unicode-DFS-2016"
license-files = [{ path = "LICENSE-UNICODE", hash = 0x3fb01745 }]

[[licenses.clarify]]
name = "ring"
version = "*"
expression = "OpenSSL"
license-files = [{ path = "LICENSE", hash = 0xbd0eed23 }]

# This section is considered when running `cargo deny check sources`.
# More documentation about the 'sources' section can be found here:
# https://embarkstudios.github.io/cargo-deny/checks/sources/cfg.html
[sources]
# Lint level for what to happen when a crate from a crate registry that is not
# in the allow list is encountered
unknown-registry = "warn"
# Lint level for what to happen when a crate from a git repository that is not
# in the allow list is encountered
unknown-git = "deny"
allow-git = [
    "https://github.com/alloy-rs/alloy",
    "https://github.com/paradigmxyz/revm-inspectors",
    "https://github.com/bluealloy/revm",
    "https://github.com/lambdaclass/zksync-web3-rs",
    "https://github.com/Moonsong-Labs/compilers",
    "https://github.com/Moonsong-Labs/foundry-zksync-fork-db",
    "https://github.com/Moonsong-Labs/block-explorers",
    "https://github.com/RustCrypto/hashes",
]

[sources.allow-org]
github = ["matter-labs"]<|MERGE_RESOLUTION|>--- conflicted
+++ resolved
@@ -8,7 +8,6 @@
     # https://github.com/watchexec/watchexec/issues/852
     "RUSTSEC-2024-0350",
     "RUSTSEC-2024-0351",
-<<<<<<< HEAD
     "RUSTSEC-2022-0041",
     "RUSTSEC-2023-0045",
     "RUSTSEC-2020-0016",
@@ -16,9 +15,7 @@
     # Should remove once we can update sqlx which is used by some zksync dependencies
     "RUSTSEC-2024-0363",
     # Used by alloy
-=======
     # proc-macro-error is unmaintained
->>>>>>> 8a51b89f
     "RUSTSEC-2024-0370",
 ]
 
