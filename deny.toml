# This section is considered when running `cargo deny check advisories`
# More documentation for the advisories section can be found here:
# https://embarkstudios.github.io/cargo-deny/checks/advisories/cfg.html
[advisories]
version = 2
yanked = "warn"
ignore = [
    # proc-macro-error is unmaintained
    "RUSTSEC-2024-0370",
    # instant is unmaintained
    "RUSTSEC-2024-0384",
<<<<<<< HEAD
=======
    # rustls advisory, only servers affected
    "RUSTSEC-2024-0399",
    # Used by boojum
>>>>>>> 15b47588
    # derivative is unmaintained
    "RUSTSEC-2024-0388",
]

# This section is considered when running `cargo deny check bans`.
# More documentation about the 'bans' section can be found here:
# https://embarkstudios.github.io/cargo-deny/checks/bans/cfg.html
[bans]
# Lint level for when multiple versions of the same crate are detected
multiple-versions = "allow"
# Lint level for when a crate version requirement is `*`
wildcards = "allow"
highlight = "all"
# List of crates to deny
# Certain crates/versions that will be skipped when doing duplicate detection.
skip = []
# Similarly to `skip` allows you to skip certain crates during duplicate
# detection. Unlike skip, it also includes the entire tree of transitive
# dependencies starting at the specified crate, up to a certain depth, which is
# by default infinite
skip-tree = []

[licenses]
version = 2
confidence-threshold = 0.8

# List of explicitly allowed licenses
# See https://spdx.org/licenses/ for list of possible licenses
# [possible values: any SPDX 3.7 short identifier (+ optional exception)].
allow = [
    "MIT",
    "Apache-2.0",
    "ISC",
    "Unlicense",
    "MPL-2.0",
    "Unicode-DFS-2016",
    "CC0-1.0",
    "BSD-2-Clause",
    "BSD-3-Clause",
    "Zlib",
    "ISC",
    "Unicode-3.0",
    "Unicode-DFS-2016",
    "OpenSSL",
    "Apache-2.0 WITH LLVM-exception",
    "BSL-1.0",
    "0BSD",
    "WTFPL",
    "Unicode-3.0",
    "MPL-2.0",
    "CDDL-1.0",
    "Zlib",
]

# Allow 1 or more licenses on a per-crate basis, so that particular licenses
# aren't accepted for every possible crate as with the normal allow list
exceptions = [
    # CC0 is a permissive license but somewhat unclear status for source code
    # so we prefer to not have dependencies using it
    # https://tldrlegal.com/license/creative-commons-cc0-1.0-universal
    { allow = ["CC0-1.0"], name = "tiny-keccak" },
    { allow = ["CC0-1.0"], name = "trezor-client" },
    { allow = ["CC0-1.0"], name = "notify" },
    { allow = ["CC0-1.0"], name = "dunce" },
    { allow = ["CC0-1.0"], name = "aurora-engine-modexp" },
]
#copyleft = "deny"

# See note in unicode-ident's readme!
[[licenses.clarify]]
name = "unicode-ident"
version = "*"
expression = "(MIT OR Apache-2.0) AND Unicode-DFS-2016"
license-files = [{ path = "LICENSE-UNICODE", hash = 0x3fb01745 }]

[[licenses.clarify]]
name = "ring"
version = "*"
expression = "OpenSSL"
license-files = [{ path = "LICENSE", hash = 0xbd0eed23 }]

# This section is considered when running `cargo deny check sources`.
# More documentation about the 'sources' section can be found here:
# https://embarkstudios.github.io/cargo-deny/checks/sources/cfg.html
[sources]
# Lint level for what to happen when a crate from a crate registry that is not
# in the allow list is encountered
unknown-registry = "warn"
# Lint level for what to happen when a crate from a git repository that is not
# in the allow list is encountered
unknown-git = "deny"
allow-git = [
    "https://github.com/alloy-rs/alloy",
    "https://github.com/paradigmxyz/revm-inspectors",
    "https://github.com/bluealloy/revm",
    "https://github.com/RustCrypto/hashes",
<<<<<<< HEAD
    "https://github.com/jrigada/zksync-web3-rs.git",
=======
    "https://github.com/Karrq/alloy",
>>>>>>> 15b47588
]

[sources.allow-org]
github = ["matter-labs", "Moonsong-Labs"]<|MERGE_RESOLUTION|>--- conflicted
+++ resolved
@@ -9,12 +9,9 @@
     "RUSTSEC-2024-0370",
     # instant is unmaintained
     "RUSTSEC-2024-0384",
-<<<<<<< HEAD
-=======
     # rustls advisory, only servers affected
     "RUSTSEC-2024-0399",
     # Used by boojum
->>>>>>> 15b47588
     # derivative is unmaintained
     "RUSTSEC-2024-0388",
 ]
@@ -111,11 +108,6 @@
     "https://github.com/paradigmxyz/revm-inspectors",
     "https://github.com/bluealloy/revm",
     "https://github.com/RustCrypto/hashes",
-<<<<<<< HEAD
-    "https://github.com/jrigada/zksync-web3-rs.git",
-=======
-    "https://github.com/Karrq/alloy",
->>>>>>> 15b47588
 ]
 
 [sources.allow-org]
