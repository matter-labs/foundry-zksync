--- conflicted
+++ resolved
@@ -14,13 +14,8 @@
     "RUSTSEC-2024-0436",
     # protobuf in trezor_client
     "RUSTSEC-2024-0437",
-<<<<<<< HEAD
-    # gix-features is in use by watchexec for ignoring files (not cryptographically significant)
-    "RUSTSEC-2025-0021",
-=======
     # https://rustsec.org/advisories/RUSTSEC-2025-0021 gitoxide uses SHA-1 hash implementations without any collision detection, leaving it vulnerable to hash collision attacks.
     "RUSTSEC-2025-0021"
->>>>>>> 1da4d324
 ]
 
 # This section is considered when running `cargo deny check bans`.
