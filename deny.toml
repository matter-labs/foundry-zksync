# This section is considered when running `cargo deny check advisories`
# More documentation for the advisories section can be found here:
# https://embarkstudios.github.io/cargo-deny/checks/advisories/cfg.html
[advisories]
version = 2
yanked = "warn"
ignore = [
<<<<<<< HEAD
    # proc-macro-error is unmaintained
    "RUSTSEC-2024-0370",
    # Used by boojum
    # derivative is unmaintained
    "RUSTSEC-2024-0388",
    # deprecated paste used by alloy-primitives
=======
    # https://rustsec.org/advisories/RUSTSEC-2024-0436 paste! is unmaintained
>>>>>>> 1a5ff59a
    "RUSTSEC-2024-0436",
    # protobuf in trezor_client
    "RUSTSEC-2024-0437",
    # https://rustsec.org/advisories/RUSTSEC-2025-0021 gitoxide uses SHA-1 hash implementations without any collision detection, leaving it vulnerable to hash collision attacks.
    "RUSTSEC-2025-0021",
]

# This section is considered when running `cargo deny check bans`.
# More documentation about the 'bans' section can be found here:
# https://embarkstudios.github.io/cargo-deny/checks/bans/cfg.html
[bans]
# Lint level for when multiple versions of the same crate are detected
multiple-versions = "allow"
# Lint level for when a crate version requirement is `*`
wildcards = "allow"
highlight = "all"
# List of crates to deny
# Certain crates/versions that will be skipped when doing duplicate detection.
skip = []
# Similarly to `skip` allows you to skip certain crates during duplicate
# detection. Unlike skip, it also includes the entire tree of transitive
# dependencies starting at the specified crate, up to a certain depth, which is
# by default infinite
skip-tree = []
deny = [
    "openssl" # Only use rust-tls in the project
]

[licenses]
version = 2
confidence-threshold = 0.8

# List of explicitly allowed licenses
# See https://spdx.org/licenses/ for list of possible licenses
# [possible values: any SPDX 3.7 short identifier (+ optional exception)].
allow = [
    "MIT",
    "Apache-2.0",
    "ISC",
    "Unlicense",
    "MPL-2.0",
    "Unicode-DFS-2016",
    "CC0-1.0",
    "BSD-2-Clause",
    "BSD-3-Clause",
    "Zlib",
    "ISC",
    "Unicode-3.0",
    "Unlicense",
    "OpenSSL",
    "Apache-2.0 WITH LLVM-exception",
    "WTFPL",
    "BSL-1.0",
    "0BSD",
    "WTFPL",
    "Unicode-3.0",
    "MPL-2.0",
    "CDDL-1.0",
    "Zlib",
    "OpenSSL",
]

# Allow 1 or more licenses on a per-crate basis, so that particular licenses
# aren't accepted for every possible crate as with the normal allow list
exceptions = [
    # CC0 is a permissive license but somewhat unclear status for source code
    # so we prefer to not have dependencies using it
    # https://tldrlegal.com/license/creative-commons-cc0-1.0-universal
    { allow = ["CC0-1.0"], name = "tiny-keccak" },
    { allow = ["CC0-1.0"], name = "trezor-client" },
    { allow = ["CC0-1.0"], name = "notify" },
    { allow = ["CC0-1.0"], name = "dunce" },
    { allow = ["CC0-1.0"], name = "aurora-engine-modexp" },
]
#copyleft = "deny"

# See note in unicode-ident's readme!
[[licenses.clarify]]
name = "unicode-ident"
version = "*"
expression = "(MIT OR Apache-2.0) AND Unicode-DFS-2016"
license-files = [{ path = "LICENSE-UNICODE", hash = 0x3fb01745 }]

[[licenses.clarify]]
name = "ring"
version = "*"
expression = "OpenSSL"
license-files = [{ path = "LICENSE", hash = 0xbd0eed23 }]

# This section is considered when running `cargo deny check sources`.
# More documentation about the 'sources' section can be found here:
# https://embarkstudios.github.io/cargo-deny/checks/sources/cfg.html
[sources]
# Lint level for what to happen when a crate from a crate registry that is not
# in the allow list is encountered
unknown-registry = "warn"
# Lint level for what to happen when a crate from a git repository that is not
# in the allow list is encountered
unknown-git = "deny"
allow-git = [
    "https://github.com/foundry-rs/foundry",
    "https://github.com/nbaztec/zksync-telemetry",
    "https://github.com/nbaztec/anvil-zksync",
    "https://github.com/Romsters/posthog-rs",
]

[sources.allow-org]
github = ["matter-labs"]<|MERGE_RESOLUTION|>--- conflicted
+++ resolved
@@ -5,16 +5,12 @@
 version = 2
 yanked = "warn"
 ignore = [
-<<<<<<< HEAD
     # proc-macro-error is unmaintained
     "RUSTSEC-2024-0370",
     # Used by boojum
     # derivative is unmaintained
     "RUSTSEC-2024-0388",
-    # deprecated paste used by alloy-primitives
-=======
     # https://rustsec.org/advisories/RUSTSEC-2024-0436 paste! is unmaintained
->>>>>>> 1a5ff59a
     "RUSTSEC-2024-0436",
     # protobuf in trezor_client
     "RUSTSEC-2024-0437",
