# This section is considered when running `cargo deny check advisories`
# More documentation for the advisories section can be found here:
# https://embarkstudios.github.io/cargo-deny/checks/advisories/cfg.html
[advisories]
version = 2
yanked = "warn"
ignore = [
    # Used by boojum
    # derivative is unmaintained
    "RUSTSEC-2024-0388",
    # https://rustsec.org/advisories/RUSTSEC-2024-0436 paste! is unmaintained
    "RUSTSEC-2024-0436",
    # protobuf in trezor_client
    "RUSTSEC-2024-0437",
    # All unic-* crates are unmaintained (from anvil-zksync -> zksync-error -> tera)
    # https://rustsec.org/advisories/RUSTSEC-2025-0074 unic-segment
    "RUSTSEC-2025-0074",
    # https://rustsec.org/advisories/RUSTSEC-2025-0075 unic-char-range
    "RUSTSEC-2025-0075",
    # https://rustsec.org/advisories/RUSTSEC-2025-0080 unic-common
    "RUSTSEC-2025-0080",
    # https://rustsec.org/advisories/RUSTSEC-2025-0081 unic-char-property
    "RUSTSEC-2025-0081",
    # https://rustsec.org/advisories/RUSTSEC-2025-0098 unic-ucd-version
    "RUSTSEC-2025-0098",
    # https://rustsec.org/advisories/RUSTSEC-2025-0104 unic-ucd-segment
    "RUSTSEC-2025-0104",
<<<<<<< HEAD
    # https://rustsec.org/advisories/RUSTSEC-2025-0119 number_prefix is unmaintained
=======
    # https://rustsec.org/advisories/RUSTSEC-2025-0119 number_prefix unmaintained
>>>>>>> 761ad450
    "RUSTSEC-2025-0119",
]

# This section is considered when running `cargo deny check bans`.
# More documentation about the 'bans' section can be found here:
# https://embarkstudios.github.io/cargo-deny/checks/bans/cfg.html
[bans]
# Lint level for when multiple versions of the same crate are detected
multiple-versions = "allow"
# Lint level for when a crate version requirement is `*`
wildcards = "allow"
highlight = "all"
# List of crates to deny
# Certain crates/versions that will be skipped when doing duplicate detection.
skip = []
# Similarly to `skip` allows you to skip certain crates during duplicate
# detection. Unlike skip, it also includes the entire tree of transitive
# dependencies starting at the specified crate, up to a certain depth, which is
# by default infinite
skip-tree = []
deny = [
    "openssl", # Only use rust-tls in the project
]

[licenses]
version = 2
confidence-threshold = 0.8

# List of explicitly allowed licenses
# See https://spdx.org/licenses/ for list of possible licenses
# [possible values: any SPDX 3.7 short identifier (+ optional exception)].
allow = [
    "0BSD",
    "ISC",
    "Unlicense",
    "MPL-2.0",
    "Unicode-DFS-2016",
    "CC0-1.0",
    "Apache-2.0",
    "BSD-2-Clause",
    "BSD-3-Clause",
    "BSL-1.0",
    "CC0-1.0",
    "CDDL-1.0",
    "CDLA-Permissive-2.0",
    "Zlib",
    "ISC",
    "MIT",
    "MPL-2.0",
    "OpenSSL",
    "Unicode-3.0",
    "Unlicense",
    "OpenSSL",
    "Apache-2.0 WITH LLVM-exception",
    "WTFPL",
    "BSL-1.0",
    "0BSD",
    "WTFPL",
    "Unicode-3.0",
    "MPL-2.0",
    "CDDL-1.0",
    "Zlib",
]

# Allow 1 or more licenses on a per-crate basis, so that particular licenses
# aren't accepted for every possible crate as with the normal allow list
exceptions = [
    # CC0 is a permissive license but somewhat unclear status for source code
    # so we prefer to not have dependencies using it
    # https://tldrlegal.com/license/creative-commons-cc0-1.0-universal
    { allow = ["CC0-1.0"], name = "tiny-keccak" },
    { allow = ["CC0-1.0"], name = "trezor-client" },
    { allow = ["CC0-1.0"], name = "notify" },
    { allow = ["CC0-1.0"], name = "dunce" },
    { allow = ["CC0-1.0"], name = "aurora-engine-modexp" },
    # Allow CDLA-Permissive-2.0 for webpki crates
    { allow = ["CDLA-Permissive-2.0"], name = "webpki-root-certs" },
    { allow = ["CDLA-Permissive-2.0"], name = "webpki-roots" },
]
# copyleft = "deny"

# See note in unicode-ident's readme!
[[licenses.clarify]]
name = "unicode-ident"
version = "*"
expression = "(MIT OR Apache-2.0) AND Unicode-DFS-2016"
license-files = [{ path = "LICENSE-UNICODE", hash = 0x3fb01745 }]

[[licenses.clarify]]
name = "ring"
version = "*"
expression = "OpenSSL"
license-files = [{ path = "LICENSE", hash = 0xbd0eed23 }]

# This section is considered when running `cargo deny check sources`.
# More documentation about the 'sources' section can be found here:
# https://embarkstudios.github.io/cargo-deny/checks/sources/cfg.html
[sources]
# Lint level for what to happen when a crate from a crate registry that is not
# in the allow list is encountered
unknown-registry = "warn"
# Lint level for what to happen when a crate from a git repository that is not
# in the allow list is encountered
unknown-git = "deny"
allow-git = [
    "https://github.com/foundry-rs/foundry",
    "https://github.com/alloy-rs/alloy",
    "https://github.com/foundry-rs/compilers",
    "https://github.com/foundry-rs/foundry-fork-db",
    "https://github.com/matter-labs/zksync-telemetry",
    "https://github.com/matter-labs/anvil-zksync",
    "https://github.com/Romsters/posthog-rs",
    "https://github.com/paradigmxyz/revm-inspectors",
    "https://github.com/paradigmxyz/solar",
    "https://github.com/bluealloy/revm",
    # Only for tests.
    "https://github.com/rust-cli/rexpect",
]

[sources.allow-org]
github = ["matter-labs", "Moonsong-Labs"]<|MERGE_RESOLUTION|>--- conflicted
+++ resolved
@@ -25,11 +25,7 @@
     "RUSTSEC-2025-0098",
     # https://rustsec.org/advisories/RUSTSEC-2025-0104 unic-ucd-segment
     "RUSTSEC-2025-0104",
-<<<<<<< HEAD
     # https://rustsec.org/advisories/RUSTSEC-2025-0119 number_prefix is unmaintained
-=======
-    # https://rustsec.org/advisories/RUSTSEC-2025-0119 number_prefix unmaintained
->>>>>>> 761ad450
     "RUSTSEC-2025-0119",
 ]
 
