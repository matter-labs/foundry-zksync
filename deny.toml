--- conflicted
+++ resolved
@@ -5,27 +5,10 @@
 version = 2
 yanked = "warn"
 ignore = [
-<<<<<<< HEAD
-    # https://github.com/watchexec/watchexec/issues/852
-    "RUSTSEC-2024-0350",
-    "RUSTSEC-2024-0351",
-    "RUSTSEC-2022-0041",
-    "RUSTSEC-2023-0045",
-    "RUSTSEC-2020-0016",
-    # https://github.com/launchbadge/sqlx/issues/3440
-    # Should remove once we can update sqlx which is used by some zksync dependencies
-    "RUSTSEC-2024-0363",
-    # Used by alloy
-=======
->>>>>>> fef20981
     # proc-macro-error is unmaintained
     "RUSTSEC-2024-0370",
     # instant is unmaintained
     "RUSTSEC-2024-0384",
-<<<<<<< HEAD
-    # Used by boojum
-=======
->>>>>>> fef20981
     # derivative is unmaintained
     "RUSTSEC-2024-0388",
 ]
@@ -59,17 +42,16 @@
     "MIT",
     "Apache-2.0",
     "ISC",
-<<<<<<< HEAD
     "Unlicense",
     "MPL-2.0",
-=======
-    "Unicode-3.0",
->>>>>>> fef20981
     "Unicode-DFS-2016",
     "CC0-1.0",
     "BSD-2-Clause",
     "BSD-3-Clause",
     "Zlib",
+    "ISC",
+    "Unicode-3.0",
+    "Unicode-DFS-2016",
     "OpenSSL",
     "Apache-2.0 WITH LLVM-exception",
     "BSL-1.0",
