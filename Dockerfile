# syntax=docker/dockerfile:1.4

FROM alpine:3.18 as build-environment

ARG TARGETARCH
WORKDIR /opt

RUN apk add clang lld curl build-base linux-headers git pkgconfig openssl-dev perl \
    && curl --proto '=https' --tlsv1.2 -sSf https://sh.rustup.rs > rustup.sh \
    && chmod +x ./rustup.sh \
    && ./rustup.sh -y

RUN [[ "$TARGETARCH" = "arm64" ]] && echo "export CFLAGS=-mno-outline-atomics" >> $HOME/.profile || true

WORKDIR /opt/foundry
COPY . .

# see <https://github.com/foundry-rs/foundry/issues/7925>
RUN git update-index --force-write-index

<<<<<<< HEAD
# This is necessary to compile librocksdb-sys
ENV RUSTFLAGS -Ctarget-feature=-crt-static

=======
>>>>>>> 62cdea8f
RUN --mount=type=cache,target=/root/.cargo/registry --mount=type=cache,target=/root/.cargo/git --mount=type=cache,target=/opt/foundry/target \
    source $HOME/.profile && cargo build --release --features cast/aws-kms,forge/aws-kms \
    && mkdir out \
    && mv target/local/forge out/forge \
    && mv target/local/cast out/cast \
    && mv target/local/anvil out/anvil \
    && mv target/local/chisel out/chisel \
    && strip out/forge \
    && strip out/cast \
    && strip out/chisel \
    && strip out/anvil;

FROM alpine:3.18 as foundry-client

RUN apk add --no-cache linux-headers git clang openssl

COPY --from=build-environment /opt/foundry/out/forge /usr/local/bin/forge
COPY --from=build-environment /opt/foundry/out/cast /usr/local/bin/cast
COPY --from=build-environment /opt/foundry/out/anvil /usr/local/bin/anvil
COPY --from=build-environment /opt/foundry/out/chisel /usr/local/bin/chisel

RUN adduser -Du 1000 foundry

ENTRYPOINT ["/bin/sh", "-c"]


LABEL org.label-schema.build-date=$BUILD_DATE \
    org.label-schema.name="Foundry" \
    org.label-schema.description="Foundry" \
    org.label-schema.url="https://getfoundry.sh" \
    org.label-schema.vcs-ref=$VCS_REF \
    org.label-schema.vcs-url="https://github.com/foundry-rs/foundry.git" \
    org.label-schema.vendor="Foundry-rs" \
    org.label-schema.version=$VERSION \
    org.label-schema.schema-version="1.0"<|MERGE_RESOLUTION|>--- conflicted
+++ resolved
@@ -18,12 +18,6 @@
 # see <https://github.com/foundry-rs/foundry/issues/7925>
 RUN git update-index --force-write-index
 
-<<<<<<< HEAD
-# This is necessary to compile librocksdb-sys
-ENV RUSTFLAGS -Ctarget-feature=-crt-static
-
-=======
->>>>>>> 62cdea8f
 RUN --mount=type=cache,target=/root/.cargo/registry --mount=type=cache,target=/root/.cargo/git --mount=type=cache,target=/opt/foundry/target \
     source $HOME/.profile && cargo build --release --features cast/aws-kms,forge/aws-kms \
     && mkdir out \
