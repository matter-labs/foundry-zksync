# syntax=docker/dockerfile:1.4

FROM alpine:3.18 as build-environment

ARG TARGETARCH
WORKDIR /opt

RUN apk add clang lld curl build-base linux-headers git pkgconfig openssl-dev perl \
    && curl --proto '=https' --tlsv1.2 -sSf https://sh.rustup.rs > rustup.sh \
    && chmod +x ./rustup.sh \
    && ./rustup.sh -y

RUN [[ "$TARGETARCH" = "arm64" ]] && echo "export CFLAGS=-mno-outline-atomics" >> $HOME/.profile || true

WORKDIR /opt/foundry
COPY . .

<<<<<<< HEAD
# This is necessary to compile librocksdb-sys
ENV RUSTFLAGS -Ctarget-feature=-crt-static

RUN --mount=type=cache,target=/root/.cargo/registry --mount=type=cache,target=/root/.cargo/git --mount=type=cache,target=/opt/foundry/target \
    source $HOME/.profile && cargo build --profile local \
=======
# see <https://github.com/foundry-rs/foundry/issues/7925>
RUN git update-index --force-write-index

RUN --mount=type=cache,target=/root/.cargo/registry --mount=type=cache,target=/root/.cargo/git --mount=type=cache,target=/opt/foundry/target \
    source $HOME/.profile && cargo build --release --features cast/aws-kms,forge/aws-kms \
>>>>>>> 4af6cfae
    && mkdir out \
    && mv target/local/forge out/forge \
    && mv target/local/cast out/cast \
    && mv target/local/anvil out/anvil \
    && mv target/local/chisel out/chisel \
    && strip out/forge \
    && strip out/cast \
    && strip out/chisel \
    && strip out/anvil;

FROM alpine:3.18 as foundry-client

RUN apk add --no-cache linux-headers git clang openssl

COPY --from=build-environment /opt/foundry/out/forge /usr/local/bin/forge
COPY --from=build-environment /opt/foundry/out/cast /usr/local/bin/cast
COPY --from=build-environment /opt/foundry/out/anvil /usr/local/bin/anvil
COPY --from=build-environment /opt/foundry/out/chisel /usr/local/bin/chisel

RUN adduser -Du 1000 foundry

ENTRYPOINT ["/bin/sh", "-c"]


LABEL org.label-schema.build-date=$BUILD_DATE \
    org.label-schema.name="Foundry" \
    org.label-schema.description="Foundry" \
    org.label-schema.url="https://getfoundry.sh" \
    org.label-schema.vcs-ref=$VCS_REF \
    org.label-schema.vcs-url="https://github.com/foundry-rs/foundry.git" \
    org.label-schema.vendor="Foundry-rs" \
    org.label-schema.version=$VERSION \
    org.label-schema.schema-version="1.0"<|MERGE_RESOLUTION|>--- conflicted
+++ resolved
@@ -15,19 +15,14 @@
 WORKDIR /opt/foundry
 COPY . .
 
-<<<<<<< HEAD
+# see <https://github.com/foundry-rs/foundry/issues/7925>
+RUN git update-index --force-write-index
+
 # This is necessary to compile librocksdb-sys
 ENV RUSTFLAGS -Ctarget-feature=-crt-static
 
 RUN --mount=type=cache,target=/root/.cargo/registry --mount=type=cache,target=/root/.cargo/git --mount=type=cache,target=/opt/foundry/target \
-    source $HOME/.profile && cargo build --profile local \
-=======
-# see <https://github.com/foundry-rs/foundry/issues/7925>
-RUN git update-index --force-write-index
-
-RUN --mount=type=cache,target=/root/.cargo/registry --mount=type=cache,target=/root/.cargo/git --mount=type=cache,target=/opt/foundry/target \
     source $HOME/.profile && cargo build --release --features cast/aws-kms,forge/aws-kms \
->>>>>>> 4af6cfae
     && mkdir out \
     && mv target/local/forge out/forge \
     && mv target/local/cast out/cast \
