# syntax=docker/dockerfile:1.4

FROM alpine:3.20 as build-environment

ARG TARGETARCH
WORKDIR /opt

RUN apk add clang lld curl build-base linux-headers git pkgconfig openssl-dev perl \
    && curl --proto '=https' --tlsv1.2 -sSf https://sh.rustup.rs > rustup.sh \
    && chmod +x ./rustup.sh \
    && ./rustup.sh -y

RUN [[ "$TARGETARCH" = "arm64" ]] && echo "export CFLAGS=-mno-outline-atomics" >> $HOME/.profile || true

WORKDIR /opt/foundry
COPY . .

# see <https://github.com/foundry-rs/foundry/issues/7925>
RUN git update-index --force-write-index

RUN --mount=type=cache,target=/root/.cargo/registry --mount=type=cache,target=/root/.cargo/git --mount=type=cache,target=/opt/foundry/target \
    source $HOME/.profile && cargo build --release --features cast/aws-kms,forge/aws-kms \
    && mkdir out \
    && mv target/local/forge out/forge \
    && mv target/local/cast out/cast \
    && mv target/local/anvil out/anvil \
    && mv target/local/chisel out/chisel \
    && strip out/forge \
    && strip out/cast \
    && strip out/chisel \
    && strip out/anvil;

<<<<<<< HEAD
FROM alpine:3.18 as foundry-client

RUN apk add --no-cache linux-headers git clang openssl
=======
FROM alpine:3.20 as foundry-client

RUN apk add --no-cache linux-headers git gcompat libstdc++
>>>>>>> f5aa05ee

COPY --from=build-environment /opt/foundry/out/forge /usr/local/bin/forge
COPY --from=build-environment /opt/foundry/out/cast /usr/local/bin/cast
COPY --from=build-environment /opt/foundry/out/anvil /usr/local/bin/anvil
COPY --from=build-environment /opt/foundry/out/chisel /usr/local/bin/chisel

RUN adduser -Du 1000 foundry

ENTRYPOINT ["/bin/sh", "-c"]


LABEL org.label-schema.build-date=$BUILD_DATE \
    org.label-schema.name="Foundry" \
    org.label-schema.description="Foundry" \
    org.label-schema.url="https://getfoundry.sh" \
    org.label-schema.vcs-ref=$VCS_REF \
    org.label-schema.vcs-url="https://github.com/foundry-rs/foundry.git" \
    org.label-schema.vendor="Foundry-rs" \
    org.label-schema.version=$VERSION \
    org.label-schema.schema-version="1.0"<|MERGE_RESOLUTION|>--- conflicted
+++ resolved
@@ -30,15 +30,9 @@
     && strip out/chisel \
     && strip out/anvil;
 
-<<<<<<< HEAD
-FROM alpine:3.18 as foundry-client
-
-RUN apk add --no-cache linux-headers git clang openssl
-=======
 FROM alpine:3.20 as foundry-client
 
-RUN apk add --no-cache linux-headers git gcompat libstdc++
->>>>>>> f5aa05ee
+RUN apk add --no-cache linux-headers git clang openssl gcompat libstdc++
 
 COPY --from=build-environment /opt/foundry/out/forge /usr/local/bin/forge
 COPY --from=build-environment /opt/foundry/out/cast /usr/local/bin/cast
