[workspace]
members = [
    "crates/anvil/",
    "crates/anvil/core/",
    "crates/anvil/rpc/",
    "crates/anvil/server/",
    "crates/cast/",
    "crates/cheatcodes/",
    "crates/cheatcodes/spec/",
    "crates/chisel/",
    "crates/cli/",
    "crates/common/",
    "crates/config/",
    "crates/debugger/",
    "crates/doc/",
    "crates/evm/core/",
    "crates/evm/coverage/",
    "crates/evm/evm/",
    "crates/evm/fuzz/",
    "crates/evm/traces/",
    "crates/fmt/",
    "crates/forge/",
    "crates/script-sequence/",
    "crates/macros/",
    "crates/test-utils/",
    "crates/strategy/zksync/",
]
resolver = "2"

[workspace.metadata]
# NOTE(zk): track upstream version after each merge
metadata.upstream_version = "1.0.0"

[workspace.package]
<<<<<<< HEAD
version = "0.0.13" # x-release-please-version
=======
version = "1.1.0"
>>>>>>> 1da4d324
edition = "2021"
# Remember to update clippy.toml as well
rust-version = "1.83"
authors = ["Foundry Contributors"]
license = "MIT OR Apache-2.0"
homepage = "https://github.com/foundry-rs/foundry"
repository = "https://github.com/foundry-rs/foundry"
exclude = ["benches/", "tests/", "test-data/", "testdata/"]

[workspace.lints.clippy]
dbg-macro = "warn"
explicit_iter_loop = "warn"
manual-string-new = "warn"
uninlined-format-args = "warn"
use-self = "warn"
redundant-clone = "warn"
octal-escapes = "allow"
# until <https://github.com/rust-lang/rust-clippy/issues/13885> is fixed
literal-string-with-formatting-args = "allow"
result_large_err = "allow"

[workspace.lints.rust]
rust-2018-idioms = "warn"
# unreachable-pub = "warn"
unused-must-use = "warn"
redundant-lifetimes = "warn"

[workspace.lints.rustdoc]
all = "warn"

# Speed up compilation time for dev builds by reducing emitted debug info.
# NOTE: Debuggers may provide less useful information with this setting.
# Uncomment this section if you're using a debugger.
[profile.dev]
# https://davidlattimore.github.io/posts/2024/02/04/speeding-up-the-rust-edit-build-run-cycle.html
debug = "line-tables-only"
split-debuginfo = "unpacked"

[profile.release]
opt-level = 3
lto = "thin"
debug = "none"
strip = "debuginfo"
panic = "abort"
codegen-units = 16

# Use the `--profile profiling` flag to show symbols in release mode.
# e.g. `cargo build --profile profiling`
[profile.profiling]
inherits = "release"
debug = "full"
split-debuginfo = "unpacked"
strip = false

[profile.bench]
inherits = "profiling"

[profile.maxperf]
inherits = "release"
lto = "fat"
codegen-units = 1

# Speed up tests and dev build.
[profile.dev.package]
# Solc and artifacts.
foundry-compilers-artifacts-solc.opt-level = 3
foundry-compilers-core.opt-level = 3
foundry-compilers.opt-level = 3
serde_json.opt-level = 3
serde.opt-level = 3

solang-parser.opt-level = 3
lalrpop-util.opt-level = 3

solar-ast.opt-level = 3
solar-data-structures.opt-level = 3
solar-interface.opt-level = 3
solar-parse.opt-level = 3

# EVM.
alloy-dyn-abi.opt-level = 3
alloy-json-abi.opt-level = 3
alloy-primitives.opt-level = 3
alloy-sol-type-parser.opt-level = 3
alloy-sol-types.opt-level = 3
hashbrown.opt-level = 3
foldhash.opt-level = 3
keccak.opt-level = 3
revm-interpreter.opt-level = 3
revm-precompile.opt-level = 3
revm-primitives.opt-level = 3
revm.opt-level = 3
ruint.opt-level = 3
sha2.opt-level = 3
sha3.opt-level = 3
tiny-keccak.opt-level = 3
bitvec.opt-level = 3

# Fuzzing.
proptest.opt-level = 3
foundry-evm-fuzz.opt-level = 3

# Forking.
axum.opt-level = 3

# Keystores.
scrypt.opt-level = 3

# Misc.
rayon.opt-level = 3
regex.opt-level = 3
regex-syntax.opt-level = 3
regex-automata.opt-level = 3

# zksync
zksync_multivm.opt-level = 3

# Override packages which aren't perf-sensitive for faster compilation speed and smaller binary size.
[profile.release.package]
alloy-sol-macro-expander.opt-level = "z"
figment.opt-level = "z"
foundry-compilers-artifacts-solc.opt-level = "z"
foundry-config.opt-level = "z"
html5ever.opt-level = "z"
mdbook.opt-level = "z"
prettyplease.opt-level = "z"
protobuf.opt-level = "z"
pulldown-cmark.opt-level = "z"
syn-solidity.opt-level = "z"
syn.opt-level = "z"
trezor-client.opt-level = "z"

[workspace.dependencies]
anvil = { path = "crates/anvil" }
cast = { path = "crates/cast" }
chisel = { path = "crates/chisel" }
forge = { path = "crates/forge" }

forge-doc = { path = "crates/doc" }
forge-fmt = { path = "crates/fmt" }
forge-verify = { path = "crates/verify" }
forge-script = { path = "crates/script" }
forge-sol-macro-gen = { path = "crates/sol-macro-gen" }
forge-script-sequence = { path = "crates/script-sequence" }
foundry-cheatcodes = { path = "crates/cheatcodes" }
foundry-cheatcodes-spec = { path = "crates/cheatcodes/spec" }
foundry-cheatcodes-common = { path = "crates/cheatcodes/common" }
foundry-cli = { path = "crates/cli" }
foundry-common = { path = "crates/common" }
foundry-common-fmt = { path = "crates/common/fmt" }
foundry-config = { path = "crates/config" }
foundry-debugger = { path = "crates/debugger" }
foundry-evm = { path = "crates/evm/evm" }
foundry-evm-abi = { path = "crates/evm/abi" }
foundry-evm-core = { path = "crates/evm/core" }
foundry-evm-coverage = { path = "crates/evm/coverage" }
foundry-evm-fuzz = { path = "crates/evm/fuzz" }
foundry-evm-traces = { path = "crates/evm/traces" }
foundry-macros = { path = "crates/macros" }
foundry-test-utils = { path = "crates/test-utils" }
foundry-wallets = { path = "crates/wallets" }
foundry-linking = { path = "crates/linking" }
foundry-zksync-core = { path = "crates/zksync/core" }
foundry-zksync-compilers = { path = "crates/zksync/compilers" }
foundry-zksync-inspectors = { path = "crates/zksync/inspectors" }
foundry-strategy-zksync = { path = "crates/strategy/zksync" }

# solc & compilation utilities
<<<<<<< HEAD
foundry-block-explorers = { version = "0.11.0", default-features = false }
foundry-compilers = { version = "0.13.5", default-features = false }
=======
foundry-block-explorers = { version = "0.13.0", default-features = false }
foundry-compilers = { version = "0.14.0", default-features = false }
>>>>>>> 1da4d324
foundry-fork-db = "0.12"
solang-parser = "=0.3.3"
solar-parse = { version = "=0.1.2", default-features = false }
solar-sema = { version = "=0.1.2", default-features = false }

## revm
revm = { version = "19.4.0", default-features = false }
revm-primitives = { version = "15.1.0", default-features = false }
revm-inspectors = { version = "0.16.0", features = ["serde"] }

## alloy
## Note(zk): alloy-zksync 0.12.5 is not compatible with latest alloy-consensus, this should be taken care of in the future release of alloy-zksync
alloy-consensus = { version = "=0.12.1", default-features = false }
alloy-contract = { version = "0.12.1", default-features = false }
alloy-eips = { version = "0.12.1", default-features = false }
alloy-genesis = { version = "0.12.1", default-features = false }
alloy-json-rpc = { version = "0.12.1", default-features = false }
alloy-network = { version = "0.12.1", default-features = false }
alloy-provider = { version = "0.12.1", default-features = false }
alloy-pubsub = { version = "0.12.1", default-features = false }
alloy-rpc-client = { version = "0.12.1", default-features = false }
alloy-rpc-types = { version = "0.12.1", default-features = true }
alloy-serde = { version = "0.12.1", default-features = false }
alloy-signer = { version = "0.12.1", default-features = false }
alloy-signer-aws = { version = "0.12.1", default-features = false }
alloy-signer-gcp = { version = "0.12.1", default-features = false }
alloy-signer-ledger = { version = "0.12.1", default-features = false }
alloy-signer-local = { version = "0.12.1", default-features = false }
alloy-signer-trezor = { version = "0.12.1", default-features = false }
alloy-transport = { version = "0.12.1", default-features = false }
alloy-transport-http = { version = "0.12.1", default-features = false }
alloy-transport-ipc = { version = "0.12.1", default-features = false }
alloy-transport-ws = { version = "0.12.1", default-features = false }

## alloy-core
alloy-dyn-abi = "0.8.22"
alloy-json-abi = "0.8.22"
alloy-primitives = { version = "0.8.22", features = [
    "getrandom",
    "rand",
    "map-fxhash",
    "map-foldhash",
] }
alloy-sol-macro-expander = "0.8.22"
alloy-sol-macro-input = "0.8.22"
alloy-sol-types = "0.8.22"

alloy-chains = "0.1"
alloy-rlp = "0.3"
alloy-zksync = "=0.12.1"

alloy-trie = "0.7.0"

## op-alloy
op-alloy-consensus = "0.11.0"
op-alloy-rpc-types = "0.11.0"

## cli
anstream = "0.6"
anstyle = "1.0"
terminal_size = "0.4"

## zksync
anvil_zksync_core = { git = "https://github.com/matter-labs/anvil-zksync.git", rev = "ff18d025d7f278a2389b6f9f0266917570d727a3" }
anvil_zksync_types = { git = "https://github.com/matter-labs/anvil-zksync.git", rev = "ff18d025d7f278a2389b6f9f0266917570d727a3" }
anvil_zksync_config = { git = "https://github.com/matter-labs/anvil-zksync.git", rev = "ff18d025d7f278a2389b6f9f0266917570d727a3" }
anvil_zksync_api_server = { git = "https://github.com/matter-labs/anvil-zksync.git", rev = "ff18d025d7f278a2389b6f9f0266917570d727a3" }
anvil_zksync_common = { git = "https://github.com/matter-labs/anvil-zksync.git", rev = "ff18d025d7f278a2389b6f9f0266917570d727a3" }
anvil_zksync_traces = { git = "https://github.com/matter-labs/anvil-zksync.git", rev = "ff18d025d7f278a2389b6f9f0266917570d727a3" }
anvil_zksync_l1_sidecar = { git = "https://github.com/matter-labs/anvil-zksync.git", rev = "ff18d025d7f278a2389b6f9f0266917570d727a3" }
zksync_telemetry = { git = "https://github.com/matter-labs/zksync-telemetry.git", rev = "f6d8618d870a09467ff24ea32ef57e01af8f311e" }
zksync_basic_types = { git = "https://github.com/matter-labs/zksync-era.git", rev = "7a3fea5ebb8e90cedff749a45f3b78538443b3d6" }
zksync_types = { git = "https://github.com/matter-labs/zksync-era.git", rev = "7a3fea5ebb8e90cedff749a45f3b78538443b3d6" }
zksync_vm_interface = { git = "https://github.com/matter-labs/zksync-era.git", rev = "7a3fea5ebb8e90cedff749a45f3b78538443b3d6" }
zksync_multivm = { git = "https://github.com/matter-labs/zksync-era.git", rev = "7a3fea5ebb8e90cedff749a45f3b78538443b3d6" }
zksync_utils = { git = "https://github.com/matter-labs/zksync-era.git", rev = "7a3fea5ebb8e90cedff749a45f3b78538443b3d6" }
zksync_contracts = { git = "https://github.com/matter-labs/zksync-era.git", rev = "7a3fea5ebb8e90cedff749a45f3b78538443b3d6" }

# macros
proc-macro2 = "1.0"
quote = "1.0"
syn = "2.0"
async-trait = "0.1"
derive_more = { version = "2.0", features = ["full"] }
thiserror = "2"

# misc
auto_impl = "1"
bytes = "1.8"
walkdir = "2"
prettyplease = "0.2"
base64 = "0.22"
chrono = { version = "0.4", default-features = false, features = [
    "clock",
    "std",
] }
axum = "0.7"
color-eyre = "0.6"
comfy-table = "7"
dirs = "6"
dunce = "1"
evm-disassembler = "0.5"
evmole = "0.7"
eyre = "0.6"
figment = "0.10"
futures = "0.3"
hyper = "1.5"
indicatif = "0.17"
itertools = "0.14"
jsonpath_lib = "0.3"
k256 = "0.13"
mesc = "0.3"
num-format = "0.4"
parking_lot = "0.12"
proptest = "1"
rand = "0.8"
rayon = "1"
regex = { version = "1", default-features = false }
reqwest = { version = "0.12", default-features = false, features = [
    "rustls-tls",
    "rustls-tls-native-roots",
] }
semver = "1"
serde = { version = "1.0", features = ["derive"] }
serde_json = { version = "=1.0.128", features = ["arbitrary_precision"] }
similar-asserts = "1.6"
soldeer-commands = "=0.5.3"
strum = "0.27"
tempfile = "3.13"
tikv-jemallocator = "0.6"
tokio = "1"
toml = "0.8"
tower = "0.5"
tower-http = "0.6"
tracing = "0.1"
tracing-subscriber = "0.3"
url = "2"
vergen = { version = "8", default-features = false }
yansi = { version = "1.0", features = ["detect-tty", "detect-env"] }
<<<<<<< HEAD
httptest = "0.16.3"
=======
path-slash = "0.2"
>>>>>>> 1da4d324

## alloy-core
# alloy-dyn-abi = { path = "../../alloy-rs/core/crates/dyn-abi" }
# alloy-json-abi = { path = "../../alloy-rs/core/crates/json-abi" }
# alloy-primitives = { path = "../../alloy-rs/core/crates/primitives" }
# alloy-sol-macro = { path = "../../alloy-rs/core/crates/sol-macro" }
# alloy-sol-macro-expander = { path = "../../alloy-rs/core/crates/sol-macro-expander" }
# alloy-sol-macro-input = { path = "../../alloy-rs/core/crates/sol-macro-input" }
# alloy-sol-type-parser = { path = "../../alloy-rs/core/crates/sol-type-parser" }
# alloy-sol-types = { path = "../../alloy-rs/core/crates/sol-types" }
# syn-solidity = { path = "../../alloy-rs/core/crates/syn-solidity" }

## alloy
# alloy-consensus = { git = "https://github.com/alloy-rs/alloy", rev = "7fab7ee" }
# alloy-contract = { git = "https://github.com/alloy-rs/alloy", rev = "7fab7ee" }
# alloy-eips = { git = "https://github.com/alloy-rs/alloy", rev = "7fab7ee" }
# alloy-genesis = { git = "https://github.com/alloy-rs/alloy", rev = "7fab7ee" }
# alloy-json-rpc = { git = "https://github.com/alloy-rs/alloy", rev = "7fab7ee" }
# alloy-network = { git = "https://github.com/alloy-rs/alloy", rev = "7fab7ee" }
# alloy-network-primitives = { git = "https://github.com/alloy-rs/alloy", rev = "7fab7ee" }
# alloy-provider = { git = "https://github.com/alloy-rs/alloy", rev = "7fab7ee" }
# alloy-pubsub = { git = "https://github.com/alloy-rs/alloy", rev = "7fab7ee" }
# alloy-rpc-client = { git = "https://github.com/alloy-rs/alloy", rev = "7fab7ee" }
# alloy-rpc-types = { git = "https://github.com/alloy-rs/alloy", rev = "7fab7ee" }
# alloy-rpc-types-eth = { git = "https://github.com/alloy-rs/alloy", rev = "7fab7ee" }
# alloy-serde = { git = "https://github.com/alloy-rs/alloy", rev = "7fab7ee" }
# alloy-signer = { git = "https://github.com/alloy-rs/alloy", rev = "7fab7ee" }
# alloy-signer-aws = { git = "https://github.com/alloy-rs/alloy", rev = "7fab7ee" }
# alloy-signer-gcp = { git = "https://github.com/alloy-rs/alloy", rev = "7fab7ee" }
# alloy-signer-ledger = { git = "https://github.com/alloy-rs/alloy", rev = "7fab7ee" }
# alloy-signer-local = { git = "https://github.com/alloy-rs/alloy", rev = "7fab7ee" }
# alloy-signer-trezor = { git = "https://github.com/alloy-rs/alloy", rev = "7fab7ee" }
# alloy-transport = { git = "https://github.com/alloy-rs/alloy", rev = "7fab7ee" }
# alloy-transport-http = { git = "https://github.com/alloy-rs/alloy", rev = "7fab7ee" }
# alloy-transport-ipc = { git = "https://github.com/alloy-rs/alloy", rev = "7fab7ee" }
# alloy-transport-ws = { git = "https://github.com/alloy-rs/alloy", rev = "7fab7ee" }

[patch."https://github.com/matter-labs/zksync-telemetry"]
zksync_telemetry = { git = "https://github.com/nbaztec/zksync-telemetry", branch = "nish-unpin-serde-patch" }

[patch."https://github.com/matter-labs/anvil-zksync.git"]
anvil_zksync_core = { git = "https://github.com/nbaztec/anvil-zksync.git", branch = "ff18d025d7f278a2389b6f9f0266917570d727a3-fixed" }
anvil_zksync_types = { git = "https://github.com/nbaztec/anvil-zksync.git", branch = "ff18d025d7f278a2389b6f9f0266917570d727a3-fixed" }
anvil_zksync_config = { git = "https://github.com/nbaztec/anvil-zksync.git", branch = "ff18d025d7f278a2389b6f9f0266917570d727a3-fixed" }
anvil_zksync_api_server = { git = "https://github.com/nbaztec/anvil-zksync.git", branch = "ff18d025d7f278a2389b6f9f0266917570d727a3-fixed" }
anvil_zksync_common = { git = "https://github.com/nbaztec/anvil-zksync.git", branch = "ff18d025d7f278a2389b6f9f0266917570d727a3-fixed" }
anvil_zksync_traces = { git = "https://github.com/nbaztec/anvil-zksync.git", branch = "ff18d025d7f278a2389b6f9f0266917570d727a3-fixed" }
anvil_zksync_l1_sidecar = { git = "https://github.com/nbaztec/anvil-zksync.git", branch = "ff18d025d7f278a2389b6f9f0266917570d727a3-fixed" }<|MERGE_RESOLUTION|>--- conflicted
+++ resolved
@@ -32,11 +32,7 @@
 metadata.upstream_version = "1.0.0"
 
 [workspace.package]
-<<<<<<< HEAD
 version = "0.0.13" # x-release-please-version
-=======
-version = "1.1.0"
->>>>>>> 1da4d324
 edition = "2021"
 # Remember to update clippy.toml as well
 rust-version = "1.83"
@@ -205,13 +201,8 @@
 foundry-strategy-zksync = { path = "crates/strategy/zksync" }
 
 # solc & compilation utilities
-<<<<<<< HEAD
-foundry-block-explorers = { version = "0.11.0", default-features = false }
-foundry-compilers = { version = "0.13.5", default-features = false }
-=======
 foundry-block-explorers = { version = "0.13.0", default-features = false }
 foundry-compilers = { version = "0.14.0", default-features = false }
->>>>>>> 1da4d324
 foundry-fork-db = "0.12"
 solang-parser = "=0.3.3"
 solar-parse = { version = "=0.1.2", default-features = false }
@@ -351,11 +342,8 @@
 url = "2"
 vergen = { version = "8", default-features = false }
 yansi = { version = "1.0", features = ["detect-tty", "detect-env"] }
-<<<<<<< HEAD
 httptest = "0.16.3"
-=======
 path-slash = "0.2"
->>>>>>> 1da4d324
 
 ## alloy-core
 # alloy-dyn-abi = { path = "../../alloy-rs/core/crates/dyn-abi" }
