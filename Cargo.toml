--- conflicted
+++ resolved
@@ -29,11 +29,7 @@
 version = "0.0.2"
 edition = "2021"
 # Remember to update clippy.toml as well
-<<<<<<< HEAD
-rust-version = "1.76"
-=======
 rust-version = "1.79"
->>>>>>> 62cdea8f
 authors = ["Foundry Contributors"]
 license = "MIT OR Apache-2.0"
 homepage = "https://github.com/foundry-rs/foundry"
@@ -45,13 +41,6 @@
 manual-string-new = "warn"
 uninlined-format-args = "warn"
 use-self = "warn"
-<<<<<<< HEAD
-
-[workspace.lints.rust]
-rust-2018-idioms = "deny"
-# unreachable-pub = "warn"
-unused-must-use = "deny"
-=======
 redundant-clone = "warn"
 octal-escapes = "allow"
 
@@ -60,7 +49,6 @@
 # unreachable-pub = "warn"
 unused-must-use = "warn"
 redundant-lifetimes = "warn"
->>>>>>> 62cdea8f
 
 [workspace.lints.rustdoc]
 all = "warn"
@@ -69,9 +57,6 @@
 # NOTE: Debuggers may provide less useful information with this setting.
 # Uncomment this section if you're using a debugger.
 [profile.dev]
-<<<<<<< HEAD
-debug = false
-=======
 # https://davidlattimore.github.io/posts/2024/02/04/speeding-up-the-rust-edit-build-run-cycle.html
 debug = "line-tables-only"
 split-debuginfo = "unpacked"
@@ -99,7 +84,6 @@
 inherits = "release"
 lto = "fat"
 codegen-units = 1
->>>>>>> 62cdea8f
 
 # Speed up tests and dev build.
 [profile.dev.package]
@@ -137,43 +121,10 @@
 # keystores
 scrypt.opt-level = 3
 
-<<<<<<< HEAD
-# Local "release" mode, more optimized than dev but much faster to compile than release.
-[profile.local]
-inherits = "dev"
-opt-level = 1
-debug-assertions = false
-overflow-checks = false
-strip = "debuginfo"
-panic = "abort"
-codegen-units = 16
-
-# Like release, but with full debug symbols and with stack unwinds. Useful for e.g. `perf`.
-[profile.debug-fast]
-inherits = "local"
-debug = true
-strip = "none"
-panic = "unwind"
-
-# Optimized release profile.
-[profile.release]
-opt-level = 3
-debug = "line-tables-only"
-lto = "fat"
-strip = "debuginfo"
-panic = "abort"
-codegen-units = 1
-
-=======
->>>>>>> 62cdea8f
 # Override packages which aren't perf-sensitive for faster compilation speed.
 [profile.release.package]
 mdbook.opt-level = 1
 protobuf.opt-level = 1
-<<<<<<< HEAD
-toml_edit.opt-level = 1
-=======
->>>>>>> 62cdea8f
 trezor-client.opt-level = 1
 
 [workspace.dependencies]
@@ -205,28 +156,14 @@
 foundry-test-utils = { path = "crates/test-utils" }
 foundry-wallets = { path = "crates/wallets" }
 foundry-linking = { path = "crates/linking" }
-<<<<<<< HEAD
 foundry-zksync-core = { path = "crates/zksync/core" }
 foundry-zksync-compiler = { path = "crates/zksync/compiler" }
 
 # solc & compilation utilities
 # foundry-block-explorers = { version = "0.4.1", default-features = false }
 # foundry-compilers = { version = "0.8.0", default-features = false }
-foundry-block-explorers = { git = "https://github.com/Moonsong-Labs/block-explorers", branch = "zksync-v0.4.1", default-features = false }
-foundry-compilers = { git = "https://github.com/Moonsong-Labs/compilers", branch = "zksync-v0.8.0" }
-
-## revm
-# no default features to avoid c-kzg
-revm = { version = "9.0.0", default-features = false }
-revm-primitives = { version = "4.0.0", default-features = false }
-revm-inspectors = { git = "https://github.com/paradigmxyz/revm-inspectors", rev = "4fe17f0", features = [
-    "serde",
-] }
-=======
-
-# solc & compilation utilities
-foundry-block-explorers = { version = "0.5.1", default-features = false }
-foundry-compilers = { version = "0.10.0", default-features = false }
+foundry-block-explorers = { git = "https://github.com/Moonsong-Labs/block-explorers", branch = "zksync-v0.5.1", default-features = false }
+foundry-compilers = { git = "https://github.com/Moonsong-Labs/compilers", branch = "zksync-v0.10.0" }
 foundry-fork-db = "0.2"
 solang-parser = "=0.3.3"
 
@@ -235,47 +172,11 @@
 revm = { version = "12.1.0", default-features = false }
 revm-primitives = { version = "7.1.0", default-features = false }
 revm-inspectors = { version = "0.5", features = ["serde"] }
->>>>>>> 62cdea8f
 
 ## ethers
 ethers-contract-abigen = { version = "2.0.14", default-features = false }
 
 ## alloy
-<<<<<<< HEAD
-alloy-consensus = { version = "0.1.1", default-features = false }
-alloy-contract = { version = "0.1.1", default-features = false }
-alloy-eips = { version = "0.1.1", default-features = false }
-alloy-genesis = { version = "0.1.1", default-features = false }
-alloy-json-rpc = { version = "0.1.1", default-features = false }
-alloy-network = { version = "0.1.1", default-features = false }
-alloy-node-bindings = { version = "0.1.1", default-features = false }
-alloy-provider = { version = "0.1.1", default-features = false }
-alloy-pubsub = { version = "0.1.1", default-features = false }
-alloy-rpc-client = { version = "0.1.1", default-features = false }
-alloy-rpc-types-engine = { version = "0.1.1", default-features = false }
-alloy-rpc-types-trace = { version = "0.1.1", default-features = false }
-alloy-rpc-types = { version = "0.1.1", default-features = false }
-alloy-serde = { version = "0.1.1", default-features = false }
-alloy-signer = { version = "0.1.1", default-features = false }
-alloy-signer-local = { version = "0.1.1", default-features = false }
-alloy-signer-aws = { version = "0.1.1", default-features = false }
-alloy-signer-gcp = { version = "0.1.1", default-features = false }
-alloy-signer-ledger = { version = "0.1.1", default-features = false }
-alloy-signer-trezor = { version = "0.1.1", default-features = false }
-alloy-transport = { version = "0.1.1", default-features = false }
-alloy-transport-http = { version = "0.1.1", default-features = false }
-alloy-transport-ipc = { version = "0.1.1", default-features = false }
-alloy-transport-ws = { version = "0.1.1", default-features = false }
-alloy-primitives = { version = "0.7.1", features = ["getrandom", "rand"] }
-alloy-dyn-abi = "0.7.1"
-alloy-json-abi = "0.7.1"
-alloy-sol-types = "0.7.1"
-alloy-sol-macro-input = "0.7.3"
-alloy-sol-macro-expander = "0.7.3"
-syn-solidity = "0.7.1"
-alloy-chains = "0.1"
-alloy-trie = "0.4.1"
-=======
 alloy-consensus = { version = "0.2.0", default-features = false }
 alloy-contract = { version = "0.2.0", default-features = false }
 alloy-eips = { version = "0.2.0", default-features = false }
@@ -308,7 +209,6 @@
 syn-solidity = "0.7.7"
 
 alloy-chains = "0.1"
->>>>>>> 62cdea8f
 alloy-rlp = "0.3.3"
 alloy-trie = "0.4.1"
 
@@ -332,10 +232,6 @@
 syn = "2.0"
 prettyplease = "0.2.20"
 ahash = "0.8"
-<<<<<<< HEAD
-arrayvec = "0.7"
-=======
->>>>>>> 62cdea8f
 base64 = "0.22"
 chrono = { version = "0.4", default-features = false, features = [
     "clock",
@@ -348,21 +244,13 @@
 eyre = "0.6"
 figment = "0.10"
 futures = "0.3"
-<<<<<<< HEAD
-hex = { package = "const-hex", version = "1.6", features = ["hex"] }
-=======
->>>>>>> 62cdea8f
 itertools = "0.13"
 jsonpath_lib = "0.3"
 k256 = "0.13"
 once_cell = "1"
 parking_lot = "0.12"
 rand = "0.8"
-<<<<<<< HEAD
-rustc-hash = "1.1"
-=======
 rustc-hash = "2.0"
->>>>>>> 62cdea8f
 semver = "1"
 serde = { version = "1.0", features = ["derive"] }
 serde_json = { version = "1.0", features = ["arbitrary_precision"] }
@@ -388,8 +276,10 @@
 tower = "0.4"
 tower-http = "0.5"
 # soldeer
-<<<<<<< HEAD
-soldeer = "0.2.15"
+soldeer = "0.2.19"
+
+proptest = "1"
+comfy-table = "7"
 
 [patch.crates-io]
 revm = { git = "https://github.com/bluealloy/revm.git", rev = "41e2f7f" }
@@ -424,10 +314,4 @@
 # foundry-compilers-artifacts-vyper = { path = "../msl-compilers/crates/artifacts/vyper" }
 # foundry-compilers-artifacts-solc = { path = "../msl-compilers/crates/artifacts/solc" }
 # foundry-compilers-artifacts-zksolc = { path = "../msl-compilers/crates/artifacts/zksolc" }
-# foundry-compilers-artifacts = { path = "../msl-compilers/crates/artifacts/artifacts" }
-=======
-soldeer = "0.2.19"
-
-proptest = "1"
-comfy-table = "7"
->>>>>>> 62cdea8f
+# foundry-compilers-artifacts = { path = "../msl-compilers/crates/artifacts/artifacts" }