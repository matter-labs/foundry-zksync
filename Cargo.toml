[workspace]
members = [
    "crates/anvil/",
    "crates/anvil/core/",
    "crates/anvil/rpc/",
    "crates/anvil/server/",
    "crates/cast/",
    "crates/cheatcodes/",
    "crates/cheatcodes/spec/",
    "crates/chisel/",
    "crates/cli/",
    "crates/common/",
    "crates/config/",
    "crates/debugger/",
    "crates/doc/",
    "crates/evm/core/",
    "crates/evm/coverage/",
    "crates/evm/evm/",
    "crates/evm/fuzz/",
    "crates/evm/traces/",
    "crates/fmt/",
    "crates/forge/",
    "crates/macros/",
    "crates/test-utils/",
]
resolver = "2"

[workspace.package]
version = "0.0.2"
edition = "2021"
# Remember to update clippy.toml as well
rust-version = "1.80"
authors = ["Foundry Contributors"]
license = "MIT OR Apache-2.0"
homepage = "https://github.com/foundry-rs/foundry"
repository = "https://github.com/foundry-rs/foundry"
exclude = ["benches/", "tests/", "test-data/", "testdata/"]

[workspace.lints.clippy]
dbg-macro = "warn"
manual-string-new = "warn"
uninlined-format-args = "warn"
use-self = "warn"
redundant-clone = "warn"
octal-escapes = "allow"

[workspace.lints.rust]
rust-2018-idioms = "warn"
# unreachable-pub = "warn"
unused-must-use = "warn"
redundant-lifetimes = "warn"

[workspace.lints.rustdoc]
all = "warn"

# Speed up compilation time for dev builds by reducing emitted debug info.
# NOTE: Debuggers may provide less useful information with this setting.
# Uncomment this section if you're using a debugger.
[profile.dev]
# https://davidlattimore.github.io/posts/2024/02/04/speeding-up-the-rust-edit-build-run-cycle.html
debug = "line-tables-only"
split-debuginfo = "unpacked"

[profile.release]
opt-level = 3
lto = "thin"
debug = "line-tables-only"
strip = "symbols"
panic = "abort"
codegen-units = 16

# Use the `--profile profiling` flag to show symbols in release mode.
# e.g. `cargo build --profile profiling`
[profile.profiling]
inherits = "release"
debug = 2
split-debuginfo = "unpacked"
strip = false

[profile.bench]
inherits = "profiling"

[profile.maxperf]
inherits = "release"
lto = "fat"
codegen-units = 1

# Speed up tests and dev build.
[profile.dev.package]
# Solc and artifacts
foundry-compilers.opt-level = 3
solang-parser.opt-level = 3
lalrpop-util.opt-level = 3
serde_json.opt-level = 3

# EVM
alloy-dyn-abi.opt-level = 3
alloy-json-abi.opt-level = 3
alloy-primitives.opt-level = 3
alloy-sol-type-parser.opt-level = 3
alloy-sol-types.opt-level = 3
hashbrown.opt-level = 3
keccak.opt-level = 3
revm-interpreter.opt-level = 3
revm-precompile.opt-level = 3
revm-primitives.opt-level = 3
revm.opt-level = 3
ruint.opt-level = 3
sha2.opt-level = 3
sha3.opt-level = 3
tiny-keccak.opt-level = 3
bitvec.opt-level = 3

# fuzzing
proptest.opt-level = 3
foundry-evm-fuzz.opt-level = 3

# forking
axum.opt-level = 3

# keystores
scrypt.opt-level = 3

# zksync
multivm.opt-level = 3

# Override packages which aren't perf-sensitive for faster compilation speed.
[profile.release.package]
mdbook.opt-level = 1
protobuf.opt-level = 1
trezor-client.opt-level = 1

[workspace.dependencies]
anvil = { path = "crates/anvil" }
cast = { path = "crates/cast" }
chisel = { path = "crates/chisel" }
forge = { path = "crates/forge" }

forge-doc = { path = "crates/doc" }
forge-fmt = { path = "crates/fmt" }
forge-verify = { path = "crates/verify" }
forge-script = { path = "crates/script" }
forge-sol-macro-gen = { path = "crates/sol-macro-gen" }
foundry-cheatcodes = { path = "crates/cheatcodes" }
foundry-cheatcodes-spec = { path = "crates/cheatcodes/spec" }
foundry-cheatcodes-common = { path = "crates/cheatcodes/common" }
foundry-cli = { path = "crates/cli" }
foundry-common = { path = "crates/common" }
foundry-common-fmt = { path = "crates/common/fmt" }
foundry-config = { path = "crates/config" }
foundry-debugger = { path = "crates/debugger" }
foundry-evm = { path = "crates/evm/evm" }
foundry-evm-abi = { path = "crates/evm/abi" }
foundry-evm-core = { path = "crates/evm/core" }
foundry-evm-coverage = { path = "crates/evm/coverage" }
foundry-evm-fuzz = { path = "crates/evm/fuzz" }
foundry-evm-traces = { path = "crates/evm/traces" }
foundry-macros = { path = "crates/macros" }
foundry-test-utils = { path = "crates/test-utils" }
foundry-wallets = { path = "crates/wallets" }
foundry-linking = { path = "crates/linking" }
foundry-zksync-core = { path = "crates/zksync/core" }
foundry-zksync-compiler = { path = "crates/zksync/compiler" }
foundry-zksync-inspectors = { path = "crates/zksync/inspectors" }

# solc & compilation utilities
# foundry-block-explorers = { version = "0.7.1", default-features = false }
# foundry-compilers = { version = "0.11.0", default-features = false }
# foundry-fork-db = "0.3"
foundry-block-explorers = { git = "https://github.com/Moonsong-Labs/block-explorers", branch = "zksync-v0.7.1", default-features = false }
foundry-compilers = { git = "https://github.com/Moonsong-Labs/compilers", branch = "zksync-v0.11.0" }
foundry-fork-db = { git = "https://github.com/Moonsong-Labs/foundry-zksync-fork-db", branch = "zksync-v0.3.0" }
solang-parser = "=0.3.3"

## revm
# no default features to avoid c-kzg
revm = { version = "14.0.1", default-features = false }
revm-primitives = { version = "9.0.1", default-features = false }
revm-inspectors = { version = "0.6", features = ["serde"] }

## ethers
ethers-contract-abigen = { version = "2.0.14", default-features = false }

## alloy
alloy-consensus = { version = "0.3.3", default-features = false }
alloy-contract = { version = "0.3.3", default-features = false }
alloy-eips = { version = "0.3.3", default-features = false }
alloy-genesis = { version = "0.3.3", default-features = false }
alloy-json-rpc = { version = "0.3.3", default-features = false }
alloy-network = { version = "0.3.3", default-features = false }
alloy-provider = { version = "0.3.3", default-features = false }
alloy-pubsub = { version = "0.3.3", default-features = false }
alloy-rpc-client = { version = "0.3.3", default-features = false }
alloy-rpc-types = { version = "0.3.3", default-features = true }
alloy-serde = { version = "0.3.3", default-features = false }
alloy-signer = { version = "0.3.3", default-features = false }
alloy-signer-aws = { version = "0.3.3", default-features = false }
alloy-signer-gcp = { version = "0.3.3", default-features = false }
alloy-signer-ledger = { version = "0.3.3", default-features = false }
alloy-signer-local = { version = "0.3.3", default-features = false }
alloy-signer-trezor = { version = "0.3.3", default-features = false }
alloy-transport = { version = "0.3.3", default-features = false }
alloy-transport-http = { version = "0.3.3", default-features = false }
alloy-transport-ipc = { version = "0.3.3", default-features = false }
alloy-transport-ws = { version = "0.3.3", default-features = false }

## alloy-core
alloy-dyn-abi = "0.8.1"
alloy-json-abi = "0.8.1"
alloy-primitives = { version = "0.8.1", features = ["getrandom", "rand"] }
alloy-sol-macro-expander = "0.8.1"
alloy-sol-macro-input = "0.8.1"
alloy-sol-types = "0.8.1"
syn-solidity = "0.8.1"

alloy-chains = "0.1"
alloy-rlp = "0.3"
alloy-trie = "0.5.0"

## op-alloy for tests in anvil
op-alloy-rpc-types = "0.2.9"

## zksync
era_test_node = { git="https://github.com/matter-labs/era-test-node.git" , rev = "2041018903aa7e00e74c450f8c0baf799c056d86" }
zksync-web3-rs = {git = "https://github.com/lambdaclass/zksync-web3-rs.git", rev = "2da644f5b8fc48a129e80fe0653e5334701c059b"}
zksync_basic_types = { git = "https://github.com/Moonsong-Labs/zksync-era.git", branch = "foundry-zksync" }
zksync_types = { git = "https://github.com/Moonsong-Labs/zksync-era.git", branch = "foundry-zksync" }
zksync_state = { git = "https://github.com/Moonsong-Labs/zksync-era.git", branch = "foundry-zksync" }
multivm = { git = "https://github.com/Moonsong-Labs/zksync-era.git", branch = "foundry-zksync" }
zksync_web3_decl = { git = "https://github.com/Moonsong-Labs/zksync-era.git", branch = "foundry-zksync" }
zksync_utils = { git = "https://github.com/Moonsong-Labs/zksync-era.git", branch = "foundry-zksync" }
zksync_contracts = { git = "https://github.com/Moonsong-Labs/zksync-era.git", branch = "foundry-zksync" }

## misc
async-trait = "0.1"
auto_impl = "1"
walkdir = "2"
proc-macro2 = "1.0.82"
quote = "1.0"
syn = "2.0"
prettyplease = "0.2.20"
ahash = "0.8"
base64 = "0.22"
chrono = { version = "0.4", default-features = false, features = [
    "clock",
    "std",
] }
color-eyre = "0.6"
derive_more = { version = "1.0", features = ["full"] }
dunce = "1"
evm-disassembler = "0.5"
eyre = "0.6"
figment = "0.10"
futures = "0.3"
itertools = "0.13"
jsonpath_lib = "0.3"
k256 = "0.13"
parking_lot = "0.12"
mesc = "0.2.1"
rand = "0.8"
rustc-hash = "2.0"
semver = "1"
serde = { version = "1.0", features = ["derive"] }
serde_json = { version = "1.0", features = ["arbitrary_precision"] }
similar-asserts = "1.5"
strum = "0.26"
thiserror = "1"
toml = "0.8"
tracing = "0.1"
tracing-subscriber = "0.3"
vergen = { version = "8", default-features = false }
indexmap = "2.2"
tikv-jemallocator = "0.6"
url = "2"
num-format = "0.4.4"
yansi = { version = "1.0", features = ["detect-tty", "detect-env"] }
tempfile = "3.10"
tokio = "1"
rayon = "1"
evmole = "0.5"
axum = "0.7"
hyper = "1.0"
reqwest = { version = "0.12", default-features = false }
tower = "0.4"
tower-http = "0.5"
# soldeer
soldeer = "=0.3.4"
proptest = "1"
comfy-table = "7"

<<<<<<< HEAD
[patch.crates-io]
# https://github.com/alloy-rs/alloy/pull/1229 + https://github.com/alloy-rs/alloy/pull/1243 
alloy-consensus = { git = "https://github.com/alloy-rs/alloy", rev = "7fab7ee" }
alloy-contract = { git = "https://github.com/alloy-rs/alloy", rev = "7fab7ee" }
alloy-eips = { git = "https://github.com/alloy-rs/alloy", rev = "7fab7ee" }
alloy-genesis = { git = "https://github.com/alloy-rs/alloy", rev = "7fab7ee" }
alloy-json-rpc = { git = "https://github.com/alloy-rs/alloy", rev = "7fab7ee" }
alloy-network = { git = "https://github.com/alloy-rs/alloy", rev = "7fab7ee" }
alloy-network-primitives = { git = "https://github.com/alloy-rs/alloy", rev = "7fab7ee" }
alloy-provider = { git = "https://github.com/alloy-rs/alloy", rev = "7fab7ee" }
alloy-pubsub = { git = "https://github.com/alloy-rs/alloy", rev = "7fab7ee" }
alloy-rpc-client = { git = "https://github.com/alloy-rs/alloy", rev = "7fab7ee" }
alloy-rpc-types = { git = "https://github.com/alloy-rs/alloy", rev = "7fab7ee" }
alloy-rpc-types-eth = { git = "https://github.com/alloy-rs/alloy", rev = "7fab7ee" }
alloy-serde = { git = "https://github.com/alloy-rs/alloy", rev = "7fab7ee" }
alloy-signer = { git = "https://github.com/alloy-rs/alloy", rev = "7fab7ee" }
alloy-signer-aws = { git = "https://github.com/alloy-rs/alloy", rev = "7fab7ee" }
alloy-signer-gcp = { git = "https://github.com/alloy-rs/alloy", rev = "7fab7ee" }
alloy-signer-ledger = { git = "https://github.com/alloy-rs/alloy", rev = "7fab7ee" }
alloy-signer-local = { git = "https://github.com/alloy-rs/alloy", rev = "7fab7ee" }
alloy-signer-trezor = { git = "https://github.com/alloy-rs/alloy", rev = "7fab7ee" }
alloy-transport = { git = "https://github.com/alloy-rs/alloy", rev = "7fab7ee" }
alloy-transport-http = { git = "https://github.com/alloy-rs/alloy", rev = "7fab7ee" }
alloy-transport-ipc = { git = "https://github.com/alloy-rs/alloy", rev = "7fab7ee" }
alloy-transport-ws = { git = "https://github.com/alloy-rs/alloy", rev = "7fab7ee" }

[patch.'https://github.com/matter-labs/zksync-era.git']
# era-test-node uses the original ones
zksync_state = { git = "http://github.com/Moonsong-Labs/zksync-era", branch = "foundry-zksync" }
multivm = { git = "http://github.com/Moonsong-Labs/zksync-era", branch = "foundry-zksync" }
zksync_basic_types = { git = "http://github.com/Moonsong-Labs/zksync-era", branch = "foundry-zksync" }
zksync_contracts = { git = "http://github.com/Moonsong-Labs/zksync-era", branch = "foundry-zksync" }
zksync_types = { git = "http://github.com/Moonsong-Labs/zksync-era", branch = "foundry-zksync" }
zksync_dal = { git = "http://github.com/Moonsong-Labs/zksync-era", branch = "foundry-zksync" }

[patch.'https://github.com/matter-labs/era-boojum.git']
boojum = "0.2.2"
=======
# [patch.crates-io]
# alloy-consensus = { git = "https://github.com/alloy-rs/alloy", rev = "7fab7ee" }
# alloy-contract = { git = "https://github.com/alloy-rs/alloy", rev = "7fab7ee" }
# alloy-eips = { git = "https://github.com/alloy-rs/alloy", rev = "7fab7ee" }
# alloy-genesis = { git = "https://github.com/alloy-rs/alloy", rev = "7fab7ee" }
# alloy-json-rpc = { git = "https://github.com/alloy-rs/alloy", rev = "7fab7ee" }
# alloy-network = { git = "https://github.com/alloy-rs/alloy", rev = "7fab7ee" }
# alloy-network-primitives = { git = "https://github.com/alloy-rs/alloy", rev = "7fab7ee" }
# alloy-provider = { git = "https://github.com/alloy-rs/alloy", rev = "7fab7ee" }
# alloy-pubsub = { git = "https://github.com/alloy-rs/alloy", rev = "7fab7ee" }
# alloy-rpc-client = { git = "https://github.com/alloy-rs/alloy", rev = "7fab7ee" }
# alloy-rpc-types = { git = "https://github.com/alloy-rs/alloy", rev = "7fab7ee" }
# alloy-rpc-types-eth = { git = "https://github.com/alloy-rs/alloy", rev = "7fab7ee" }
# alloy-serde = { git = "https://github.com/alloy-rs/alloy", rev = "7fab7ee" }
# alloy-signer = { git = "https://github.com/alloy-rs/alloy", rev = "7fab7ee" }
# alloy-signer-aws = { git = "https://github.com/alloy-rs/alloy", rev = "7fab7ee" }
# alloy-signer-gcp = { git = "https://github.com/alloy-rs/alloy", rev = "7fab7ee" }
# alloy-signer-ledger = { git = "https://github.com/alloy-rs/alloy", rev = "7fab7ee" }
# alloy-signer-local = { git = "https://github.com/alloy-rs/alloy", rev = "7fab7ee" }
# alloy-signer-trezor = { git = "https://github.com/alloy-rs/alloy", rev = "7fab7ee" }
# alloy-transport = { git = "https://github.com/alloy-rs/alloy", rev = "7fab7ee" }
# alloy-transport-http = { git = "https://github.com/alloy-rs/alloy", rev = "7fab7ee" }
# alloy-transport-ipc = { git = "https://github.com/alloy-rs/alloy", rev = "7fab7ee" }
# alloy-transport-ws = { git = "https://github.com/alloy-rs/alloy", rev = "7fab7ee" }
>>>>>>> d663f38b
<|MERGE_RESOLUTION|>--- conflicted
+++ resolved
@@ -288,45 +288,6 @@
 proptest = "1"
 comfy-table = "7"
 
-<<<<<<< HEAD
-[patch.crates-io]
-# https://github.com/alloy-rs/alloy/pull/1229 + https://github.com/alloy-rs/alloy/pull/1243 
-alloy-consensus = { git = "https://github.com/alloy-rs/alloy", rev = "7fab7ee" }
-alloy-contract = { git = "https://github.com/alloy-rs/alloy", rev = "7fab7ee" }
-alloy-eips = { git = "https://github.com/alloy-rs/alloy", rev = "7fab7ee" }
-alloy-genesis = { git = "https://github.com/alloy-rs/alloy", rev = "7fab7ee" }
-alloy-json-rpc = { git = "https://github.com/alloy-rs/alloy", rev = "7fab7ee" }
-alloy-network = { git = "https://github.com/alloy-rs/alloy", rev = "7fab7ee" }
-alloy-network-primitives = { git = "https://github.com/alloy-rs/alloy", rev = "7fab7ee" }
-alloy-provider = { git = "https://github.com/alloy-rs/alloy", rev = "7fab7ee" }
-alloy-pubsub = { git = "https://github.com/alloy-rs/alloy", rev = "7fab7ee" }
-alloy-rpc-client = { git = "https://github.com/alloy-rs/alloy", rev = "7fab7ee" }
-alloy-rpc-types = { git = "https://github.com/alloy-rs/alloy", rev = "7fab7ee" }
-alloy-rpc-types-eth = { git = "https://github.com/alloy-rs/alloy", rev = "7fab7ee" }
-alloy-serde = { git = "https://github.com/alloy-rs/alloy", rev = "7fab7ee" }
-alloy-signer = { git = "https://github.com/alloy-rs/alloy", rev = "7fab7ee" }
-alloy-signer-aws = { git = "https://github.com/alloy-rs/alloy", rev = "7fab7ee" }
-alloy-signer-gcp = { git = "https://github.com/alloy-rs/alloy", rev = "7fab7ee" }
-alloy-signer-ledger = { git = "https://github.com/alloy-rs/alloy", rev = "7fab7ee" }
-alloy-signer-local = { git = "https://github.com/alloy-rs/alloy", rev = "7fab7ee" }
-alloy-signer-trezor = { git = "https://github.com/alloy-rs/alloy", rev = "7fab7ee" }
-alloy-transport = { git = "https://github.com/alloy-rs/alloy", rev = "7fab7ee" }
-alloy-transport-http = { git = "https://github.com/alloy-rs/alloy", rev = "7fab7ee" }
-alloy-transport-ipc = { git = "https://github.com/alloy-rs/alloy", rev = "7fab7ee" }
-alloy-transport-ws = { git = "https://github.com/alloy-rs/alloy", rev = "7fab7ee" }
-
-[patch.'https://github.com/matter-labs/zksync-era.git']
-# era-test-node uses the original ones
-zksync_state = { git = "http://github.com/Moonsong-Labs/zksync-era", branch = "foundry-zksync" }
-multivm = { git = "http://github.com/Moonsong-Labs/zksync-era", branch = "foundry-zksync" }
-zksync_basic_types = { git = "http://github.com/Moonsong-Labs/zksync-era", branch = "foundry-zksync" }
-zksync_contracts = { git = "http://github.com/Moonsong-Labs/zksync-era", branch = "foundry-zksync" }
-zksync_types = { git = "http://github.com/Moonsong-Labs/zksync-era", branch = "foundry-zksync" }
-zksync_dal = { git = "http://github.com/Moonsong-Labs/zksync-era", branch = "foundry-zksync" }
-
-[patch.'https://github.com/matter-labs/era-boojum.git']
-boojum = "0.2.2"
-=======
 # [patch.crates-io]
 # alloy-consensus = { git = "https://github.com/alloy-rs/alloy", rev = "7fab7ee" }
 # alloy-contract = { git = "https://github.com/alloy-rs/alloy", rev = "7fab7ee" }
@@ -351,4 +312,15 @@
 # alloy-transport-http = { git = "https://github.com/alloy-rs/alloy", rev = "7fab7ee" }
 # alloy-transport-ipc = { git = "https://github.com/alloy-rs/alloy", rev = "7fab7ee" }
 # alloy-transport-ws = { git = "https://github.com/alloy-rs/alloy", rev = "7fab7ee" }
->>>>>>> d663f38b
+
+[patch.'https://github.com/matter-labs/zksync-era.git']
+# era-test-node uses the original ones
+zksync_state = { git = "http://github.com/Moonsong-Labs/zksync-era", branch = "foundry-zksync" }
+multivm = { git = "http://github.com/Moonsong-Labs/zksync-era", branch = "foundry-zksync" }
+zksync_basic_types = { git = "http://github.com/Moonsong-Labs/zksync-era", branch = "foundry-zksync" }
+zksync_contracts = { git = "http://github.com/Moonsong-Labs/zksync-era", branch = "foundry-zksync" }
+zksync_types = { git = "http://github.com/Moonsong-Labs/zksync-era", branch = "foundry-zksync" }
+zksync_dal = { git = "http://github.com/Moonsong-Labs/zksync-era", branch = "foundry-zksync" }
+
+[patch.'https://github.com/matter-labs/era-boojum.git']
+boojum = "0.2.2"