--- conflicted
+++ resolved
@@ -28,11 +28,7 @@
 resolver = "2"
 
 [workspace.package]
-<<<<<<< HEAD
-version = "0.0.4" # x-release-please-version
-=======
 version = "0.3.1"
->>>>>>> 9f11e6df
 edition = "2021"
 # Remember to update clippy.toml as well
 rust-version = "1.83"
