[workspace]
members = [
    "benches/",
    "crates/anvil/",
    "crates/anvil/core/",
    "crates/anvil/rpc/",
    "crates/anvil/server/",
    "crates/cast/",
    "crates/cheatcodes/",
    "crates/cheatcodes/spec/",
    "crates/chisel/",
    "crates/cli/",
    "crates/common/",
    "crates/config/",
    "crates/debugger/",
    "crates/doc/",
    "crates/evm/core/",
    "crates/evm/coverage/",
    "crates/evm/evm/",
    "crates/evm/fuzz/",
    "crates/evm/traces/",
    "crates/fmt/",
    "crates/forge/",
    "crates/lint/",
    "crates/macros/",
    "crates/primitives/",
    "crates/script-sequence/",
    "crates/test-utils/",
<<<<<<< HEAD
    "crates/lint/",
    "crates/strategy/zksync/",
=======
>>>>>>> d3167db6
]
resolver = "2"

[workspace.metadata]
# NOTE(zk): track upstream version after each merge
metadata.upstream_version = "1.3.5"

[workspace.package]
version = "0.1.0" # x-release-please-version
edition = "2024"
rust-version = "1.89"
authors = ["Foundry Contributors"]
license = "MIT OR Apache-2.0"
homepage = "https://getfoundry.sh"
repository = "https://github.com/foundry-rs/foundry"
exclude = ["benches/", "tests/", "test-data/", "testdata/"]

[workspace.lints.clippy]
borrow_as_ptr = "warn"
branches_sharing_code = "warn"
clear_with_drain = "warn"
cloned_instead_of_copied = "warn"
collection_is_never_read = "warn"
dbg-macro = "warn"
explicit_iter_loop = "warn"
manual-string-new = "warn"
uninlined-format-args = "warn"
use-self = "warn"
redundant-clone = "warn"
octal-escapes = "allow"
result_large_err = "allow"

[workspace.lints.rust]
redundant_imports = "warn"
redundant-lifetimes = "warn"
rust-2018-idioms = "warn"
unused-must-use = "warn"
# unreachable-pub = "warn"

[workspace.lints.rustdoc]
all = "warn"

# Speed up compilation time for dev builds by reducing emitted debug info.
# NOTE: Debuggers may provide less useful information with this setting.
# Uncomment this section if you're using a debugger.
[profile.dev]
# https://davidlattimore.github.io/posts/2024/02/04/speeding-up-the-rust-edit-build-run-cycle.html
debug = "line-tables-only"
split-debuginfo = "unpacked"

[profile.release]
opt-level = 3
lto = "thin"
debug = "none"
strip = "debuginfo"
panic = "abort"
codegen-units = 16

# Use the `--profile profiling` flag to show symbols in release mode.
# e.g. `cargo build --profile profiling`
[profile.profiling]
inherits = "release"
debug = "full"
strip = "none"

[profile.bench]
inherits = "profiling"

[profile.maxperf]
inherits = "release"
lto = "fat"
codegen-units = 1

# Speed up tests and dev build.
[profile.dev.package]
# Solc and artifacts.
foundry-compilers-artifacts-solc.opt-level = 3
foundry-compilers-core.opt-level = 3
foundry-compilers.opt-level = 3
serde_json.opt-level = 3
serde.opt-level = 3

foundry-solang-parser.opt-level = 3
lalrpop-util.opt-level = 3

solar-compiler.opt-level = 3
solar-ast.opt-level = 3
solar-data-structures.opt-level = 3
solar-interface.opt-level = 3
solar-parse.opt-level = 3
solar-sema.opt-level = 3

# EVM.
alloy-dyn-abi.opt-level = 3
alloy-json-abi.opt-level = 3
alloy-primitives.opt-level = 3
alloy-sol-type-parser.opt-level = 3
alloy-sol-types.opt-level = 3
alloy-evm.opt-level = 3

bitvec.opt-level = 3
revm.opt-level = 3
revm-bytecode.opt-level = 3
revm-context.opt-level = 3
revm-context-interface.opt-level = 3
revm-database.opt-level = 3
revm-database-interface.opt-level = 3
revm-handler.opt-level = 3
revm-inspector.opt-level = 3
revm-interpreter.opt-level = 3
revm-precompile.opt-level = 3
revm-primitives.opt-level = 3
revm-state.opt-level = 3

revm-inspectors.opt-level = 3

ruint.opt-level = 3

sha2.opt-level = 3
sha3.opt-level = 3
tiny-keccak.opt-level = 3
keccak.opt-level = 3

# Fuzzing.
proptest.opt-level = 3
foundry-evm-fuzz.opt-level = 3
rand.opt-level = 3
rand_chacha.opt-level = 3
ppv-lite86.opt-level = 3

# Backtraces.
addr2line.opt-level = 3
backtrace.opt-level = 3
gimli.opt-level = 3

# Forking.
axum.opt-level = 3

# Keystores.
scrypt.opt-level = 3

# Misc.
hashbrown.opt-level = 3
foldhash.opt-level = 3
rayon.opt-level = 3
rayon-core.opt-level = 3
regex.opt-level = 3
regex-syntax.opt-level = 3
regex-automata.opt-level = 3
walkdir.opt-level = 3

# zksync
zksync_multivm.opt-level = 3

# Override packages which aren't perf-sensitive for faster compilation speed and smaller binary size.
[profile.release.package]
alloy-sol-macro-expander.opt-level = "z"
figment.opt-level = "z"
foundry-compilers-artifacts-solc.opt-level = "z"
foundry-config.opt-level = "z"
html5ever.opt-level = "z"
mdbook.opt-level = "z"
prettyplease.opt-level = "z"
protobuf.opt-level = "z"
pulldown-cmark.opt-level = "z"
syn-solidity.opt-level = "z"
syn.opt-level = "z"
trezor-client.opt-level = "z"

[workspace.dependencies]
anvil = { path = "crates/anvil" }
cast = { path = "crates/cast" }
chisel = { path = "crates/chisel" }
forge = { path = "crates/forge" }

forge-doc = { path = "crates/doc" }
forge-fmt = { path = "crates/fmt" }
forge-lint = { path = "crates/lint" }
forge-verify = { path = "crates/verify" }
forge-script = { path = "crates/script" }
forge-sol-macro-gen = { path = "crates/sol-macro-gen" }
forge-script-sequence = { path = "crates/script-sequence" }
foundry-cheatcodes = { path = "crates/cheatcodes" }
foundry-cheatcodes-spec = { path = "crates/cheatcodes/spec" }
foundry-cheatcodes-common = { path = "crates/cheatcodes/common" }
foundry-cli = { path = "crates/cli" }
foundry-common = { path = "crates/common" }
foundry-common-fmt = { path = "crates/common/fmt" }
foundry-config = { path = "crates/config" }
foundry-debugger = { path = "crates/debugger" }
foundry-evm = { path = "crates/evm/evm" }
foundry-evm-abi = { path = "crates/evm/abi" }
foundry-evm-core = { path = "crates/evm/core" }
foundry-evm-coverage = { path = "crates/evm/coverage" }
foundry-evm-networks = { path = "crates/evm/networks" }
foundry-evm-fuzz = { path = "crates/evm/fuzz" }
foundry-evm-traces = { path = "crates/evm/traces" }
foundry-macros = { path = "crates/macros" }
foundry-test-utils = { path = "crates/test-utils" }
foundry-wallets = { path = "crates/wallets" }
foundry-linking = { path = "crates/linking" }
<<<<<<< HEAD
foundry-zksync-core = { path = "crates/zksync/core" }
foundry-zksync-compilers = { path = "crates/zksync/compilers" }
foundry-zksync-inspectors = { path = "crates/zksync/inspectors" }
foundry-strategy-zksync = { path = "crates/strategy/zksync" }
=======
foundry-primitives = { path = "crates/primitives" }
>>>>>>> d3167db6

# solc & compilation utilities
foundry-block-explorers = { version = "0.22.0", default-features = false }
foundry-compilers = { version = "0.19.6", default-features = false, features = [
    "rustls",
    "svm-solc",
] }
foundry-fork-db = "0.21"
solang-parser = { version = "=0.3.9", package = "foundry-solang-parser" }
solar = { package = "solar-compiler", version = "=0.1.8", default-features = false }
svm = { package = "svm-rs", version = "0.5", default-features = false, features = [
    "rustls",
] }

## alloy
alloy-consensus = { version = "1.1.2", default-features = false }
alloy-contract = { version = "1.1.2", default-features = false }
alloy-eips = { version = "1.1.2", default-features = false }
alloy-eip5792 = { version = "1.1.2", default-features = false }
alloy-ens = { version = "1.1.2", default-features = false }
alloy-genesis = { version = "1.1.2", default-features = false }
alloy-json-rpc = { version = "1.1.2", default-features = false }
alloy-network = { version = "1.1.2", default-features = false }
alloy-provider = { version = "1.1.2", default-features = false }
alloy-pubsub = { version = "1.1.2", default-features = false }
alloy-rpc-client = { version = "1.1.2", default-features = false }
alloy-rpc-types = { version = "1.1.2", default-features = true }
alloy-rpc-types-beacon = { version = "1.1.2", default-features = true }
alloy-rpc-types-eth = { version = "1.1.2", default-features = false }
alloy-serde = { version = "1.1.2", default-features = false }
alloy-signer = { version = "1.1.2", default-features = false }
alloy-signer-aws = { version = "1.1.2", default-features = false }
alloy-signer-gcp = { version = "1.1.2", default-features = false }
alloy-signer-ledger = { version = "1.1.2", default-features = false }
alloy-signer-local = { version = "1.1.2", default-features = false }
alloy-signer-trezor = { version = "1.1.2", default-features = false }
alloy-signer-turnkey = { version = "1.1.2", default-features = false }
alloy-transport = { version = "1.1.2", default-features = false }
alloy-transport-http = { version = "1.1.2", default-features = false }
alloy-transport-ipc = { version = "1.1.2", default-features = false }
alloy-transport-ws = { version = "1.1.2", default-features = false }
alloy-hardforks = { version = "0.4.0", default-features = false }
alloy-op-hardforks = { version = "0.4.0", default-features = false }

## alloy-core
alloy-dyn-abi = "1.4.1"
alloy-json-abi = "1.4.1"
alloy-primitives = { version = "1.4.1", features = [
    "getrandom",
    "rand",
    "map-fxhash",
    "map-foldhash",
] }
alloy-sol-macro-expander = "1.4.1"
alloy-sol-macro-input = "1.4.1"
alloy-sol-types = "1.4.1"

alloy-chains = "0.2"
alloy-rlp = "0.3"
alloy-zksync = { version = "1.0.11-alpha.1", git = "https://github.com/matter-labs/alloy-zksync", branch = "popzxc-1.0.0-alpha.2" }

alloy-trie = "0.9"

## op-alloy
op-alloy-consensus = "0.22.0"
op-alloy-rpc-types = "0.22.0"
op-alloy-flz = "0.13.1"

## alloy-evm
alloy-evm = "0.24.1"
alloy-op-evm = "0.24.1"

# revm
revm = { version = "33.1.0", default-features = false }
revm-inspectors = { version = "0.33.0", features = ["serde"] }
op-revm = { version = "14.1.0", default-features = false }

## cli
anstream = "0.6"
anstyle = "1.0"
dialoguer = { version = "0.12", default-features = false, features = [
    "password",
] }
clap_complete = "4"
clap_complete_nushell = "4"

## zksync
anvil_zksync_core = { git = "https://github.com/matter-labs/anvil-zksync.git", rev = "a37ef3c85c8f89371954dab6350b3beb6a61a175", default-features = false }
anvil_zksync_types = { git = "https://github.com/matter-labs/anvil-zksync.git", rev = "a37ef3c85c8f89371954dab6350b3beb6a61a175", default-features = false }
anvil_zksync_config = { git = "https://github.com/matter-labs/anvil-zksync.git", rev = "a37ef3c85c8f89371954dab6350b3beb6a61a175", default-features = false }
anvil_zksync_api_server = { git = "https://github.com/matter-labs/anvil-zksync.git", rev = "a37ef3c85c8f89371954dab6350b3beb6a61a175", default-features = false }
anvil_zksync_common = { git = "https://github.com/matter-labs/anvil-zksync.git", rev = "a37ef3c85c8f89371954dab6350b3beb6a61a175", default-features = false }
anvil_zksync_console = { git = "https://github.com/matter-labs/anvil-zksync.git", rev = "a37ef3c85c8f89371954dab6350b3beb6a61a175", default-features = false }
anvil_zksync_traces = { git = "https://github.com/matter-labs/anvil-zksync.git", rev = "a37ef3c85c8f89371954dab6350b3beb6a61a175", default-features = false }
anvil_zksync_l1_sidecar = { git = "https://github.com/matter-labs/anvil-zksync.git", rev = "a37ef3c85c8f89371954dab6350b3beb6a61a175", default-features = false }
zksync_telemetry = { git = "https://github.com/matter-labs/zksync-telemetry.git", rev = "f6d8618d870a09467ff24ea32ef57e01af8f311e" }
zksync_basic_types = { git = "https://github.com/matter-labs/zksync-era.git", rev = "core-v29.0.0" }
zksync_types = { git = "https://github.com/matter-labs/zksync-era.git", rev = "core-v29.0.0" }
zksync_vm_interface = { git = "https://github.com/matter-labs/zksync-era.git", rev = "core-v29.0.0" }
zksync_multivm = { git = "https://github.com/matter-labs/zksync-era.git", rev = "core-v29.0.0" }
zksync_utils = { git = "https://github.com/matter-labs/zksync-era.git", rev = "core-v29.0.0" }
zksync_contracts = { git = "https://github.com/matter-labs/zksync-era.git", rev = "core-v29.0.0" }

# macros
proc-macro2 = "1.0"
quote = "1.0"
syn = "2.0"
async-trait = "0.1"
derive_more = { version = "2.0", features = ["full"] }
thiserror = "2"

# allocators
mimalloc = "0.1"
tikv-jemallocator = "0.6"

# misc
auto_impl = "1"
bytes = "1.10"
walkdir = "2"
prettyplease = "0.2"
base64 = "0.22"
chrono = { version = "0.4", default-features = false, features = [
    "clock",
    "std",
] }
axum = "0.8"
ciborium = "0.2"
color-eyre = "0.6"
comfy-table = "7"
dirs = "6"
dunce = "1"
evm-disassembler = "0.5"
evmole = "0.8"
eyre = "0.6"
figment = "0.10"
futures = { version = "0.3", default-features = false }
hyper = "1.7"
indicatif = "0.18"
itertools = "0.14"
jsonpath_lib = "0.3"
k256 = "0.13"
mesc = "0.3"
memchr = "2.7"
num-format = "0.4"
parking_lot = "0.12"
proptest = "1.8.0"
rand = "0.9"
rand_08 = { package = "rand", version = "0.8" }
rand_chacha = "0.9.0"
rayon = "1"
regex = { version = "1", default-features = false }
reqwest = { version = "0.12", default-features = false, features = [
    "rustls-tls",
    "rustls-tls-native-roots",
] }
rustls = "0.23"
semver = "1"
serde = { version = "1.0", features = ["derive"] }
serde_json = { version = "1.0", features = ["arbitrary_precision"] }
serde_urlencoded = "0.7.1"
similar-asserts = "1.7"
soldeer-commands = "=0.9.0"
soldeer-core = { version = "=0.9.0", features = ["serde"] }
strum = "0.27"
tempfile = "3.23"
tokio = "1"
toml = "0.9"
toml_edit = "0.23"
tower = "0.5"
tower-http = "0.6"
tracing = "0.1"
tracing-subscriber = "0.3"
url = "2"
vergen = { version = "8", default-features = false }
yansi = { version = "1.0", features = ["detect-tty", "detect-env"] }
httptest = "0.16.3"
path-slash = "0.2"
jiff = { version = "0.2", default-features = false, features = [
    "std",
    "perf-inline",
] }
heck = "0.5"
uuid = "1.18.1"
flate2 = "1.1"
ethereum_ssz = "0.10"

## Pinned dependencies. Enabled for the workspace in crates/test-utils.

# testing
snapbox = { version = "0.6", features = ["json", "regex", "term-svg"] }

# Use unicode-rs which has a smaller binary size than the default ICU4X as the IDNA backend, used
# by the `url` crate.
# See the `idna_adapter` README.md for more details: https://docs.rs/crate/idna_adapter/latest
idna_adapter = "=1.1.0"

[patch.crates-io]
vise = { git = "https://github.com/matter-labs/vise.git", rev = "51669f42f60c50b3a521662a4ecd71212a303299" }
# https://github.com/rust-cli/rexpect/pull/106
rexpect = { git = "https://github.com/rust-cli/rexpect", rev = "2ed0b1898d7edaf6a85bedbae71a01cc578958fc" }

## alloy-core
# alloy-dyn-abi = { path = "../../alloy-rs/core/crates/dyn-abi" }
# alloy-json-abi = { path = "../../alloy-rs/core/crates/json-abi" }
# alloy-primitives = { path = "../../alloy-rs/core/crates/primitives" }
# alloy-sol-macro = { path = "../../alloy-rs/core/crates/sol-macro" }
# alloy-sol-macro-expander = { path = "../../alloy-rs/core/crates/sol-macro-expander" }
# alloy-sol-macro-input = { path = "../../alloy-rs/core/crates/sol-macro-input" }
# alloy-sol-type-parser = { path = "../../alloy-rs/core/crates/sol-type-parser" }
# alloy-sol-types = { path = "../../alloy-rs/core/crates/sol-types" }
# syn-solidity = { path = "../../alloy-rs/core/crates/syn-solidity" }

## alloy
# alloy-consensus = { git = "https://github.com/alloy-rs/alloy", rev = "7fab7ee" }
# alloy-contract = { git = "https://github.com/alloy-rs/alloy", rev = "7fab7ee" }
# alloy-eips = { git = "https://github.com/alloy-rs/alloy", rev = "7fab7ee" }
# alloy-ens = { git = "https://github.com/alloy-rs/alloy", rev = "7fab7ee" }
# alloy-genesis = { git = "https://github.com/alloy-rs/alloy", rev = "7fab7ee" }
# alloy-json-rpc = { git = "https://github.com/alloy-rs/alloy", rev = "7fab7ee" }
# alloy-network = { git = "https://github.com/alloy-rs/alloy", rev = "7fab7ee" }
# alloy-network-primitives = { git = "https://github.com/alloy-rs/alloy", rev = "7fab7ee" }
# alloy-provider = { git = "https://github.com/alloy-rs/alloy", rev = "7fab7ee" }
# alloy-pubsub = { git = "https://github.com/alloy-rs/alloy", rev = "7fab7ee" }
# alloy-rpc-client = { git = "https://github.com/alloy-rs/alloy", rev = "7fab7ee" }
# alloy-rpc-types = { git = "https://github.com/alloy-rs/alloy", rev = "7fab7ee" }
# alloy-rpc-types-eth = { git = "https://github.com/alloy-rs/alloy", rev = "7fab7ee" }
# alloy-rpc-types-trace = { git = "https://github.com/alloy-rs/alloy", rev = "7fab7ee" }
# alloy-serde = { git = "https://github.com/alloy-rs/alloy", rev = "7fab7ee" }
# alloy-signer = { git = "https://github.com/alloy-rs/alloy", rev = "7fab7ee" }
# alloy-signer-aws = { git = "https://github.com/alloy-rs/alloy", rev = "7fab7ee" }
# alloy-signer-gcp = { git = "https://github.com/alloy-rs/alloy", rev = "7fab7ee" }
# alloy-signer-ledger = { git = "https://github.com/alloy-rs/alloy", rev = "7fab7ee" }
# alloy-signer-local = { git = "https://github.com/alloy-rs/alloy", rev = "7fab7ee" }
# alloy-signer-trezor = { git = "https://github.com/alloy-rs/alloy", rev = "7fab7ee" }
# alloy-transport = { git = "https://github.com/alloy-rs/alloy", rev = "7fab7ee" }
# alloy-transport-http = { git = "https://github.com/alloy-rs/alloy", rev = "7fab7ee" }
# alloy-transport-ipc = { git = "https://github.com/alloy-rs/alloy", rev = "7fab7ee" }
# alloy-transport-ws = { git = "https://github.com/alloy-rs/alloy", rev = "7fab7ee" }

## alloy-evm
# alloy-evm = { git = "https://github.com/alloy-rs/evm.git", rev = "237d0a0" }
# alloy-op-evm = { git = "https://github.com/alloy-rs/evm.git", rev = "237d0a0" }

## revm
# revm = { git = "https://github.com/bluealloy/revm.git", rev = "7e59936" }
# op-revm = { git = "https://github.com/bluealloy/revm.git", rev = "7e59936" }
# revm-inspectors = { git = "https://github.com/zerosnacks/revm-inspectors.git", rev = "0aaab71" }

## foundry
# foundry-block-explorers = { git = "https://github.com/foundry-rs/block-explorers.git", rev = "f5b46b2" }
# foundry-compilers = { git = "https://github.com/foundry-rs/compilers.git", branch = "main" }
# foundry-fork-db = { git = "https://github.com/foundry-rs/foundry-fork-db", rev = "b4299fc" }

# solar
solar = { package = "solar-compiler", git = "https://github.com/paradigmxyz/solar.git", rev = "1f28069" }
solar-interface = { package = "solar-interface", git = "https://github.com/paradigmxyz/solar.git", rev = "1f28069" }
solar-ast = { package = "solar-ast", git = "https://github.com/paradigmxyz/solar.git", rev = "1f28069" }
solar-sema = { package = "solar-sema", git = "https://github.com/paradigmxyz/solar.git", rev = "1f28069" }

# NOTE(zk): The following patches are to handle sha2@0.10.9 update. Add addtitional patches here as needed in future.
# The patches need to be only applied once per zk_evm version, and can be cherry-picked on the latest in-use release.
# See https://github.com/Moonsong-Labs/zksync-protocol/commit/5b5ba7fe13d6df186dc476aec99e1ee6f9299bff
zksync_vm2 = { git = "https://github.com/Moonsong-Labs/vm2", branch = "chore/upgrade-sha2-deps"}
zk_evm_1_4_1 = { git = "https://github.com/Moonsong-Labs/zksync-protocol", package = "zk_evm", branch = "chore/upgrade-sha-deps-141"}
zk_evm_1_5_1 = { git = "https://github.com/Moonsong-Labs/zksync-protocol", package = "zk_evm", branch = "chore/upgrade-sha-deps-1518"}
zk_evm_1_5_2 = { git = "https://github.com/Moonsong-Labs/zksync-protocol", package = "zk_evm", branch = "sha2-v0.152.3"}<|MERGE_RESOLUTION|>--- conflicted
+++ resolved
@@ -22,15 +22,11 @@
     "crates/fmt/",
     "crates/forge/",
     "crates/lint/",
+    "crates/strategy/zksync/",
     "crates/macros/",
     "crates/primitives/",
     "crates/script-sequence/",
     "crates/test-utils/",
-<<<<<<< HEAD
-    "crates/lint/",
-    "crates/strategy/zksync/",
-=======
->>>>>>> d3167db6
 ]
 resolver = "2"
 
@@ -232,14 +228,11 @@
 foundry-test-utils = { path = "crates/test-utils" }
 foundry-wallets = { path = "crates/wallets" }
 foundry-linking = { path = "crates/linking" }
-<<<<<<< HEAD
 foundry-zksync-core = { path = "crates/zksync/core" }
 foundry-zksync-compilers = { path = "crates/zksync/compilers" }
 foundry-zksync-inspectors = { path = "crates/zksync/inspectors" }
 foundry-strategy-zksync = { path = "crates/strategy/zksync" }
-=======
 foundry-primitives = { path = "crates/primitives" }
->>>>>>> d3167db6
 
 # solc & compilation utilities
 foundry-block-explorers = { version = "0.22.0", default-features = false }
