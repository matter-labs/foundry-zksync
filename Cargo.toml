[workspace]
members = [
    "benches/",
    "crates/anvil/",
    "crates/anvil/core/",
    "crates/anvil/rpc/",
    "crates/anvil/server/",
    "crates/cast/",
    "crates/cheatcodes/",
    "crates/cheatcodes/spec/",
    "crates/chisel/",
    "crates/cli/",
    "crates/common/",
    "crates/config/",
    "crates/debugger/",
    "crates/doc/",
    "crates/evm/core/",
    "crates/evm/coverage/",
    "crates/evm/evm/",
    "crates/evm/fuzz/",
    "crates/evm/traces/",
    "crates/fmt/",
    "crates/forge/",
    "crates/script-sequence/",
    "crates/macros/",
    "crates/test-utils/",
    "crates/lint/",
    "crates/strategy/zksync/",
]
resolver = "2"

[workspace.metadata]
# NOTE(zk): track upstream version after each merge
metadata.upstream_version = "1.3.5"

[workspace.package]
<<<<<<< HEAD
version = "0.0.32" # x-release-please-version
=======
version = "1.5.0"
>>>>>>> 005e7373
edition = "2024"
rust-version = "1.89"
authors = ["Foundry Contributors"]
license = "MIT OR Apache-2.0"
homepage = "https://getfoundry.sh"
repository = "https://github.com/foundry-rs/foundry"
exclude = ["benches/", "tests/", "test-data/", "testdata/"]

[workspace.lints.clippy]
borrow_as_ptr = "warn"
branches_sharing_code = "warn"
clear_with_drain = "warn"
cloned_instead_of_copied = "warn"
collection_is_never_read = "warn"
dbg-macro = "warn"
explicit_iter_loop = "warn"
manual-string-new = "warn"
uninlined-format-args = "warn"
use-self = "warn"
redundant-clone = "warn"
octal-escapes = "allow"
result_large_err = "allow"

[workspace.lints.rust]
redundant_imports = "warn"
redundant-lifetimes = "warn"
rust-2018-idioms = "warn"
unused-must-use = "warn"
# unreachable-pub = "warn"

[workspace.lints.rustdoc]
all = "warn"

# Speed up compilation time for dev builds by reducing emitted debug info.
# NOTE: Debuggers may provide less useful information with this setting.
# Uncomment this section if you're using a debugger.
[profile.dev]
# https://davidlattimore.github.io/posts/2024/02/04/speeding-up-the-rust-edit-build-run-cycle.html
debug = "line-tables-only"
split-debuginfo = "unpacked"

[profile.release]
opt-level = 3
lto = "thin"
debug = "none"
strip = "debuginfo"
panic = "abort"
codegen-units = 16

# Use the `--profile profiling` flag to show symbols in release mode.
# e.g. `cargo build --profile profiling`
[profile.profiling]
inherits = "release"
debug = "full"
strip = "none"

[profile.bench]
inherits = "profiling"

[profile.maxperf]
inherits = "release"
lto = "fat"
codegen-units = 1

# Speed up tests and dev build.
[profile.dev.package]
# Solc and artifacts.
foundry-compilers-artifacts-solc.opt-level = 3
foundry-compilers-core.opt-level = 3
foundry-compilers.opt-level = 3
serde_json.opt-level = 3
serde.opt-level = 3

foundry-solang-parser.opt-level = 3
lalrpop-util.opt-level = 3

solar-compiler.opt-level = 3
solar-ast.opt-level = 3
solar-data-structures.opt-level = 3
solar-interface.opt-level = 3
solar-parse.opt-level = 3
solar-sema.opt-level = 3

# EVM.
alloy-dyn-abi.opt-level = 3
alloy-json-abi.opt-level = 3
alloy-primitives.opt-level = 3
alloy-sol-type-parser.opt-level = 3
alloy-sol-types.opt-level = 3
alloy-evm.opt-level = 3

bitvec.opt-level = 3
revm.opt-level = 3
revm-bytecode.opt-level = 3
revm-context.opt-level = 3
revm-context-interface.opt-level = 3
revm-database.opt-level = 3
revm-database-interface.opt-level = 3
revm-handler.opt-level = 3
revm-inspector.opt-level = 3
revm-interpreter.opt-level = 3
revm-precompile.opt-level = 3
revm-primitives.opt-level = 3
revm-state.opt-level = 3

revm-inspectors.opt-level = 3

ruint.opt-level = 3

sha2.opt-level = 3
sha3.opt-level = 3
tiny-keccak.opt-level = 3
keccak.opt-level = 3

# Fuzzing.
proptest.opt-level = 3
foundry-evm-fuzz.opt-level = 3
rand.opt-level = 3
rand_chacha.opt-level = 3
ppv-lite86.opt-level = 3

# Backtraces.
addr2line.opt-level = 3
backtrace.opt-level = 3
gimli.opt-level = 3

# Forking.
axum.opt-level = 3

# Keystores.
scrypt.opt-level = 3

# Misc.
hashbrown.opt-level = 3
foldhash.opt-level = 3
rayon.opt-level = 3
rayon-core.opt-level = 3
regex.opt-level = 3
regex-syntax.opt-level = 3
regex-automata.opt-level = 3
walkdir.opt-level = 3

# zksync
zksync_multivm.opt-level = 3

# Override packages which aren't perf-sensitive for faster compilation speed and smaller binary size.
[profile.release.package]
alloy-sol-macro-expander.opt-level = "z"
figment.opt-level = "z"
foundry-compilers-artifacts-solc.opt-level = "z"
foundry-config.opt-level = "z"
html5ever.opt-level = "z"
mdbook.opt-level = "z"
prettyplease.opt-level = "z"
protobuf.opt-level = "z"
pulldown-cmark.opt-level = "z"
syn-solidity.opt-level = "z"
syn.opt-level = "z"
trezor-client.opt-level = "z"

[workspace.dependencies]
anvil = { path = "crates/anvil" }
cast = { path = "crates/cast" }
chisel = { path = "crates/chisel" }
forge = { path = "crates/forge" }

forge-doc = { path = "crates/doc" }
forge-fmt = { path = "crates/fmt" }
forge-lint = { path = "crates/lint" }
forge-verify = { path = "crates/verify" }
forge-script = { path = "crates/script" }
forge-sol-macro-gen = { path = "crates/sol-macro-gen" }
forge-script-sequence = { path = "crates/script-sequence" }
foundry-cheatcodes = { path = "crates/cheatcodes" }
foundry-cheatcodes-spec = { path = "crates/cheatcodes/spec" }
foundry-cheatcodes-common = { path = "crates/cheatcodes/common" }
foundry-cli = { path = "crates/cli" }
foundry-common = { path = "crates/common" }
foundry-common-fmt = { path = "crates/common/fmt" }
foundry-config = { path = "crates/config" }
foundry-debugger = { path = "crates/debugger" }
foundry-evm = { path = "crates/evm/evm" }
foundry-evm-abi = { path = "crates/evm/abi" }
foundry-evm-core = { path = "crates/evm/core" }
foundry-evm-coverage = { path = "crates/evm/coverage" }
foundry-evm-networks = { path = "crates/evm/networks" }
foundry-evm-fuzz = { path = "crates/evm/fuzz" }
foundry-evm-traces = { path = "crates/evm/traces" }
foundry-macros = { path = "crates/macros" }
foundry-test-utils = { path = "crates/test-utils" }
foundry-wallets = { path = "crates/wallets" }
foundry-linking = { path = "crates/linking" }
foundry-zksync-core = { path = "crates/zksync/core" }
foundry-zksync-compilers = { path = "crates/zksync/compilers" }
foundry-zksync-inspectors = { path = "crates/zksync/inspectors" }
foundry-strategy-zksync = { path = "crates/strategy/zksync" }

# solc & compilation utilities
foundry-block-explorers = { version = "0.22.0", default-features = false }
foundry-compilers = { version = "0.19.6", default-features = false, features = [
    "rustls",
    "svm-solc",
] }
foundry-fork-db = "0.21"
solang-parser = { version = "=0.3.9", package = "foundry-solang-parser" }
solar = { package = "solar-compiler", version = "=0.1.8", default-features = false }
svm = { package = "svm-rs", version = "0.5", default-features = false, features = [
    "rustls",
] }

## alloy
alloy-consensus = { version = "1.1.1", default-features = false }
alloy-contract = { version = "1.1.1", default-features = false }
alloy-eips = { version = "1.1.1", default-features = false }
alloy-eip5792 = { version = "1.1.1", default-features = false }
alloy-ens = { version = "1.1.1", default-features = false }
alloy-genesis = { version = "1.1.1", default-features = false }
alloy-json-rpc = { version = "1.1.1", default-features = false }
alloy-network = { version = "1.1.1", default-features = false }
alloy-provider = { version = "1.1.1", default-features = false }
alloy-pubsub = { version = "1.1.1", default-features = false }
alloy-rpc-client = { version = "1.1.1", default-features = false }
alloy-rpc-types = { version = "1.1.1", default-features = true }
alloy-rpc-types-beacon = { version = "1.1.1", default-features = true }
alloy-serde = { version = "1.1.1", default-features = false }
alloy-signer = { version = "1.1.1", default-features = false }
alloy-signer-aws = { version = "1.1.1", default-features = false }
alloy-signer-gcp = { version = "1.1.1", default-features = false }
alloy-signer-ledger = { version = "1.1.1", default-features = false }
alloy-signer-local = { version = "1.1.1", default-features = false }
alloy-signer-trezor = { version = "1.1.1", default-features = false }
alloy-signer-turnkey = { version = "1.1.1", default-features = false }
alloy-transport = { version = "1.1.1", default-features = false }
alloy-transport-http = { version = "1.1.1", default-features = false }
alloy-transport-ipc = { version = "1.1.1", default-features = false }
alloy-transport-ws = { version = "1.1.1", default-features = false }
alloy-hardforks = { version = "0.4.0", default-features = false }
alloy-op-hardforks = { version = "0.4.0", default-features = false }

## alloy-core
alloy-dyn-abi = "1.4.1"
alloy-json-abi = "1.4.1"
alloy-primitives = { version = "1.4.1", features = [
    "getrandom",
    "rand",
    "map-fxhash",
    "map-foldhash",
] }
alloy-sol-macro-expander = "1.4.1"
alloy-sol-macro-input = "1.4.1"
alloy-sol-types = "1.4.1"

alloy-chains = "0.2"
alloy-rlp = "0.3"
alloy-zksync = { version = "1.0.11-alpha.1", git = "https://github.com/matter-labs/alloy-zksync", branch = "popzxc-1.0.0-alpha.2" }

alloy-trie = "0.9"

## op-alloy
op-alloy-consensus = "0.22.0"
op-alloy-rpc-types = "0.22.0"
op-alloy-flz = "0.13.1"

## alloy-evm
alloy-evm = "0.24.1"
alloy-op-evm = "0.24.1"

# revm
revm = { version = "33.0.0", default-features = false }
revm-inspectors = { version = "0.33.0", features = ["serde"] }
op-revm = { version = "14.0.0", default-features = false }

## cli
anstream = "0.6"
anstyle = "1.0"
dialoguer = { version = "0.12", default-features = false, features = [
    "password",
] }
clap_complete = "4"
clap_complete_nushell = "4"

## zksync
anvil_zksync_core = { git = "https://github.com/matter-labs/anvil-zksync.git", rev = "a37ef3c85c8f89371954dab6350b3beb6a61a175", default-features = false }
anvil_zksync_types = { git = "https://github.com/matter-labs/anvil-zksync.git", rev = "a37ef3c85c8f89371954dab6350b3beb6a61a175", default-features = false }
anvil_zksync_config = { git = "https://github.com/matter-labs/anvil-zksync.git", rev = "a37ef3c85c8f89371954dab6350b3beb6a61a175", default-features = false }
anvil_zksync_api_server = { git = "https://github.com/matter-labs/anvil-zksync.git", rev = "a37ef3c85c8f89371954dab6350b3beb6a61a175", default-features = false }
anvil_zksync_common = { git = "https://github.com/matter-labs/anvil-zksync.git", rev = "a37ef3c85c8f89371954dab6350b3beb6a61a175", default-features = false }
anvil_zksync_console = { git = "https://github.com/matter-labs/anvil-zksync.git", rev = "a37ef3c85c8f89371954dab6350b3beb6a61a175", default-features = false }
anvil_zksync_traces = { git = "https://github.com/matter-labs/anvil-zksync.git", rev = "a37ef3c85c8f89371954dab6350b3beb6a61a175", default-features = false }
anvil_zksync_l1_sidecar = { git = "https://github.com/matter-labs/anvil-zksync.git", rev = "a37ef3c85c8f89371954dab6350b3beb6a61a175", default-features = false }
zksync_telemetry = { git = "https://github.com/matter-labs/zksync-telemetry.git", rev = "f6d8618d870a09467ff24ea32ef57e01af8f311e" }
zksync_basic_types = { git = "https://github.com/matter-labs/zksync-era.git", rev = "core-v29.0.0" }
zksync_types = { git = "https://github.com/matter-labs/zksync-era.git", rev = "core-v29.0.0" }
zksync_vm_interface = { git = "https://github.com/matter-labs/zksync-era.git", rev = "core-v29.0.0" }
zksync_multivm = { git = "https://github.com/matter-labs/zksync-era.git", rev = "core-v29.0.0" }
zksync_utils = { git = "https://github.com/matter-labs/zksync-era.git", rev = "core-v29.0.0" }
zksync_contracts = { git = "https://github.com/matter-labs/zksync-era.git", rev = "core-v29.0.0" }

# macros
proc-macro2 = "1.0"
quote = "1.0"
syn = "2.0"
async-trait = "0.1"
derive_more = { version = "2.0", features = ["full"] }
thiserror = "2"

# allocators
mimalloc = "0.1"
tikv-jemallocator = "0.6"

# misc
auto_impl = "1"
bytes = "1.10"
walkdir = "2"
prettyplease = "0.2"
base64 = "0.22"
chrono = { version = "0.4", default-features = false, features = [
    "clock",
    "std",
] }
axum = "0.8"
ciborium = "0.2"
color-eyre = "0.6"
comfy-table = "7"
dirs = "6"
dunce = "1"
evm-disassembler = "0.5"
evmole = "0.8"
eyre = "0.6"
figment = "0.10"
futures = { version = "0.3", default-features = false }
hyper = "1.7"
indicatif = "0.18"
itertools = "0.14"
jsonpath_lib = "0.3"
k256 = "0.13"
mesc = "0.3"
memchr = "2.7"
num-format = "0.4"
parking_lot = "0.12"
proptest = "1.8.0"
rand = "0.9"
rand_08 = { package = "rand", version = "0.8" }
rand_chacha = "0.9.0"
rayon = "1"
regex = { version = "1", default-features = false }
reqwest = { version = "0.12", default-features = false, features = [
    "rustls-tls",
    "rustls-tls-native-roots",
] }
rustls = "0.23"
semver = "1"
serde = { version = "1.0", features = ["derive"] }
serde_json = { version = "1.0", features = ["arbitrary_precision"] }
serde_urlencoded = "0.7.1"
similar-asserts = "1.7"
soldeer-commands = "=0.9.0"
soldeer-core = { version = "=0.9.0", features = ["serde"] }
strum = "0.27"
tempfile = "3.23"
tokio = "1"
toml = "0.9"
toml_edit = "0.23"
tower = "0.5"
tower-http = "0.6"
tracing = "0.1"
tracing-subscriber = "0.3"
url = "2"
vergen = { version = "8", default-features = false }
yansi = { version = "1.0", features = ["detect-tty", "detect-env"] }
httptest = "0.16.3"
path-slash = "0.2"
jiff = { version = "0.2", default-features = false, features = [
    "std",
    "perf-inline",
] }
heck = "0.5"
uuid = "1.18.1"
flate2 = "1.1"

## Pinned dependencies. Enabled for the workspace in crates/test-utils.

# testing
snapbox = { version = "0.6", features = ["json", "regex", "term-svg"] }

# Use unicode-rs which has a smaller binary size than the default ICU4X as the IDNA backend, used
# by the `url` crate.
# See the `idna_adapter` README.md for more details: https://docs.rs/crate/idna_adapter/latest
idna_adapter = "=1.1.0"

[patch.crates-io]
vise = { git = "https://github.com/matter-labs/vise.git", rev = "51669f42f60c50b3a521662a4ecd71212a303299" }
# https://github.com/rust-cli/rexpect/pull/106
rexpect = { git = "https://github.com/rust-cli/rexpect", rev = "2ed0b1898d7edaf6a85bedbae71a01cc578958fc" }

## alloy-core
# alloy-dyn-abi = { path = "../../alloy-rs/core/crates/dyn-abi" }
# alloy-json-abi = { path = "../../alloy-rs/core/crates/json-abi" }
# alloy-primitives = { path = "../../alloy-rs/core/crates/primitives" }
# alloy-sol-macro = { path = "../../alloy-rs/core/crates/sol-macro" }
# alloy-sol-macro-expander = { path = "../../alloy-rs/core/crates/sol-macro-expander" }
# alloy-sol-macro-input = { path = "../../alloy-rs/core/crates/sol-macro-input" }
# alloy-sol-type-parser = { path = "../../alloy-rs/core/crates/sol-type-parser" }
# alloy-sol-types = { path = "../../alloy-rs/core/crates/sol-types" }
# syn-solidity = { path = "../../alloy-rs/core/crates/syn-solidity" }

## alloy
# alloy-consensus = { git = "https://github.com/alloy-rs/alloy", rev = "7fab7ee" }
# alloy-contract = { git = "https://github.com/alloy-rs/alloy", rev = "7fab7ee" }
# alloy-eips = { git = "https://github.com/alloy-rs/alloy", rev = "7fab7ee" }
# alloy-ens = { git = "https://github.com/alloy-rs/alloy", rev = "7fab7ee" }
# alloy-genesis = { git = "https://github.com/alloy-rs/alloy", rev = "7fab7ee" }
# alloy-json-rpc = { git = "https://github.com/alloy-rs/alloy", rev = "7fab7ee" }
# alloy-network = { git = "https://github.com/alloy-rs/alloy", rev = "7fab7ee" }
# alloy-network-primitives = { git = "https://github.com/alloy-rs/alloy", rev = "7fab7ee" }
# alloy-provider = { git = "https://github.com/alloy-rs/alloy", rev = "7fab7ee" }
# alloy-pubsub = { git = "https://github.com/alloy-rs/alloy", rev = "7fab7ee" }
# alloy-rpc-client = { git = "https://github.com/alloy-rs/alloy", rev = "7fab7ee" }
# alloy-rpc-types = { git = "https://github.com/alloy-rs/alloy", rev = "7fab7ee" }
# alloy-rpc-types-eth = { git = "https://github.com/alloy-rs/alloy", rev = "7fab7ee" }
# alloy-rpc-types-trace = { git = "https://github.com/alloy-rs/alloy", rev = "7fab7ee" }
# alloy-serde = { git = "https://github.com/alloy-rs/alloy", rev = "7fab7ee" }
# alloy-signer = { git = "https://github.com/alloy-rs/alloy", rev = "7fab7ee" }
# alloy-signer-aws = { git = "https://github.com/alloy-rs/alloy", rev = "7fab7ee" }
# alloy-signer-gcp = { git = "https://github.com/alloy-rs/alloy", rev = "7fab7ee" }
# alloy-signer-ledger = { git = "https://github.com/alloy-rs/alloy", rev = "7fab7ee" }
# alloy-signer-local = { git = "https://github.com/alloy-rs/alloy", rev = "7fab7ee" }
# alloy-signer-trezor = { git = "https://github.com/alloy-rs/alloy", rev = "7fab7ee" }
# alloy-transport = { git = "https://github.com/alloy-rs/alloy", rev = "7fab7ee" }
# alloy-transport-http = { git = "https://github.com/alloy-rs/alloy", rev = "7fab7ee" }
# alloy-transport-ipc = { git = "https://github.com/alloy-rs/alloy", rev = "7fab7ee" }
# alloy-transport-ws = { git = "https://github.com/alloy-rs/alloy", rev = "7fab7ee" }

## alloy-evm
# alloy-evm = { git = "https://github.com/alloy-rs/evm.git", rev = "237d0a0" }
# alloy-op-evm = { git = "https://github.com/alloy-rs/evm.git", rev = "237d0a0" }

## revm
revm = { git = "https://github.com/bluealloy/revm.git", rev = "7e59936" }
op-revm = { git = "https://github.com/bluealloy/revm.git", rev = "7e59936" }
# revm-inspectors = { git = "https://github.com/zerosnacks/revm-inspectors.git", rev = "0aaab71" }

## foundry
# foundry-block-explorers = { git = "https://github.com/foundry-rs/block-explorers.git", rev = "f5b46b2" }
# foundry-compilers = { git = "https://github.com/foundry-rs/compilers.git", branch = "main" }
# foundry-fork-db = { git = "https://github.com/foundry-rs/foundry-fork-db", rev = "b4299fc" }

# solar
<<<<<<< HEAD
# solar = { package = "solar-compiler", git = "https://github.com/paradigmxyz/solar.git", branch = "main" }

# NOTE(zk): The following patches are to handle sha2@0.10.9 update. Add addtitional patches here as needed in future.
# The patches need to be only applied once per zk_evm version, and can be cherry-picked on the latest in-use release.
# See https://github.com/Moonsong-Labs/zksync-protocol/commit/5b5ba7fe13d6df186dc476aec99e1ee6f9299bff
zksync_vm2 = { git = "https://github.com/Moonsong-Labs/vm2", branch = "chore/upgrade-sha2-deps"}
zk_evm_1_4_1 = { git = "https://github.com/Moonsong-Labs/zksync-protocol", package = "zk_evm", branch = "chore/upgrade-sha-deps-141"}
zk_evm_1_5_1 = { git = "https://github.com/Moonsong-Labs/zksync-protocol", package = "zk_evm", branch = "chore/upgrade-sha-deps-1518"}
zk_evm_1_5_2 = { git = "https://github.com/Moonsong-Labs/zksync-protocol", package = "zk_evm", branch = "sha2-v0.152.3"}
=======
solar = { package = "solar-compiler", git = "https://github.com/paradigmxyz/solar.git", rev = "1f28069" }
solar-interface = { package = "solar-interface", git = "https://github.com/paradigmxyz/solar.git", rev = "1f28069" }
solar-ast = { package = "solar-ast", git = "https://github.com/paradigmxyz/solar.git", rev = "1f28069" }
solar-sema = { package = "solar-sema", git = "https://github.com/paradigmxyz/solar.git", rev = "1f28069" }
>>>>>>> 005e7373
<|MERGE_RESOLUTION|>--- conflicted
+++ resolved
@@ -34,11 +34,7 @@
 metadata.upstream_version = "1.3.5"
 
 [workspace.package]
-<<<<<<< HEAD
 version = "0.0.32" # x-release-please-version
-=======
-version = "1.5.0"
->>>>>>> 005e7373
 edition = "2024"
 rust-version = "1.89"
 authors = ["Foundry Contributors"]
@@ -487,8 +483,10 @@
 # foundry-fork-db = { git = "https://github.com/foundry-rs/foundry-fork-db", rev = "b4299fc" }
 
 # solar
-<<<<<<< HEAD
-# solar = { package = "solar-compiler", git = "https://github.com/paradigmxyz/solar.git", branch = "main" }
+solar = { package = "solar-compiler", git = "https://github.com/paradigmxyz/solar.git", rev = "1f28069" }
+solar-interface = { package = "solar-interface", git = "https://github.com/paradigmxyz/solar.git", rev = "1f28069" }
+solar-ast = { package = "solar-ast", git = "https://github.com/paradigmxyz/solar.git", rev = "1f28069" }
+solar-sema = { package = "solar-sema", git = "https://github.com/paradigmxyz/solar.git", rev = "1f28069" }
 
 # NOTE(zk): The following patches are to handle sha2@0.10.9 update. Add addtitional patches here as needed in future.
 # The patches need to be only applied once per zk_evm version, and can be cherry-picked on the latest in-use release.
@@ -496,10 +494,4 @@
 zksync_vm2 = { git = "https://github.com/Moonsong-Labs/vm2", branch = "chore/upgrade-sha2-deps"}
 zk_evm_1_4_1 = { git = "https://github.com/Moonsong-Labs/zksync-protocol", package = "zk_evm", branch = "chore/upgrade-sha-deps-141"}
 zk_evm_1_5_1 = { git = "https://github.com/Moonsong-Labs/zksync-protocol", package = "zk_evm", branch = "chore/upgrade-sha-deps-1518"}
-zk_evm_1_5_2 = { git = "https://github.com/Moonsong-Labs/zksync-protocol", package = "zk_evm", branch = "sha2-v0.152.3"}
-=======
-solar = { package = "solar-compiler", git = "https://github.com/paradigmxyz/solar.git", rev = "1f28069" }
-solar-interface = { package = "solar-interface", git = "https://github.com/paradigmxyz/solar.git", rev = "1f28069" }
-solar-ast = { package = "solar-ast", git = "https://github.com/paradigmxyz/solar.git", rev = "1f28069" }
-solar-sema = { package = "solar-sema", git = "https://github.com/paradigmxyz/solar.git", rev = "1f28069" }
->>>>>>> 005e7373
+zk_evm_1_5_2 = { git = "https://github.com/Moonsong-Labs/zksync-protocol", package = "zk_evm", branch = "sha2-v0.152.3"}