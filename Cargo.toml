[workspace]
members = [
    "crates/anvil/",
    "crates/anvil/core/",
    "crates/anvil/rpc/",
    "crates/anvil/server/",
    "crates/cast/",
    "crates/cheatcodes/",
    "crates/cheatcodes/spec/",
    "crates/chisel/",
    "crates/cli/",
    "crates/common/",
    "crates/config/",
    "crates/debugger/",
    "crates/doc/",
    "crates/evm/core/",
    "crates/evm/coverage/",
    "crates/evm/evm/",
    "crates/evm/fuzz/",
    "crates/evm/traces/",
    "crates/fmt/",
    "crates/forge/",
    "crates/script-sequence/",
    "crates/macros/",
    "crates/test-utils/",
]
resolver = "2"

[workspace.package]
version = "0.0.2"
edition = "2021"
# Remember to update clippy.toml as well
rust-version = "1.80"
authors = ["Foundry Contributors"]
license = "MIT OR Apache-2.0"
homepage = "https://github.com/foundry-rs/foundry"
repository = "https://github.com/foundry-rs/foundry"
exclude = ["benches/", "tests/", "test-data/", "testdata/"]

[workspace.lints.clippy]
dbg-macro = "warn"
manual-string-new = "warn"
uninlined-format-args = "warn"
use-self = "warn"
redundant-clone = "warn"
octal-escapes = "allow"

[workspace.lints.rust]
rust-2018-idioms = "warn"
# unreachable-pub = "warn"
unused-must-use = "warn"
redundant-lifetimes = "warn"

[workspace.lints.rustdoc]
all = "warn"

# Speed up compilation time for dev builds by reducing emitted debug info.
# NOTE: Debuggers may provide less useful information with this setting.
# Uncomment this section if you're using a debugger.
[profile.dev]
# https://davidlattimore.github.io/posts/2024/02/04/speeding-up-the-rust-edit-build-run-cycle.html
debug = "line-tables-only"
split-debuginfo = "unpacked"

[profile.release]
opt-level = 3
lto = "thin"
debug = "line-tables-only"
strip = "debuginfo"
panic = "abort"
codegen-units = 16

# Use the `--profile profiling` flag to show symbols in release mode.
# e.g. `cargo build --profile profiling`
[profile.profiling]
inherits = "release"
debug = 2
split-debuginfo = "unpacked"
strip = false

[profile.bench]
inherits = "profiling"

[profile.maxperf]
inherits = "release"
lto = "fat"
codegen-units = 1

# Speed up tests and dev build.
[profile.dev.package]
# Solc and artifacts
foundry-compilers.opt-level = 3
solang-parser.opt-level = 3
lalrpop-util.opt-level = 3
serde_json.opt-level = 3

# EVM
alloy-dyn-abi.opt-level = 3
alloy-json-abi.opt-level = 3
alloy-primitives.opt-level = 3
alloy-sol-type-parser.opt-level = 3
alloy-sol-types.opt-level = 3
hashbrown.opt-level = 3
keccak.opt-level = 3
revm-interpreter.opt-level = 3
revm-precompile.opt-level = 3
revm-primitives.opt-level = 3
revm.opt-level = 3
ruint.opt-level = 3
sha2.opt-level = 3
sha3.opt-level = 3
tiny-keccak.opt-level = 3
bitvec.opt-level = 3

# fuzzing
proptest.opt-level = 3
foundry-evm-fuzz.opt-level = 3

# forking
axum.opt-level = 3

# keystores
scrypt.opt-level = 3

# zksync
zksync_multivm.opt-level = 3

# Override packages which aren't perf-sensitive for faster compilation speed and smaller binary size.
[profile.release.package]
alloy-sol-macro-expander.opt-level = "z"
figment.opt-level = "z"
foundry-compilers-artifacts-solc.opt-level = "z"
foundry-config.opt-level = "z"
html5ever.opt-level = "z"
mdbook.opt-level = "z"
prettyplease.opt-level = "z"
protobuf.opt-level = "z"
pulldown-cmark.opt-level = "z"
syn-solidity.opt-level = "z"
syn.opt-level = "z"
trezor-client.opt-level = "z"

[workspace.dependencies]
anvil = { path = "crates/anvil" }
cast = { path = "crates/cast" }
chisel = { path = "crates/chisel" }
forge = { path = "crates/forge" }

forge-doc = { path = "crates/doc" }
forge-fmt = { path = "crates/fmt" }
forge-verify = { path = "crates/verify" }
forge-script = { path = "crates/script" }
forge-sol-macro-gen = { path = "crates/sol-macro-gen" }
forge-script-sequence = { path = "crates/script-sequence" }
foundry-cheatcodes = { path = "crates/cheatcodes" }
foundry-cheatcodes-spec = { path = "crates/cheatcodes/spec" }
foundry-cheatcodes-common = { path = "crates/cheatcodes/common" }
foundry-cli = { path = "crates/cli" }
foundry-common = { path = "crates/common" }
foundry-common-fmt = { path = "crates/common/fmt" }
foundry-config = { path = "crates/config" }
foundry-debugger = { path = "crates/debugger" }
foundry-evm = { path = "crates/evm/evm" }
foundry-evm-abi = { path = "crates/evm/abi" }
foundry-evm-core = { path = "crates/evm/core" }
foundry-evm-coverage = { path = "crates/evm/coverage" }
foundry-evm-fuzz = { path = "crates/evm/fuzz" }
foundry-evm-traces = { path = "crates/evm/traces" }
foundry-macros = { path = "crates/macros" }
foundry-test-utils = { path = "crates/test-utils" }
foundry-wallets = { path = "crates/wallets" }
foundry-linking = { path = "crates/linking" }
foundry-zksync-core = { path = "crates/zksync/core" }
foundry-zksync-compiler = { path = "crates/zksync/compiler" }
foundry-zksync-inspectors = { path = "crates/zksync/inspectors" }

# solc & compilation utilities
# foundry-block-explorers = { version = "0.7.3", default-features = false }
# foundry-compilers = { version = "0.11.1", default-features = false }
# foundry-fork-db = "0.3"
foundry-block-explorers = { git = "https://github.com/Moonsong-Labs/block-explorers", branch = "zksync-v0.7.3", default-features = false }
foundry-compilers = { git = "https://github.com/Moonsong-Labs/compilers", branch = "zksync-v0.11.4" }
foundry-fork-db = { git = "https://github.com/Moonsong-Labs/foundry-zksync-fork-db", branch = "zksync-v0.4.0" }
solang-parser = "=0.3.3"

## revm
revm = { version = "14.0.3", default-features = false }
revm-primitives = { version = "10.0.0", default-features = false }
revm-inspectors = { version = "0.8.0", features = ["serde"] }

## ethers
ethers-contract-abigen = { version = "2.0.14", default-features = false }

## alloy
alloy-consensus = { version = "0.4.2", default-features = false }
alloy-contract = { version = "0.4.2", default-features = false }
alloy-eips = { version = "0.4.2", default-features = false }
alloy-genesis = { version = "0.4.2", default-features = false }
alloy-json-rpc = { version = "0.4.2", default-features = false }
alloy-network = { version = "0.4.2", default-features = false }
alloy-provider = { version = "0.4.2", default-features = false }
alloy-pubsub = { version = "0.4.2", default-features = false }
alloy-rpc-client = { version = "0.4.2", default-features = false }
alloy-rpc-types = { version = "0.4.2", default-features = true }
alloy-serde = { version = "0.4.2", default-features = false }
alloy-signer = { version = "0.4.2", default-features = false }
alloy-signer-aws = { version = "0.4.2", default-features = false }
alloy-signer-gcp = { version = "0.4.2", default-features = false }
alloy-signer-ledger = { version = "0.4.2", default-features = false }
alloy-signer-local = { version = "0.4.2", default-features = false }
alloy-signer-trezor = { version = "0.4.2", default-features = false }
alloy-transport = { version = "0.4.2", default-features = false }
alloy-transport-http = { version = "0.4.2", default-features = false }
alloy-transport-ipc = { version = "0.4.2", default-features = false }
alloy-transport-ws = { version = "0.4.2", default-features = false }

## alloy-core
alloy-dyn-abi = "0.8.5"
alloy-json-abi = "0.8.5"
alloy-primitives = { version = "0.8.5", features = [
    "getrandom",
    "rand",
    "map-foldhash",
] }
alloy-sol-macro-expander = "0.8.5"
alloy-sol-macro-input = "0.8.5"
alloy-sol-types = "0.8.5"
syn-solidity = "0.8.5"

alloy-chains = "0.1"
alloy-rlp = "0.3"
alloy-trie = "0.6.0"

## op-alloy 
op-alloy-rpc-types = "0.3.3"
op-alloy-consensus = "0.3.3"

## zksync
era_test_node = { git="https://github.com/matter-labs/era-test-node.git" , rev = "ceee937055a5a373e27b0ff9bf2e42391de78c59" }
zksync-web3-rs = {git = "https://github.com/jrigada/zksync-web3-rs.git", rev = "bc3e6d3e75b7ff3747ff2dccefa9fb74d770931b"}
# zksync-web3-rs = {git = "https://github.com/lambdaclass/zksync-web3-rs.git", rev = "56653345d14331e0865a6785c77cdda63c94eeba"}
zksync_basic_types = { git = "https://github.com/matter-labs/zksync-era.git", rev = "7ad0425e00a44e0dd1c3abf38ab2f6335c2f86e7" }
zksync_types = { git = "https://github.com/matter-labs/zksync-era.git", rev = "7ad0425e00a44e0dd1c3abf38ab2f6335c2f86e7" }
zksync_state = { git = "https://github.com/matter-labs/zksync-era.git", rev = "7ad0425e00a44e0dd1c3abf38ab2f6335c2f86e7" }
zksync_multivm = { git = "https://github.com/matter-labs/zksync-era.git", rev = "7ad0425e00a44e0dd1c3abf38ab2f6335c2f86e7" }
zksync_web3_decl = { git = "https://github.com/matter-labs/zksync-era.git", rev = "7ad0425e00a44e0dd1c3abf38ab2f6335c2f86e7" }
zksync_utils = { git = "https://github.com/matter-labs/zksync-era.git", rev = "7ad0425e00a44e0dd1c3abf38ab2f6335c2f86e7" }
zksync_contracts = { git = "https://github.com/matter-labs/zksync-era.git", rev = "7ad0425e00a44e0dd1c3abf38ab2f6335c2f86e7" }

# macros
proc-macro2 = "1.0.82"
quote = "1.0"
syn = "2.0"
async-trait = "0.1"
derive_more = { version = "1.0", features = ["full"] }
thiserror = "1"

# bench
divan = "0.1"

# misc
auto_impl = "1"
walkdir = "2"
prettyplease = "0.2.20"
ahash = "0.8"
base64 = "0.22"
chrono = { version = "0.4", default-features = false, features = [
    "clock",
    "std",
] }
axum = "0.7"
color-eyre = "0.6"
comfy-table = "7"
dunce = "1"
evm-disassembler = "0.5"
evmole = "0.5"
eyre = "0.6"
figment = "0.10"
futures = "0.3"
hyper = "1.0"
indexmap = "2.2"
itertools = "0.13"
jsonpath_lib = "0.3"
k256 = "0.13"
mesc = "0.3"
num-format = "0.4.4"
parking_lot = "0.12"
proptest = "1"
rand = "0.8"
rayon = "1"
reqwest = { version = "0.12", default-features = false }
semver = "1"
serde = { version = "1.0", features = ["derive"] }
serde_json = { version = "1.0", features = ["arbitrary_precision"] }
similar-asserts = "1.5"
soldeer-commands = "=0.4.1"
strum = "0.26"
tempfile = "3.10"
tikv-jemallocator = "0.6"
tokio = "1"
toml = "0.8"
tower = "0.4"
tower-http = "0.5"
tracing = "0.1"
tracing-subscriber = "0.3"
url = "2"
vergen = { version = "8", default-features = false }
yansi = { version = "1.0", features = ["detect-tty", "detect-env"] }
<<<<<<< HEAD

[patch.crates-io]
## alloy-core
# alloy-dyn-abi = { path = "../../alloy-rs/core/crates/dyn-abi" }
# alloy-json-abi = { path = "../../alloy-rs/core/crates/json-abi" }
# alloy-primitives = { path = "../../alloy-rs/core/crates/primitives" }
# alloy-sol-macro = { path = "../../alloy-rs/core/crates/sol-macro" }
# alloy-sol-macro-expander = { path = "../../alloy-rs/core/crates/sol-macro-expander" }
# alloy-sol-macro-input = { path = "../../alloy-rs/core/crates/sol-macro-input" }
# alloy-sol-type-parser = { path = "../../alloy-rs/core/crates/sol-type-parser" }
# alloy-sol-types = { path = "../../alloy-rs/core/crates/sol-types" }
# syn-solidity = { path = "../../alloy-rs/core/crates/syn-solidity" }

## alloy
# alloy-consensus = { git = "https://github.com/alloy-rs/alloy", rev = "7fab7ee" }
# alloy-contract = { git = "https://github.com/alloy-rs/alloy", rev = "7fab7ee" }
# alloy-eips = { git = "https://github.com/alloy-rs/alloy", rev = "7fab7ee" }
# alloy-genesis = { git = "https://github.com/alloy-rs/alloy", rev = "7fab7ee" }
# alloy-json-rpc = { git = "https://github.com/alloy-rs/alloy", rev = "7fab7ee" }
# alloy-network = { git = "https://github.com/alloy-rs/alloy", rev = "7fab7ee" }
# alloy-network-primitives = { git = "https://github.com/alloy-rs/alloy", rev = "7fab7ee" }
# alloy-provider = { git = "https://github.com/alloy-rs/alloy", rev = "7fab7ee" }
# alloy-pubsub = { git = "https://github.com/alloy-rs/alloy", rev = "7fab7ee" }
# alloy-rpc-client = { git = "https://github.com/alloy-rs/alloy", rev = "7fab7ee" }
# alloy-rpc-types = { git = "https://github.com/alloy-rs/alloy", rev = "7fab7ee" }
# alloy-rpc-types-eth = { git = "https://github.com/alloy-rs/alloy", rev = "7fab7ee" }
# alloy-serde = { git = "https://github.com/alloy-rs/alloy", rev = "7fab7ee" }
# alloy-signer = { git = "https://github.com/alloy-rs/alloy", rev = "7fab7ee" }
# alloy-signer-aws = { git = "https://github.com/alloy-rs/alloy", rev = "7fab7ee" }
# alloy-signer-gcp = { git = "https://github.com/alloy-rs/alloy", rev = "7fab7ee" }
# alloy-signer-ledger = { git = "https://github.com/alloy-rs/alloy", rev = "7fab7ee" }
# alloy-signer-local = { git = "https://github.com/alloy-rs/alloy", rev = "7fab7ee" }
# alloy-signer-trezor = { git = "https://github.com/alloy-rs/alloy", rev = "7fab7ee" }
# alloy-transport = { git = "https://github.com/alloy-rs/alloy", rev = "7fab7ee" }
# alloy-transport-http = { git = "https://github.com/alloy-rs/alloy", rev = "7fab7ee" }
# alloy-transport-ipc = { git = "https://github.com/alloy-rs/alloy", rev = "7fab7ee" }
# alloy-transport-ws = { git = "https://github.com/alloy-rs/alloy", rev = "7fab7ee" }
=======
tempfile = "3.10"
tokio = "1"
rayon = "1"
evmole = "0.5"
axum = "0.7"
hyper = "1.0"
reqwest = { version = "0.12", default-features = false }
tower = "0.4"
tower-http = "0.5"
# soldeer
soldeer = "=0.3.4"
proptest = "1"
comfy-table = "7"

[patch.crates-io]
alloy-consensus = { git = "https://github.com/Karrq/alloy", rev = "d016019" }
alloy-contract = { git = "https://github.com/Karrq/alloy", rev = "d016019" }
alloy-eips = { git = "https://github.com/Karrq/alloy", rev = "d016019" }
alloy-genesis = { git = "https://github.com/Karrq/alloy", rev = "d016019" }
alloy-json-rpc = { git = "https://github.com/Karrq/alloy", rev = "d016019" }
alloy-network = { git = "https://github.com/Karrq/alloy", rev = "d016019" }
alloy-network-primitives = { git = "https://github.com/Karrq/alloy", rev = "d016019" }
alloy-provider = { git = "https://github.com/Karrq/alloy", rev = "d016019" }
alloy-pubsub = { git = "https://github.com/Karrq/alloy", rev = "d016019" }
alloy-rpc-client = { git = "https://github.com/Karrq/alloy", rev = "d016019" }
alloy-rpc-types = { git = "https://github.com/Karrq/alloy", rev = "d016019" }
alloy-rpc-types-trace = { git = "https://github.com/Karrq/alloy", rev = "d016019" }
alloy-rpc-types-eth = { git = "https://github.com/Karrq/alloy", rev = "d016019" }
alloy-serde = { git = "https://github.com/Karrq/alloy", rev = "d016019" }
alloy-signer = { git = "https://github.com/Karrq/alloy", rev = "d016019" }
alloy-signer-aws = { git = "https://github.com/Karrq/alloy", rev = "d016019" }
alloy-signer-gcp = { git = "https://github.com/Karrq/alloy", rev = "d016019" }
alloy-signer-ledger = { git = "https://github.com/Karrq/alloy", rev = "d016019" }
alloy-signer-local = { git = "https://github.com/Karrq/alloy", rev = "d016019" }
alloy-signer-trezor = { git = "https://github.com/Karrq/alloy", rev = "d016019" }
alloy-transport = { git = "https://github.com/Karrq/alloy", rev = "d016019" }
alloy-transport-http = { git = "https://github.com/Karrq/alloy", rev = "d016019" }
alloy-transport-ipc = { git = "https://github.com/Karrq/alloy", rev = "d016019" }
alloy-transport-ws = { git = "https://github.com/Karrq/alloy", rev = "d016019" }
>>>>>>> 1c999843
<|MERGE_RESOLUTION|>--- conflicted
+++ resolved
@@ -306,7 +306,6 @@
 url = "2"
 vergen = { version = "8", default-features = false }
 yansi = { version = "1.0", features = ["detect-tty", "detect-env"] }
-<<<<<<< HEAD
 
 [patch.crates-io]
 ## alloy-core
@@ -344,44 +343,28 @@
 # alloy-transport-http = { git = "https://github.com/alloy-rs/alloy", rev = "7fab7ee" }
 # alloy-transport-ipc = { git = "https://github.com/alloy-rs/alloy", rev = "7fab7ee" }
 # alloy-transport-ws = { git = "https://github.com/alloy-rs/alloy", rev = "7fab7ee" }
-=======
-tempfile = "3.10"
-tokio = "1"
-rayon = "1"
-evmole = "0.5"
-axum = "0.7"
-hyper = "1.0"
-reqwest = { version = "0.12", default-features = false }
-tower = "0.4"
-tower-http = "0.5"
-# soldeer
-soldeer = "=0.3.4"
-proptest = "1"
-comfy-table = "7"
-
-[patch.crates-io]
-alloy-consensus = { git = "https://github.com/Karrq/alloy", rev = "d016019" }
-alloy-contract = { git = "https://github.com/Karrq/alloy", rev = "d016019" }
-alloy-eips = { git = "https://github.com/Karrq/alloy", rev = "d016019" }
-alloy-genesis = { git = "https://github.com/Karrq/alloy", rev = "d016019" }
-alloy-json-rpc = { git = "https://github.com/Karrq/alloy", rev = "d016019" }
-alloy-network = { git = "https://github.com/Karrq/alloy", rev = "d016019" }
-alloy-network-primitives = { git = "https://github.com/Karrq/alloy", rev = "d016019" }
-alloy-provider = { git = "https://github.com/Karrq/alloy", rev = "d016019" }
-alloy-pubsub = { git = "https://github.com/Karrq/alloy", rev = "d016019" }
-alloy-rpc-client = { git = "https://github.com/Karrq/alloy", rev = "d016019" }
-alloy-rpc-types = { git = "https://github.com/Karrq/alloy", rev = "d016019" }
-alloy-rpc-types-trace = { git = "https://github.com/Karrq/alloy", rev = "d016019" }
-alloy-rpc-types-eth = { git = "https://github.com/Karrq/alloy", rev = "d016019" }
-alloy-serde = { git = "https://github.com/Karrq/alloy", rev = "d016019" }
-alloy-signer = { git = "https://github.com/Karrq/alloy", rev = "d016019" }
-alloy-signer-aws = { git = "https://github.com/Karrq/alloy", rev = "d016019" }
-alloy-signer-gcp = { git = "https://github.com/Karrq/alloy", rev = "d016019" }
-alloy-signer-ledger = { git = "https://github.com/Karrq/alloy", rev = "d016019" }
-alloy-signer-local = { git = "https://github.com/Karrq/alloy", rev = "d016019" }
-alloy-signer-trezor = { git = "https://github.com/Karrq/alloy", rev = "d016019" }
-alloy-transport = { git = "https://github.com/Karrq/alloy", rev = "d016019" }
-alloy-transport-http = { git = "https://github.com/Karrq/alloy", rev = "d016019" }
-alloy-transport-ipc = { git = "https://github.com/Karrq/alloy", rev = "d016019" }
-alloy-transport-ws = { git = "https://github.com/Karrq/alloy", rev = "d016019" }
->>>>>>> 1c999843
+
+alloy-consensus = { git = "https://github.com/Karrq/alloy", branch = "zksync-v0.4.2" }
+alloy-contract = { git = "https://github.com/Karrq/alloy", branch = "zksync-v0.4.2" }
+alloy-eips = { git = "https://github.com/Karrq/alloy", branch = "zksync-v0.4.2" }
+alloy-genesis = { git = "https://github.com/Karrq/alloy", branch = "zksync-v0.4.2" }
+alloy-json-rpc = { git = "https://github.com/Karrq/alloy", branch = "zksync-v0.4.2" }
+alloy-network = { git = "https://github.com/Karrq/alloy", branch = "zksync-v0.4.2" }
+alloy-network-primitives = { git = "https://github.com/Karrq/alloy", branch = "zksync-v0.4.2" }
+alloy-provider = { git = "https://github.com/Karrq/alloy", branch = "zksync-v0.4.2" }
+alloy-pubsub = { git = "https://github.com/Karrq/alloy", branch = "zksync-v0.4.2" }
+alloy-rpc-client = { git = "https://github.com/Karrq/alloy", branch = "zksync-v0.4.2" }
+alloy-rpc-types = { git = "https://github.com/Karrq/alloy", branch = "zksync-v0.4.2" }
+alloy-rpc-types-trace = { git = "https://github.com/Karrq/alloy", branch = "zksync-v0.4.2" }
+alloy-rpc-types-eth = { git = "https://github.com/Karrq/alloy", branch = "zksync-v0.4.2" }
+alloy-serde = { git = "https://github.com/Karrq/alloy", branch = "zksync-v0.4.2" }
+alloy-signer = { git = "https://github.com/Karrq/alloy", branch = "zksync-v0.4.2" }
+alloy-signer-aws = { git = "https://github.com/Karrq/alloy", branch = "zksync-v0.4.2" }
+alloy-signer-gcp = { git = "https://github.com/Karrq/alloy", branch = "zksync-v0.4.2" }
+alloy-signer-ledger = { git = "https://github.com/Karrq/alloy", branch = "zksync-v0.4.2" }
+alloy-signer-local = { git = "https://github.com/Karrq/alloy", branch = "zksync-v0.4.2" }
+alloy-signer-trezor = { git = "https://github.com/Karrq/alloy", branch = "zksync-v0.4.2" }
+alloy-transport = { git = "https://github.com/Karrq/alloy", branch = "zksync-v0.4.2" }
+alloy-transport-http = { git = "https://github.com/Karrq/alloy", branch = "zksync-v0.4.2" }
+alloy-transport-ipc = { git = "https://github.com/Karrq/alloy", branch = "zksync-v0.4.2" }
+alloy-transport-ws = { git = "https://github.com/Karrq/alloy", branch = "zksync-v0.4.2" }