[workspace]
members = [
    "crates/anvil/",
    "crates/anvil/core/",
    "crates/anvil/rpc/",
    "crates/anvil/server/",
    "crates/cast/",
    "crates/cheatcodes/",
    "crates/cheatcodes/spec/",
    "crates/chisel/",
    "crates/cli/",
    "crates/common/",
    "crates/config/",
    "crates/debugger/",
    "crates/doc/",
    "crates/evm/core/",
    "crates/evm/coverage/",
    "crates/evm/evm/",
    "crates/evm/fuzz/",
    "crates/evm/traces/",
    "crates/fmt/",
    "crates/forge/",
    "crates/script-sequence/",
    "crates/macros/",
    "crates/test-utils/",
    "crates/strategy/zksync/",
]
resolver = "2"

[workspace.metadata]
# NOTE(zk): track upstream version after each merge
metadata.upstream_version = "1.0.0"

[workspace.package]
<<<<<<< HEAD
version = "0.0.15" # x-release-please-version
=======
version = "1.2.0"
>>>>>>> 39f524d6
edition = "2021"
# Remember to update clippy.toml as well
rust-version = "1.83"
authors = ["Foundry Contributors"]
license = "MIT OR Apache-2.0"
homepage = "https://github.com/foundry-rs/foundry"
repository = "https://github.com/foundry-rs/foundry"
exclude = ["benches/", "tests/", "test-data/", "testdata/"]

[workspace.lints.clippy]
dbg-macro = "warn"
explicit_iter_loop = "warn"
manual-string-new = "warn"
uninlined-format-args = "warn"
use-self = "warn"
redundant-clone = "warn"
octal-escapes = "allow"
result_large_err = "allow"

[workspace.lints.rust]
rust-2018-idioms = "warn"
# unreachable-pub = "warn"
unused-must-use = "warn"
redundant-lifetimes = "warn"

[workspace.lints.rustdoc]
all = "warn"

# Speed up compilation time for dev builds by reducing emitted debug info.
# NOTE: Debuggers may provide less useful information with this setting.
# Uncomment this section if you're using a debugger.
[profile.dev]
# https://davidlattimore.github.io/posts/2024/02/04/speeding-up-the-rust-edit-build-run-cycle.html
debug = "line-tables-only"
split-debuginfo = "unpacked"

[profile.release]
opt-level = 3
lto = "thin"
debug = "none"
strip = "debuginfo"
panic = "abort"
codegen-units = 16

# Use the `--profile profiling` flag to show symbols in release mode.
# e.g. `cargo build --profile profiling`
[profile.profiling]
inherits = "release"
debug = "full"
split-debuginfo = "unpacked"
strip = false

[profile.bench]
inherits = "profiling"

[profile.maxperf]
inherits = "release"
lto = "fat"
codegen-units = 1

# Speed up tests and dev build.
[profile.dev.package]
# Solc and artifacts.
foundry-compilers-artifacts-solc.opt-level = 3
foundry-compilers-core.opt-level = 3
foundry-compilers.opt-level = 3
serde_json.opt-level = 3
serde.opt-level = 3

foundry-solang-parser.opt-level = 3
lalrpop-util.opt-level = 3

solar-ast.opt-level = 3
solar-data-structures.opt-level = 3
solar-interface.opt-level = 3
solar-parse.opt-level = 3

# EVM.
alloy-dyn-abi.opt-level = 3
alloy-json-abi.opt-level = 3
alloy-primitives.opt-level = 3
alloy-sol-type-parser.opt-level = 3
alloy-sol-types.opt-level = 3
hashbrown.opt-level = 3
foldhash.opt-level = 3
keccak.opt-level = 3
revm-interpreter.opt-level = 3
revm-precompile.opt-level = 3
revm-primitives.opt-level = 3
revm.opt-level = 3
ruint.opt-level = 3
sha2.opt-level = 3
sha3.opt-level = 3
tiny-keccak.opt-level = 3
bitvec.opt-level = 3

# Fuzzing.
proptest.opt-level = 3
foundry-evm-fuzz.opt-level = 3

# Forking.
axum.opt-level = 3

# Keystores.
scrypt.opt-level = 3

# Misc.
rayon.opt-level = 3
regex.opt-level = 3
regex-syntax.opt-level = 3
regex-automata.opt-level = 3

# zksync
zksync_multivm.opt-level = 3

# Override packages which aren't perf-sensitive for faster compilation speed and smaller binary size.
[profile.release.package]
alloy-sol-macro-expander.opt-level = "z"
figment.opt-level = "z"
foundry-compilers-artifacts-solc.opt-level = "z"
foundry-config.opt-level = "z"
html5ever.opt-level = "z"
mdbook.opt-level = "z"
prettyplease.opt-level = "z"
protobuf.opt-level = "z"
pulldown-cmark.opt-level = "z"
syn-solidity.opt-level = "z"
syn.opt-level = "z"
trezor-client.opt-level = "z"

[workspace.dependencies]
anvil = { path = "crates/anvil" }
cast = { path = "crates/cast" }
chisel = { path = "crates/chisel" }
forge = { path = "crates/forge" }

forge-doc = { path = "crates/doc" }
forge-fmt = { path = "crates/fmt" }
forge-verify = { path = "crates/verify" }
forge-script = { path = "crates/script" }
forge-sol-macro-gen = { path = "crates/sol-macro-gen" }
forge-script-sequence = { path = "crates/script-sequence" }
foundry-cheatcodes = { path = "crates/cheatcodes" }
foundry-cheatcodes-spec = { path = "crates/cheatcodes/spec" }
foundry-cheatcodes-common = { path = "crates/cheatcodes/common" }
foundry-cli = { path = "crates/cli" }
foundry-common = { path = "crates/common" }
foundry-common-fmt = { path = "crates/common/fmt" }
foundry-config = { path = "crates/config" }
foundry-debugger = { path = "crates/debugger" }
foundry-evm = { path = "crates/evm/evm" }
foundry-evm-abi = { path = "crates/evm/abi" }
foundry-evm-core = { path = "crates/evm/core" }
foundry-evm-coverage = { path = "crates/evm/coverage" }
foundry-evm-fuzz = { path = "crates/evm/fuzz" }
foundry-evm-traces = { path = "crates/evm/traces" }
foundry-macros = { path = "crates/macros" }
foundry-test-utils = { path = "crates/test-utils" }
foundry-wallets = { path = "crates/wallets" }
foundry-linking = { path = "crates/linking" }
foundry-zksync-core = { path = "crates/zksync/core" }
foundry-zksync-compilers = { path = "crates/zksync/compilers" }
foundry-zksync-inspectors = { path = "crates/zksync/inspectors" }
foundry-strategy-zksync = { path = "crates/strategy/zksync" }

# solc & compilation utilities
foundry-block-explorers = { version = "0.13.3", default-features = false }
foundry-compilers = { version = "0.14.0", default-features = false }
foundry-fork-db = "0.12"
solang-parser = { version = "=0.3.7", package = "foundry-solang-parser" }
solar-parse = { version = "=0.1.2", default-features = false }
solar-sema = { version = "=0.1.2", default-features = false }
solar-ast = { version = "=0.1.2", default-features = false }

## revm
revm = { version = "19.4.0", default-features = false }
revm-primitives = { version = "15.1.0", default-features = false }
revm-inspectors = { version = "0.16.0", features = ["serde"] }

## alloy
## Note(zk): alloy-zksync 0.12.5 is not compatible with latest alloy-consensus, this should be taken care of in the future release of alloy-zksync
alloy-consensus = { version = "=0.12.1", default-features = false }
alloy-contract = { version = "0.12.1", default-features = false }
alloy-eips = { version = "0.12.1", default-features = false }
alloy-genesis = { version = "0.12.1", default-features = false }
alloy-json-rpc = { version = "0.12.1", default-features = false }
alloy-network = { version = "0.12.1", default-features = false }
alloy-provider = { version = "0.12.1", default-features = false }
alloy-pubsub = { version = "0.12.1", default-features = false }
alloy-rpc-client = { version = "0.12.1", default-features = false }
alloy-rpc-types = { version = "0.12.1", default-features = true }
alloy-serde = { version = "0.12.1", default-features = false }
alloy-signer = { version = "0.12.1", default-features = false }
alloy-signer-aws = { version = "0.12.1", default-features = false }
alloy-signer-gcp = { version = "0.12.1", default-features = false }
alloy-signer-ledger = { version = "0.12.1", default-features = false }
alloy-signer-local = { version = "0.12.1", default-features = false }
alloy-signer-trezor = { version = "0.12.1", default-features = false }
alloy-transport = { version = "0.12.1", default-features = false }
alloy-transport-http = { version = "0.12.1", default-features = false }
alloy-transport-ipc = { version = "0.12.1", default-features = false }
alloy-transport-ws = { version = "0.12.1", default-features = false }

## alloy-core
alloy-dyn-abi = "0.8.22"
alloy-json-abi = "0.8.22"
alloy-primitives = { version = "0.8.22", features = [
    "getrandom",
    "rand",
    "map-fxhash",
    "map-foldhash",
] }
alloy-sol-macro-expander = "0.8.22"
alloy-sol-macro-input = "0.8.22"
alloy-sol-types = "0.8.22"

alloy-chains = "0.1"
alloy-rlp = "0.3"
alloy-zksync = "=0.12.1"

alloy-trie = "0.7.0"

## op-alloy
op-alloy-consensus = "0.11.0"
op-alloy-rpc-types = "0.11.0"

## cli
anstream = "0.6"
anstyle = "1.0"
terminal_size = "0.4"

## zksync
anvil_zksync_core = { git = "https://github.com/matter-labs/anvil-zksync.git", rev = "8bfe7312180c86953318439f5dc9719870a53769" }
anvil_zksync_types = { git = "https://github.com/matter-labs/anvil-zksync.git", rev = "8bfe7312180c86953318439f5dc9719870a53769" }
anvil_zksync_config = { git = "https://github.com/matter-labs/anvil-zksync.git", rev = "8bfe7312180c86953318439f5dc9719870a53769" }
anvil_zksync_api_server = { git = "https://github.com/matter-labs/anvil-zksync.git", rev = "8bfe7312180c86953318439f5dc9719870a53769" }
anvil_zksync_common = { git = "https://github.com/matter-labs/anvil-zksync.git", rev = "8bfe7312180c86953318439f5dc9719870a53769" }
anvil_zksync_console = { git = "https://github.com/matter-labs/anvil-zksync.git", rev = "8bfe7312180c86953318439f5dc9719870a53769" }
anvil_zksync_traces = { git = "https://github.com/matter-labs/anvil-zksync.git", rev = "8bfe7312180c86953318439f5dc9719870a53769" }
anvil_zksync_l1_sidecar = { git = "https://github.com/matter-labs/anvil-zksync.git", rev = "8bfe7312180c86953318439f5dc9719870a53769" }
zksync_telemetry = { git = "https://github.com/matter-labs/zksync-telemetry.git", rev = "f6d8618d870a09467ff24ea32ef57e01af8f311e" }
zksync_basic_types = { git = "https://github.com/matter-labs/zksync-era.git", rev = "core-v27.2.0" }
zksync_types = { git = "https://github.com/matter-labs/zksync-era.git", rev = "core-v27.2.0" }
zksync_vm_interface = { git = "https://github.com/matter-labs/zksync-era.git", rev = "core-v27.2.0" }
zksync_multivm = { git = "https://github.com/matter-labs/zksync-era.git", rev = "core-v27.2.0" }
zksync_utils = { git = "https://github.com/matter-labs/zksync-era.git", rev = "core-v27.2.0" }
zksync_contracts = { git = "https://github.com/matter-labs/zksync-era.git", rev = "core-v27.2.0" }

# macros
proc-macro2 = "1.0"
quote = "1.0"
syn = "2.0"
async-trait = "0.1"
derive_more = { version = "2.0", features = ["full"] }
thiserror = "2"

# misc
auto_impl = "1"
aws-config = { version = "1", default-features = true }
aws-sdk-kms = { version = "1", default-features = false }
bytes = "1.8"
walkdir = "2"
prettyplease = "0.2"
base64 = "0.22"
chrono = { version = "0.4", default-features = false, features = [
    "clock",
    "std",
] }
axum = "0.7"
ciborium = "0.2"
color-eyre = "0.6"
comfy-table = "7"
dirs = "6"
dunce = "1"
evm-disassembler = "0.5"
evmole = "0.7"
eyre = "0.6"
figment = "0.10"
futures = "0.3"
hyper = "1.5"
indicatif = "0.17"
itertools = "0.14"
jsonpath_lib = "0.3"
k256 = "0.13"
mesc = "0.3"
num-format = "0.4"
parking_lot = "0.12"
proptest = "1"
rand = "0.8"
rayon = "1"
regex = { version = "1", default-features = false }
reqwest = { version = "0.12", default-features = false, features = [
    "rustls-tls",
    "rustls-tls-native-roots",
] }
rustls = "0.23"
semver = "1"
serde = { version = "1.0", features = ["derive"] }
serde_json = { version = "=1.0.128", features = ["arbitrary_precision"] }
similar-asserts = "1.6"
soldeer-commands = "=0.5.4"
soldeer-core = { version = "=0.5.4", features = ["serde"] }
strum = "0.27"
tempfile = "3.13"
tikv-jemallocator = "0.6"
tokio = "1"
toml = "0.8"
tower = "0.5"
tower-http = "0.6"
tracing = "0.1"
tracing-subscriber = "0.3"
url = "2"
vergen = { version = "8", default-features = false }
yansi = { version = "1.0", features = ["detect-tty", "detect-env"] }
httptest = "0.16.3"
path-slash = "0.2"
jiff = "0.2"

# Use unicode-rs which has a smaller binary size than the default ICU4X as the IDNA backend, used
# by the `url` crate.
# See the `idna_adapter` README.md for more details: https://docs.rs/crate/idna_adapter/latest
idna_adapter = "=1.1.0"

[patch.crates-io]
vise = { git = "https://github.com/matter-labs/vise.git", rev = "51669f42f60c50b3a521662a4ecd71212a303299" }<|MERGE_RESOLUTION|>--- conflicted
+++ resolved
@@ -32,11 +32,7 @@
 metadata.upstream_version = "1.0.0"
 
 [workspace.package]
-<<<<<<< HEAD
 version = "0.0.15" # x-release-please-version
-=======
-version = "1.2.0"
->>>>>>> 39f524d6
 edition = "2021"
 # Remember to update clippy.toml as well
 rust-version = "1.83"
