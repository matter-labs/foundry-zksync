--- conflicted
+++ resolved
@@ -121,14 +121,10 @@
 # keystores
 scrypt.opt-level = 3
 
-<<<<<<< HEAD
 # zksync
 multivm.opt-level = 3
 
-# Override packages which aren't perf-sensitive for faster compilation speed.
-=======
 # Override packages which aren't perf-sensitive for faster compilation speed and smaller binary size.
->>>>>>> 2cdbfaca
 [profile.release.package]
 alloy-sol-macro-expander.opt-level = "z"
 html5ever.opt-level = "z"
