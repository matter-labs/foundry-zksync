--- conflicted
+++ resolved
@@ -173,18 +173,12 @@
 foundry-zksync-inspectors = { path = "crates/zksync/inspectors" }
 
 # solc & compilation utilities
-<<<<<<< HEAD
-# foundry-block-explorers = { version = "0.7.1", default-features = false }
-# foundry-compilers = { version = "0.11.0", default-features = false }
+# foundry-block-explorers = { version = "0.7.3", default-features = false }
+# foundry-compilers = { version = "0.11.1", default-features = false }
 # foundry-fork-db = "0.3"
-foundry-block-explorers = { git = "https://github.com/Moonsong-Labs/block-explorers", branch = "zksync-v0.7.1", default-features = false }
-foundry-compilers = { git = "https://github.com/Moonsong-Labs/compilers", branch = "zksync-v0.11.0" }
-foundry-fork-db = { git = "https://github.com/Moonsong-Labs/foundry-zksync-fork-db", branch = "zksync-v0.3.0" }
-=======
-foundry-block-explorers = { version = "0.7.3", default-features = false }
-foundry-compilers = { version = "0.11.1", default-features = false }
-foundry-fork-db = "0.3"
->>>>>>> da77402c
+foundry-block-explorers = { git = "https://github.com/Moonsong-Labs/block-explorers", branch = "zksync-v0.7.3", default-features = false }
+foundry-compilers = { git = "https://github.com/Moonsong-Labs/compilers", branch = "zksync-v0.11.1" }
+foundry-fork-db = { git = "https://github.com/Moonsong-Labs/foundry-zksync-fork-db", branch = "zksync-v0.3.1" }
 solang-parser = "=0.3.3"
 
 ## revm
