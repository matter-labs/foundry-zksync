--- conflicted
+++ resolved
@@ -226,15 +226,11 @@
 ] }
 foundry-fork-db = "0.18"
 solang-parser = { version = "=0.3.9", package = "foundry-solang-parser" }
-<<<<<<< HEAD
-solar = { package = "solar-compiler", version = "=0.1.7", default-features = false }
+solar = { package = "solar-compiler", version = "=0.1.8", default-features = false }
 solar-data-structures = { version = "=0.1.7", default-features = false }
 solar-interface = { version = "=0.1.7", default-features = false }
 solar-parse = { version = "=0.1.7", default-features = false }
 solar-sema = { version = "=0.1.7", default-features = false }
-=======
-solar = { package = "solar-compiler", version = "=0.1.8", default-features = false }
->>>>>>> 7b84375b
 svm = { package = "svm-rs", version = "0.5", default-features = false, features = [
     "rustls",
 ] }
@@ -468,11 +464,7 @@
 
 ## foundry
 # foundry-block-explorers = { git = "https://github.com/foundry-rs/block-explorers.git", rev = "f5b46b2" }
-<<<<<<< HEAD
-# foundry-compilers = { git = "https://github.com/foundry-rs/compilers.git", rev = "e4a9b04" }
-=======
 # foundry-compilers = { git = "https://github.com/foundry-rs/compilers.git", branch = "main" }
->>>>>>> 7b84375b
 # foundry-fork-db = { git = "https://github.com/foundry-rs/foundry-fork-db", rev = "eee6563" }
 
 # solar
