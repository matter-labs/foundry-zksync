[workspace]
members = [
    "benches/",
    "crates/anvil/",
    "crates/anvil/core/",
    "crates/anvil/rpc/",
    "crates/anvil/server/",
    "crates/cast/",
    "crates/cheatcodes/",
    "crates/cheatcodes/spec/",
    "crates/chisel/",
    "crates/cli/",
    "crates/common/",
    "crates/config/",
    "crates/debugger/",
    "crates/doc/",
    "crates/evm/core/",
    "crates/evm/coverage/",
    "crates/evm/evm/",
    "crates/evm/fuzz/",
    "crates/evm/traces/",
    "crates/fmt/",
    "crates/forge/",
    "crates/script-sequence/",
    "crates/macros/",
    "crates/test-utils/",
    "crates/lint/",
    "crates/strategy/zksync/",
]
resolver = "2"

[workspace.metadata]
# NOTE(zk): track upstream version after each merge
metadata.upstream_version = "1.0.0"

[workspace.package]
<<<<<<< HEAD
version = "0.0.21" # x-release-please-version
edition = "2024"
=======
version = "0.0.22" # x-release-please-version
edition = "2021"
>>>>>>> cba8a7c6
# Remember to update clippy.toml as well
rust-version = "1.88"
authors = ["Foundry Contributors"]
license = "MIT OR Apache-2.0"
homepage = "https://github.com/foundry-rs/foundry"
repository = "https://github.com/foundry-rs/foundry"
exclude = ["benches/", "tests/", "test-data/", "testdata/"]

[workspace.lints.clippy]
borrow_as_ptr = "warn"
branches_sharing_code = "warn"
clear_with_drain = "warn"
cloned_instead_of_copied = "warn"
collection_is_never_read = "warn"
dbg-macro = "warn"
explicit_iter_loop = "warn"
manual-string-new = "warn"
uninlined-format-args = "warn"
use-self = "warn"
redundant-clone = "warn"
octal-escapes = "allow"
result_large_err = "allow"

[workspace.lints.rust]
redundant_imports = "warn"
redundant-lifetimes = "warn"
rust-2018-idioms = "warn"
unused-must-use = "warn"
# unreachable-pub = "warn"

[workspace.lints.rustdoc]
all = "warn"

# Speed up compilation time for dev builds by reducing emitted debug info.
# NOTE: Debuggers may provide less useful information with this setting.
# Uncomment this section if you're using a debugger.
[profile.dev]
# https://davidlattimore.github.io/posts/2024/02/04/speeding-up-the-rust-edit-build-run-cycle.html
debug = "line-tables-only"
split-debuginfo = "unpacked"

[profile.release]
opt-level = 3
lto = "thin"
debug = "none"
strip = "debuginfo"
panic = "abort"
codegen-units = 16

# Use the `--profile profiling` flag to show symbols in release mode.
# e.g. `cargo build --profile profiling`
[profile.profiling]
inherits = "release"
debug = "full"
split-debuginfo = "unpacked"
strip = false

[profile.bench]
inherits = "profiling"

[profile.maxperf]
inherits = "release"
lto = "fat"
codegen-units = 1

# Speed up tests and dev build.
[profile.dev.package]
# Solc and artifacts.
foundry-compilers-artifacts-solc.opt-level = 3
foundry-compilers-core.opt-level = 3
foundry-compilers.opt-level = 3
serde_json.opt-level = 3
serde.opt-level = 3

foundry-solang-parser.opt-level = 3
lalrpop-util.opt-level = 3

solar-ast.opt-level = 3
solar-data-structures.opt-level = 3
solar-interface.opt-level = 3
solar-parse.opt-level = 3

# EVM.
alloy-dyn-abi.opt-level = 3
alloy-json-abi.opt-level = 3
alloy-primitives.opt-level = 3
alloy-sol-type-parser.opt-level = 3
alloy-sol-types.opt-level = 3
hashbrown.opt-level = 3
foldhash.opt-level = 3
keccak.opt-level = 3
revm.opt-level = 3
revm-primitives.opt-level = 3
revm-interpreter.opt-level = 3
revm-precompile.opt-level = 3
revm-database-interface.opt-level = 3
revm-database.opt-level = 3
revm-bytecode.opt-level = 3
revm-state.opt-level = 3
revm-context-interface.opt-level = 3
revm-context.opt-level = 3
revm-inspector.opt-level = 3
ruint.opt-level = 3
sha2.opt-level = 3
sha3.opt-level = 3
tiny-keccak.opt-level = 3
bitvec.opt-level = 3

# Fuzzing.
proptest.opt-level = 3
foundry-evm-fuzz.opt-level = 3

# Forking.
axum.opt-level = 3

# Keystores.
scrypt.opt-level = 3

# Misc.
rayon.opt-level = 3
regex.opt-level = 3
regex-syntax.opt-level = 3
regex-automata.opt-level = 3

# zksync
zksync_multivm.opt-level = 3

# Override packages which aren't perf-sensitive for faster compilation speed and smaller binary size.
[profile.release.package]
alloy-sol-macro-expander.opt-level = "z"
figment.opt-level = "z"
foundry-compilers-artifacts-solc.opt-level = "z"
foundry-config.opt-level = "z"
html5ever.opt-level = "z"
mdbook.opt-level = "z"
prettyplease.opt-level = "z"
protobuf.opt-level = "z"
pulldown-cmark.opt-level = "z"
syn-solidity.opt-level = "z"
syn.opt-level = "z"
trezor-client.opt-level = "z"

[workspace.dependencies]
anvil = { path = "crates/anvil" }
cast = { path = "crates/cast" }
chisel = { path = "crates/chisel" }
forge = { path = "crates/forge" }

forge-doc = { path = "crates/doc" }
forge-fmt = { path = "crates/fmt" }
forge-lint = { path = "crates/lint" }
forge-verify = { path = "crates/verify" }
forge-script = { path = "crates/script" }
forge-sol-macro-gen = { path = "crates/sol-macro-gen" }
forge-script-sequence = { path = "crates/script-sequence" }
foundry-cheatcodes = { path = "crates/cheatcodes" }
foundry-cheatcodes-spec = { path = "crates/cheatcodes/spec" }
foundry-cheatcodes-common = { path = "crates/cheatcodes/common" }
foundry-cli = { path = "crates/cli" }
foundry-common = { path = "crates/common" }
foundry-common-fmt = { path = "crates/common/fmt" }
foundry-config = { path = "crates/config" }
foundry-debugger = { path = "crates/debugger" }
foundry-evm = { path = "crates/evm/evm" }
foundry-evm-abi = { path = "crates/evm/abi" }
foundry-evm-core = { path = "crates/evm/core" }
foundry-evm-coverage = { path = "crates/evm/coverage" }
foundry-evm-fuzz = { path = "crates/evm/fuzz" }
foundry-evm-traces = { path = "crates/evm/traces" }
foundry-macros = { path = "crates/macros" }
foundry-test-utils = { path = "crates/test-utils" }
foundry-wallets = { path = "crates/wallets" }
foundry-linking = { path = "crates/linking" }
foundry-zksync-core = { path = "crates/zksync/core" }
foundry-zksync-compilers = { path = "crates/zksync/compilers" }
foundry-zksync-inspectors = { path = "crates/zksync/inspectors" }
foundry-strategy-zksync = { path = "crates/strategy/zksync" }

# solc & compilation utilities
foundry-block-explorers = { version = "0.19.1", default-features = false }
foundry-compilers = { version = "0.17.3", default-features = false }
foundry-fork-db = "0.15"
solang-parser = { version = "=0.3.9", package = "foundry-solang-parser" }
solar-ast = { version = "=0.1.4", default-features = false }
solar-parse = { version = "=0.1.4", default-features = false }
solar-interface = { version = "=0.1.4", default-features = false }
solar-sema = { version = "=0.1.4", default-features = false }
solar-data-structures = { version = "=0.1.4", default-features = false }

## alloy
alloy-consensus = { version = "1.0.11", default-features = false }
alloy-contract = { version = "1.0.11", default-features = false }
alloy-eips = { version = "1.0.11", default-features = false }
alloy-ens = { version = "1.0.11", default-features = false }
alloy-genesis = { version = "1.0.11", default-features = false }
alloy-json-rpc = { version = "1.0.11", default-features = false }
alloy-network = { version = "1.0.11", default-features = false }
alloy-provider = { version = "1.0.11", default-features = false }
alloy-pubsub = { version = "1.0.11", default-features = false }
alloy-rpc-client = { version = "1.0.11", default-features = false }
alloy-rpc-types = { version = "1.0.11", default-features = true }
alloy-serde = { version = "1.0.11", default-features = false }
alloy-signer = { version = "1.0.11", default-features = false }
alloy-signer-aws = { version = "1.0.11", default-features = false }
alloy-signer-gcp = { version = "1.0.11", default-features = false }
alloy-signer-ledger = { version = "1.0.11", default-features = false }
alloy-signer-local = { version = "1.0.11", default-features = false }
alloy-signer-trezor = { version = "1.0.11", default-features = false }
alloy-transport = { version = "1.0.11", default-features = false }
alloy-transport-http = { version = "1.0.11", default-features = false }
alloy-transport-ipc = { version = "1.0.11", default-features = false }
alloy-transport-ws = { version = "1.0.11", default-features = false }
alloy-hardforks = { version = "0.2.6", default-features = false }
alloy-op-hardforks = { version = "0.2.6", default-features = false }

## alloy-core
alloy-dyn-abi = "1.2.1"
alloy-json-abi = "1.2.1"
alloy-primitives = { version = "1.2.1", features = [
    "getrandom",
    "rand",
    "map-fxhash",
    "map-foldhash",
] }
alloy-sol-macro-expander = "1.2.1"
alloy-sol-macro-input = "1.2.1"
alloy-sol-types = "1.2.1"

alloy-chains = "0.2"
alloy-rlp = "0.3"
alloy-zksync = { version = "1.0.11-alpha.1", git = "https://github.com/matter-labs/alloy-zksync", branch = "popzxc-1.0.0-alpha.2" }

alloy-trie = "0.9"

## op-alloy
op-alloy-consensus = "0.17.2"
op-alloy-rpc-types = "0.17.2"
op-alloy-flz = "0.13.1"

## revm
revm = { version = "24.0.1", default-features = false }
revm-inspectors = { version = "0.23.0", features = ["serde"] }
op-revm = { version = "5.0.1", default-features = false }

## alloy-evm
alloy-evm = "0.10.0"
alloy-op-evm = "0.10.0"

## cli
anstream = "0.6"
anstyle = "1.0"
terminal_size = "0.4"

## zksync
anvil_zksync_core = { git = "https://github.com/matter-labs/anvil-zksync.git", rev = "995970df1f2fd347845d0176c7f3d97d6907b508", default-features = false }
anvil_zksync_types = { git = "https://github.com/matter-labs/anvil-zksync.git", rev = "995970df1f2fd347845d0176c7f3d97d6907b508", default-features = false }
anvil_zksync_config = { git = "https://github.com/matter-labs/anvil-zksync.git", rev = "995970df1f2fd347845d0176c7f3d97d6907b508", default-features = false }
anvil_zksync_api_server = { git = "https://github.com/matter-labs/anvil-zksync.git", rev = "995970df1f2fd347845d0176c7f3d97d6907b508", default-features = false }
anvil_zksync_common = { git = "https://github.com/matter-labs/anvil-zksync.git", rev = "995970df1f2fd347845d0176c7f3d97d6907b508", default-features = false }
anvil_zksync_console = { git = "https://github.com/matter-labs/anvil-zksync.git", rev = "995970df1f2fd347845d0176c7f3d97d6907b508", default-features = false }
anvil_zksync_traces = { git = "https://github.com/matter-labs/anvil-zksync.git", rev = "995970df1f2fd347845d0176c7f3d97d6907b508", default-features = false }
anvil_zksync_l1_sidecar = { git = "https://github.com/matter-labs/anvil-zksync.git", rev = "995970df1f2fd347845d0176c7f3d97d6907b508", default-features = false }
zksync_telemetry = { git = "https://github.com/matter-labs/zksync-telemetry.git", rev = "f6d8618d870a09467ff24ea32ef57e01af8f311e" }
zksync_basic_types = { git = "https://github.com/matter-labs/zksync-era.git", rev = "core-v28.7.0" }
zksync_types = { git = "https://github.com/matter-labs/zksync-era.git", rev = "core-v28.7.0" }
zksync_vm_interface = { git = "https://github.com/matter-labs/zksync-era.git", rev = "core-v28.7.0" }
zksync_multivm = { git = "https://github.com/matter-labs/zksync-era.git", rev = "core-v28.7.0" }
zksync_utils = { git = "https://github.com/matter-labs/zksync-era.git", rev = "core-v28.7.0" }
zksync_contracts = { git = "https://github.com/matter-labs/zksync-era.git", rev = "core-v28.7.0" }

# macros
proc-macro2 = "1.0"
quote = "1.0"
syn = "2.0"
async-trait = "0.1"
derive_more = { version = "2.0", features = ["full"] }
thiserror = "2"

# allocators
mimalloc = "0.1"
tikv-jemallocator = "0.6"
tracy-client = "0.18"

# misc
auto_impl = "1"
aws-config = { version = "1", default-features = true }
aws-sdk-kms = { version = "1", default-features = false }
bytes = "1.10"
walkdir = "2"
prettyplease = "0.2"
base64 = "0.22"
chrono = { version = "0.4", default-features = false, features = [
    "clock",
    "std",
] }
axum = "0.8"
ciborium = "0.2"
color-eyre = "0.6"
comfy-table = "7"
dirs = "6"
dunce = "1"
evm-disassembler = "0.5"
evmole = "0.8"
eyre = "0.6"
figment = "0.10"
futures = "0.3"
hyper = "1.6"
indicatif = "0.17"
itertools = "0.14"
jsonpath_lib = "0.3"
k256 = "0.13"
mesc = "0.3"
num-format = "0.4"
parking_lot = "0.12"
proptest = "1.7.0"
rand = "0.9"
rand_08 = { package = "rand", version = "0.8" }
rand_chacha = "0.9.0"
rayon = "1"
regex = { version = "1", default-features = false }
reqwest = { version = "0.12", default-features = false, features = [
    "rustls-tls",
    "rustls-tls-native-roots",
] }
rustls = "0.23"
semver = "1"
serde = { version = "1.0", features = ["derive"] }
serde_json = { version = "1.0", features = ["arbitrary_precision"] }
similar-asserts = "1.7"
soldeer-commands = "=0.5.4"
soldeer-core = { version = "=0.5.4", features = ["serde"] }
strum = "0.27"
tempfile = "3.20"
tokio = "1"
toml = "0.8"
tower = "0.5"
tower-http = "0.6"
tracing = "0.1"
tracing-subscriber = "0.3"
url = "2"
vergen = { version = "8", default-features = false }
yansi = { version = "1.0", features = ["detect-tty", "detect-env"] }
httptest = "0.16.3"
path-slash = "0.2"
jiff = "0.2"
heck = "0.5"
uuid = "1.17.0"
flate2 = "1.1"

## Pinned dependencies. Enabled for the workspace in crates/test-utils.

# Use unicode-rs which has a smaller binary size than the default ICU4X as the IDNA backend, used
# by the `url` crate.
# See the `idna_adapter` README.md for more details: https://docs.rs/crate/idna_adapter/latest
idna_adapter = "=1.1.0"
# Avoid duplicating `zip 2` and `zip 3`. Remove once all `zip` dependencies are updated to `zip 3`.
zip-extract = "=0.2.1"

[patch.crates-io]
vise = { git = "https://github.com/matter-labs/vise.git", rev = "51669f42f60c50b3a521662a4ecd71212a303299" }

## alloy-evm
# alloy-evm = { git = "https://github.com/alloy-rs/evm.git", rev = "dce752f" }
# alloy-op-evm = { git = "https://github.com/alloy-rs/evm.git", rev = "dce752f" }

## revm
# revm = { git = "https://github.com/bluealloy/revm.git", rev = "b5808253" }
# op-revm = { git = "https://github.com/bluealloy/revm.git", rev = "b5808253" }
# revm-inspectors = { git = "https://github.com/paradigmxyz/revm-inspectors.git", rev = "a625c04" }

## foundry
# foundry-block-explorers = { git = "https://github.com/foundry-rs/block-explorers.git", rev = "e09cb89" }
# foundry-compilers = { git = "https://github.com/foundry-rs/compilers.git", rev = "e4a9b04" }
# foundry-fork-db = { git = "https://github.com/foundry-rs/foundry-fork-db", rev = "811a61a" }

## solar
# solar-ast = { git = "https://github.com/paradigmxyz/solar.git", branch = "main" }
# solar-parse = { git = "https://github.com/paradigmxyz/solar.git", branch = "main" }
# solar-interface = { git = "https://github.com/paradigmxyz/solar.git", branch = "main" }
# solar-sema = { git = "https://github.com/paradigmxyz/solar.git", branch = "main" }
# solar-data-structures = { git = "https://github.com/paradigmxyz/solar.git", branch = "main" }<|MERGE_RESOLUTION|>--- conflicted
+++ resolved
@@ -34,13 +34,8 @@
 metadata.upstream_version = "1.0.0"
 
 [workspace.package]
-<<<<<<< HEAD
-version = "0.0.21" # x-release-please-version
+version = "0.0.22" # x-release-please-version
 edition = "2024"
-=======
-version = "0.0.22" # x-release-please-version
-edition = "2021"
->>>>>>> cba8a7c6
 # Remember to update clippy.toml as well
 rust-version = "1.88"
 authors = ["Foundry Contributors"]
