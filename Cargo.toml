--- conflicted
+++ resolved
@@ -34,13 +34,8 @@
 metadata.upstream_version = "1.0.0"
 
 [workspace.package]
-<<<<<<< HEAD
-version = "1.2.3"
+version = "0.0.21" # x-release-please-version
 edition = "2024"
-=======
-version = "0.0.21" # x-release-please-version
-edition = "2021"
->>>>>>> 35f1cb18
 # Remember to update clippy.toml as well
 rust-version = "1.88"
 authors = ["Foundry Contributors"]
@@ -271,13 +266,9 @@
 
 alloy-chains = "0.2"
 alloy-rlp = "0.3"
-<<<<<<< HEAD
+alloy-zksync = { version = "1.0.7-alpha.1" }
+
 alloy-trie = "0.9"
-=======
-alloy-zksync = { version = "1.0.7-alpha.1", git = "https://github.com/matter-labs/alloy-zksync", branch = "popzxc-1.0" }
-
-alloy-trie = "0.8.1"
->>>>>>> 35f1cb18
 
 ## op-alloy
 op-alloy-consensus = "0.17.2"
@@ -372,13 +363,8 @@
 rustls = "0.23"
 semver = "1"
 serde = { version = "1.0", features = ["derive"] }
-<<<<<<< HEAD
 serde_json = { version = "1.0", features = ["arbitrary_precision"] }
 similar-asserts = "1.7"
-=======
-serde_json = { version = "=1.0.128", features = ["arbitrary_precision"] }
-similar-asserts = "1.6"
->>>>>>> 35f1cb18
 soldeer-commands = "=0.5.4"
 soldeer-core = { version = "=0.5.4", features = ["serde"] }
 strum = "0.27"
