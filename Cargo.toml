--- conflicted
+++ resolved
@@ -154,7 +154,6 @@
 alloy-sol-macro-expander.opt-level = "z"
 figment.opt-level = "z"
 foundry-compilers-artifacts-solc.opt-level = "z"
-foundry-config.opt-level = "z"
 html5ever.opt-level = "z"
 mdbook.opt-level = "z"
 prettyplease.opt-level = "z"
@@ -285,13 +284,8 @@
 quote = "1.0"
 syn = "2.0"
 async-trait = "0.1"
-<<<<<<< HEAD
-derive_more = { version = "1.0", features = ["full"] }
-thiserror = "2.0.10"
-=======
 derive_more = { version = "2.0", features = ["full"] }
 thiserror = "2"
->>>>>>> 1c185d1b
 
 # bench
 divan = "0.1"
@@ -340,7 +334,7 @@
 
 # NOTE(zk): we cannot update this to 0.27 currently due to alloy-chains updating this in their patch version bump
 # We need to migrate over all the transitive dependencies to a more recent alloy version before we can bump this
-strum = "0.26"
+strum = "0.27.1"
 
 tempfile = "3.13"
 tikv-jemallocator = "0.6"
