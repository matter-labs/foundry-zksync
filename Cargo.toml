[workspace]
members = [
    "benches/",
    "crates/anvil/",
    "crates/anvil/core/",
    "crates/anvil/rpc/",
    "crates/anvil/server/",
    "crates/cast/",
    "crates/cheatcodes/",
    "crates/cheatcodes/spec/",
    "crates/chisel/",
    "crates/cli/",
    "crates/common/",
    "crates/config/",
    "crates/debugger/",
    "crates/doc/",
    "crates/evm/core/",
    "crates/evm/coverage/",
    "crates/evm/evm/",
    "crates/evm/fuzz/",
    "crates/evm/traces/",
    "crates/fmt/",
    "crates/forge/",
    "crates/script-sequence/",
    "crates/macros/",
    "crates/test-utils/",
    "crates/lint/",
    "crates/strategy/zksync/",
]
resolver = "2"

[workspace.metadata]
# NOTE(zk): track upstream version after each merge
metadata.upstream_version = "1.3.5"

[workspace.package]
<<<<<<< HEAD
version = "0.0.30" # x-release-please-version
=======
version = "1.4.3"
>>>>>>> 1a5de245
edition = "2024"
# Remember to update clippy.toml as well
rust-version = "1.89"
authors = ["Foundry Contributors"]
license = "MIT OR Apache-2.0"
homepage = "https://getfoundry.sh"
repository = "https://github.com/foundry-rs/foundry"
exclude = ["benches/", "tests/", "test-data/", "testdata/"]

[workspace.lints.clippy]
borrow_as_ptr = "warn"
branches_sharing_code = "warn"
clear_with_drain = "warn"
cloned_instead_of_copied = "warn"
collection_is_never_read = "warn"
dbg-macro = "warn"
explicit_iter_loop = "warn"
manual-string-new = "warn"
uninlined-format-args = "warn"
use-self = "warn"
redundant-clone = "warn"
octal-escapes = "allow"
result_large_err = "allow"

[workspace.lints.rust]
redundant_imports = "warn"
redundant-lifetimes = "warn"
rust-2018-idioms = "warn"
unused-must-use = "warn"
# unreachable-pub = "warn"

[workspace.lints.rustdoc]
all = "warn"

# Speed up compilation time for dev builds by reducing emitted debug info.
# NOTE: Debuggers may provide less useful information with this setting.
# Uncomment this section if you're using a debugger.
[profile.dev]
# https://davidlattimore.github.io/posts/2024/02/04/speeding-up-the-rust-edit-build-run-cycle.html
debug = "line-tables-only"
split-debuginfo = "unpacked"

[profile.release]
opt-level = 3
lto = "thin"
debug = "none"
strip = "debuginfo"
panic = "abort"
codegen-units = 16

# Use the `--profile profiling` flag to show symbols in release mode.
# e.g. `cargo build --profile profiling`
[profile.profiling]
inherits = "release"
debug = "full"
strip = "none"

[profile.bench]
inherits = "profiling"

[profile.maxperf]
inherits = "release"
lto = "fat"
codegen-units = 1

# Speed up tests and dev build.
[profile.dev.package]
# Solc and artifacts.
foundry-compilers-artifacts-solc.opt-level = 3
foundry-compilers-core.opt-level = 3
foundry-compilers.opt-level = 3
serde_json.opt-level = 3
serde.opt-level = 3

foundry-solang-parser.opt-level = 3
lalrpop-util.opt-level = 3

solar-compiler.opt-level = 3
solar-ast.opt-level = 3
solar-data-structures.opt-level = 3
solar-interface.opt-level = 3
solar-parse.opt-level = 3
solar-sema.opt-level = 3

# EVM.
alloy-dyn-abi.opt-level = 3
alloy-json-abi.opt-level = 3
alloy-primitives.opt-level = 3
alloy-sol-type-parser.opt-level = 3
alloy-sol-types.opt-level = 3
alloy-evm.opt-level = 3

bitvec.opt-level = 3
revm.opt-level = 3
revm-bytecode.opt-level = 3
revm-context.opt-level = 3
revm-context-interface.opt-level = 3
revm-database.opt-level = 3
revm-database-interface.opt-level = 3
revm-handler.opt-level = 3
revm-inspector.opt-level = 3
revm-interpreter.opt-level = 3
revm-precompile.opt-level = 3
revm-primitives.opt-level = 3
revm-state.opt-level = 3

revm-inspectors.opt-level = 3

ruint.opt-level = 3

sha2.opt-level = 3
sha3.opt-level = 3
tiny-keccak.opt-level = 3
keccak.opt-level = 3

# Fuzzing.
proptest.opt-level = 3
foundry-evm-fuzz.opt-level = 3
rand.opt-level = 3
rand_chacha.opt-level = 3
ppv-lite86.opt-level = 3

# Backtraces.
addr2line.opt-level = 3
backtrace.opt-level = 3
gimli.opt-level = 3

# Forking.
axum.opt-level = 3

# Keystores.
scrypt.opt-level = 3

# Misc.
hashbrown.opt-level = 3
foldhash.opt-level = 3
rayon.opt-level = 3
rayon-core.opt-level = 3
regex.opt-level = 3
regex-syntax.opt-level = 3
regex-automata.opt-level = 3
walkdir.opt-level = 3

# zksync
zksync_multivm.opt-level = 3

# Override packages which aren't perf-sensitive for faster compilation speed and smaller binary size.
[profile.release.package]
alloy-sol-macro-expander.opt-level = "z"
figment.opt-level = "z"
foundry-compilers-artifacts-solc.opt-level = "z"
foundry-config.opt-level = "z"
html5ever.opt-level = "z"
mdbook.opt-level = "z"
prettyplease.opt-level = "z"
protobuf.opt-level = "z"
pulldown-cmark.opt-level = "z"
syn-solidity.opt-level = "z"
syn.opt-level = "z"
trezor-client.opt-level = "z"

[workspace.dependencies]
anvil = { path = "crates/anvil" }
cast = { path = "crates/cast" }
chisel = { path = "crates/chisel" }
forge = { path = "crates/forge" }

forge-doc = { path = "crates/doc" }
forge-fmt = { path = "crates/fmt" }
forge-lint = { path = "crates/lint" }
forge-verify = { path = "crates/verify" }
forge-script = { path = "crates/script" }
forge-sol-macro-gen = { path = "crates/sol-macro-gen" }
forge-script-sequence = { path = "crates/script-sequence" }
foundry-cheatcodes = { path = "crates/cheatcodes" }
foundry-cheatcodes-spec = { path = "crates/cheatcodes/spec" }
foundry-cheatcodes-common = { path = "crates/cheatcodes/common" }
foundry-cli = { path = "crates/cli" }
foundry-common = { path = "crates/common" }
foundry-common-fmt = { path = "crates/common/fmt" }
foundry-config = { path = "crates/config" }
foundry-debugger = { path = "crates/debugger" }
foundry-evm = { path = "crates/evm/evm" }
foundry-evm-abi = { path = "crates/evm/abi" }
foundry-evm-core = { path = "crates/evm/core" }
foundry-evm-coverage = { path = "crates/evm/coverage" }
foundry-evm-networks = { path = "crates/evm/networks" }
foundry-evm-fuzz = { path = "crates/evm/fuzz" }
foundry-evm-traces = { path = "crates/evm/traces" }
foundry-macros = { path = "crates/macros" }
foundry-test-utils = { path = "crates/test-utils" }
foundry-wallets = { path = "crates/wallets" }
foundry-linking = { path = "crates/linking" }
foundry-zksync-core = { path = "crates/zksync/core" }
foundry-zksync-compilers = { path = "crates/zksync/compilers" }
foundry-zksync-inspectors = { path = "crates/zksync/inspectors" }
foundry-strategy-zksync = { path = "crates/strategy/zksync" }

# solc & compilation utilities
foundry-block-explorers = { version = "0.22.0", default-features = false }
<<<<<<< HEAD
foundry-compilers = { version = "0.19.1", default-features = false, features = [
=======
foundry-compilers = { version = "0.19.5", default-features = false, features = [
>>>>>>> 1a5de245
    "rustls",
    "svm-solc",
] }
foundry-fork-db = "0.18"
solang-parser = { version = "=0.3.9", package = "foundry-solang-parser" }
<<<<<<< HEAD
solar = { package = "solar-compiler", version = "=0.1.7", default-features = false }
solar-data-structures = { version = "=0.1.7", default-features = false }
solar-interface = { version = "=0.1.7", default-features = false }
solar-parse = { version = "=0.1.7", default-features = false }
solar-sema = { version = "=0.1.7", default-features = false }
=======
solar = { package = "solar-compiler", version = "=0.1.8", default-features = false }
>>>>>>> 1a5de245
svm = { package = "svm-rs", version = "0.5", default-features = false, features = [
    "rustls",
] }

## alloy
<<<<<<< HEAD
alloy-consensus = { version = "1.0.36", default-features = false }
alloy-contract = { version = "1.0.36", default-features = false }
alloy-eips = { version = "1.0.36", default-features = false }
alloy-eip5792 = { version = "1.0.36", default-features = false }
alloy-ens = { version = "1.0.36", default-features = false }
alloy-genesis = { version = "1.0.36", default-features = false }
alloy-json-rpc = { version = "1.0.36", default-features = false }
alloy-network = { version = "1.0.36", default-features = false }
alloy-provider = { version = "1.0.36", default-features = false }
alloy-pubsub = { version = "1.0.36", default-features = false }
alloy-rpc-client = { version = "1.0.36", default-features = false }
alloy-rpc-types = { version = "1.0.36", default-features = true }
alloy-rpc-types-beacon = { version = "1.0.36", default-features = true }
alloy-serde = { version = "1.0.36", default-features = false }
alloy-signer = { version = "1.0.36", default-features = false }
alloy-signer-aws = { version = "1.0.36", default-features = false }
alloy-signer-gcp = { version = "1.0.36", default-features = false }
alloy-signer-ledger = { version = "1.0.36", default-features = false }
alloy-signer-local = { version = "1.0.36", default-features = false }
alloy-signer-trezor = { version = "1.0.36", default-features = false }
alloy-transport = { version = "1.0.36", default-features = false }
alloy-transport-http = { version = "1.0.36", default-features = false }
alloy-transport-ipc = { version = "1.0.36", default-features = false }
alloy-transport-ws = { version = "1.0.36", default-features = false }
alloy-hardforks = { version = "0.3.2", default-features = false }
alloy-op-hardforks = { version = "0.3.2", default-features = false }
=======
alloy-consensus = { version = "1.0.41", default-features = false }
alloy-contract = { version = "1.0.41", default-features = false }
alloy-eips = { version = "1.0.41", default-features = false }
alloy-eip5792 = { version = "1.0.41", default-features = false }
alloy-ens = { version = "1.0.41", default-features = false }
alloy-genesis = { version = "1.0.41", default-features = false }
alloy-json-rpc = { version = "1.0.41", default-features = false }
alloy-network = { version = "1.0.41", default-features = false }
alloy-provider = { version = "1.0.41", default-features = false }
alloy-pubsub = { version = "1.0.41", default-features = false }
alloy-rpc-client = { version = "1.0.41", default-features = false }
alloy-rpc-types = { version = "1.0.41", default-features = true }
alloy-rpc-types-beacon = { version = "1.0.41", default-features = true }
alloy-serde = { version = "1.0.41", default-features = false }
alloy-signer = { version = "1.0.41", default-features = false }
alloy-signer-aws = { version = "1.0.41", default-features = false }
alloy-signer-gcp = { version = "1.0.41", default-features = false }
alloy-signer-ledger = { version = "1.0.41", default-features = false }
alloy-signer-local = { version = "1.0.41", default-features = false }
alloy-signer-trezor = { version = "1.0.41", default-features = false }
alloy-transport = { version = "1.0.41", default-features = false }
alloy-transport-http = { version = "1.0.41", default-features = false }
alloy-transport-ipc = { version = "1.0.41", default-features = false }
alloy-transport-ws = { version = "1.0.41", default-features = false }
alloy-hardforks = { version = "0.4.0", default-features = false }
alloy-op-hardforks = { version = "0.4.0", default-features = false }
>>>>>>> 1a5de245

## alloy-core
alloy-dyn-abi = "1.4.1"
alloy-json-abi = "1.4.1"
alloy-primitives = { version = "1.4.1", features = [
    "getrandom",
    "rand",
    "map-fxhash",
    "map-foldhash",
] }
alloy-sol-macro-expander = "1.4.1"
alloy-sol-macro-input = "1.4.1"
alloy-sol-types = "1.4.1"

alloy-chains = "0.2"
alloy-rlp = "0.3"
alloy-zksync = { version = "1.0.11-alpha.1", git = "https://github.com/matter-labs/alloy-zksync", branch = "popzxc-1.0.0-alpha.2" }

alloy-trie = "0.9"

## op-alloy
op-alloy-consensus = "0.20.0"
op-alloy-rpc-types = "0.20.0"
op-alloy-flz = "0.13.1"

## revm
revm = { version = "29.0.0", default-features = false }
revm-inspectors = { version = "0.30.0", features = ["serde"] }
op-revm = { version = "10.0.0", default-features = false }
## alloy-evm
alloy-evm = "0.21.1"
alloy-op-evm = "0.21.1"

## cli
anstream = "0.6"
anstyle = "1.0"
dialoguer = { version = "0.12", default-features = false, features = [
    "password",
] }
clap_complete = "4"
clap_complete_nushell = "4"

## zksync
anvil_zksync_core = { git = "https://github.com/matter-labs/anvil-zksync.git", rev = "a37ef3c85c8f89371954dab6350b3beb6a61a175", default-features = false }
anvil_zksync_types = { git = "https://github.com/matter-labs/anvil-zksync.git", rev = "a37ef3c85c8f89371954dab6350b3beb6a61a175", default-features = false }
anvil_zksync_config = { git = "https://github.com/matter-labs/anvil-zksync.git", rev = "a37ef3c85c8f89371954dab6350b3beb6a61a175", default-features = false }
anvil_zksync_api_server = { git = "https://github.com/matter-labs/anvil-zksync.git", rev = "a37ef3c85c8f89371954dab6350b3beb6a61a175", default-features = false }
anvil_zksync_common = { git = "https://github.com/matter-labs/anvil-zksync.git", rev = "a37ef3c85c8f89371954dab6350b3beb6a61a175", default-features = false }
anvil_zksync_console = { git = "https://github.com/matter-labs/anvil-zksync.git", rev = "a37ef3c85c8f89371954dab6350b3beb6a61a175", default-features = false }
anvil_zksync_traces = { git = "https://github.com/matter-labs/anvil-zksync.git", rev = "a37ef3c85c8f89371954dab6350b3beb6a61a175", default-features = false }
anvil_zksync_l1_sidecar = { git = "https://github.com/matter-labs/anvil-zksync.git", rev = "a37ef3c85c8f89371954dab6350b3beb6a61a175", default-features = false }
zksync_telemetry = { git = "https://github.com/matter-labs/zksync-telemetry.git", rev = "f6d8618d870a09467ff24ea32ef57e01af8f311e" }
zksync_basic_types = { git = "https://github.com/matter-labs/zksync-era.git", rev = "core-v29.0.0" }
zksync_types = { git = "https://github.com/matter-labs/zksync-era.git", rev = "core-v29.0.0" }
zksync_vm_interface = { git = "https://github.com/matter-labs/zksync-era.git", rev = "core-v29.0.0" }
zksync_multivm = { git = "https://github.com/matter-labs/zksync-era.git", rev = "core-v29.0.0" }
zksync_utils = { git = "https://github.com/matter-labs/zksync-era.git", rev = "core-v29.0.0" }
zksync_contracts = { git = "https://github.com/matter-labs/zksync-era.git", rev = "core-v29.0.0" }

# macros
proc-macro2 = "1.0"
quote = "1.0"
syn = "2.0"
async-trait = "0.1"
derive_more = { version = "2.0", features = ["full"] }
thiserror = "2"

# allocators
mimalloc = "0.1"
tikv-jemallocator = "0.6"

# misc
auto_impl = "1"
bytes = "1.10"
walkdir = "2"
prettyplease = "0.2"
base64 = "0.22"
chrono = { version = "0.4", default-features = false, features = [
    "clock",
    "std",
] }
axum = "0.8"
ciborium = "0.2"
color-eyre = "0.6"
comfy-table = "7"
dirs = "6"
dunce = "1"
evm-disassembler = "0.5"
evmole = "0.8"
eyre = "0.6"
figment = "0.10"
futures = { version = "0.3", default-features = false }
<<<<<<< HEAD
hyper = "1.6"
=======
hyper = "1.7"
>>>>>>> 1a5de245
indicatif = "0.18"
itertools = "0.14"
jsonpath_lib = "0.3"
k256 = "0.13"
mesc = "0.3"
memchr = "2.7"
num-format = "0.4"
parking_lot = "0.12"
proptest = "1.8.0"
rand = "0.9"
rand_08 = { package = "rand", version = "0.8" }
rand_chacha = "0.9.0"
rayon = "1"
regex = { version = "1", default-features = false }
reqwest = { version = "0.12", default-features = false, features = [
    "rustls-tls",
    "rustls-tls-native-roots",
] }
rustls = "0.23"
semver = "1"
serde = { version = "1.0", features = ["derive"] }
serde_json = { version = "1.0", features = ["arbitrary_precision"] }
serde_urlencoded = "0.7.1"
similar-asserts = "1.7"
<<<<<<< HEAD
soldeer-commands = "=0.8.0"
soldeer-core = { version = "=0.8.0", features = ["serde"] }
=======
soldeer-commands = "=0.9.0"
soldeer-core = { version = "=0.9.0", features = ["serde"] }
>>>>>>> 1a5de245
strum = "0.27"
tempfile = "3.23"
tokio = "1"
toml = "0.9"
toml_edit = "0.23"
tower = "0.5"
tower-http = "0.6"
tracing = "0.1"
tracing-subscriber = "0.3"
url = "2"
vergen = { version = "8", default-features = false }
yansi = { version = "1.0", features = ["detect-tty", "detect-env"] }
httptest = "0.16.3"
path-slash = "0.2"
<<<<<<< HEAD
jiff = { version = "0.2", default-features = false, features = ["std", "perf-inline"] }
=======
jiff = { version = "0.2", default-features = false, features = [
    "std",
    "perf-inline",
] }
>>>>>>> 1a5de245
heck = "0.5"
uuid = "1.18.1"
flate2 = "1.1"

## Pinned dependencies. Enabled for the workspace in crates/test-utils.

# testing
snapbox = { version = "0.6", features = ["json", "regex", "term-svg"] }

# Use unicode-rs which has a smaller binary size than the default ICU4X as the IDNA backend, used
# by the `url` crate.
# See the `idna_adapter` README.md for more details: https://docs.rs/crate/idna_adapter/latest
idna_adapter = "=1.1.0"

[patch.crates-io]
vise = { git = "https://github.com/matter-labs/vise.git", rev = "51669f42f60c50b3a521662a4ecd71212a303299" }
# https://github.com/rust-cli/rexpect/pull/106
rexpect = { git = "https://github.com/rust-cli/rexpect", rev = "2ed0b1898d7edaf6a85bedbae71a01cc578958fc" }

## alloy-core
# alloy-dyn-abi = { path = "../../alloy-rs/core/crates/dyn-abi" }
# alloy-json-abi = { path = "../../alloy-rs/core/crates/json-abi" }
# alloy-primitives = { path = "../../alloy-rs/core/crates/primitives" }
# alloy-sol-macro = { path = "../../alloy-rs/core/crates/sol-macro" }
# alloy-sol-macro-expander = { path = "../../alloy-rs/core/crates/sol-macro-expander" }
# alloy-sol-macro-input = { path = "../../alloy-rs/core/crates/sol-macro-input" }
# alloy-sol-type-parser = { path = "../../alloy-rs/core/crates/sol-type-parser" }
# alloy-sol-types = { path = "../../alloy-rs/core/crates/sol-types" }
# syn-solidity = { path = "../../alloy-rs/core/crates/syn-solidity" }

## alloy
# alloy-consensus = { git = "https://github.com/alloy-rs/alloy", rev = "7fab7ee" }
# alloy-contract = { git = "https://github.com/alloy-rs/alloy", rev = "7fab7ee" }
# alloy-eips = { git = "https://github.com/alloy-rs/alloy", rev = "7fab7ee" }
# alloy-ens = { git = "https://github.com/alloy-rs/alloy", rev = "7fab7ee" }
# alloy-genesis = { git = "https://github.com/alloy-rs/alloy", rev = "7fab7ee" }
# alloy-json-rpc = { git = "https://github.com/alloy-rs/alloy", rev = "7fab7ee" }
# alloy-network = { git = "https://github.com/alloy-rs/alloy", rev = "7fab7ee" }
# alloy-network-primitives = { git = "https://github.com/alloy-rs/alloy", rev = "7fab7ee" }
# alloy-provider = { git = "https://github.com/alloy-rs/alloy", rev = "7fab7ee" }
# alloy-pubsub = { git = "https://github.com/alloy-rs/alloy", rev = "7fab7ee" }
# alloy-rpc-client = { git = "https://github.com/alloy-rs/alloy", rev = "7fab7ee" }
# alloy-rpc-types = { git = "https://github.com/alloy-rs/alloy", rev = "7fab7ee" }
# alloy-rpc-types-eth = { git = "https://github.com/alloy-rs/alloy", rev = "7fab7ee" }
# alloy-rpc-types-trace = { git = "https://github.com/alloy-rs/alloy", rev = "7fab7ee" }
# alloy-serde = { git = "https://github.com/alloy-rs/alloy", rev = "7fab7ee" }
# alloy-signer = { git = "https://github.com/alloy-rs/alloy", rev = "7fab7ee" }
# alloy-signer-aws = { git = "https://github.com/alloy-rs/alloy", rev = "7fab7ee" }
# alloy-signer-gcp = { git = "https://github.com/alloy-rs/alloy", rev = "7fab7ee" }
# alloy-signer-ledger = { git = "https://github.com/alloy-rs/alloy", rev = "7fab7ee" }
# alloy-signer-local = { git = "https://github.com/alloy-rs/alloy", rev = "7fab7ee" }
# alloy-signer-trezor = { git = "https://github.com/alloy-rs/alloy", rev = "7fab7ee" }
# alloy-transport = { git = "https://github.com/alloy-rs/alloy", rev = "7fab7ee" }
# alloy-transport-http = { git = "https://github.com/alloy-rs/alloy", rev = "7fab7ee" }
# alloy-transport-ipc = { git = "https://github.com/alloy-rs/alloy", rev = "7fab7ee" }
# alloy-transport-ws = { git = "https://github.com/alloy-rs/alloy", rev = "7fab7ee" }

## alloy-evm
# alloy-evm = { git = "https://github.com/alloy-rs/evm.git", rev = "3c6cebb" }
# alloy-op-evm = { git = "https://github.com/alloy-rs/evm.git", rev = "3c6cebb" }

## revm
# revm = { git = "https://github.com/bluealloy/revm.git", rev = "d9cda3a" }
# op-revm = { git = "https://github.com/bluealloy/revm.git", rev = "d9cda3a" }
# revm-inspectors = { git = "https://github.com/zerosnacks/revm-inspectors.git", rev = "74e215d" }

## foundry
# foundry-block-explorers = { git = "https://github.com/foundry-rs/block-explorers.git", rev = "f5b46b2" }
<<<<<<< HEAD
# foundry-compilers = { git = "https://github.com/foundry-rs/compilers.git", rev = "e4a9b04" }
=======
# foundry-compilers = { git = "https://github.com/foundry-rs/compilers.git", branch = "main" }
>>>>>>> 1a5de245
# foundry-fork-db = { git = "https://github.com/foundry-rs/foundry-fork-db", rev = "eee6563" }

# solar
# solar = { package = "solar-compiler", git = "https://github.com/paradigmxyz/solar.git", branch = "main" }
<<<<<<< HEAD

# NOTE(zk): The following patches are to handle sha2@0.10.9 update. Add addtitional patches here as needed in future.
# The patches need to be only applied once per zk_evm version, and can be cherry-picked on the latest in-use release.
# See https://github.com/Moonsong-Labs/zksync-protocol/commit/5b5ba7fe13d6df186dc476aec99e1ee6f9299bff
zksync_vm2 = { git = "https://github.com/Moonsong-Labs/vm2", branch = "chore/upgrade-sha2-deps"}
zk_evm_1_4_1 = { git = "https://github.com/Moonsong-Labs/zksync-protocol", package = "zk_evm", branch = "chore/upgrade-sha-deps-141"}
zk_evm_1_5_1 = { git = "https://github.com/Moonsong-Labs/zksync-protocol", package = "zk_evm", branch = "chore/upgrade-sha-deps-1518"}
zk_evm_1_5_2 = { git = "https://github.com/Moonsong-Labs/zksync-protocol", package = "zk_evm", branch = "sha2-v0.152.3"}
=======
# solar-interface = { package = "solar-interface", git = "https://github.com/paradigmxyz/solar.git", branch = "main" }
# solar-ast = { package = "solar-ast", git = "https://github.com/paradigmxyz/solar.git", branch = "main" }
# solar-sema = { package = "solar-sema", git = "https://github.com/paradigmxyz/solar.git", branch = "main" }
>>>>>>> 1a5de245
<|MERGE_RESOLUTION|>--- conflicted
+++ resolved
@@ -34,11 +34,7 @@
 metadata.upstream_version = "1.3.5"
 
 [workspace.package]
-<<<<<<< HEAD
-version = "0.0.30" # x-release-please-version
-=======
 version = "1.4.3"
->>>>>>> 1a5de245
 edition = "2024"
 # Remember to update clippy.toml as well
 rust-version = "1.89"
@@ -239,58 +235,18 @@
 
 # solc & compilation utilities
 foundry-block-explorers = { version = "0.22.0", default-features = false }
-<<<<<<< HEAD
-foundry-compilers = { version = "0.19.1", default-features = false, features = [
-=======
 foundry-compilers = { version = "0.19.5", default-features = false, features = [
->>>>>>> 1a5de245
     "rustls",
     "svm-solc",
 ] }
 foundry-fork-db = "0.18"
 solang-parser = { version = "=0.3.9", package = "foundry-solang-parser" }
-<<<<<<< HEAD
-solar = { package = "solar-compiler", version = "=0.1.7", default-features = false }
-solar-data-structures = { version = "=0.1.7", default-features = false }
-solar-interface = { version = "=0.1.7", default-features = false }
-solar-parse = { version = "=0.1.7", default-features = false }
-solar-sema = { version = "=0.1.7", default-features = false }
-=======
 solar = { package = "solar-compiler", version = "=0.1.8", default-features = false }
->>>>>>> 1a5de245
 svm = { package = "svm-rs", version = "0.5", default-features = false, features = [
     "rustls",
 ] }
 
 ## alloy
-<<<<<<< HEAD
-alloy-consensus = { version = "1.0.36", default-features = false }
-alloy-contract = { version = "1.0.36", default-features = false }
-alloy-eips = { version = "1.0.36", default-features = false }
-alloy-eip5792 = { version = "1.0.36", default-features = false }
-alloy-ens = { version = "1.0.36", default-features = false }
-alloy-genesis = { version = "1.0.36", default-features = false }
-alloy-json-rpc = { version = "1.0.36", default-features = false }
-alloy-network = { version = "1.0.36", default-features = false }
-alloy-provider = { version = "1.0.36", default-features = false }
-alloy-pubsub = { version = "1.0.36", default-features = false }
-alloy-rpc-client = { version = "1.0.36", default-features = false }
-alloy-rpc-types = { version = "1.0.36", default-features = true }
-alloy-rpc-types-beacon = { version = "1.0.36", default-features = true }
-alloy-serde = { version = "1.0.36", default-features = false }
-alloy-signer = { version = "1.0.36", default-features = false }
-alloy-signer-aws = { version = "1.0.36", default-features = false }
-alloy-signer-gcp = { version = "1.0.36", default-features = false }
-alloy-signer-ledger = { version = "1.0.36", default-features = false }
-alloy-signer-local = { version = "1.0.36", default-features = false }
-alloy-signer-trezor = { version = "1.0.36", default-features = false }
-alloy-transport = { version = "1.0.36", default-features = false }
-alloy-transport-http = { version = "1.0.36", default-features = false }
-alloy-transport-ipc = { version = "1.0.36", default-features = false }
-alloy-transport-ws = { version = "1.0.36", default-features = false }
-alloy-hardforks = { version = "0.3.2", default-features = false }
-alloy-op-hardforks = { version = "0.3.2", default-features = false }
-=======
 alloy-consensus = { version = "1.0.41", default-features = false }
 alloy-contract = { version = "1.0.41", default-features = false }
 alloy-eips = { version = "1.0.41", default-features = false }
@@ -317,7 +273,6 @@
 alloy-transport-ws = { version = "1.0.41", default-features = false }
 alloy-hardforks = { version = "0.4.0", default-features = false }
 alloy-op-hardforks = { version = "0.4.0", default-features = false }
->>>>>>> 1a5de245
 
 ## alloy-core
 alloy-dyn-abi = "1.4.1"
@@ -410,11 +365,7 @@
 eyre = "0.6"
 figment = "0.10"
 futures = { version = "0.3", default-features = false }
-<<<<<<< HEAD
-hyper = "1.6"
-=======
 hyper = "1.7"
->>>>>>> 1a5de245
 indicatif = "0.18"
 itertools = "0.14"
 jsonpath_lib = "0.3"
@@ -439,13 +390,8 @@
 serde_json = { version = "1.0", features = ["arbitrary_precision"] }
 serde_urlencoded = "0.7.1"
 similar-asserts = "1.7"
-<<<<<<< HEAD
-soldeer-commands = "=0.8.0"
-soldeer-core = { version = "=0.8.0", features = ["serde"] }
-=======
 soldeer-commands = "=0.9.0"
 soldeer-core = { version = "=0.9.0", features = ["serde"] }
->>>>>>> 1a5de245
 strum = "0.27"
 tempfile = "3.23"
 tokio = "1"
@@ -460,14 +406,10 @@
 yansi = { version = "1.0", features = ["detect-tty", "detect-env"] }
 httptest = "0.16.3"
 path-slash = "0.2"
-<<<<<<< HEAD
-jiff = { version = "0.2", default-features = false, features = ["std", "perf-inline"] }
-=======
 jiff = { version = "0.2", default-features = false, features = [
     "std",
     "perf-inline",
 ] }
->>>>>>> 1a5de245
 heck = "0.5"
 uuid = "1.18.1"
 flate2 = "1.1"
@@ -536,16 +478,11 @@
 
 ## foundry
 # foundry-block-explorers = { git = "https://github.com/foundry-rs/block-explorers.git", rev = "f5b46b2" }
-<<<<<<< HEAD
-# foundry-compilers = { git = "https://github.com/foundry-rs/compilers.git", rev = "e4a9b04" }
-=======
 # foundry-compilers = { git = "https://github.com/foundry-rs/compilers.git", branch = "main" }
->>>>>>> 1a5de245
 # foundry-fork-db = { git = "https://github.com/foundry-rs/foundry-fork-db", rev = "eee6563" }
 
 # solar
 # solar = { package = "solar-compiler", git = "https://github.com/paradigmxyz/solar.git", branch = "main" }
-<<<<<<< HEAD
 
 # NOTE(zk): The following patches are to handle sha2@0.10.9 update. Add addtitional patches here as needed in future.
 # The patches need to be only applied once per zk_evm version, and can be cherry-picked on the latest in-use release.
@@ -553,9 +490,4 @@
 zksync_vm2 = { git = "https://github.com/Moonsong-Labs/vm2", branch = "chore/upgrade-sha2-deps"}
 zk_evm_1_4_1 = { git = "https://github.com/Moonsong-Labs/zksync-protocol", package = "zk_evm", branch = "chore/upgrade-sha-deps-141"}
 zk_evm_1_5_1 = { git = "https://github.com/Moonsong-Labs/zksync-protocol", package = "zk_evm", branch = "chore/upgrade-sha-deps-1518"}
-zk_evm_1_5_2 = { git = "https://github.com/Moonsong-Labs/zksync-protocol", package = "zk_evm", branch = "sha2-v0.152.3"}
-=======
-# solar-interface = { package = "solar-interface", git = "https://github.com/paradigmxyz/solar.git", branch = "main" }
-# solar-ast = { package = "solar-ast", git = "https://github.com/paradigmxyz/solar.git", branch = "main" }
-# solar-sema = { package = "solar-sema", git = "https://github.com/paradigmxyz/solar.git", branch = "main" }
->>>>>>> 1a5de245
+zk_evm_1_5_2 = { git = "https://github.com/Moonsong-Labs/zksync-protocol", package = "zk_evm", branch = "sha2-v0.152.3"}