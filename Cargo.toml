[workspace]
members = [
    "crates/anvil/",
    "crates/anvil/core/",
    "crates/anvil/rpc/",
    "crates/anvil/server/",
    "crates/cast/",
    "crates/cheatcodes/",
    "crates/cheatcodes/spec/",
    "crates/chisel/",
    "crates/cli/",
    "crates/common/",
    "crates/config/",
    "crates/debugger/",
    "crates/doc/",
    "crates/evm/core/",
    "crates/evm/coverage/",
    "crates/evm/evm/",
    "crates/evm/fuzz/",
    "crates/evm/traces/",
    "crates/fmt/",
    "crates/forge/",
    "crates/script-sequence/",
    "crates/macros/",
    "crates/test-utils/",
    "crates/strategy/zksync/",
]
resolver = "2"

[workspace.package]
<<<<<<< HEAD
version = "0.0.8" # x-release-please-version
=======
version = "1.0.0"
>>>>>>> 67be473b
edition = "2021"
# Remember to update clippy.toml as well
rust-version = "1.83"
authors = ["Foundry Contributors"]
license = "MIT OR Apache-2.0"
homepage = "https://github.com/foundry-rs/foundry"
repository = "https://github.com/foundry-rs/foundry"
exclude = ["benches/", "tests/", "test-data/", "testdata/"]

[workspace.lints.clippy]
dbg-macro = "warn"
manual-string-new = "warn"
uninlined-format-args = "warn"
use-self = "warn"
redundant-clone = "warn"
octal-escapes = "allow"
# until <https://github.com/rust-lang/rust-clippy/issues/13885> is fixed
literal-string-with-formatting-args = "allow"

[workspace.lints.rust]
rust-2018-idioms = "warn"
# unreachable-pub = "warn"
unused-must-use = "warn"
redundant-lifetimes = "warn"

[workspace.lints.rustdoc]
all = "warn"

# Speed up compilation time for dev builds by reducing emitted debug info.
# NOTE: Debuggers may provide less useful information with this setting.
# Uncomment this section if you're using a debugger.
[profile.dev]
# https://davidlattimore.github.io/posts/2024/02/04/speeding-up-the-rust-edit-build-run-cycle.html
debug = "line-tables-only"
split-debuginfo = "unpacked"

[profile.release]
opt-level = 3
lto = "thin"
debug = "none"
strip = "debuginfo"
panic = "abort"
codegen-units = 16

# Use the `--profile profiling` flag to show symbols in release mode.
# e.g. `cargo build --profile profiling`
[profile.profiling]
inherits = "release"
debug = "full"
split-debuginfo = "unpacked"
strip = false

[profile.bench]
inherits = "profiling"

[profile.maxperf]
inherits = "release"
lto = "fat"
codegen-units = 1

# Speed up tests and dev build.
[profile.dev.package]
# Solc and artifacts.
foundry-compilers-artifacts-solc.opt-level = 3
foundry-compilers-core.opt-level = 3
foundry-compilers.opt-level = 3
serde_json.opt-level = 3
serde.opt-level = 3

solang-parser.opt-level = 3
lalrpop-util.opt-level = 3

solar-ast.opt-level = 3
solar-data-structures.opt-level = 3
solar-interface.opt-level = 3
solar-parse.opt-level = 3

# EVM.
alloy-dyn-abi.opt-level = 3
alloy-json-abi.opt-level = 3
alloy-primitives.opt-level = 3
alloy-sol-type-parser.opt-level = 3
alloy-sol-types.opt-level = 3
hashbrown.opt-level = 3
foldhash.opt-level = 3
keccak.opt-level = 3
revm-interpreter.opt-level = 3
revm-precompile.opt-level = 3
revm-primitives.opt-level = 3
revm.opt-level = 3
ruint.opt-level = 3
sha2.opt-level = 3
sha3.opt-level = 3
tiny-keccak.opt-level = 3
bitvec.opt-level = 3

# Fuzzing.
proptest.opt-level = 3
foundry-evm-fuzz.opt-level = 3

# Forking.
axum.opt-level = 3

# Keystores.
scrypt.opt-level = 3

<<<<<<< HEAD
# zksync
zksync_multivm.opt-level = 3
=======
# Misc.
rayon.opt-level = 3
regex.opt-level = 3
regex-syntax.opt-level = 3
regex-automata.opt-level = 3
>>>>>>> 67be473b

# Override packages which aren't perf-sensitive for faster compilation speed and smaller binary size.
[profile.release.package]
alloy-sol-macro-expander.opt-level = "z"
figment.opt-level = "z"
foundry-compilers-artifacts-solc.opt-level = "z"
foundry-config.opt-level = "z"
html5ever.opt-level = "z"
mdbook.opt-level = "z"
prettyplease.opt-level = "z"
protobuf.opt-level = "z"
pulldown-cmark.opt-level = "z"
syn-solidity.opt-level = "z"
syn.opt-level = "z"
trezor-client.opt-level = "z"

[workspace.dependencies]
anvil = { path = "crates/anvil" }
cast = { path = "crates/cast" }
chisel = { path = "crates/chisel" }
forge = { path = "crates/forge" }

forge-doc = { path = "crates/doc" }
forge-fmt = { path = "crates/fmt" }
forge-verify = { path = "crates/verify" }
forge-script = { path = "crates/script" }
forge-sol-macro-gen = { path = "crates/sol-macro-gen" }
forge-script-sequence = { path = "crates/script-sequence" }
foundry-cheatcodes = { path = "crates/cheatcodes" }
foundry-cheatcodes-spec = { path = "crates/cheatcodes/spec" }
foundry-cheatcodes-common = { path = "crates/cheatcodes/common" }
foundry-cli = { path = "crates/cli" }
foundry-common = { path = "crates/common" }
foundry-common-fmt = { path = "crates/common/fmt" }
foundry-config = { path = "crates/config" }
foundry-debugger = { path = "crates/debugger" }
foundry-evm = { path = "crates/evm/evm" }
foundry-evm-abi = { path = "crates/evm/abi" }
foundry-evm-core = { path = "crates/evm/core" }
foundry-evm-coverage = { path = "crates/evm/coverage" }
foundry-evm-fuzz = { path = "crates/evm/fuzz" }
foundry-evm-traces = { path = "crates/evm/traces" }
foundry-macros = { path = "crates/macros" }
foundry-test-utils = { path = "crates/test-utils" }
foundry-wallets = { path = "crates/wallets" }
foundry-linking = { path = "crates/linking" }
foundry-zksync-core = { path = "crates/zksync/core" }
foundry-zksync-compilers = { path = "crates/zksync/compilers" }
foundry-zksync-inspectors = { path = "crates/zksync/inspectors" }
foundry-strategy-zksync = { path = "crates/strategy/zksync" }

# solc & compilation utilities
foundry-block-explorers = { version = "0.11.0", default-features = false }
foundry-compilers = { version = "0.13.2", default-features = false }
foundry-fork-db = "0.11.0"
solang-parser = "=0.3.3"
solar-parse = { version = "=0.1.1", default-features = false }

## revm
revm = { version = "19.4.0", default-features = false }
revm-primitives = { version = "15.1.0", default-features = false }
revm-inspectors = { version = "0.15.0", features = ["serde"] }

## alloy
alloy-consensus = { version = "0.11.0", default-features = false }
alloy-contract = { version = "0.11.0", default-features = false }
alloy-eips = { version = "0.11.0", default-features = false }
alloy-genesis = { version = "0.11.0", default-features = false }
alloy-json-rpc = { version = "0.11.0", default-features = false }
alloy-network = { version = "0.11.0", default-features = false }
alloy-provider = { version = "0.11.0", default-features = false }
alloy-pubsub = { version = "0.11.0", default-features = false }
alloy-rpc-client = { version = "0.11.0", default-features = false }
alloy-rpc-types = { version = "0.11.0", default-features = true }
alloy-serde = { version = "0.11.0", default-features = false }
alloy-signer = { version = "0.11.0", default-features = false }
alloy-signer-aws = { version = "0.11.0", default-features = false }
alloy-signer-gcp = { version = "0.11.0", default-features = false }
alloy-signer-ledger = { version = "0.11.0", default-features = false }
alloy-signer-local = { version = "0.11.0", default-features = false }
alloy-signer-trezor = { version = "0.11.0", default-features = false }
alloy-transport = { version = "0.11.0", default-features = false }
alloy-transport-http = { version = "0.11.0", default-features = false }
alloy-transport-ipc = { version = "0.11.0", default-features = false }
alloy-transport-ws = { version = "0.11.0", default-features = false }
alloy-node-bindings = { version = "0.11.0", default-features = false }
alloy-network-primitives = { version = "0.11.0", default-features = false }

## alloy-core
alloy-dyn-abi = "0.8.18"
alloy-json-abi = "0.8.18"
alloy-primitives = { version = "0.8.18", features = [
    "getrandom",
    "rand",
    "map-fxhash",
    "map-foldhash",
] }
alloy-sol-macro-expander = "0.8.18"
alloy-sol-macro-input = "0.8.18"
alloy-sol-types = "0.8.18"
syn-solidity = "0.8.18"

alloy-chains = "0.1"
alloy-rlp = "0.3"
alloy-zksync = "0.9.0"

alloy-trie = "0.7.0"

## op-alloy
<<<<<<< HEAD
op-alloy-rpc-types = "0.9.0"
## Note(zk): Foundry upstream change to maili-consensus but we need to keep
## it for zksync for now until era-solc updates the pinned version of serde
op-alloy-consensus = "0.9.0"
=======
op-alloy-consensus = "0.10.0"
op-alloy-rpc-types = "0.10.0"
>>>>>>> 67be473b

## cli
anstream = "0.6"
anstyle = "1.0"
terminal_size = "0.4"

## zksync
anvil_zksync_core = { git = "https://github.com/matter-labs/anvil-zksync.git", rev = "b21c4898d44e3b775423b8d698d425fc43a85981" }       # https://github.com/matter-labs/anvil-zksync/pull/510
anvil_zksync_types = { git = "https://github.com/matter-labs/anvil-zksync.git", rev = "b21c4898d44e3b775423b8d698d425fc43a85981" }      # https://github.com/matter-labs/anvil-zksync/pull/510
anvil_zksync_config = { git = "https://github.com/matter-labs/anvil-zksync.git", rev = "b21c4898d44e3b775423b8d698d425fc43a85981" }     # https://github.com/matter-labs/anvil-zksync/pull/510
anvil_zksync_api_server = { git = "https://github.com/matter-labs/anvil-zksync.git", rev = "b21c4898d44e3b775423b8d698d425fc43a85981" } # https://github.com/matter-labs/anvil-zksync/pull/510
zksync_basic_types = { git = "https://github.com/matter-labs/zksync-era.git", rev = "core-v25.4.0" }
zksync_types = { git = "https://github.com/matter-labs/zksync-era.git", rev = "core-v25.4.0" }
zksync_vm_interface = { git = "https://github.com/matter-labs/zksync-era.git", rev = "core-v25.4.0" }
zksync_multivm = { git = "https://github.com/matter-labs/zksync-era.git", rev = "core-v25.4.0" }
zksync_utils = { git = "https://github.com/matter-labs/zksync-era.git", rev = "core-v25.4.0" }
zksync_contracts = { git = "https://github.com/matter-labs/zksync-era.git", rev = "core-v25.4.0" }
era-solc = { git = "https://github.com/matter-labs/era-compiler-solidity.git", tag = "1.5.11", package = "era-solc" }

# macros
proc-macro2 = "1.0"
quote = "1.0"
syn = "2.0"
async-trait = "0.1"
derive_more = { version = "1.0", features = ["full"] }
thiserror = "2.0.10"

# bench
divan = "0.1"

# misc
auto_impl = "1"
bytes = "1.8"
walkdir = "2"
prettyplease = "0.2"
base64 = "0.22"
chrono = { version = "0.4", default-features = false, features = [
    "clock",
    "std",
] }
axum = "0.7"
color-eyre = "0.6"
comfy-table = "7"
dirs = "6"
dunce = "1"
evm-disassembler = "0.5"
evmole = "0.6"
eyre = "0.6"
figment = "0.10"
futures = "0.3"
hyper = "1.5"
indexmap = "2.6"
itertools = "0.14"
jsonpath_lib = "0.3"
k256 = "0.13"
mesc = "0.3"
num-format = "0.4"
parking_lot = "0.12"
proptest = "1"
rand = "0.8"
rayon = "1"
regex = { version = "1", default-features = false }
reqwest = { version = "0.12", default-features = false, features = [
    "rustls-tls",
    "rustls-tls-native-roots",
] }
semver = "1"
serde = { version = "1.0", features = ["derive"] }
serde_json = { version = "=1.0.128", features = ["arbitrary_precision"] }
similar-asserts = "1.6"
soldeer-commands = "=0.5.2"
strum = "0.26"
tempfile = "3.13"
tikv-jemallocator = "0.6"
tokio = "1"
toml = "0.8"
tower = "0.5"
tower-http = "0.6"
tracing = "0.1"
tracing-subscriber = "0.3"
url = "2"
vergen = { version = "8", default-features = false }
yansi = { version = "1.0", features = ["detect-tty", "detect-env"] }

[patch.crates-io]
proptest = { git = "https://github.com/nbaztec/proptest", branch = "v1.5.0-foundry-zksync" }

## alloy-core
# alloy-dyn-abi = { path = "../../alloy-rs/core/crates/dyn-abi" }
# alloy-json-abi = { path = "../../alloy-rs/core/crates/json-abi" }
# alloy-primitives = { path = "../../alloy-rs/core/crates/primitives" }
# alloy-sol-macro = { path = "../../alloy-rs/core/crates/sol-macro" }
# alloy-sol-macro-expander = { path = "../../alloy-rs/core/crates/sol-macro-expander" }
# alloy-sol-macro-input = { path = "../../alloy-rs/core/crates/sol-macro-input" }
# alloy-sol-type-parser = { path = "../../alloy-rs/core/crates/sol-type-parser" }
# alloy-sol-types = { path = "../../alloy-rs/core/crates/sol-types" }
# syn-solidity = { path = "../../alloy-rs/core/crates/syn-solidity" }

## alloy
# alloy-consensus = { git = "https://github.com/alloy-rs/alloy", rev = "7fab7ee" }
# alloy-contract = { git = "https://github.com/alloy-rs/alloy", rev = "7fab7ee" }
# alloy-eips = { git = "https://github.com/alloy-rs/alloy", rev = "7fab7ee" }
# alloy-genesis = { git = "https://github.com/alloy-rs/alloy", rev = "7fab7ee" }
# alloy-json-rpc = { git = "https://github.com/alloy-rs/alloy", rev = "7fab7ee" }
# alloy-network = { git = "https://github.com/alloy-rs/alloy", rev = "7fab7ee" }
# alloy-network-primitives = { git = "https://github.com/alloy-rs/alloy", rev = "7fab7ee" }
# alloy-provider = { git = "https://github.com/alloy-rs/alloy", rev = "7fab7ee" }
# alloy-pubsub = { git = "https://github.com/alloy-rs/alloy", rev = "7fab7ee" }
# alloy-rpc-client = { git = "https://github.com/alloy-rs/alloy", rev = "7fab7ee" }
# alloy-rpc-types = { git = "https://github.com/alloy-rs/alloy", rev = "7fab7ee" }
# alloy-rpc-types-eth = { git = "https://github.com/alloy-rs/alloy", rev = "7fab7ee" }
# alloy-serde = { git = "https://github.com/alloy-rs/alloy", rev = "7fab7ee" }
# alloy-signer = { git = "https://github.com/alloy-rs/alloy", rev = "7fab7ee" }
# alloy-signer-aws = { git = "https://github.com/alloy-rs/alloy", rev = "7fab7ee" }
# alloy-signer-gcp = { git = "https://github.com/alloy-rs/alloy", rev = "7fab7ee" }
# alloy-signer-ledger = { git = "https://github.com/alloy-rs/alloy", rev = "7fab7ee" }
# alloy-signer-local = { git = "https://github.com/alloy-rs/alloy", rev = "7fab7ee" }
# alloy-signer-trezor = { git = "https://github.com/alloy-rs/alloy", rev = "7fab7ee" }
# alloy-transport = { git = "https://github.com/alloy-rs/alloy", rev = "7fab7ee" }
# alloy-transport-http = { git = "https://github.com/alloy-rs/alloy", rev = "7fab7ee" }
# alloy-transport-ipc = { git = "https://github.com/alloy-rs/alloy", rev = "7fab7ee" }
# alloy-transport-ws = { git = "https://github.com/alloy-rs/alloy", rev = "7fab7ee" }<|MERGE_RESOLUTION|>--- conflicted
+++ resolved
@@ -28,11 +28,7 @@
 resolver = "2"
 
 [workspace.package]
-<<<<<<< HEAD
 version = "0.0.8" # x-release-please-version
-=======
-version = "1.0.0"
->>>>>>> 67be473b
 edition = "2021"
 # Remember to update clippy.toml as well
 rust-version = "1.83"
@@ -139,16 +135,14 @@
 # Keystores.
 scrypt.opt-level = 3
 
-<<<<<<< HEAD
-# zksync
-zksync_multivm.opt-level = 3
-=======
 # Misc.
 rayon.opt-level = 3
 regex.opt-level = 3
 regex-syntax.opt-level = 3
 regex-automata.opt-level = 3
->>>>>>> 67be473b
+
+# zksync
+zksync_multivm.opt-level = 3
 
 # Override packages which aren't perf-sensitive for faster compilation speed and smaller binary size.
 [profile.release.package]
@@ -258,15 +252,10 @@
 alloy-trie = "0.7.0"
 
 ## op-alloy
-<<<<<<< HEAD
 op-alloy-rpc-types = "0.9.0"
 ## Note(zk): Foundry upstream change to maili-consensus but we need to keep
 ## it for zksync for now until era-solc updates the pinned version of serde
 op-alloy-consensus = "0.9.0"
-=======
-op-alloy-consensus = "0.10.0"
-op-alloy-rpc-types = "0.10.0"
->>>>>>> 67be473b
 
 ## cli
 anstream = "0.6"
