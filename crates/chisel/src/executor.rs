//! Executor
//!
//! This module contains the execution logic for the [SessionSource].

use crate::{
    prelude::{ChiselDispatcher, ChiselResult, ChiselRunner, SessionSource, SolidityHelper},
    source::IntermediateOutput,
};
use alloy_dyn_abi::{DynSolType, DynSolValue};
use alloy_json_abi::EventParam;
use alloy_primitives::{Address, B256, U256, hex};
use eyre::{Result, WrapErr};
use foundry_cli::utils;
use foundry_compilers::Artifact;
use foundry_evm::{
    backend::Backend, decode::decode_console_logs, executors::ExecutorBuilder,
    inspectors::CheatsConfig, traces::TraceMode,
};
use solang_parser::pt;
use std::ops::ControlFlow;
use yansi::Paint;

/// Executor implementation for [SessionSource]
impl SessionSource {
    /// Runs the source with the [ChiselRunner]
    pub async fn execute(&mut self) -> Result<ChiselResult> {
        // Recompile the project and ensure no errors occurred.
        let output = self.build()?;

        let (bytecode, final_pc) = output.enter(|output| -> Result<_> {
            let contract = output
                .repl_contract()
                .ok_or_else(|| eyre::eyre!("failed to find REPL contract"))?;
            trace!(?contract, "REPL contract");
            let bytecode = contract
                .get_bytecode_bytes()
                .ok_or_else(|| eyre::eyre!("No bytecode found for `REPL` contract"))?;
            Ok((bytecode.into_owned(), output.final_pc(contract)?))
        })?;

        let Some(final_pc) = final_pc else { return Ok(Default::default()) };

        let mut runner = self.build_runner(final_pc).await?;
        runner.run(bytecode)
    }

    /// Inspect a contract element inside of the current session
    ///
    /// ### Takes
    ///
    /// A solidity snippet
    ///
    /// ### Returns
    ///
    /// If the input is valid `Ok((continue, formatted_output))` where:
    /// - `continue` is true if the input should be appended to the source
    /// - `formatted_output` is the formatted value, if any
    pub async fn inspect(&self, input: &str) -> Result<(ControlFlow<()>, Option<String>)> {
        let line = format!("bytes memory inspectoor = abi.encode({input});");
        let mut source = match self.clone_with_new_line(line) {
            Ok((source, _)) => source,
            Err(err) => {
                debug!(%err, "failed to build new source");
                return Ok((ControlFlow::Continue(()), None));
            }
        };

        let mut source_without_inspector = self.clone();

        // Events and tuples fails compilation due to it not being able to be encoded in
        // `inspectoor`. If that happens, try executing without the inspector.
        let (mut res, err) = match source.execute().await {
            Ok(res) => (res, None),
            Err(err) => {
                debug!(?err, %input, "execution failed");
                match source_without_inspector.execute().await {
                    Ok(res) => (res, Some(err)),
                    Err(_) => {
                        if self.config.foundry_config.verbosity >= 3 {
                            sh_err!("Could not inspect: {err}")?;
                        }
                        return Ok((ControlFlow::Continue(()), None));
                    }
                }
            }
        };

        // If abi-encoding the input failed, check whether it is an event
        if let Some(err) = err {
            let output = source_without_inspector.build()?;

            let formatted_event =
                output.enter(|output| output.get_event(input).map(format_event_definition));
            if let Some(formatted_event) = formatted_event {
                return Ok((ControlFlow::Break(()), Some(formatted_event?)));
            }

            // we were unable to check the event
            if self.config.foundry_config.verbosity >= 3 {
                sh_err!("Failed eval: {err}")?;
            }

            debug!(%err, %input, "failed abi encode input");
            return Ok((ControlFlow::Break(()), None));
        }
        drop(source_without_inspector);

        let Some((stack, memory)) = &res.state else {
            // Show traces and logs, if there are any, and return an error
            if let Ok(decoder) = ChiselDispatcher::decode_traces(&source.config, &mut res).await {
                ChiselDispatcher::show_traces(&decoder, &mut res).await?;
            }
            let decoded_logs = decode_console_logs(&res.logs);
            if !decoded_logs.is_empty() {
                sh_println!("{}", "Logs:".green())?;
                for log in decoded_logs {
                    sh_println!("  {log}")?;
                }
            }

            return Err(eyre::eyre!("Failed to inspect expression"));
        };

        // Either the expression referred to by `input`, or the last expression,
        // which was wrapped in `abi.encode`.
        let generated_output = source.build()?;

        // If the expression is a variable declaration within the REPL contract, use its type;
        // otherwise, attempt to infer the type.
        let contract_expr = generated_output
            .intermediate
            .repl_contract_expressions
            .get(input)
            .or_else(|| source.infer_inner_expr_type());

        // If the current action is a function call, we get its return type
        // otherwise it returns None
        let function_call_return_type =
            Type::get_function_return_type(contract_expr, &generated_output.intermediate);

        let (contract_expr, ty) = if let Some(function_call_return_type) = function_call_return_type
        {
            (function_call_return_type.0, function_call_return_type.1)
        } else {
            match contract_expr.and_then(|e| {
                Type::ethabi(e, Some(&generated_output.intermediate)).map(|ty| (e, ty))
            }) {
                Some(res) => res,
                // this type was denied for inspection, continue
                None => return Ok((ControlFlow::Continue(()), None)),
            }
        };

        // the file compiled correctly, thus the last stack item must be the memory offset of
        // the `bytes memory inspectoor` value
        let mut offset = stack.last().unwrap().to::<usize>();
        let mem_offset = &memory[offset..offset + 32];
        let len = U256::try_from_be_slice(mem_offset).unwrap().to::<usize>();
        offset += 32;
        let data = &memory[offset..offset + len];
        let token = ty.abi_decode(data).wrap_err("Could not decode inspected values")?;
        let c = if should_continue(contract_expr) {
            ControlFlow::Continue(())
        } else {
            ControlFlow::Break(())
        };
        Ok((c, Some(format_token(token))))
    }

    /// Gracefully attempts to extract the type of the expression within the `abi.encode(...)`
    /// call inserted by the inspect function.
    ///
    /// ### Takes
    ///
    /// A reference to a [SessionSource]
    ///
    /// ### Returns
    ///
    /// Optionally, a [Type]
    fn infer_inner_expr_type(&self) -> Option<&pt::Expression> {
        let out = self.build().ok()?;
        let run = out.run_func_body().ok()?.last();
        match run {
            Some(pt::Statement::VariableDefinition(
                _,
                _,
                Some(pt::Expression::FunctionCall(_, _, args)),
            )) => {
                // We can safely unwrap the first expression because this function
                // will only be called on a session source that has just had an
                // `inspectoor` variable appended to it.
                Some(args.first().unwrap())
            }
            _ => None,
        }
    }

    async fn build_runner(&mut self, final_pc: usize) -> Result<ChiselRunner> {
        let env = self.config.evm_opts.evm_env().await?;

<<<<<<< HEAD
        let mut strategy = utils::get_executor_strategy(&self.config.foundry_config);

        // Create an in-memory backend
        let backend = match self.config.backend.take() {
=======
        let backend = match self.config.backend.clone() {
>>>>>>> bb80198a
            Some(backend) => backend,
            None => {
                let fork = self.config.evm_opts.get_fork(&self.config.foundry_config, env.clone());
                let backend = Backend::spawn(
                    fork,
                    strategy.runner.new_backend_strategy(strategy.context.as_ref()),
                )?;
                self.config.backend = Some(backend.clone());
                backend
            }
        };

        let executor = ExecutorBuilder::new()
            .inspectors(|stack| {
                stack.chisel_state(final_pc).trace_mode(TraceMode::Call).cheatcodes(
                    CheatsConfig::new(
                        &self.config.foundry_config,
                        self.config.evm_opts.clone(),
                        None,
                        None,
                        strategy.runner.new_cheatcode_inspector_strategy(strategy.context.as_mut()),
                    )
                    .into(),
                )
            })
            .gas_limit(self.config.evm_opts.gas_limit())
            .spec_id(self.config.foundry_config.evm_spec_id())
            .legacy_assertions(self.config.foundry_config.legacy_assertions)
            .build(env, backend, strategy);

        Ok(ChiselRunner::new(executor, U256::MAX, Address::ZERO, self.config.calldata.clone()))
    }
}

/// Formats a value into an inspection message
// TODO: Verbosity option
fn format_token(token: DynSolValue) -> String {
    match token {
        DynSolValue::Address(a) => {
            format!("Type: {}\n└ Data: {}", "address".red(), a.cyan())
        }
        DynSolValue::FixedBytes(b, byte_len) => {
            format!(
                "Type: {}\n└ Data: {}",
                format!("bytes{byte_len}").red(),
                hex::encode_prefixed(b).cyan()
            )
        }
        DynSolValue::Int(i, bit_len) => {
            format!(
                "Type: {}\n├ Hex: {}\n├ Hex (full word): {}\n└ Decimal: {}",
                format!("int{bit_len}").red(),
                format!(
                    "0x{}",
                    format!("{i:x}")
                        .char_indices()
                        .skip(64 - bit_len / 4)
                        .take(bit_len / 4)
                        .map(|(_, c)| c)
                        .collect::<String>()
                )
                .cyan(),
                hex::encode_prefixed(B256::from(i)).cyan(),
                i.cyan()
            )
        }
        DynSolValue::Uint(i, bit_len) => {
            format!(
                "Type: {}\n├ Hex: {}\n├ Hex (full word): {}\n└ Decimal: {}",
                format!("uint{bit_len}").red(),
                format!(
                    "0x{}",
                    format!("{i:x}")
                        .char_indices()
                        .skip(64 - bit_len / 4)
                        .take(bit_len / 4)
                        .map(|(_, c)| c)
                        .collect::<String>()
                )
                .cyan(),
                hex::encode_prefixed(B256::from(i)).cyan(),
                i.cyan()
            )
        }
        DynSolValue::Bool(b) => {
            format!("Type: {}\n└ Value: {}", "bool".red(), b.cyan())
        }
        DynSolValue::String(_) | DynSolValue::Bytes(_) => {
            let hex = hex::encode(token.abi_encode());
            let s = token.as_str();
            format!(
                "Type: {}\n{}├ Hex (Memory):\n├─ Length ({}): {}\n├─ Contents ({}): {}\n├ Hex (Tuple Encoded):\n├─ Pointer ({}): {}\n├─ Length ({}): {}\n└─ Contents ({}): {}",
                if s.is_some() { "string" } else { "dynamic bytes" }.red(),
                if let Some(s) = s {
                    format!("├ UTF-8: {}\n", s.cyan())
                } else {
                    String::default()
                },
                "[0x00:0x20]".yellow(),
                format!("0x{}", &hex[64..128]).cyan(),
                "[0x20:..]".yellow(),
                format!("0x{}", &hex[128..]).cyan(),
                "[0x00:0x20]".yellow(),
                format!("0x{}", &hex[..64]).cyan(),
                "[0x20:0x40]".yellow(),
                format!("0x{}", &hex[64..128]).cyan(),
                "[0x40:..]".yellow(),
                format!("0x{}", &hex[128..]).cyan(),
            )
        }
        DynSolValue::FixedArray(tokens) | DynSolValue::Array(tokens) => {
            let mut out = format!(
                "{}({}) = {}",
                "array".red(),
                format!("{}", tokens.len()).yellow(),
                '['.red()
            );
            for token in tokens {
                out.push_str("\n  ├ ");
                out.push_str(&format_token(token).replace('\n', "\n  "));
                out.push('\n');
            }
            out.push_str(&']'.red().to_string());
            out
        }
        DynSolValue::Tuple(tokens) => {
            let displayed_types = tokens
                .iter()
                .map(|t| t.sol_type_name().unwrap_or_default())
                .collect::<Vec<_>>()
                .join(", ");
            let mut out =
                format!("{}({}) = {}", "tuple".red(), displayed_types.yellow(), '('.red());
            for token in tokens {
                out.push_str("\n  ├ ");
                out.push_str(&format_token(token).replace('\n', "\n  "));
                out.push('\n');
            }
            out.push_str(&')'.red().to_string());
            out
        }
        _ => {
            unimplemented!()
        }
    }
}

/// Formats a [pt::EventDefinition] into an inspection message
///
/// ### Takes
///
/// An borrowed [pt::EventDefinition]
///
/// ### Returns
///
/// A formatted [pt::EventDefinition] for use in inspection output.
// TODO: Verbosity option
fn format_event_definition(event_definition: &pt::EventDefinition) -> Result<String> {
    let event_name = event_definition.name.as_ref().expect("Event has a name").to_string();
    let inputs = event_definition
        .fields
        .iter()
        .map(|param| {
            let name = param
                .name
                .as_ref()
                .map(ToString::to_string)
                .unwrap_or_else(|| "<anonymous>".to_string());
            let kind = Type::from_expression(&param.ty)
                .and_then(Type::into_builtin)
                .ok_or_else(|| eyre::eyre!("Invalid type in event {event_name}"))?;
            Ok(EventParam {
                name,
                ty: kind.to_string(),
                components: vec![],
                indexed: param.indexed,
                internal_type: None,
            })
        })
        .collect::<Result<Vec<_>>>()?;
    let event =
        alloy_json_abi::Event { name: event_name, inputs, anonymous: event_definition.anonymous };

    Ok(format!(
        "Type: {}\n├ Name: {}\n├ Signature: {:?}\n└ Selector: {:?}",
        "event".red(),
        SolidityHelper::new().highlight(&format!(
            "{}({})",
            &event.name,
            &event
                .inputs
                .iter()
                .map(|param| format!(
                    "{}{}{}",
                    param.ty,
                    if param.indexed { " indexed" } else { "" },
                    if param.name.is_empty() {
                        String::default()
                    } else {
                        format!(" {}", &param.name)
                    },
                ))
                .collect::<Vec<_>>()
                .join(", ")
        )),
        event.signature().cyan(),
        event.selector().cyan(),
    ))
}

// =============================================
// Modified from
// [soli](https://github.com/jpopesculian/soli)
// =============================================

#[derive(Clone, Debug, PartialEq)]
enum Type {
    /// (type)
    Builtin(DynSolType),

    /// (type)
    Array(Box<Type>),

    /// (type, length)
    FixedArray(Box<Type>, usize),

    /// (type, index)
    ArrayIndex(Box<Type>, Option<usize>),

    /// (types)
    Tuple(Vec<Option<Type>>),

    /// (name, params, returns)
    Function(Box<Type>, Vec<Option<Type>>, Vec<Option<Type>>),

    /// (lhs, rhs)
    Access(Box<Type>, String),

    /// (types)
    Custom(Vec<String>),
}

impl Type {
    /// Convert a [pt::Expression] to a [Type]
    ///
    /// ### Takes
    ///
    /// A reference to a [pt::Expression] to convert.
    ///
    /// ### Returns
    ///
    /// Optionally, an owned [Type]
    fn from_expression(expr: &pt::Expression) -> Option<Self> {
        match expr {
            pt::Expression::Type(_, ty) => Self::from_type(ty),

            pt::Expression::Variable(ident) => Some(Self::Custom(vec![ident.name.clone()])),

            // array
            pt::Expression::ArraySubscript(_, expr, num) => {
                // if num is Some then this is either an index operation (arr[<num>])
                // or a FixedArray statement (new uint256[<num>])
                Self::from_expression(expr).and_then(|ty| {
                    let boxed = Box::new(ty);
                    let num = num.as_deref().and_then(parse_number_literal).and_then(|n| {
                        usize::try_from(n).ok()
                    });
                    match expr.as_ref() {
                        // statement
                        pt::Expression::Type(_, _) => {
                            if let Some(num) = num {
                                Some(Self::FixedArray(boxed, num))
                            } else {
                                Some(Self::Array(boxed))
                            }
                        }
                        // index
                        pt::Expression::Variable(_) => {
                            Some(Self::ArrayIndex(boxed, num))
                        }
                        _ => None
                    }
                })
            }
            pt::Expression::ArrayLiteral(_, values) => {
                values.first().and_then(Self::from_expression).map(|ty| {
                    Self::FixedArray(Box::new(ty), values.len())
                })
            }

            // tuple
            pt::Expression::List(_, params) => Some(Self::Tuple(map_parameters(params))),

            // <lhs>.<rhs>
            pt::Expression::MemberAccess(_, lhs, rhs) => {
                Self::from_expression(lhs).map(|lhs| {
                    Self::Access(Box::new(lhs), rhs.name.clone())
                })
            }

            // <inner>
            pt::Expression::Parenthesis(_, inner) |         // (<inner>)
            pt::Expression::New(_, inner) |                 // new <inner>
            pt::Expression::UnaryPlus(_, inner) |           // +<inner>
            // ops
            pt::Expression::BitwiseNot(_, inner) |          // ~<inner>
            pt::Expression::ArraySlice(_, inner, _, _) |    // <inner>[*start*:*end*]
            // assign ops
            pt::Expression::PreDecrement(_, inner) |        // --<inner>
            pt::Expression::PostDecrement(_, inner) |       // <inner>--
            pt::Expression::PreIncrement(_, inner) |        // ++<inner>
            pt::Expression::PostIncrement(_, inner) |       // <inner>++
            pt::Expression::Assign(_, inner, _) |           // <inner>   = ...
            pt::Expression::AssignAdd(_, inner, _) |        // <inner>  += ...
            pt::Expression::AssignSubtract(_, inner, _) |   // <inner>  -= ...
            pt::Expression::AssignMultiply(_, inner, _) |   // <inner>  *= ...
            pt::Expression::AssignDivide(_, inner, _) |     // <inner>  /= ...
            pt::Expression::AssignModulo(_, inner, _) |     // <inner>  %= ...
            pt::Expression::AssignAnd(_, inner, _) |        // <inner>  &= ...
            pt::Expression::AssignOr(_, inner, _) |         // <inner>  |= ...
            pt::Expression::AssignXor(_, inner, _) |        // <inner>  ^= ...
            pt::Expression::AssignShiftLeft(_, inner, _) |  // <inner> <<= ...
            pt::Expression::AssignShiftRight(_, inner, _)   // <inner> >>= ...
            => Self::from_expression(inner),

            // *condition* ? <if_true> : <if_false>
            pt::Expression::ConditionalOperator(_, _, if_true, if_false) => {
                Self::from_expression(if_true).or_else(|| Self::from_expression(if_false))
            }

            // address
            pt::Expression::AddressLiteral(_, _) => Some(Self::Builtin(DynSolType::Address)),
            pt::Expression::HexNumberLiteral(_, s, _) => {
                match s.parse::<Address>() {
                    Ok(addr) => {
                        if *s == addr.to_checksum(None) {
                            Some(Self::Builtin(DynSolType::Address))
                        } else {
                            Some(Self::Builtin(DynSolType::Uint(256)))
                        }
                    },
                    _ => {
                        Some(Self::Builtin(DynSolType::Uint(256)))
                    }
                }
            }

            // uint and int
            // invert
            pt::Expression::Negate(_, inner) => Self::from_expression(inner).map(Self::invert_int),

            // int if either operand is int
            // TODO: will need an update for Solidity v0.8.18 user defined operators:
            // https://github.com/ethereum/solidity/issues/13718#issuecomment-1341058649
            pt::Expression::Add(_, lhs, rhs) |
            pt::Expression::Subtract(_, lhs, rhs) |
            pt::Expression::Multiply(_, lhs, rhs) |
            pt::Expression::Divide(_, lhs, rhs) => {
                match (Self::ethabi(lhs, None), Self::ethabi(rhs, None)) {
                    (Some(DynSolType::Int(_)), Some(DynSolType::Int(_))) |
                    (Some(DynSolType::Int(_)), Some(DynSolType::Uint(_))) |
                    (Some(DynSolType::Uint(_)), Some(DynSolType::Int(_))) => {
                        Some(Self::Builtin(DynSolType::Int(256)))
                    }
                    _ => {
                        Some(Self::Builtin(DynSolType::Uint(256)))
                    }
                }
            }

            // always assume uint
            pt::Expression::Modulo(_, _, _) |
            pt::Expression::Power(_, _, _) |
            pt::Expression::BitwiseOr(_, _, _) |
            pt::Expression::BitwiseAnd(_, _, _) |
            pt::Expression::BitwiseXor(_, _, _) |
            pt::Expression::ShiftRight(_, _, _) |
            pt::Expression::ShiftLeft(_, _, _) |
            pt::Expression::NumberLiteral(_, _, _, _) => Some(Self::Builtin(DynSolType::Uint(256))),

            // TODO: Rational numbers
            pt::Expression::RationalNumberLiteral(_, _, _, _, _) => {
                Some(Self::Builtin(DynSolType::Uint(256)))
            }

            // bool
            pt::Expression::BoolLiteral(_, _) |
            pt::Expression::And(_, _, _) |
            pt::Expression::Or(_, _, _) |
            pt::Expression::Equal(_, _, _) |
            pt::Expression::NotEqual(_, _, _) |
            pt::Expression::Less(_, _, _) |
            pt::Expression::LessEqual(_, _, _) |
            pt::Expression::More(_, _, _) |
            pt::Expression::MoreEqual(_, _, _) |
            pt::Expression::Not(_, _) => Some(Self::Builtin(DynSolType::Bool)),

            // string
            pt::Expression::StringLiteral(_) => Some(Self::Builtin(DynSolType::String)),

            // bytes
            pt::Expression::HexLiteral(_) => Some(Self::Builtin(DynSolType::Bytes)),

            // function
            pt::Expression::FunctionCall(_, name, args) => {
                Self::from_expression(name).map(|name| {
                    let args = args.iter().map(Self::from_expression).collect();
                    Self::Function(Box::new(name), args, vec![])
                })
            }
            pt::Expression::NamedFunctionCall(_, name, args) => {
                Self::from_expression(name).map(|name| {
                    let args = args.iter().map(|arg| Self::from_expression(&arg.expr)).collect();
                    Self::Function(Box::new(name), args, vec![])
                })
            }

            // explicitly None
            pt::Expression::Delete(_, _) | pt::Expression::FunctionCallBlock(_, _, _) => None,
        }
    }

    /// Convert a [pt::Type] to a [Type]
    ///
    /// ### Takes
    ///
    /// A reference to a [pt::Type] to convert.
    ///
    /// ### Returns
    ///
    /// Optionally, an owned [Type]
    fn from_type(ty: &pt::Type) -> Option<Self> {
        let ty = match ty {
            pt::Type::Address | pt::Type::AddressPayable | pt::Type::Payable => {
                Self::Builtin(DynSolType::Address)
            }
            pt::Type::Bool => Self::Builtin(DynSolType::Bool),
            pt::Type::String => Self::Builtin(DynSolType::String),
            pt::Type::Int(size) => Self::Builtin(DynSolType::Int(*size as usize)),
            pt::Type::Uint(size) => Self::Builtin(DynSolType::Uint(*size as usize)),
            pt::Type::Bytes(size) => Self::Builtin(DynSolType::FixedBytes(*size as usize)),
            pt::Type::DynamicBytes => Self::Builtin(DynSolType::Bytes),
            pt::Type::Mapping { value, .. } => Self::from_expression(value)?,
            pt::Type::Function { params, returns, .. } => {
                let params = map_parameters(params);
                let returns = returns
                    .as_ref()
                    .map(|(returns, _)| map_parameters(returns))
                    .unwrap_or_default();
                Self::Function(
                    Box::new(Self::Custom(vec!["__fn_type__".to_string()])),
                    params,
                    returns,
                )
            }
            // TODO: Rational numbers
            pt::Type::Rational => return None,
        };
        Some(ty)
    }

    /// Handle special expressions like [global variables](https://docs.soliditylang.org/en/latest/cheatsheet.html#global-variables)
    ///
    /// See: <https://github.com/ethereum/solidity/blob/81268e336573721819e39fbb3fefbc9344ad176c/libsolidity/ast/Types.cpp#L4106>
    fn map_special(self) -> Self {
        if !matches!(self, Self::Function(_, _, _) | Self::Access(_, _) | Self::Custom(_)) {
            return self;
        }

        let mut types = Vec::with_capacity(5);
        let mut args = None;
        self.recurse(&mut types, &mut args);

        let len = types.len();
        if len == 0 {
            return self;
        }

        // Type members, like array, bytes etc
        #[expect(clippy::single_match)]
        match &self {
            Self::Access(inner, access) => {
                if let Some(ty) = inner.as_ref().clone().try_as_ethabi(None) {
                    // Array / bytes members
                    let ty = Self::Builtin(ty);
                    match access.as_str() {
                        "length" if ty.is_dynamic() || ty.is_array() || ty.is_fixed_bytes() => {
                            return Self::Builtin(DynSolType::Uint(256));
                        }
                        "pop" if ty.is_dynamic_array() => return ty,
                        _ => {}
                    }
                }
            }
            _ => {}
        }

        let this = {
            let name = types.last().unwrap().as_str();
            match len {
                0 => unreachable!(),
                1 => match name {
                    "gasleft" | "addmod" | "mulmod" => Some(DynSolType::Uint(256)),
                    "keccak256" | "sha256" | "blockhash" => Some(DynSolType::FixedBytes(32)),
                    "ripemd160" => Some(DynSolType::FixedBytes(20)),
                    "ecrecover" => Some(DynSolType::Address),
                    _ => None,
                },
                2 => {
                    let access = types.first().unwrap().as_str();
                    match name {
                        "block" => match access {
                            "coinbase" => Some(DynSolType::Address),
                            "timestamp" | "difficulty" | "prevrandao" | "number" | "gaslimit"
                            | "chainid" | "basefee" | "blobbasefee" => Some(DynSolType::Uint(256)),
                            _ => None,
                        },
                        "msg" => match access {
                            "sender" => Some(DynSolType::Address),
                            "gas" => Some(DynSolType::Uint(256)),
                            "value" => Some(DynSolType::Uint(256)),
                            "data" => Some(DynSolType::Bytes),
                            "sig" => Some(DynSolType::FixedBytes(4)),
                            _ => None,
                        },
                        "tx" => match access {
                            "origin" => Some(DynSolType::Address),
                            "gasprice" => Some(DynSolType::Uint(256)),
                            _ => None,
                        },
                        "abi" => match access {
                            "decode" => {
                                // args = Some([Bytes(_), Tuple(args)])
                                // unwrapping is safe because this is first compiled by solc so
                                // it is guaranteed to be a valid call
                                let mut args = args.unwrap();
                                let last = args.pop().unwrap();
                                match last {
                                    Some(ty) => {
                                        return match ty {
                                            Self::Tuple(_) => ty,
                                            ty => Self::Tuple(vec![Some(ty)]),
                                        };
                                    }
                                    None => None,
                                }
                            }
                            s if s.starts_with("encode") => Some(DynSolType::Bytes),
                            _ => None,
                        },
                        "address" => match access {
                            "balance" => Some(DynSolType::Uint(256)),
                            "code" => Some(DynSolType::Bytes),
                            "codehash" => Some(DynSolType::FixedBytes(32)),
                            "send" => Some(DynSolType::Bool),
                            _ => None,
                        },
                        "type" => match access {
                            "name" => Some(DynSolType::String),
                            "creationCode" | "runtimeCode" => Some(DynSolType::Bytes),
                            "interfaceId" => Some(DynSolType::FixedBytes(4)),
                            "min" | "max" => Some(
                                // Either a builtin or an enum
                                (|| args?.pop()??.into_builtin())()
                                    .unwrap_or(DynSolType::Uint(256)),
                            ),
                            _ => None,
                        },
                        "string" => match access {
                            "concat" => Some(DynSolType::String),
                            _ => None,
                        },
                        "bytes" => match access {
                            "concat" => Some(DynSolType::Bytes),
                            _ => None,
                        },
                        _ => None,
                    }
                }
                _ => None,
            }
        };

        this.map(Self::Builtin).unwrap_or_else(|| match types.last().unwrap().as_str() {
            "this" | "super" => Self::Custom(types),
            _ => match self {
                Self::Custom(_) | Self::Access(_, _) => Self::Custom(types),
                Self::Function(_, _, _) => self,
                _ => unreachable!(),
            },
        })
    }

    /// Recurses over itself, appending all the idents and function arguments in the order that they
    /// are found
    fn recurse(&self, types: &mut Vec<String>, args: &mut Option<Vec<Option<Self>>>) {
        match self {
            Self::Builtin(ty) => types.push(ty.to_string()),
            Self::Custom(tys) => types.extend(tys.clone()),
            Self::Access(expr, name) => {
                types.push(name.clone());
                expr.recurse(types, args);
            }
            Self::Function(fn_name, fn_args, _fn_ret) => {
                if args.is_none() && !fn_args.is_empty() {
                    *args = Some(fn_args.clone());
                }
                fn_name.recurse(types, args);
            }
            _ => {}
        }
    }

    /// Infers a custom type's true type by recursing up the parse tree
    ///
    /// ### Takes
    /// - A reference to the [IntermediateOutput]
    /// - An array of custom types generated by the `MemberAccess` arm of [Self::from_expression]
    /// - An optional contract name. This should always be `None` when this function is first
    ///   called.
    ///
    /// ### Returns
    ///
    /// If successful, an `Ok(Some(DynSolType))` variant.
    /// If gracefully failed, an `Ok(None)` variant.
    /// If failed, an `Err(e)` variant.
    fn infer_custom_type(
        intermediate: &IntermediateOutput,
        custom_type: &mut Vec<String>,
        contract_name: Option<String>,
    ) -> Result<Option<DynSolType>> {
        if let Some("this") | Some("super") = custom_type.last().map(String::as_str) {
            custom_type.pop();
        }
        if custom_type.is_empty() {
            return Ok(None);
        }

        // If a contract exists with the given name, check its definitions for a match.
        // Otherwise look in the `run`
        if let Some(contract_name) = contract_name {
            let intermediate_contract = intermediate
                .intermediate_contracts
                .get(&contract_name)
                .ok_or_else(|| eyre::eyre!("Could not find intermediate contract!"))?;

            let cur_type = custom_type.last().unwrap();
            if let Some(func) = intermediate_contract.function_definitions.get(cur_type) {
                // Check if the custom type is a function pointer member access
                if let res @ Some(_) = func_members(func, custom_type) {
                    return Ok(res);
                }

                // Because tuple types cannot be passed to `abi.encode`, we will only be
                // receiving functions that have 0 or 1 return parameters here.
                if func.returns.is_empty() {
                    eyre::bail!(
                        "This call expression does not return any values to inspect. Insert as statement."
                    )
                }

                // Empty return types check is done above
                let (_, param) = func.returns.first().unwrap();
                // Return type should always be present
                let return_ty = &param.as_ref().unwrap().ty;

                // If the return type is a variable (not a type expression), re-enter the recursion
                // on the same contract for a variable / struct search. It could be a contract,
                // struct, array, etc.
                if let pt::Expression::Variable(ident) = return_ty {
                    custom_type.push(ident.name.clone());
                    return Self::infer_custom_type(intermediate, custom_type, Some(contract_name));
                }

                // Check if our final function call alters the state. If it does, we bail so that it
                // will be inserted normally without inspecting. If the state mutability was not
                // expressly set, the function is inferred to alter state.
                if let Some(pt::FunctionAttribute::Mutability(_mut)) = func
                    .attributes
                    .iter()
                    .find(|attr| matches!(attr, pt::FunctionAttribute::Mutability(_)))
                {
                    if let pt::Mutability::Payable(_) = _mut {
                        eyre::bail!("This function mutates state. Insert as a statement.")
                    }
                } else {
                    eyre::bail!("This function mutates state. Insert as a statement.")
                }

                Ok(Self::ethabi(return_ty, Some(intermediate)))
            } else if let Some(var) = intermediate_contract.variable_definitions.get(cur_type) {
                Self::infer_var_expr(&var.ty, Some(intermediate), custom_type)
            } else if let Some(strukt) = intermediate_contract.struct_definitions.get(cur_type) {
                let inner_types = strukt
                    .fields
                    .iter()
                    .map(|var| {
                        Self::ethabi(&var.ty, Some(intermediate))
                            .ok_or_else(|| eyre::eyre!("Struct `{cur_type}` has invalid fields"))
                    })
                    .collect::<Result<Vec<_>>>()?;
                Ok(Some(DynSolType::Tuple(inner_types)))
            } else {
                eyre::bail!(
                    "Could not find any definition in contract \"{contract_name}\" for type: {custom_type:?}"
                )
            }
        } else {
            // Check if the custom type is a variable or function within the REPL contract before
            // anything. If it is, we can stop here.
            if let Ok(res) = Self::infer_custom_type(intermediate, custom_type, Some("REPL".into()))
            {
                return Ok(res);
            }

            // Check if the first element of the custom type is a known contract. If it is, begin
            // our recursion on that contract's definitions.
            let name = custom_type.last().unwrap();
            let contract = intermediate.intermediate_contracts.get(name);
            if contract.is_some() {
                let contract_name = custom_type.pop();
                return Self::infer_custom_type(intermediate, custom_type, contract_name);
            }

            // See [`Type::infer_var_expr`]
            let name = custom_type.last().unwrap();
            if let Some(expr) = intermediate.repl_contract_expressions.get(name) {
                return Self::infer_var_expr(expr, Some(intermediate), custom_type);
            }

            // The first element of our custom type was neither a variable or a function within the
            // REPL contract, move on to globally available types gracefully.
            Ok(None)
        }
    }

    /// Infers the type from a variable's type
    fn infer_var_expr(
        expr: &pt::Expression,
        intermediate: Option<&IntermediateOutput>,
        custom_type: &mut Vec<String>,
    ) -> Result<Option<DynSolType>> {
        // Resolve local (in `run` function) or global (in the `REPL` or other contract) variable
        let res = match &expr {
            // Custom variable handling
            pt::Expression::Variable(ident) => {
                let name = &ident.name;

                if let Some(intermediate) = intermediate {
                    // expression in `run`
                    if let Some(expr) = intermediate.repl_contract_expressions.get(name) {
                        Self::infer_var_expr(expr, Some(intermediate), custom_type)
                    } else if intermediate.intermediate_contracts.contains_key(name) {
                        if custom_type.len() > 1 {
                            // There is still some recursing left to do: jump into the contract.
                            custom_type.pop();
                            Self::infer_custom_type(intermediate, custom_type, Some(name.clone()))
                        } else {
                            // We have no types left to recurse: return the address of the contract.
                            Ok(Some(DynSolType::Address))
                        }
                    } else {
                        Err(eyre::eyre!("Could not infer variable type"))
                    }
                } else {
                    Ok(None)
                }
            }
            ty => Ok(Self::ethabi(ty, intermediate)),
        };
        // re-run everything with the resolved variable in case we're accessing a builtin member
        // for example array or bytes length etc
        match res {
            Ok(Some(ty)) => {
                let box_ty = Box::new(Self::Builtin(ty.clone()));
                let access = Self::Access(box_ty, custom_type.drain(..).next().unwrap_or_default());
                if let Some(mapped) = access.map_special().try_as_ethabi(intermediate) {
                    Ok(Some(mapped))
                } else {
                    Ok(Some(ty))
                }
            }
            res => res,
        }
    }

    /// Attempt to convert this type into a [DynSolType]
    ///
    /// ### Takes
    /// An immutable reference to an [IntermediateOutput]
    ///
    /// ### Returns
    /// Optionally, a [DynSolType]
    fn try_as_ethabi(self, intermediate: Option<&IntermediateOutput>) -> Option<DynSolType> {
        match self {
            Self::Builtin(ty) => Some(ty),
            Self::Tuple(types) => Some(DynSolType::Tuple(types_to_parameters(types, intermediate))),
            Self::Array(inner) => match *inner {
                ty @ Self::Custom(_) => ty.try_as_ethabi(intermediate),
                _ => inner
                    .try_as_ethabi(intermediate)
                    .map(|inner| DynSolType::Array(Box::new(inner))),
            },
            Self::FixedArray(inner, size) => match *inner {
                ty @ Self::Custom(_) => ty.try_as_ethabi(intermediate),
                _ => inner
                    .try_as_ethabi(intermediate)
                    .map(|inner| DynSolType::FixedArray(Box::new(inner), size)),
            },
            ty @ Self::ArrayIndex(_, _) => ty.into_array_index(intermediate),
            Self::Function(ty, _, _) => ty.try_as_ethabi(intermediate),
            // should have been mapped to `Custom` in previous steps
            Self::Access(_, _) => None,
            Self::Custom(mut types) => {
                // Cover any local non-state-modifying function call expressions
                intermediate.and_then(|intermediate| {
                    Self::infer_custom_type(intermediate, &mut types, None).ok().flatten()
                })
            }
        }
    }

    /// Equivalent to `Type::from_expression` + `Type::map_special` + `Type::try_as_ethabi`
    fn ethabi(
        expr: &pt::Expression,
        intermediate: Option<&IntermediateOutput>,
    ) -> Option<DynSolType> {
        Self::from_expression(expr)
            .map(Self::map_special)
            .and_then(|ty| ty.try_as_ethabi(intermediate))
    }

    /// Get the return type of a function call expression.
    fn get_function_return_type<'a>(
        contract_expr: Option<&'a pt::Expression>,
        intermediate: &IntermediateOutput,
    ) -> Option<(&'a pt::Expression, DynSolType)> {
        let function_call = match contract_expr? {
            pt::Expression::FunctionCall(_, function_call, _) => function_call,
            _ => return None,
        };
        let (contract_name, function_name) = match function_call.as_ref() {
            pt::Expression::MemberAccess(_, contract_name, function_name) => {
                (contract_name, function_name)
            }
            _ => return None,
        };
        let contract_name = match contract_name.as_ref() {
            pt::Expression::Variable(contract_name) => contract_name.to_owned(),
            _ => return None,
        };

        let pt::Expression::Variable(contract_name) =
            intermediate.repl_contract_expressions.get(&contract_name.name)?
        else {
            return None;
        };

        let contract = intermediate
            .intermediate_contracts
            .get(&contract_name.name)?
            .function_definitions
            .get(&function_name.name)?;
        let return_parameter = contract.as_ref().returns.first()?.to_owned().1?;
        Self::ethabi(&return_parameter.ty, Some(intermediate)).map(|p| (contract_expr.unwrap(), p))
    }

    /// Inverts Int to Uint and vice-versa.
    fn invert_int(self) -> Self {
        match self {
            Self::Builtin(DynSolType::Uint(n)) => Self::Builtin(DynSolType::Int(n)),
            Self::Builtin(DynSolType::Int(n)) => Self::Builtin(DynSolType::Uint(n)),
            x => x,
        }
    }

    /// Returns the `DynSolType` contained by `Type::Builtin`
    #[inline]
    fn into_builtin(self) -> Option<DynSolType> {
        match self {
            Self::Builtin(ty) => Some(ty),
            _ => None,
        }
    }

    /// Returns the resulting `DynSolType` of indexing self
    fn into_array_index(self, intermediate: Option<&IntermediateOutput>) -> Option<DynSolType> {
        match self {
            Self::Array(inner) | Self::FixedArray(inner, _) | Self::ArrayIndex(inner, _) => {
                match inner.try_as_ethabi(intermediate) {
                    Some(DynSolType::Array(inner)) | Some(DynSolType::FixedArray(inner, _)) => {
                        Some(*inner)
                    }
                    Some(DynSolType::Bytes)
                    | Some(DynSolType::String)
                    | Some(DynSolType::FixedBytes(_)) => Some(DynSolType::FixedBytes(1)),
                    ty => ty,
                }
            }
            _ => None,
        }
    }

    /// Returns whether this type is dynamic
    #[inline]
    fn is_dynamic(&self) -> bool {
        match self {
            // TODO: Note, this is not entirely correct. Fixed arrays of non-dynamic types are
            // not dynamic, nor are tuples of non-dynamic types.
            Self::Builtin(DynSolType::Bytes | DynSolType::String | DynSolType::Array(_)) => true,
            Self::Array(_) => true,
            _ => false,
        }
    }

    /// Returns whether this type is an array
    #[inline]
    fn is_array(&self) -> bool {
        matches!(
            self,
            Self::Array(_)
                | Self::FixedArray(_, _)
                | Self::Builtin(DynSolType::Array(_))
                | Self::Builtin(DynSolType::FixedArray(_, _))
        )
    }

    /// Returns whether this type is a dynamic array (can call push, pop)
    #[inline]
    fn is_dynamic_array(&self) -> bool {
        matches!(self, Self::Array(_) | Self::Builtin(DynSolType::Array(_)))
    }

    fn is_fixed_bytes(&self) -> bool {
        matches!(self, Self::Builtin(DynSolType::FixedBytes(_)))
    }
}

/// Returns Some if the custom type is a function member access
///
/// Ref: <https://docs.soliditylang.org/en/latest/types.html#function-types>
#[inline]
fn func_members(func: &pt::FunctionDefinition, custom_type: &[String]) -> Option<DynSolType> {
    if !matches!(func.ty, pt::FunctionTy::Function) {
        return None;
    }

    let vis = func.attributes.iter().find_map(|attr| match attr {
        pt::FunctionAttribute::Visibility(vis) => Some(vis),
        _ => None,
    });
    match vis {
        Some(pt::Visibility::External(_)) | Some(pt::Visibility::Public(_)) => {
            match custom_type.first().unwrap().as_str() {
                "address" => Some(DynSolType::Address),
                "selector" => Some(DynSolType::FixedBytes(4)),
                _ => None,
            }
        }
        _ => None,
    }
}

/// Whether execution should continue after inspecting this expression
#[inline]
fn should_continue(expr: &pt::Expression) -> bool {
    match expr {
        // assignments
        pt::Expression::PreDecrement(_, _) |       // --<inner>
        pt::Expression::PostDecrement(_, _) |      // <inner>--
        pt::Expression::PreIncrement(_, _) |       // ++<inner>
        pt::Expression::PostIncrement(_, _) |      // <inner>++
        pt::Expression::Assign(_, _, _) |          // <inner>   = ...
        pt::Expression::AssignAdd(_, _, _) |       // <inner>  += ...
        pt::Expression::AssignSubtract(_, _, _) |  // <inner>  -= ...
        pt::Expression::AssignMultiply(_, _, _) |  // <inner>  *= ...
        pt::Expression::AssignDivide(_, _, _) |    // <inner>  /= ...
        pt::Expression::AssignModulo(_, _, _) |    // <inner>  %= ...
        pt::Expression::AssignAnd(_, _, _) |       // <inner>  &= ...
        pt::Expression::AssignOr(_, _, _) |        // <inner>  |= ...
        pt::Expression::AssignXor(_, _, _) |       // <inner>  ^= ...
        pt::Expression::AssignShiftLeft(_, _, _) | // <inner> <<= ...
        pt::Expression::AssignShiftRight(_, _, _)  // <inner> >>= ...
        => {
            true
        }

        // Array.pop()
        pt::Expression::FunctionCall(_, lhs, _) => {
            match lhs.as_ref() {
                pt::Expression::MemberAccess(_, _inner, access) => access.name == "pop",
                _ => false
            }
        }

        _ => false
    }
}

fn map_parameters(params: &[(pt::Loc, Option<pt::Parameter>)]) -> Vec<Option<Type>> {
    params
        .iter()
        .map(|(_, param)| param.as_ref().and_then(|param| Type::from_expression(&param.ty)))
        .collect()
}

fn types_to_parameters(
    types: Vec<Option<Type>>,
    intermediate: Option<&IntermediateOutput>,
) -> Vec<DynSolType> {
    types.into_iter().filter_map(|ty| ty.and_then(|ty| ty.try_as_ethabi(intermediate))).collect()
}

fn parse_number_literal(expr: &pt::Expression) -> Option<U256> {
    match expr {
        pt::Expression::NumberLiteral(_, num, exp, unit) => {
            let num = num.parse::<U256>().unwrap_or(U256::ZERO);
            let exp = exp.parse().unwrap_or(0u32);
            if exp > 77 {
                None
            } else {
                let exp = U256::from(10usize.pow(exp));
                let unit_mul = unit_multiplier(unit).ok()?;
                Some(num * exp * unit_mul)
            }
        }
        pt::Expression::HexNumberLiteral(_, num, unit) => {
            let unit_mul = unit_multiplier(unit).ok()?;
            num.parse::<U256>().map(|num| num * unit_mul).ok()
        }
        // TODO: Rational numbers
        pt::Expression::RationalNumberLiteral(..) => None,
        _ => None,
    }
}

#[inline]
fn unit_multiplier(unit: &Option<pt::Identifier>) -> Result<U256> {
    if let Some(unit) = unit {
        let mul = match unit.name.as_str() {
            "seconds" => 1,
            "minutes" => 60,
            "hours" => 60 * 60,
            "days" => 60 * 60 * 24,
            "weeks" => 60 * 60 * 24 * 7,
            "wei" => 1,
            "gwei" => 10_usize.pow(9),
            "ether" => 10_usize.pow(18),
            other => eyre::bail!("unknown unit: {other}"),
        };
        Ok(U256::from(mul))
    } else {
        Ok(U256::from(1))
    }
}

#[cfg(test)]
mod tests {
    use super::*;
    use foundry_compilers::{error::SolcError, solc::Solc};
    use std::sync::Mutex;

    #[test]
    fn test_expressions() {
        static EXPRESSIONS: &[(&str, DynSolType)] = {
            use DynSolType::*;
            &[
                // units
                // uint
                ("1 seconds", Uint(256)),
                ("1 minutes", Uint(256)),
                ("1 hours", Uint(256)),
                ("1 days", Uint(256)),
                ("1 weeks", Uint(256)),
                ("1 wei", Uint(256)),
                ("1 gwei", Uint(256)),
                ("1 ether", Uint(256)),
                // int
                ("-1 seconds", Int(256)),
                ("-1 minutes", Int(256)),
                ("-1 hours", Int(256)),
                ("-1 days", Int(256)),
                ("-1 weeks", Int(256)),
                ("-1 wei", Int(256)),
                ("-1 gwei", Int(256)),
                ("-1 ether", Int(256)),
                //
                ("true ? 1 : 0", Uint(256)),
                ("true ? -1 : 0", Int(256)),
                // misc
                //

                // ops
                // uint
                ("1 + 1", Uint(256)),
                ("1 - 1", Uint(256)),
                ("1 * 1", Uint(256)),
                ("1 / 1", Uint(256)),
                ("1 % 1", Uint(256)),
                ("1 ** 1", Uint(256)),
                ("1 | 1", Uint(256)),
                ("1 & 1", Uint(256)),
                ("1 ^ 1", Uint(256)),
                ("1 >> 1", Uint(256)),
                ("1 << 1", Uint(256)),
                // int
                ("int(1) + 1", Int(256)),
                ("int(1) - 1", Int(256)),
                ("int(1) * 1", Int(256)),
                ("int(1) / 1", Int(256)),
                ("1 + int(1)", Int(256)),
                ("1 - int(1)", Int(256)),
                ("1 * int(1)", Int(256)),
                ("1 / int(1)", Int(256)),
                //

                // assign
                ("uint256 a; a--", Uint(256)),
                ("uint256 a; --a", Uint(256)),
                ("uint256 a; a++", Uint(256)),
                ("uint256 a; ++a", Uint(256)),
                ("uint256 a; a   = 1", Uint(256)),
                ("uint256 a; a  += 1", Uint(256)),
                ("uint256 a; a  -= 1", Uint(256)),
                ("uint256 a; a  *= 1", Uint(256)),
                ("uint256 a; a  /= 1", Uint(256)),
                ("uint256 a; a  %= 1", Uint(256)),
                ("uint256 a; a  &= 1", Uint(256)),
                ("uint256 a; a  |= 1", Uint(256)),
                ("uint256 a; a  ^= 1", Uint(256)),
                ("uint256 a; a <<= 1", Uint(256)),
                ("uint256 a; a >>= 1", Uint(256)),
                //

                // bool
                ("true && true", Bool),
                ("true || true", Bool),
                ("true == true", Bool),
                ("true != true", Bool),
                ("true < true", Bool),
                ("true <= true", Bool),
                ("true > true", Bool),
                ("true >= true", Bool),
                ("!true", Bool),
                //
            ]
        };

        let source = &mut source();

        let array_expressions: &[(&str, DynSolType)] = &[
            ("[1, 2, 3]", fixed_array(DynSolType::Uint(256), 3)),
            ("[uint8(1), 2, 3]", fixed_array(DynSolType::Uint(8), 3)),
            ("[int8(1), 2, 3]", fixed_array(DynSolType::Int(8), 3)),
            ("new uint256[](3)", array(DynSolType::Uint(256))),
            ("uint256[] memory a = new uint256[](3);\na[0]", DynSolType::Uint(256)),
            ("uint256[] memory a = new uint256[](3);\na[0:3]", array(DynSolType::Uint(256))),
        ];
        generic_type_test(source, array_expressions);
        generic_type_test(source, EXPRESSIONS);
    }

    #[test]
    fn test_types() {
        static TYPES: &[(&str, DynSolType)] = {
            use DynSolType::*;
            &[
                // bool
                ("bool", Bool),
                ("true", Bool),
                ("false", Bool),
                //

                // int and uint
                ("uint", Uint(256)),
                ("uint(1)", Uint(256)),
                ("1", Uint(256)),
                ("0x01", Uint(256)),
                ("int", Int(256)),
                ("int(1)", Int(256)),
                ("int(-1)", Int(256)),
                ("-1", Int(256)),
                ("-0x01", Int(256)),
                //

                // address
                ("address", Address),
                ("address(0)", Address),
                ("0x690B9A9E9aa1C9dB991C7721a92d351Db4FaC990", Address),
                ("payable(0)", Address),
                ("payable(address(0))", Address),
                //

                // string
                ("string", String),
                ("string(\"hello world\")", String),
                ("\"hello world\"", String),
                ("unicode\"hello world 😀\"", String),
                //

                // bytes
                ("bytes", Bytes),
                ("bytes(\"hello world\")", Bytes),
                ("bytes(unicode\"hello world 😀\")", Bytes),
                ("hex\"68656c6c6f20776f726c64\"", Bytes),
                //
            ]
        };

        let mut types: Vec<(String, DynSolType)> = Vec::with_capacity(96 + 32 + 100);
        for (n, b) in (8..=256).step_by(8).zip(1..=32) {
            types.push((format!("uint{n}(0)"), DynSolType::Uint(n)));
            types.push((format!("int{n}(0)"), DynSolType::Int(n)));
            types.push((format!("bytes{b}(0x00)"), DynSolType::FixedBytes(b)));
        }

        for n in 0..=32 {
            types.push((
                format!("uint256[{n}]"),
                DynSolType::FixedArray(Box::new(DynSolType::Uint(256)), n),
            ));
        }

        generic_type_test(&mut source(), TYPES);
        generic_type_test(&mut source(), &types);
    }

    #[test]
    fn test_global_vars() {
        init_tracing();

        // https://docs.soliditylang.org/en/latest/cheatsheet.html#global-variables
        let global_variables = {
            use DynSolType::*;
            &[
                // abi
                ("abi.decode(bytes, (uint8[13]))", Tuple(vec![FixedArray(Box::new(Uint(8)), 13)])),
                ("abi.decode(bytes, (address, bytes))", Tuple(vec![Address, Bytes])),
                ("abi.decode(bytes, (uint112, uint48))", Tuple(vec![Uint(112), Uint(48)])),
                ("abi.encode(_, _)", Bytes),
                ("abi.encodePacked(_, _)", Bytes),
                ("abi.encodeWithSelector(bytes4, _, _)", Bytes),
                ("abi.encodeCall(func(), (_, _))", Bytes),
                ("abi.encodeWithSignature(string, _, _)", Bytes),
                //

                //
                ("bytes.concat()", Bytes),
                ("bytes.concat(_)", Bytes),
                ("bytes.concat(_, _)", Bytes),
                ("string.concat()", String),
                ("string.concat(_)", String),
                ("string.concat(_, _)", String),
                //

                // block
                ("block.basefee", Uint(256)),
                ("block.chainid", Uint(256)),
                ("block.coinbase", Address),
                ("block.difficulty", Uint(256)),
                ("block.gaslimit", Uint(256)),
                ("block.number", Uint(256)),
                ("block.timestamp", Uint(256)),
                //

                // tx
                ("gasleft()", Uint(256)),
                ("msg.data", Bytes),
                ("msg.sender", Address),
                ("msg.sig", FixedBytes(4)),
                ("msg.value", Uint(256)),
                ("tx.gasprice", Uint(256)),
                ("tx.origin", Address),
                //

                // assertions
                // assert(bool)
                // require(bool)
                // revert()
                // revert(string)
                //

                //
                ("blockhash(uint)", FixedBytes(32)),
                ("keccak256(bytes)", FixedBytes(32)),
                ("sha256(bytes)", FixedBytes(32)),
                ("ripemd160(bytes)", FixedBytes(20)),
                ("ecrecover(bytes32, uint8, bytes32, bytes32)", Address),
                ("addmod(uint, uint, uint)", Uint(256)),
                ("mulmod(uint, uint, uint)", Uint(256)),
                //

                // address
                ("address(_)", Address),
                ("address(this)", Address),
                // ("super", Type::Custom("super".to_string))
                // (selfdestruct(address payable), None)
                ("address.balance", Uint(256)),
                ("address.code", Bytes),
                ("address.codehash", FixedBytes(32)),
                ("address.send(uint256)", Bool),
                // (address.transfer(uint256), None)
                //

                // type
                ("type(C).name", String),
                ("type(C).creationCode", Bytes),
                ("type(C).runtimeCode", Bytes),
                ("type(I).interfaceId", FixedBytes(4)),
                ("type(uint256).min", Uint(256)),
                ("type(int128).min", Int(128)),
                ("type(int256).min", Int(256)),
                ("type(uint256).max", Uint(256)),
                ("type(int128).max", Int(128)),
                ("type(int256).max", Int(256)),
                ("type(Enum1).min", Uint(256)),
                ("type(Enum1).max", Uint(256)),
                // function
                ("this.run.address", Address),
                ("this.run.selector", FixedBytes(4)),
            ]
        };

        generic_type_test(&mut source(), global_variables);
    }

    #[track_caller]
    fn source() -> SessionSource {
        // synchronize solc install
        static PRE_INSTALL_SOLC_LOCK: Mutex<bool> = Mutex::new(false);

        // on some CI targets installing results in weird malformed solc files, we try installing it
        // multiple times
        let version = "0.8.20";
        for _ in 0..3 {
            let mut is_preinstalled = PRE_INSTALL_SOLC_LOCK.lock().unwrap();
            if !*is_preinstalled {
                let solc = Solc::find_or_install(&version.parse().unwrap())
                    .map(|solc| (solc.version.clone(), solc));
                match solc {
                    Ok((v, solc)) => {
                        // successfully installed
                        let _ = sh_println!("found installed Solc v{v} @ {}", solc.solc.display());
                        break;
                    }
                    Err(e) => {
                        // try reinstalling
                        let _ = sh_err!("error while trying to re-install Solc v{version}: {e}");
                        let solc = Solc::blocking_install(&version.parse().unwrap());
                        if solc.map_err(SolcError::from).is_ok() {
                            *is_preinstalled = true;
                            break;
                        }
                    }
                }
            }
        }

        SessionSource::new(Default::default()).unwrap()
    }

    fn array(ty: DynSolType) -> DynSolType {
        DynSolType::Array(Box::new(ty))
    }

    fn fixed_array(ty: DynSolType, len: usize) -> DynSolType {
        DynSolType::FixedArray(Box::new(ty), len)
    }

    fn parse(s: &mut SessionSource, input: &str, clear: bool) -> IntermediateOutput {
        if clear {
            s.clear();
        }

        *s = s.clone_with_new_line("enum Enum1 { A }".into()).unwrap().0;

        let input = format!("{};", input.trim_end().trim_end_matches(';'));
        let (mut _s, _) = s.clone_with_new_line(input).unwrap();
        *s = _s.clone();
        let s = &mut _s;

        if let Err(e) = s.parse() {
            let source = s.to_repl_source();
            panic!("{e}\n\ncould not parse input:\n{source}")
        }
        s.generate_intermediate_output().expect("could not generate intermediate output")
    }

    fn expr(stmts: &[pt::Statement]) -> pt::Expression {
        match stmts.last().expect("no statements") {
            pt::Statement::Expression(_, e) => e.clone(),
            s => panic!("Not an expression: {s:?}"),
        }
    }

    fn get_type(
        s: &mut SessionSource,
        input: &str,
        clear: bool,
    ) -> (Option<Type>, IntermediateOutput) {
        let intermediate = parse(s, input, clear);
        let run_func_body = intermediate.run_func_body().expect("no run func body");
        let expr = expr(run_func_body);
        (Type::from_expression(&expr).map(Type::map_special), intermediate)
    }

    fn get_type_ethabi(s: &mut SessionSource, input: &str, clear: bool) -> Option<DynSolType> {
        let (ty, intermediate) = get_type(s, input, clear);
        ty.and_then(|ty| ty.try_as_ethabi(Some(&intermediate)))
    }

    fn generic_type_test<'a, T, I>(s: &mut SessionSource, input: I)
    where
        T: AsRef<str> + std::fmt::Display + 'a,
        I: IntoIterator<Item = &'a (T, DynSolType)> + 'a,
    {
        for (input, expected) in input.into_iter() {
            let input = input.as_ref();
            let ty = get_type_ethabi(s, input, true);
            assert_eq!(ty.as_ref(), Some(expected), "\n{input}");
        }
    }

    fn init_tracing() {
        let _ = tracing_subscriber::FmtSubscriber::builder()
            .with_env_filter(tracing_subscriber::EnvFilter::from_default_env())
            .try_init();
    }
}<|MERGE_RESOLUTION|>--- conflicted
+++ resolved
@@ -198,14 +198,10 @@
     async fn build_runner(&mut self, final_pc: usize) -> Result<ChiselRunner> {
         let env = self.config.evm_opts.evm_env().await?;
 
-<<<<<<< HEAD
         let mut strategy = utils::get_executor_strategy(&self.config.foundry_config);
 
         // Create an in-memory backend
-        let backend = match self.config.backend.take() {
-=======
         let backend = match self.config.backend.clone() {
->>>>>>> bb80198a
             Some(backend) => backend,
             None => {
                 let fork = self.config.evm_opts.get_fork(&self.config.foundry_config, env.clone());
