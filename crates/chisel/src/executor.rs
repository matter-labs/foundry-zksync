//! Executor
//!
//! This module contains the execution logic for the [SessionSource].

use crate::prelude::{
    ChiselDispatcher, ChiselResult, ChiselRunner, IntermediateOutput, SessionSource, SolidityHelper,
};
use alloy_dyn_abi::{DynSolType, DynSolValue};
use alloy_json_abi::EventParam;
use alloy_primitives::{hex, Address, B256, U256};
use core::fmt::Debug;
use eyre::{Result, WrapErr};
use foundry_cli::utils;
use foundry_compilers::Artifact;
use foundry_evm::{
    backend::Backend, decode::decode_console_logs, executors::ExecutorBuilder,
    inspectors::CheatsConfig, traces::TraceMode,
};
use solang_parser::pt::{self, CodeLocation};
use std::str::FromStr;
use tracing::debug;
use yansi::Paint;

const USIZE_MAX_AS_U256: U256 = U256::from_limbs([usize::MAX as u64, 0, 0, 0]);

/// Executor implementation for [SessionSource]
impl SessionSource {
    /// Runs the source with the [ChiselRunner]
    ///
    /// ### Returns
    ///
    /// Optionally, a tuple containing the [Address] of the deployed REPL contract as well as
    /// the [ChiselResult].
    ///
    /// Returns an error if compilation fails.
    pub async fn execute(&mut self) -> Result<(Address, ChiselResult)> {
        // Recompile the project and ensure no errors occurred.
        let compiled = self.build()?;
        if let Some((_, contract)) =
            compiled.clone().compiler_output.contracts_into_iter().find(|(name, _)| name == "REPL")
        {
            // These *should* never panic after a successful compilation.
            let bytecode = contract
                .get_bytecode_bytes()
                .ok_or_else(|| eyre::eyre!("No bytecode found for `REPL` contract"))?;
            let deployed_bytecode = contract
                .get_deployed_bytecode_bytes()
                .ok_or_else(|| eyre::eyre!("No deployed bytecode found for `REPL` contract"))?;

            // Fetch the run function's body statement
            let run_func_statements = compiled.intermediate.run_func_body()?;

            // Record loc of first yul block return statement (if any).
            // This is used to decide which is the final statement within the `run()` method.
            // see <https://github.com/foundry-rs/foundry/issues/4617>.
            let last_yul_return = run_func_statements.iter().find_map(|statement| {
                if let pt::Statement::Assembly { loc: _, dialect: _, flags: _, block } = statement {
                    if let Some(statement) = block.statements.last() {
                        if let pt::YulStatement::FunctionCall(yul_call) = statement {
                            if yul_call.id.name == "return" {
                                return Some(statement.loc())
                            }
                        }
                    }
                }
                None
            });

            // Find the last statement within the "run()" method and get the program
            // counter via the source map.
            if let Some(final_statement) = run_func_statements.last() {
                // If the final statement is some type of block (assembly, unchecked, or regular),
                // we need to find the final statement within that block. Otherwise, default to
                // the source loc of the final statement of the `run()` function's block.
                //
                // There is some code duplication within the arms due to the difference between
                // the [pt::Statement] type and the [pt::YulStatement] types.
                let mut source_loc = match final_statement {
                    pt::Statement::Assembly { loc: _, dialect: _, flags: _, block } => {
                        // Select last non variable declaration statement, see <https://github.com/foundry-rs/foundry/issues/4938>.
                        let last_statement = block.statements.iter().rev().find(|statement| {
                            !matches!(statement, pt::YulStatement::VariableDeclaration(_, _, _))
                        });
                        if let Some(statement) = last_statement {
                            statement.loc()
                        } else {
                            // In the case where the block is empty, attempt to grab the statement
                            // before the asm block. Because we use saturating sub to get the second
                            // to last index, this can always be safely unwrapped.
                            run_func_statements
                                .get(run_func_statements.len().saturating_sub(2))
                                .unwrap()
                                .loc()
                        }
                    }
                    pt::Statement::Block { loc: _, unchecked: _, statements } => {
                        if let Some(statement) = statements.last() {
                            statement.loc()
                        } else {
                            // In the case where the block is empty, attempt to grab the statement
                            // before the block. Because we use saturating sub to get the second to
                            // last index, this can always be safely unwrapped.
                            run_func_statements
                                .get(run_func_statements.len().saturating_sub(2))
                                .unwrap()
                                .loc()
                        }
                    }
                    _ => final_statement.loc(),
                };

                // Consider yul return statement as final statement (if it's loc is lower) .
                if let Some(yul_return) = last_yul_return {
                    if yul_return.end() < source_loc.start() {
                        source_loc = yul_return;
                    }
                }

                // Map the source location of the final statement of the `run()` function to its
                // corresponding runtime program counter
                let final_pc = {
                    let offset = source_loc.start() as u32;
                    let length = (source_loc.end() - source_loc.start()) as u32;
                    contract
                        .get_source_map_deployed()
                        .unwrap()
                        .unwrap()
                        .into_iter()
                        .zip(InstructionIter::new(&deployed_bytecode))
                        .filter(|(s, _)| s.offset() == offset && s.length() == length)
                        .map(|(_, i)| i.pc)
                        .max()
                        .unwrap_or_default()
                };

                // Create a new runner
                let mut runner = self.prepare_runner(final_pc).await;

                // Return [ChiselResult] or bubble up error
                runner.run(bytecode.into_owned())
            } else {
                // Return a default result if no statements are present.
                Ok((Address::ZERO, ChiselResult::default()))
            }
        } else {
            eyre::bail!("Failed to find REPL contract!")
        }
    }

    /// Inspect a contract element inside of the current session
    ///
    /// ### Takes
    ///
    /// A solidity snippet
    ///
    /// ### Returns
    ///
    /// If the input is valid `Ok((continue, formatted_output))` where:
    /// - `continue` is true if the input should be appended to the source
    /// - `formatted_output` is the formatted value, if any
    pub async fn inspect(&self, input: &str) -> Result<(bool, Option<String>)> {
        let line = format!("bytes memory inspectoor = abi.encode({input});");
        let mut source = match self.clone_with_new_line(line.clone()) {
            Ok((source, _)) => source,
            Err(err) => {
                debug!(%err, "failed to build new source");
                return Ok((true, None))
            }
        };

        let mut source_without_inspector = self.clone();

        // Events and tuples fails compilation due to it not being able to be encoded in
        // `inspectoor`. If that happens, try executing without the inspector.
        let (mut res, err) = match source.execute().await {
            Ok((_, res)) => (res, None),
            Err(err) => {
                debug!(?err, %input, "execution failed");
                match source_without_inspector.execute().await {
                    Ok((_, res)) => (res, Some(err)),
                    Err(_) => {
                        if self.config.foundry_config.verbosity >= 3 {
                            sh_err!("Could not inspect: {err}")?;
                        }
                        return Ok((true, None))
                    }
                }
            }
        };

        // If abi-encoding the input failed, check whether it is an event
        if let Some(err) = err {
            let generated_output = source_without_inspector
                .generated_output
                .as_ref()
                .ok_or_else(|| eyre::eyre!("Could not find generated output!"))?;

            let intermediate_contract = generated_output
                .intermediate
                .intermediate_contracts
                .get("REPL")
                .ok_or_else(|| eyre::eyre!("Could not find intermediate contract!"))?;

            if let Some(event_definition) = intermediate_contract.event_definitions.get(input) {
                let formatted = format_event_definition(event_definition)?;
                return Ok((false, Some(formatted)))
            }

            // we were unable to check the event
            if self.config.foundry_config.verbosity >= 3 {
                sh_err!("Failed eval: {err}")?;
            }

            debug!(%err, %input, "failed abi encode input");
            return Ok((false, None))
        }

        let Some((stack, memory, _)) = &res.state else {
            // Show traces and logs, if there are any, and return an error
            if let Ok(decoder) = ChiselDispatcher::decode_traces(&source.config, &mut res).await {
                ChiselDispatcher::show_traces(&decoder, &mut res).await?;
            }
            let decoded_logs = decode_console_logs(&res.logs);
            if !decoded_logs.is_empty() {
                sh_println!("{}", "Logs:".green())?;
                for log in decoded_logs {
                    sh_println!("  {log}")?;
                }
            }

            return Err(eyre::eyre!("Failed to inspect expression"))
        };

        let generated_output = source
            .generated_output
            .as_ref()
            .ok_or_else(|| eyre::eyre!("Could not find generated output!"))?;

        // If the expression is a variable declaration within the REPL contract, use its type;
        // otherwise, attempt to infer the type.
        let contract_expr = generated_output
            .intermediate
            .repl_contract_expressions
            .get(input)
            .or_else(|| source.infer_inner_expr_type());

        // If the current action is a function call, we get its return type
        // otherwise it returns None
        let function_call_return_type =
            Type::get_function_return_type(contract_expr, &generated_output.intermediate);

        let (contract_expr, ty) = if let Some(function_call_return_type) = function_call_return_type
        {
            (function_call_return_type.0, function_call_return_type.1)
        } else {
            match contract_expr.and_then(|e| {
                Type::ethabi(e, Some(&generated_output.intermediate)).map(|ty| (e, ty))
            }) {
                Some(res) => res,
                // this type was denied for inspection, continue
                None => return Ok((true, None)),
            }
        };

        // the file compiled correctly, thus the last stack item must be the memory offset of
        // the `bytes memory inspectoor` value
        let mut offset = stack.last().unwrap().to::<usize>();
        let mem_offset = &memory[offset..offset + 32];
        let len = U256::try_from_be_slice(mem_offset).unwrap().to::<usize>();
        offset += 32;
        let data = &memory[offset..offset + len];
        // `tokens` is guaranteed to have the same length as the provided types
        let token =
            DynSolType::abi_decode(&ty, data).wrap_err("Could not decode inspected values")?;
        Ok((should_continue(contract_expr), Some(format_token(token))))
    }

    /// Gracefully attempts to extract the type of the expression within the `abi.encode(...)`
    /// call inserted by the inspect function.
    ///
    /// ### Takes
    ///
    /// A reference to a [SessionSource]
    ///
    /// ### Returns
    ///
    /// Optionally, a [Type]
    fn infer_inner_expr_type(&self) -> Option<&pt::Expression> {
        let out = self.generated_output.as_ref()?;
        let run = out.intermediate.run_func_body().ok()?.last();
        match run {
            Some(pt::Statement::VariableDefinition(
                _,
                _,
                Some(pt::Expression::FunctionCall(_, _, args)),
            )) => {
                // We can safely unwrap the first expression because this function
                // will only be called on a session source that has just had an
                // `inspectoor` variable appended to it.
                Some(args.first().unwrap())
            }
            _ => None,
        }
    }

    /// Prepare a runner for the Chisel REPL environment
    ///
    /// ### Takes
    ///
    /// The final statement's program counter for the ChiselInspector
    ///
    /// ### Returns
    ///
    /// A configured [ChiselRunner]
    async fn prepare_runner(&mut self, final_pc: usize) -> ChiselRunner {
        let env =
            self.config.evm_opts.evm_env().await.expect("Could not instantiate fork environment");

        let mut strategy = utils::get_executor_strategy(&self.config.foundry_config);

        // Create an in-memory backend
        let backend = match self.config.backend.take() {
            Some(backend) => backend,
            None => {
                let fork = self.config.evm_opts.get_fork(&self.config.foundry_config, env.clone());
                let backend = Backend::spawn(fork, strategy.runner.new_backend_strategy());
                self.config.backend = Some(backend.clone());
                backend
            }
        };

        // Build a new executor
        let executor = ExecutorBuilder::new()
            .inspectors(|stack| {
                stack.chisel_state(final_pc).trace_mode(TraceMode::Call).cheatcodes(
                    CheatsConfig::new(
                        &self.config.foundry_config,
                        self.config.evm_opts.clone(),
                        None,
                        None,
<<<<<<< HEAD
                        Some(self.solc.version.clone()),
                        strategy.runner.new_cheatcode_inspector_strategy(strategy.context.as_mut()),
=======
>>>>>>> 9f11e6df
                    )
                    .into(),
                )
            })
            .gas_limit(self.config.evm_opts.gas_limit())
            .spec_id(self.config.foundry_config.evm_spec_id())
            .legacy_assertions(self.config.foundry_config.legacy_assertions)
            .build(env, backend, strategy);

        // Create a [ChiselRunner] with a default balance of [U256::MAX] and
        // the sender [Address::zero].
        ChiselRunner::new(executor, U256::MAX, Address::ZERO, self.config.calldata.clone())
    }
}

/// Formats a value into an inspection message
// TODO: Verbosity option
fn format_token(token: DynSolValue) -> String {
    match token {
        DynSolValue::Address(a) => {
            format!("Type: {}\n└ Data: {}", "address".red(), a.cyan())
        }
        DynSolValue::FixedBytes(b, byte_len) => {
            format!(
                "Type: {}\n└ Data: {}",
                format!("bytes{byte_len}").red(),
                hex::encode_prefixed(b).cyan()
            )
        }
        DynSolValue::Int(i, bit_len) => {
            format!(
                "Type: {}\n├ Hex: {}\n├ Hex (full word): {}\n└ Decimal: {}",
                format!("int{bit_len}").red(),
                format!(
                    "0x{}",
                    format!("{i:x}")
                        .char_indices()
                        .skip(64 - bit_len / 4)
                        .take(bit_len / 4)
                        .map(|(_, c)| c)
                        .collect::<String>()
                )
                .cyan(),
                hex::encode_prefixed(B256::from(i)).cyan(),
                i.cyan()
            )
        }
        DynSolValue::Uint(i, bit_len) => {
            format!(
                "Type: {}\n├ Hex: {}\n├ Hex (full word): {}\n└ Decimal: {}",
                format!("uint{bit_len}").red(),
                format!(
                    "0x{}",
                    format!("{i:x}")
                        .char_indices()
                        .skip(64 - bit_len / 4)
                        .take(bit_len / 4)
                        .map(|(_, c)| c)
                        .collect::<String>()
                )
                .cyan(),
                hex::encode_prefixed(B256::from(i)).cyan(),
                i.cyan()
            )
        }
        DynSolValue::Bool(b) => {
            format!("Type: {}\n└ Value: {}", "bool".red(), b.cyan())
        }
        DynSolValue::String(_) | DynSolValue::Bytes(_) => {
            let hex = hex::encode(token.abi_encode());
            let s = token.as_str();
            format!(
                "Type: {}\n{}├ Hex (Memory):\n├─ Length ({}): {}\n├─ Contents ({}): {}\n├ Hex (Tuple Encoded):\n├─ Pointer ({}): {}\n├─ Length ({}): {}\n└─ Contents ({}): {}",
                if s.is_some() { "string" } else { "dynamic bytes" }.red(),
                if let Some(s) = s {
                    format!("├ UTF-8: {}\n", s.cyan())
                } else {
                    String::default()
                },
                "[0x00:0x20]".yellow(),
                format!("0x{}", &hex[64..128]).cyan(),
                "[0x20:..]".yellow(),
                format!("0x{}", &hex[128..]).cyan(),
                "[0x00:0x20]".yellow(),
                format!("0x{}", &hex[..64]).cyan(),
                "[0x20:0x40]".yellow(),
                format!("0x{}", &hex[64..128]).cyan(),
                "[0x40:..]".yellow(),
                format!("0x{}", &hex[128..]).cyan(),
            )
        }
        DynSolValue::FixedArray(tokens) | DynSolValue::Array(tokens) => {
            let mut out = format!(
                "{}({}) = {}",
                "array".red(),
                format!("{}", tokens.len()).yellow(),
                '['.red()
            );
            for token in tokens {
                out.push_str("\n  ├ ");
                out.push_str(&format_token(token).replace('\n', "\n  "));
                out.push('\n');
            }
            out.push_str(&']'.red().to_string());
            out
        }
        DynSolValue::Tuple(tokens) => {
            let displayed_types = tokens
                .iter()
                .map(|t| t.sol_type_name().unwrap_or_default())
                .collect::<Vec<_>>()
                .join(", ");
            let mut out =
                format!("{}({}) = {}", "tuple".red(), displayed_types.yellow(), '('.red());
            for token in tokens {
                out.push_str("\n  ├ ");
                out.push_str(&format_token(token).replace('\n', "\n  "));
                out.push('\n');
            }
            out.push_str(&')'.red().to_string());
            out
        }
        _ => {
            unimplemented!()
        }
    }
}

/// Formats a [pt::EventDefinition] into an inspection message
///
/// ### Takes
///
/// An borrowed [pt::EventDefinition]
///
/// ### Returns
///
/// A formatted [pt::EventDefinition] for use in inspection output.
///
/// TODO: Verbosity option
fn format_event_definition(event_definition: &pt::EventDefinition) -> Result<String> {
    let event_name = event_definition.name.as_ref().expect("Event has a name").to_string();
    let inputs = event_definition
        .fields
        .iter()
        .map(|param| {
            let name = param
                .name
                .as_ref()
                .map(ToString::to_string)
                .unwrap_or_else(|| "<anonymous>".to_string());
            let kind = Type::from_expression(&param.ty)
                .and_then(Type::into_builtin)
                .ok_or_else(|| eyre::eyre!("Invalid type in event {event_name}"))?;
            Ok(EventParam {
                name,
                ty: kind.to_string(),
                components: vec![],
                indexed: param.indexed,
                internal_type: None,
            })
        })
        .collect::<Result<Vec<_>>>()?;
    let event =
        alloy_json_abi::Event { name: event_name, inputs, anonymous: event_definition.anonymous };

    Ok(format!(
        "Type: {}\n├ Name: {}\n├ Signature: {:?}\n└ Selector: {:?}",
        "event".red(),
        SolidityHelper::new().highlight(&format!(
            "{}({})",
            &event.name,
            &event
                .inputs
                .iter()
                .map(|param| format!(
                    "{}{}{}",
                    param.ty,
                    if param.indexed { " indexed" } else { "" },
                    if param.name.is_empty() {
                        String::default()
                    } else {
                        format!(" {}", &param.name)
                    },
                ))
                .collect::<Vec<_>>()
                .join(", ")
        )),
        event.signature().cyan(),
        event.selector().cyan(),
    ))
}

// =============================================
// Modified from
// [soli](https://github.com/jpopesculian/soli)
// =============================================

#[derive(Clone, Debug, PartialEq)]
enum Type {
    /// (type)
    Builtin(DynSolType),

    /// (type)
    Array(Box<Type>),

    /// (type, length)
    FixedArray(Box<Type>, usize),

    /// (type, index)
    ArrayIndex(Box<Type>, Option<usize>),

    /// (types)
    Tuple(Vec<Option<Type>>),

    /// (name, params, returns)
    Function(Box<Type>, Vec<Option<Type>>, Vec<Option<Type>>),

    /// (lhs, rhs)
    Access(Box<Type>, String),

    /// (types)
    Custom(Vec<String>),
}

impl Type {
    /// Convert a [pt::Expression] to a [Type]
    ///
    /// ### Takes
    ///
    /// A reference to a [pt::Expression] to convert.
    ///
    /// ### Returns
    ///
    /// Optionally, an owned [Type]
    fn from_expression(expr: &pt::Expression) -> Option<Self> {
        match expr {
            pt::Expression::Type(_, ty) => Self::from_type(ty),

            pt::Expression::Variable(ident) => Some(Self::Custom(vec![ident.name.clone()])),

            // array
            pt::Expression::ArraySubscript(_, expr, num) => {
                // if num is Some then this is either an index operation (arr[<num>])
                // or a FixedArray statement (new uint256[<num>])
                Self::from_expression(expr).and_then(|ty| {
                    let boxed = Box::new(ty);
                    let num = num.as_deref().and_then(parse_number_literal).and_then(|n| {
                        // overflow check
                        if n > USIZE_MAX_AS_U256 {
                            None
                        } else {
                            Some(n.to::<usize>())
                        }
                    });
                    match expr.as_ref() {
                        // statement
                        pt::Expression::Type(_, _) => {
                            if let Some(num) = num {
                                Some(Self::FixedArray(boxed, num))
                            } else {
                                Some(Self::Array(boxed))
                            }
                        }
                        // index
                        pt::Expression::Variable(_) => {
                            Some(Self::ArrayIndex(boxed, num))
                        }
                        _ => None
                    }
                })
            }
            pt::Expression::ArrayLiteral(_, values) => {
                values.first().and_then(Self::from_expression).map(|ty| {
                    Self::FixedArray(Box::new(ty), values.len())
                })
            }

            // tuple
            pt::Expression::List(_, params) => Some(Self::Tuple(map_parameters(params))),

            // <lhs>.<rhs>
            pt::Expression::MemberAccess(_, lhs, rhs) => {
                Self::from_expression(lhs).map(|lhs| {
                    Self::Access(Box::new(lhs), rhs.name.clone())
                })
            }

            // <inner>
            pt::Expression::Parenthesis(_, inner) |         // (<inner>)
            pt::Expression::New(_, inner) |                 // new <inner>
            pt::Expression::UnaryPlus(_, inner) |           // +<inner>
            // ops
            pt::Expression::BitwiseNot(_, inner) |          // ~<inner>
            pt::Expression::ArraySlice(_, inner, _, _) |    // <inner>[*start*:*end*]
            // assign ops
            pt::Expression::PreDecrement(_, inner) |        // --<inner>
            pt::Expression::PostDecrement(_, inner) |       // <inner>--
            pt::Expression::PreIncrement(_, inner) |        // ++<inner>
            pt::Expression::PostIncrement(_, inner) |       // <inner>++
            pt::Expression::Assign(_, inner, _) |           // <inner>   = ...
            pt::Expression::AssignAdd(_, inner, _) |        // <inner>  += ...
            pt::Expression::AssignSubtract(_, inner, _) |   // <inner>  -= ...
            pt::Expression::AssignMultiply(_, inner, _) |   // <inner>  *= ...
            pt::Expression::AssignDivide(_, inner, _) |     // <inner>  /= ...
            pt::Expression::AssignModulo(_, inner, _) |     // <inner>  %= ...
            pt::Expression::AssignAnd(_, inner, _) |        // <inner>  &= ...
            pt::Expression::AssignOr(_, inner, _) |         // <inner>  |= ...
            pt::Expression::AssignXor(_, inner, _) |        // <inner>  ^= ...
            pt::Expression::AssignShiftLeft(_, inner, _) |  // <inner> <<= ...
            pt::Expression::AssignShiftRight(_, inner, _)   // <inner> >>= ...
            => Self::from_expression(inner),

            // *condition* ? <if_true> : <if_false>
            pt::Expression::ConditionalOperator(_, _, if_true, if_false) => {
                Self::from_expression(if_true).or_else(|| Self::from_expression(if_false))
            }

            // address
            pt::Expression::AddressLiteral(_, _) => Some(Self::Builtin(DynSolType::Address)),
            pt::Expression::HexNumberLiteral(_, s, _) => {
                match s.parse::<Address>() {
                    Ok(addr) => {
                        if *s == addr.to_checksum(None) {
                            Some(Self::Builtin(DynSolType::Address))
                        } else {
                            Some(Self::Builtin(DynSolType::Uint(256)))
                        }
                    },
                    _ => {
                        Some(Self::Builtin(DynSolType::Uint(256)))
                    }
                }
            }

            // uint and int
            // invert
            pt::Expression::Negate(_, inner) => Self::from_expression(inner).map(Self::invert_int),

            // int if either operand is int
            // TODO: will need an update for Solidity v0.8.18 user defined operators:
            // https://github.com/ethereum/solidity/issues/13718#issuecomment-1341058649
            pt::Expression::Add(_, lhs, rhs) |
            pt::Expression::Subtract(_, lhs, rhs) |
            pt::Expression::Multiply(_, lhs, rhs) |
            pt::Expression::Divide(_, lhs, rhs) => {
                match (Self::ethabi(lhs, None), Self::ethabi(rhs, None)) {
                    (Some(DynSolType::Int(_)), Some(DynSolType::Int(_))) |
                    (Some(DynSolType::Int(_)), Some(DynSolType::Uint(_))) |
                    (Some(DynSolType::Uint(_)), Some(DynSolType::Int(_))) => {
                        Some(Self::Builtin(DynSolType::Int(256)))
                    }
                    _ => {
                        Some(Self::Builtin(DynSolType::Uint(256)))
                    }
                }
            }

            // always assume uint
            pt::Expression::Modulo(_, _, _) |
            pt::Expression::Power(_, _, _) |
            pt::Expression::BitwiseOr(_, _, _) |
            pt::Expression::BitwiseAnd(_, _, _) |
            pt::Expression::BitwiseXor(_, _, _) |
            pt::Expression::ShiftRight(_, _, _) |
            pt::Expression::ShiftLeft(_, _, _) |
            pt::Expression::NumberLiteral(_, _, _, _) => Some(Self::Builtin(DynSolType::Uint(256))),

            // TODO: Rational numbers
            pt::Expression::RationalNumberLiteral(_, _, _, _, _) => {
                Some(Self::Builtin(DynSolType::Uint(256)))
            }

            // bool
            pt::Expression::BoolLiteral(_, _) |
            pt::Expression::And(_, _, _) |
            pt::Expression::Or(_, _, _) |
            pt::Expression::Equal(_, _, _) |
            pt::Expression::NotEqual(_, _, _) |
            pt::Expression::Less(_, _, _) |
            pt::Expression::LessEqual(_, _, _) |
            pt::Expression::More(_, _, _) |
            pt::Expression::MoreEqual(_, _, _) |
            pt::Expression::Not(_, _) => Some(Self::Builtin(DynSolType::Bool)),

            // string
            pt::Expression::StringLiteral(_) => Some(Self::Builtin(DynSolType::String)),

            // bytes
            pt::Expression::HexLiteral(_) => Some(Self::Builtin(DynSolType::Bytes)),

            // function
            pt::Expression::FunctionCall(_, name, args) => {
                Self::from_expression(name).map(|name| {
                    let args = args.iter().map(Self::from_expression).collect();
                    Self::Function(Box::new(name), args, vec![])
                })
            }
            pt::Expression::NamedFunctionCall(_, name, args) => {
                Self::from_expression(name).map(|name| {
                    let args = args.iter().map(|arg| Self::from_expression(&arg.expr)).collect();
                    Self::Function(Box::new(name), args, vec![])
                })
            }

            // explicitly None
            pt::Expression::Delete(_, _) | pt::Expression::FunctionCallBlock(_, _, _) => None,
        }
    }

    /// Convert a [pt::Type] to a [Type]
    ///
    /// ### Takes
    ///
    /// A reference to a [pt::Type] to convert.
    ///
    /// ### Returns
    ///
    /// Optionally, an owned [Type]
    fn from_type(ty: &pt::Type) -> Option<Self> {
        let ty = match ty {
            pt::Type::Address | pt::Type::AddressPayable | pt::Type::Payable => {
                Self::Builtin(DynSolType::Address)
            }
            pt::Type::Bool => Self::Builtin(DynSolType::Bool),
            pt::Type::String => Self::Builtin(DynSolType::String),
            pt::Type::Int(size) => Self::Builtin(DynSolType::Int(*size as usize)),
            pt::Type::Uint(size) => Self::Builtin(DynSolType::Uint(*size as usize)),
            pt::Type::Bytes(size) => Self::Builtin(DynSolType::FixedBytes(*size as usize)),
            pt::Type::DynamicBytes => Self::Builtin(DynSolType::Bytes),
            pt::Type::Mapping { value, .. } => Self::from_expression(value)?,
            pt::Type::Function { params, returns, .. } => {
                let params = map_parameters(params);
                let returns = returns
                    .as_ref()
                    .map(|(returns, _)| map_parameters(returns))
                    .unwrap_or_default();
                Self::Function(
                    Box::new(Self::Custom(vec!["__fn_type__".to_string()])),
                    params,
                    returns,
                )
            }
            // TODO: Rational numbers
            pt::Type::Rational => return None,
        };
        Some(ty)
    }

    /// Handle special expressions like [global variables](https://docs.soliditylang.org/en/latest/cheatsheet.html#global-variables)
    ///
    /// See: <https://github.com/ethereum/solidity/blob/81268e336573721819e39fbb3fefbc9344ad176c/libsolidity/ast/Types.cpp#L4106>
    fn map_special(self) -> Self {
        if !matches!(self, Self::Function(_, _, _) | Self::Access(_, _) | Self::Custom(_)) {
            return self
        }

        let mut types = Vec::with_capacity(5);
        let mut args = None;
        self.recurse(&mut types, &mut args);

        let len = types.len();
        if len == 0 {
            return self
        }

        // Type members, like array, bytes etc
        #[allow(clippy::single_match)]
        match &self {
            Self::Access(inner, access) => {
                if let Some(ty) = inner.as_ref().clone().try_as_ethabi(None) {
                    // Array / bytes members
                    let ty = Self::Builtin(ty);
                    match access.as_str() {
                        "length" if ty.is_dynamic() || ty.is_array() || ty.is_fixed_bytes() => {
                            return Self::Builtin(DynSolType::Uint(256))
                        }
                        "pop" if ty.is_dynamic_array() => return ty,
                        _ => {}
                    }
                }
            }
            _ => {}
        }

        let this = {
            let name = types.last().unwrap().as_str();
            match len {
                0 => unreachable!(),
                1 => match name {
                    "gasleft" | "addmod" | "mulmod" => Some(DynSolType::Uint(256)),
                    "keccak256" | "sha256" | "blockhash" => Some(DynSolType::FixedBytes(32)),
                    "ripemd160" => Some(DynSolType::FixedBytes(20)),
                    "ecrecover" => Some(DynSolType::Address),
                    _ => None,
                },
                2 => {
                    let access = types.first().unwrap().as_str();
                    match name {
                        "block" => match access {
                            "coinbase" => Some(DynSolType::Address),
                            "timestamp" | "difficulty" | "prevrandao" | "number" | "gaslimit" |
                            "chainid" | "basefee" | "blobbasefee" => Some(DynSolType::Uint(256)),
                            _ => None,
                        },
                        "msg" => match access {
                            "sender" => Some(DynSolType::Address),
                            "gas" => Some(DynSolType::Uint(256)),
                            "value" => Some(DynSolType::Uint(256)),
                            "data" => Some(DynSolType::Bytes),
                            "sig" => Some(DynSolType::FixedBytes(4)),
                            _ => None,
                        },
                        "tx" => match access {
                            "origin" => Some(DynSolType::Address),
                            "gasprice" => Some(DynSolType::Uint(256)),
                            _ => None,
                        },
                        "abi" => match access {
                            "decode" => {
                                // args = Some([Bytes(_), Tuple(args)])
                                // unwrapping is safe because this is first compiled by solc so
                                // it is guaranteed to be a valid call
                                let mut args = args.unwrap();
                                let last = args.pop().unwrap();
                                match last {
                                    Some(ty) => {
                                        return match ty {
                                            Self::Tuple(_) => ty,
                                            ty => Self::Tuple(vec![Some(ty)]),
                                        }
                                    }
                                    None => None,
                                }
                            }
                            s if s.starts_with("encode") => Some(DynSolType::Bytes),
                            _ => None,
                        },
                        "address" => match access {
                            "balance" => Some(DynSolType::Uint(256)),
                            "code" => Some(DynSolType::Bytes),
                            "codehash" => Some(DynSolType::FixedBytes(32)),
                            "send" => Some(DynSolType::Bool),
                            _ => None,
                        },
                        "type" => match access {
                            "name" => Some(DynSolType::String),
                            "creationCode" | "runtimeCode" => Some(DynSolType::Bytes),
                            "interfaceId" => Some(DynSolType::FixedBytes(4)),
                            "min" | "max" => Some(
                                // Either a builtin or an enum
                                (|| args?.pop()??.into_builtin())()
                                    .unwrap_or(DynSolType::Uint(256)),
                            ),
                            _ => None,
                        },
                        "string" => match access {
                            "concat" => Some(DynSolType::String),
                            _ => None,
                        },
                        "bytes" => match access {
                            "concat" => Some(DynSolType::Bytes),
                            _ => None,
                        },
                        _ => None,
                    }
                }
                _ => None,
            }
        };

        this.map(Self::Builtin).unwrap_or_else(|| match types.last().unwrap().as_str() {
            "this" | "super" => Self::Custom(types),
            _ => match self {
                Self::Custom(_) | Self::Access(_, _) => Self::Custom(types),
                Self::Function(_, _, _) => self,
                _ => unreachable!(),
            },
        })
    }

    /// Recurses over itself, appending all the idents and function arguments in the order that they
    /// are found
    fn recurse(&self, types: &mut Vec<String>, args: &mut Option<Vec<Option<Self>>>) {
        match self {
            Self::Builtin(ty) => types.push(ty.to_string()),
            Self::Custom(tys) => types.extend(tys.clone()),
            Self::Access(expr, name) => {
                types.push(name.clone());
                expr.recurse(types, args);
            }
            Self::Function(fn_name, fn_args, _fn_ret) => {
                if args.is_none() && !fn_args.is_empty() {
                    *args = Some(fn_args.clone());
                }
                fn_name.recurse(types, args);
            }
            _ => {}
        }
    }

    /// Infers a custom type's true type by recursing up the parse tree
    ///
    /// ### Takes
    /// - A reference to the [IntermediateOutput]
    /// - An array of custom types generated by the `MemberAccess` arm of [Self::from_expression]
    /// - An optional contract name. This should always be `None` when this function is first
    ///   called.
    ///
    /// ### Returns
    ///
    /// If successful, an `Ok(Some(DynSolType))` variant.
    /// If gracefully failed, an `Ok(None)` variant.
    /// If failed, an `Err(e)` variant.
    fn infer_custom_type(
        intermediate: &IntermediateOutput,
        custom_type: &mut Vec<String>,
        contract_name: Option<String>,
    ) -> Result<Option<DynSolType>> {
        if let Some("this") | Some("super") = custom_type.last().map(String::as_str) {
            custom_type.pop();
        }
        if custom_type.is_empty() {
            return Ok(None)
        }

        // If a contract exists with the given name, check its definitions for a match.
        // Otherwise look in the `run`
        if let Some(contract_name) = contract_name {
            let intermediate_contract = intermediate
                .intermediate_contracts
                .get(&contract_name)
                .ok_or_else(|| eyre::eyre!("Could not find intermediate contract!"))?;

            let cur_type = custom_type.last().unwrap();
            if let Some(func) = intermediate_contract.function_definitions.get(cur_type) {
                // Check if the custom type is a function pointer member access
                if let res @ Some(_) = func_members(func, custom_type) {
                    return Ok(res)
                }

                // Because tuple types cannot be passed to `abi.encode`, we will only be
                // receiving functions that have 0 or 1 return parameters here.
                if func.returns.is_empty() {
                    eyre::bail!(
                        "This call expression does not return any values to inspect. Insert as statement."
                    )
                }

                // Empty return types check is done above
                let (_, param) = func.returns.first().unwrap();
                // Return type should always be present
                let return_ty = &param.as_ref().unwrap().ty;

                // If the return type is a variable (not a type expression), re-enter the recursion
                // on the same contract for a variable / struct search. It could be a contract,
                // struct, array, etc.
                if let pt::Expression::Variable(ident) = return_ty {
                    custom_type.push(ident.name.clone());
                    return Self::infer_custom_type(intermediate, custom_type, Some(contract_name))
                }

                // Check if our final function call alters the state. If it does, we bail so that it
                // will be inserted normally without inspecting. If the state mutability was not
                // expressly set, the function is inferred to alter state.
                if let Some(pt::FunctionAttribute::Mutability(_mut)) = func
                    .attributes
                    .iter()
                    .find(|attr| matches!(attr, pt::FunctionAttribute::Mutability(_)))
                {
                    if let pt::Mutability::Payable(_) = _mut {
                        eyre::bail!("This function mutates state. Insert as a statement.")
                    }
                } else {
                    eyre::bail!("This function mutates state. Insert as a statement.")
                }

                Ok(Self::ethabi(return_ty, Some(intermediate)))
            } else if let Some(var) = intermediate_contract.variable_definitions.get(cur_type) {
                Self::infer_var_expr(&var.ty, Some(intermediate), custom_type)
            } else if let Some(strukt) = intermediate_contract.struct_definitions.get(cur_type) {
                let inner_types = strukt
                    .fields
                    .iter()
                    .map(|var| {
                        Self::ethabi(&var.ty, Some(intermediate))
                            .ok_or_else(|| eyre::eyre!("Struct `{cur_type}` has invalid fields"))
                    })
                    .collect::<Result<Vec<_>>>()?;
                Ok(Some(DynSolType::Tuple(inner_types)))
            } else {
                eyre::bail!("Could not find any definition in contract \"{contract_name}\" for type: {custom_type:?}")
            }
        } else {
            // Check if the custom type is a variable or function within the REPL contract before
            // anything. If it is, we can stop here.
            if let Ok(res) = Self::infer_custom_type(intermediate, custom_type, Some("REPL".into()))
            {
                return Ok(res)
            }

            // Check if the first element of the custom type is a known contract. If it is, begin
            // our recursion on on that contract's definitions.
            let name = custom_type.last().unwrap();
            let contract = intermediate.intermediate_contracts.get(name);
            if contract.is_some() {
                let contract_name = custom_type.pop();
                return Self::infer_custom_type(intermediate, custom_type, contract_name)
            }

            // See [`Type::infer_var_expr`]
            let name = custom_type.last().unwrap();
            if let Some(expr) = intermediate.repl_contract_expressions.get(name) {
                return Self::infer_var_expr(expr, Some(intermediate), custom_type)
            }

            // The first element of our custom type was neither a variable or a function within the
            // REPL contract, move on to globally available types gracefully.
            Ok(None)
        }
    }

    /// Infers the type from a variable's type
    fn infer_var_expr(
        expr: &pt::Expression,
        intermediate: Option<&IntermediateOutput>,
        custom_type: &mut Vec<String>,
    ) -> Result<Option<DynSolType>> {
        // Resolve local (in `run` function) or global (in the `REPL` or other contract) variable
        let res = match &expr {
            // Custom variable handling
            pt::Expression::Variable(ident) => {
                let name = &ident.name;

                if let Some(intermediate) = intermediate {
                    // expression in `run`
                    if let Some(expr) = intermediate.repl_contract_expressions.get(name) {
                        Self::infer_var_expr(expr, Some(intermediate), custom_type)
                    } else if intermediate.intermediate_contracts.contains_key(name) {
                        if custom_type.len() > 1 {
                            // There is still some recursing left to do: jump into the contract.
                            custom_type.pop();
                            Self::infer_custom_type(intermediate, custom_type, Some(name.clone()))
                        } else {
                            // We have no types left to recurse: return the address of the contract.
                            Ok(Some(DynSolType::Address))
                        }
                    } else {
                        Err(eyre::eyre!("Could not infer variable type"))
                    }
                } else {
                    Ok(None)
                }
            }
            ty => Ok(Self::ethabi(ty, intermediate)),
        };
        // re-run everything with the resolved variable in case we're accessing a builtin member
        // for example array or bytes length etc
        match res {
            Ok(Some(ty)) => {
                let box_ty = Box::new(Self::Builtin(ty.clone()));
                let access = Self::Access(box_ty, custom_type.drain(..).next().unwrap_or_default());
                if let Some(mapped) = access.map_special().try_as_ethabi(intermediate) {
                    Ok(Some(mapped))
                } else {
                    Ok(Some(ty))
                }
            }
            res => res,
        }
    }

    /// Attempt to convert this type into a [DynSolType]
    ///
    /// ### Takes
    /// An immutable reference to an [IntermediateOutput]
    ///
    /// ### Returns
    /// Optionally, a [DynSolType]
    fn try_as_ethabi(self, intermediate: Option<&IntermediateOutput>) -> Option<DynSolType> {
        match self {
            Self::Builtin(ty) => Some(ty),
            Self::Tuple(types) => Some(DynSolType::Tuple(types_to_parameters(types, intermediate))),
            Self::Array(inner) => match *inner {
                ty @ Self::Custom(_) => ty.try_as_ethabi(intermediate),
                _ => inner
                    .try_as_ethabi(intermediate)
                    .map(|inner| DynSolType::Array(Box::new(inner))),
            },
            Self::FixedArray(inner, size) => match *inner {
                ty @ Self::Custom(_) => ty.try_as_ethabi(intermediate),
                _ => inner
                    .try_as_ethabi(intermediate)
                    .map(|inner| DynSolType::FixedArray(Box::new(inner), size)),
            },
            ty @ Self::ArrayIndex(_, _) => ty.into_array_index(intermediate),
            Self::Function(ty, _, _) => ty.try_as_ethabi(intermediate),
            // should have been mapped to `Custom` in previous steps
            Self::Access(_, _) => None,
            Self::Custom(mut types) => {
                // Cover any local non-state-modifying function call expressions
                intermediate.and_then(|intermediate| {
                    Self::infer_custom_type(intermediate, &mut types, None).ok().flatten()
                })
            }
        }
    }

    /// Equivalent to `Type::from_expression` + `Type::map_special` + `Type::try_as_ethabi`
    fn ethabi(
        expr: &pt::Expression,
        intermediate: Option<&IntermediateOutput>,
    ) -> Option<DynSolType> {
        Self::from_expression(expr)
            .map(Self::map_special)
            .and_then(|ty| ty.try_as_ethabi(intermediate))
    }

    /// Get the return type of a function call expression.
    fn get_function_return_type<'a>(
        contract_expr: Option<&'a pt::Expression>,
        intermediate: &IntermediateOutput,
    ) -> Option<(&'a pt::Expression, DynSolType)> {
        let function_call = match contract_expr? {
            pt::Expression::FunctionCall(_, function_call, _) => function_call,
            _ => return None,
        };
        let (contract_name, function_name) = match function_call.as_ref() {
            pt::Expression::MemberAccess(_, contract_name, function_name) => {
                (contract_name, function_name)
            }
            _ => return None,
        };
        let contract_name = match contract_name.as_ref() {
            pt::Expression::Variable(contract_name) => contract_name.to_owned(),
            _ => return None,
        };

        let pt::Expression::Variable(contract_name) =
            intermediate.repl_contract_expressions.get(&contract_name.name)?
        else {
            return None
        };

        let contract = intermediate
            .intermediate_contracts
            .get(&contract_name.name)?
            .function_definitions
            .get(&function_name.name)?;
        let return_parameter = contract.as_ref().returns.first()?.to_owned().1?;
        Self::ethabi(&return_parameter.ty, Some(intermediate)).map(|p| (contract_expr.unwrap(), p))
    }

    /// Inverts Int to Uint and vice-versa.
    fn invert_int(self) -> Self {
        match self {
            Self::Builtin(DynSolType::Uint(n)) => Self::Builtin(DynSolType::Int(n)),
            Self::Builtin(DynSolType::Int(n)) => Self::Builtin(DynSolType::Uint(n)),
            x => x,
        }
    }

    /// Returns the `DynSolType` contained by `Type::Builtin`
    #[inline]
    fn into_builtin(self) -> Option<DynSolType> {
        match self {
            Self::Builtin(ty) => Some(ty),
            _ => None,
        }
    }

    /// Returns the resulting `DynSolType` of indexing self
    fn into_array_index(self, intermediate: Option<&IntermediateOutput>) -> Option<DynSolType> {
        match self {
            Self::Array(inner) | Self::FixedArray(inner, _) | Self::ArrayIndex(inner, _) => {
                match inner.try_as_ethabi(intermediate) {
                    Some(DynSolType::Array(inner)) | Some(DynSolType::FixedArray(inner, _)) => {
                        Some(*inner)
                    }
                    Some(DynSolType::Bytes) |
                    Some(DynSolType::String) |
                    Some(DynSolType::FixedBytes(_)) => Some(DynSolType::FixedBytes(1)),
                    ty => ty,
                }
            }
            _ => None,
        }
    }

    /// Returns whether this type is dynamic
    #[inline]
    fn is_dynamic(&self) -> bool {
        match self {
            // TODO: Note, this is not entirely correct. Fixed arrays of non-dynamic types are
            // not dynamic, nor are tuples of non-dynamic types.
            Self::Builtin(DynSolType::Bytes | DynSolType::String | DynSolType::Array(_)) => true,
            Self::Array(_) => true,
            _ => false,
        }
    }

    /// Returns whether this type is an array
    #[inline]
    fn is_array(&self) -> bool {
        matches!(
            self,
            Self::Array(_) |
                Self::FixedArray(_, _) |
                Self::Builtin(DynSolType::Array(_)) |
                Self::Builtin(DynSolType::FixedArray(_, _))
        )
    }

    /// Returns whether this type is a dynamic array (can call push, pop)
    #[inline]
    fn is_dynamic_array(&self) -> bool {
        matches!(self, Self::Array(_) | Self::Builtin(DynSolType::Array(_)))
    }

    fn is_fixed_bytes(&self) -> bool {
        matches!(self, Self::Builtin(DynSolType::FixedBytes(_)))
    }
}

/// Returns Some if the custom type is a function member access
///
/// Ref: <https://docs.soliditylang.org/en/latest/types.html#function-types>
#[inline]
fn func_members(func: &pt::FunctionDefinition, custom_type: &[String]) -> Option<DynSolType> {
    if !matches!(func.ty, pt::FunctionTy::Function) {
        return None
    }

    let vis = func.attributes.iter().find_map(|attr| match attr {
        pt::FunctionAttribute::Visibility(vis) => Some(vis),
        _ => None,
    });
    match vis {
        Some(pt::Visibility::External(_)) | Some(pt::Visibility::Public(_)) => {
            match custom_type.first().unwrap().as_str() {
                "address" => Some(DynSolType::Address),
                "selector" => Some(DynSolType::FixedBytes(4)),
                _ => None,
            }
        }
        _ => None,
    }
}

/// Whether execution should continue after inspecting this expression
#[inline]
fn should_continue(expr: &pt::Expression) -> bool {
    #[allow(clippy::match_like_matches_macro)]
    match expr {
        // assignments
        pt::Expression::PreDecrement(_, _) |       // --<inner>
        pt::Expression::PostDecrement(_, _) |      // <inner>--
        pt::Expression::PreIncrement(_, _) |       // ++<inner>
        pt::Expression::PostIncrement(_, _) |      // <inner>++
        pt::Expression::Assign(_, _, _) |          // <inner>   = ...
        pt::Expression::AssignAdd(_, _, _) |       // <inner>  += ...
        pt::Expression::AssignSubtract(_, _, _) |  // <inner>  -= ...
        pt::Expression::AssignMultiply(_, _, _) |  // <inner>  *= ...
        pt::Expression::AssignDivide(_, _, _) |    // <inner>  /= ...
        pt::Expression::AssignModulo(_, _, _) |    // <inner>  %= ...
        pt::Expression::AssignAnd(_, _, _) |       // <inner>  &= ...
        pt::Expression::AssignOr(_, _, _) |        // <inner>  |= ...
        pt::Expression::AssignXor(_, _, _) |       // <inner>  ^= ...
        pt::Expression::AssignShiftLeft(_, _, _) | // <inner> <<= ...
        pt::Expression::AssignShiftRight(_, _, _)  // <inner> >>= ...
        => {
            true
        }

        // Array.pop()
        pt::Expression::FunctionCall(_, lhs, _) => {
            match lhs.as_ref() {
                pt::Expression::MemberAccess(_, _inner, access) => access.name == "pop",
                _ => false
            }
        }

        _ => false
    }
}

fn map_parameters(params: &[(pt::Loc, Option<pt::Parameter>)]) -> Vec<Option<Type>> {
    params
        .iter()
        .map(|(_, param)| param.as_ref().and_then(|param| Type::from_expression(&param.ty)))
        .collect()
}

fn types_to_parameters(
    types: Vec<Option<Type>>,
    intermediate: Option<&IntermediateOutput>,
) -> Vec<DynSolType> {
    types.into_iter().filter_map(|ty| ty.and_then(|ty| ty.try_as_ethabi(intermediate))).collect()
}

fn parse_number_literal(expr: &pt::Expression) -> Option<U256> {
    match expr {
        pt::Expression::NumberLiteral(_, num, exp, unit) => {
            let num = U256::from_str(num).unwrap_or(U256::ZERO);
            let exp = exp.parse().unwrap_or(0u32);
            if exp > 77 {
                None
            } else {
                let exp = U256::from(10usize.pow(exp));
                let unit_mul = unit_multiplier(unit).ok()?;
                Some(num * exp * unit_mul)
            }
        }
        pt::Expression::HexNumberLiteral(_, num, unit) => {
            let unit_mul = unit_multiplier(unit).ok()?;
            num.parse::<U256>().map(|num| num * unit_mul).ok()
        }
        // TODO: Rational numbers
        pt::Expression::RationalNumberLiteral(..) => None,
        _ => None,
    }
}

#[inline]
fn unit_multiplier(unit: &Option<pt::Identifier>) -> Result<U256> {
    if let Some(unit) = unit {
        let mul = match unit.name.as_str() {
            "seconds" => 1,
            "minutes" => 60,
            "hours" => 60 * 60,
            "days" => 60 * 60 * 24,
            "weeks" => 60 * 60 * 24 * 7,
            "wei" => 1,
            "gwei" => 10_usize.pow(9),
            "ether" => 10_usize.pow(18),
            other => eyre::bail!("unknown unit: {other}"),
        };
        Ok(U256::from(mul))
    } else {
        Ok(U256::from(1))
    }
}

#[derive(Clone, Copy, PartialEq, Eq, PartialOrd, Ord, Hash)]
struct Instruction {
    pub pc: usize,
    pub opcode: u8,
    pub data: [u8; 32],
    pub data_len: u8,
}

struct InstructionIter<'a> {
    bytes: &'a [u8],
    offset: usize,
}

impl<'a> InstructionIter<'a> {
    pub fn new(bytes: &'a [u8]) -> Self {
        Self { bytes, offset: 0 }
    }
}

impl Iterator for InstructionIter<'_> {
    type Item = Instruction;
    fn next(&mut self) -> Option<Self::Item> {
        let pc = self.offset;
        self.offset += 1;
        let opcode = *self.bytes.get(pc)?;
        let (data, data_len) = if matches!(opcode, 0x60..=0x7F) {
            let mut data = [0; 32];
            let data_len = (opcode - 0x60 + 1) as usize;
            data[..data_len].copy_from_slice(&self.bytes[self.offset..self.offset + data_len]);
            self.offset += data_len;
            (data, data_len as u8)
        } else {
            ([0; 32], 0)
        };
        Some(Instruction { pc, opcode, data, data_len })
    }
}

#[cfg(test)]
mod tests {
    use super::*;
    use foundry_compilers::{error::SolcError, solc::Solc};
    use semver::Version;
    use std::sync::Mutex;

    #[test]
    fn test_const() {
        assert_eq!(USIZE_MAX_AS_U256.to::<u64>(), usize::MAX as u64);
        assert_eq!(USIZE_MAX_AS_U256.to::<u64>(), usize::MAX as u64);
    }

    #[test]
    fn test_expressions() {
        static EXPRESSIONS: &[(&str, DynSolType)] = {
            use DynSolType::*;
            &[
                // units
                // uint
                ("1 seconds", Uint(256)),
                ("1 minutes", Uint(256)),
                ("1 hours", Uint(256)),
                ("1 days", Uint(256)),
                ("1 weeks", Uint(256)),
                ("1 wei", Uint(256)),
                ("1 gwei", Uint(256)),
                ("1 ether", Uint(256)),
                // int
                ("-1 seconds", Int(256)),
                ("-1 minutes", Int(256)),
                ("-1 hours", Int(256)),
                ("-1 days", Int(256)),
                ("-1 weeks", Int(256)),
                ("-1 wei", Int(256)),
                ("-1 gwei", Int(256)),
                ("-1 ether", Int(256)),
                //
                ("true ? 1 : 0", Uint(256)),
                ("true ? -1 : 0", Int(256)),
                // misc
                //

                // ops
                // uint
                ("1 + 1", Uint(256)),
                ("1 - 1", Uint(256)),
                ("1 * 1", Uint(256)),
                ("1 / 1", Uint(256)),
                ("1 % 1", Uint(256)),
                ("1 ** 1", Uint(256)),
                ("1 | 1", Uint(256)),
                ("1 & 1", Uint(256)),
                ("1 ^ 1", Uint(256)),
                ("1 >> 1", Uint(256)),
                ("1 << 1", Uint(256)),
                // int
                ("int(1) + 1", Int(256)),
                ("int(1) - 1", Int(256)),
                ("int(1) * 1", Int(256)),
                ("int(1) / 1", Int(256)),
                ("1 + int(1)", Int(256)),
                ("1 - int(1)", Int(256)),
                ("1 * int(1)", Int(256)),
                ("1 / int(1)", Int(256)),
                //

                // assign
                ("uint256 a; a--", Uint(256)),
                ("uint256 a; --a", Uint(256)),
                ("uint256 a; a++", Uint(256)),
                ("uint256 a; ++a", Uint(256)),
                ("uint256 a; a   = 1", Uint(256)),
                ("uint256 a; a  += 1", Uint(256)),
                ("uint256 a; a  -= 1", Uint(256)),
                ("uint256 a; a  *= 1", Uint(256)),
                ("uint256 a; a  /= 1", Uint(256)),
                ("uint256 a; a  %= 1", Uint(256)),
                ("uint256 a; a  &= 1", Uint(256)),
                ("uint256 a; a  |= 1", Uint(256)),
                ("uint256 a; a  ^= 1", Uint(256)),
                ("uint256 a; a <<= 1", Uint(256)),
                ("uint256 a; a >>= 1", Uint(256)),
                //

                // bool
                ("true && true", Bool),
                ("true || true", Bool),
                ("true == true", Bool),
                ("true != true", Bool),
                ("true < true", Bool),
                ("true <= true", Bool),
                ("true > true", Bool),
                ("true >= true", Bool),
                ("!true", Bool),
                //
            ]
        };

        let source = &mut source();

        let array_expressions: &[(&str, DynSolType)] = &[
            ("[1, 2, 3]", fixed_array(DynSolType::Uint(256), 3)),
            ("[uint8(1), 2, 3]", fixed_array(DynSolType::Uint(8), 3)),
            ("[int8(1), 2, 3]", fixed_array(DynSolType::Int(8), 3)),
            ("new uint256[](3)", array(DynSolType::Uint(256))),
            ("uint256[] memory a = new uint256[](3);\na[0]", DynSolType::Uint(256)),
            ("uint256[] memory a = new uint256[](3);\na[0:3]", array(DynSolType::Uint(256))),
        ];
        generic_type_test(source, array_expressions);
        generic_type_test(source, EXPRESSIONS);
    }

    #[test]
    fn test_types() {
        static TYPES: &[(&str, DynSolType)] = {
            use DynSolType::*;
            &[
                // bool
                ("bool", Bool),
                ("true", Bool),
                ("false", Bool),
                //

                // int and uint
                ("uint", Uint(256)),
                ("uint(1)", Uint(256)),
                ("1", Uint(256)),
                ("0x01", Uint(256)),
                ("int", Int(256)),
                ("int(1)", Int(256)),
                ("int(-1)", Int(256)),
                ("-1", Int(256)),
                ("-0x01", Int(256)),
                //

                // address
                ("address", Address),
                ("address(0)", Address),
                ("0x690B9A9E9aa1C9dB991C7721a92d351Db4FaC990", Address),
                ("payable(0)", Address),
                ("payable(address(0))", Address),
                //

                // string
                ("string", String),
                ("string(\"hello world\")", String),
                ("\"hello world\"", String),
                ("unicode\"hello world 😀\"", String),
                //

                // bytes
                ("bytes", Bytes),
                ("bytes(\"hello world\")", Bytes),
                ("bytes(unicode\"hello world 😀\")", Bytes),
                ("hex\"68656c6c6f20776f726c64\"", Bytes),
                //
            ]
        };

        let mut types: Vec<(String, DynSolType)> = Vec::with_capacity(96 + 32 + 100);
        for (n, b) in (8..=256).step_by(8).zip(1..=32) {
            types.push((format!("uint{n}(0)"), DynSolType::Uint(n)));
            types.push((format!("int{n}(0)"), DynSolType::Int(n)));
            types.push((format!("bytes{b}(0x00)"), DynSolType::FixedBytes(b)));
        }

        for n in 0..=32 {
            types.push((
                format!("uint256[{n}]"),
                DynSolType::FixedArray(Box::new(DynSolType::Uint(256)), n),
            ));
        }

        generic_type_test(&mut source(), TYPES);
        generic_type_test(&mut source(), &types);
    }

    #[test]
    fn test_global_vars() {
        init_tracing();

        // https://docs.soliditylang.org/en/latest/cheatsheet.html#global-variables
        let global_variables = {
            use DynSolType::*;
            &[
                // abi
                ("abi.decode(bytes, (uint8[13]))", Tuple(vec![FixedArray(Box::new(Uint(8)), 13)])),
                ("abi.decode(bytes, (address, bytes))", Tuple(vec![Address, Bytes])),
                ("abi.decode(bytes, (uint112, uint48))", Tuple(vec![Uint(112), Uint(48)])),
                ("abi.encode(_, _)", Bytes),
                ("abi.encodePacked(_, _)", Bytes),
                ("abi.encodeWithSelector(bytes4, _, _)", Bytes),
                ("abi.encodeCall(function(), (_, _))", Bytes),
                ("abi.encodeWithSignature(string, _, _)", Bytes),
                //

                //
                ("bytes.concat()", Bytes),
                ("bytes.concat(_)", Bytes),
                ("bytes.concat(_, _)", Bytes),
                ("string.concat()", String),
                ("string.concat(_)", String),
                ("string.concat(_, _)", String),
                //

                // block
                ("block.basefee", Uint(256)),
                ("block.chainid", Uint(256)),
                ("block.coinbase", Address),
                ("block.difficulty", Uint(256)),
                ("block.gaslimit", Uint(256)),
                ("block.number", Uint(256)),
                ("block.timestamp", Uint(256)),
                //

                // tx
                ("gasleft()", Uint(256)),
                ("msg.data", Bytes),
                ("msg.sender", Address),
                ("msg.sig", FixedBytes(4)),
                ("msg.value", Uint(256)),
                ("tx.gasprice", Uint(256)),
                ("tx.origin", Address),
                //

                // assertions
                // assert(bool)
                // require(bool)
                // revert()
                // revert(string)
                //

                //
                ("blockhash(uint)", FixedBytes(32)),
                ("keccak256(bytes)", FixedBytes(32)),
                ("sha256(bytes)", FixedBytes(32)),
                ("ripemd160(bytes)", FixedBytes(20)),
                ("ecrecover(bytes32, uint8, bytes32, bytes32)", Address),
                ("addmod(uint, uint, uint)", Uint(256)),
                ("mulmod(uint, uint, uint)", Uint(256)),
                //

                // address
                ("address(_)", Address),
                ("address(this)", Address),
                // ("super", Type::Custom("super".to_string))
                // (selfdestruct(address payable), None)
                ("address.balance", Uint(256)),
                ("address.code", Bytes),
                ("address.codehash", FixedBytes(32)),
                ("address.send(uint256)", Bool),
                // (address.transfer(uint256), None)
                //

                // type
                ("type(C).name", String),
                ("type(C).creationCode", Bytes),
                ("type(C).runtimeCode", Bytes),
                ("type(I).interfaceId", FixedBytes(4)),
                ("type(uint256).min", Uint(256)),
                ("type(int128).min", Int(128)),
                ("type(int256).min", Int(256)),
                ("type(uint256).max", Uint(256)),
                ("type(int128).max", Int(128)),
                ("type(int256).max", Int(256)),
                ("type(Enum1).min", Uint(256)),
                ("type(Enum1).max", Uint(256)),
                // function
                ("this.run.address", Address),
                ("this.run.selector", FixedBytes(4)),
            ]
        };

        generic_type_test(&mut source(), global_variables);
    }

    #[track_caller]
    fn source() -> SessionSource {
        // synchronize solc install
        static PRE_INSTALL_SOLC_LOCK: Mutex<bool> = Mutex::new(false);

        // on some CI targets installing results in weird malformed solc files, we try installing it
        // multiple times
        let version = "0.8.20";
        for _ in 0..3 {
            let mut is_preinstalled = PRE_INSTALL_SOLC_LOCK.lock().unwrap();
            if !*is_preinstalled {
                let solc = Solc::find_or_install(&version.parse().unwrap())
                    .map(|solc| (solc.version.clone(), solc));
                match solc {
                    Ok((v, solc)) => {
                        // successfully installed
                        let _ = sh_println!("found installed Solc v{v} @ {}", solc.solc.display());
                        break
                    }
                    Err(e) => {
                        // try reinstalling
                        let _ = sh_err!("error while trying to re-install Solc v{version}: {e}");
                        let solc = Solc::blocking_install(&version.parse().unwrap());
                        if solc.map_err(SolcError::from).is_ok() {
                            *is_preinstalled = true;
                            break
                        }
                    }
                }
            }
        }

        let solc = Solc::find_or_install(&Version::new(0, 8, 19)).expect("could not install solc");
        SessionSource::new(solc, Default::default())
    }

    fn array(ty: DynSolType) -> DynSolType {
        DynSolType::Array(Box::new(ty))
    }

    fn fixed_array(ty: DynSolType, len: usize) -> DynSolType {
        DynSolType::FixedArray(Box::new(ty), len)
    }

    fn parse(s: &mut SessionSource, input: &str, clear: bool) -> IntermediateOutput {
        if clear {
            s.drain_run();
            s.drain_top_level_code();
            s.drain_global_code();
        }

        *s = s.clone_with_new_line("enum Enum1 { A }".into()).unwrap().0;

        let input = format!("{};", input.trim_end().trim_end_matches(';'));
        let (mut _s, _) = s.clone_with_new_line(input).unwrap();
        *s = _s.clone();
        let s = &mut _s;

        if let Err(e) = s.parse() {
            for err in e {
                let _ = sh_eprintln!("{}:{}: {}", err.loc.start(), err.loc.end(), err.message);
            }
            let source = s.to_repl_source();
            panic!("could not parse input:\n{source}")
        }
        s.generate_intermediate_output().expect("could not generate intermediate output")
    }

    fn expr(stmts: &[pt::Statement]) -> pt::Expression {
        match stmts.last().expect("no statements") {
            pt::Statement::Expression(_, e) => e.clone(),
            s => panic!("Not an expression: {s:?}"),
        }
    }

    fn get_type(
        s: &mut SessionSource,
        input: &str,
        clear: bool,
    ) -> (Option<Type>, IntermediateOutput) {
        let intermediate = parse(s, input, clear);
        let run_func_body = intermediate.run_func_body().expect("no run func body");
        let expr = expr(run_func_body);
        (Type::from_expression(&expr).map(Type::map_special), intermediate)
    }

    fn get_type_ethabi(s: &mut SessionSource, input: &str, clear: bool) -> Option<DynSolType> {
        let (ty, intermediate) = get_type(s, input, clear);
        ty.and_then(|ty| ty.try_as_ethabi(Some(&intermediate)))
    }

    fn generic_type_test<'a, T, I>(s: &mut SessionSource, input: I)
    where
        T: AsRef<str> + std::fmt::Display + 'a,
        I: IntoIterator<Item = &'a (T, DynSolType)> + 'a,
    {
        for (input, expected) in input.into_iter() {
            let input = input.as_ref();
            let ty = get_type_ethabi(s, input, true);
            assert_eq!(ty.as_ref(), Some(expected), "\n{input}");
        }
    }

    fn init_tracing() {
        let _ = tracing_subscriber::FmtSubscriber::builder()
            .with_env_filter(tracing_subscriber::EnvFilter::from_default_env())
            .try_init();
    }
}<|MERGE_RESOLUTION|>--- conflicted
+++ resolved
@@ -338,11 +338,7 @@
                         self.config.evm_opts.clone(),
                         None,
                         None,
-<<<<<<< HEAD
-                        Some(self.solc.version.clone()),
                         strategy.runner.new_cheatcode_inspector_strategy(strategy.context.as_mut()),
-=======
->>>>>>> 9f11e6df
                     )
                     .into(),
                 )
