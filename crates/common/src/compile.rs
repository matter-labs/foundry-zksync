--- conflicted
+++ resolved
@@ -266,34 +266,6 @@
                 zksync: self.zksync,
             };
 
-<<<<<<< HEAD
-            let artifacts: BTreeMap<_, _> = output
-                .artifact_ids()
-                .filter(|(id, _)| {
-                    // filter out forge-std specific contracts
-                    !id.source.to_string_lossy().contains("/forge-std/src/")
-                })
-                .map(|(id, artifact)| (id.name, artifact))
-                .collect();
-
-            for (name, artifact) in artifacts {
-                let runtime_size = contract_size(artifact, false).unwrap_or_default();
-                let init_size = contract_size(artifact, true).unwrap_or_default();
-
-                let dev_functions =
-                    artifact.abi.as_ref().map(|abi| abi.functions()).into_iter().flatten().filter(
-                        |func| {
-                            func.name.is_any_test() ||
-                                func.name.eq("IS_TEST") ||
-                                func.name.eq("IS_SCRIPT")
-                        },
-                    );
-
-                let is_dev_contract = dev_functions.count() > 0;
-                size_report
-                    .contracts
-                    .insert(name, ContractInfo { runtime_size, init_size, is_dev_contract });
-=======
             let mut artifacts: BTreeMap<String, Vec<_>> = BTreeMap::new();
             for (id, artifact) in output.artifact_ids().filter(|(id, _)| {
                 // filter out forge-std specific contracts
@@ -333,7 +305,6 @@
                         ContractInfo { runtime_size, init_size, is_dev_contract },
                     );
                 }
->>>>>>> dc69097e
             }
 
             let _ = sh_println!("{size_report}");
