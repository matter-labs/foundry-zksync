--- conflicted
+++ resolved
@@ -31,12 +31,9 @@
     time::Instant,
 };
 
-<<<<<<< HEAD
 mod zksync;
-=======
 /// A Solar compiler instance, to grant syntactic and semantic analysis capabilities.
 pub type Analysis = Arc<solar::sema::Compiler>;
->>>>>>> 005e7373
 
 /// Builder type to configure how to compile a project.
 ///
