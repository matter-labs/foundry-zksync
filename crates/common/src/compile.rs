--- conflicted
+++ resolved
@@ -516,12 +516,9 @@
 
 // https://eips.ethereum.org/EIPS/eip-3860
 const CONTRACT_INITCODE_SIZE_LIMIT: usize = 49152;
-<<<<<<< HEAD
 
 // https://docs.zksync.io/build/developer-reference/ethereum-differences/contract-deployment#contract-size-limit-and-format-of-bytecode-hash
 const ZKSYNC_CONTRACT_SIZE_LIMIT: usize = 450999;
-=======
->>>>>>> 58bf161b
 
 /// Contracts with info about their size
 pub struct SizeReport {
@@ -540,7 +537,6 @@
             .map(|c| c.runtime_size)
             .max()
             .unwrap_or(0)
-<<<<<<< HEAD
     }
 
     /// Returns the maximum initcode size, excluding dev contracts.
@@ -569,28 +565,6 @@
         } else {
             self.max_init_size() > CONTRACT_INITCODE_SIZE_LIMIT
         }
-=======
-    }
-
-    /// Returns the maximum initcode size, excluding dev contracts.
-    pub fn max_init_size(&self) -> usize {
-        self.contracts
-            .values()
-            .filter(|c| !c.is_dev_contract)
-            .map(|c| c.init_size)
-            .max()
-            .unwrap_or(0)
-    }
-
-    /// Returns true if any contract exceeds the runtime size limit, excluding dev contracts.
-    pub fn exceeds_runtime_size_limit(&self) -> bool {
-        self.max_runtime_size() > CONTRACT_RUNTIME_SIZE_LIMIT
-    }
-
-    /// Returns true if any contract exceeds the initcode size limit, excluding dev contracts.
-    pub fn exceeds_initcode_size_limit(&self) -> bool {
-        self.max_init_size() > CONTRACT_INITCODE_SIZE_LIMIT
->>>>>>> 58bf161b
     }
 }
 
@@ -612,7 +586,6 @@
             .iter()
             .filter(|(_, c)| !c.is_dev_contract && (c.runtime_size > 0 || c.init_size > 0));
         for (name, contract) in contracts {
-<<<<<<< HEAD
             let ((runtime_margin, runtime_color), (init_margin, init_color)) = if self.zksync {
                 let runtime_margin =
                     ZKSYNC_CONTRACT_SIZE_LIMIT as isize - contract.runtime_size as isize;
@@ -633,25 +606,6 @@
                 ((runtime_margin, runtime_color), (init_margin, init_color))
             } else {
                 let runtime_margin =
-                    CONTRACT_RUNTIME_SIZE_LIMIT as isize - contract.runtime_size as isize;
-                let init_margin =
-                    CONTRACT_INITCODE_SIZE_LIMIT as isize - contract.init_size as isize;
-
-                let runtime_color = match contract.runtime_size {
-                    ..18_000 => Color::Reset,
-                    18_000..=CONTRACT_RUNTIME_SIZE_LIMIT => Color::Yellow,
-                    _ => Color::Red,
-                };
-
-                let init_color = match contract.init_size {
-                    ..36_000 => Color::Reset,
-                    36_000..=CONTRACT_INITCODE_SIZE_LIMIT => Color::Yellow,
-                    _ => Color::Red,
-                };
-
-                ((runtime_margin, runtime_color), (init_margin, init_color))
-=======
-            let runtime_margin =
                 CONTRACT_RUNTIME_SIZE_LIMIT as isize - contract.runtime_size as isize;
             let init_margin = CONTRACT_INITCODE_SIZE_LIMIT as isize - contract.init_size as isize;
 
@@ -665,7 +619,9 @@
                 ..36_000 => Color::Reset,
                 36_000..=CONTRACT_INITCODE_SIZE_LIMIT => Color::Yellow,
                 _ => Color::Red,
->>>>>>> 58bf161b
+            };
+
+                ((runtime_margin, runtime_color), (init_margin, init_color))
             };
 
             let locale = &Locale::en;
@@ -675,7 +631,6 @@
                     .set_alignment(CellAlignment::Right)
                     .fg(runtime_color),
                 Cell::new(contract.init_size.to_formatted_string(locale))
-<<<<<<< HEAD
                     .set_alignment(CellAlignment::Right)
                     .fg(init_color),
                 Cell::new(runtime_margin.to_formatted_string(locale))
@@ -683,15 +638,6 @@
                     .fg(runtime_color),
                 Cell::new(init_margin.to_formatted_string(locale))
                     .set_alignment(CellAlignment::Right)
-=======
-                    .set_alignment(CellAlignment::Right)
-                    .fg(init_color),
-                Cell::new(runtime_margin.to_formatted_string(locale))
-                    .set_alignment(CellAlignment::Right)
-                    .fg(runtime_color),
-                Cell::new(init_margin.to_formatted_string(locale))
-                    .set_alignment(CellAlignment::Right)
->>>>>>> 58bf161b
                     .fg(init_color),
             ]);
         }
