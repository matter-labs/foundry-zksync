--- conflicted
+++ resolved
@@ -6,11 +6,7 @@
     term::SpinnerReporter,
     TestFunctionExt,
 };
-<<<<<<< HEAD
-use comfy_table::{presets::ASCII_MARKDOWN, Attribute, Cell, CellAlignment, Color, Table};
-=======
 use comfy_table::{modifiers::UTF8_ROUND_CORNERS, Cell, Color, Table};
->>>>>>> 59f354c1
 use eyre::Result;
 use foundry_block_explorers::contract::Metadata;
 use foundry_compilers::{
@@ -220,7 +216,6 @@
                     // print the compiler output / warnings
                     sh_println!("{output}")?;
                 }
-<<<<<<< HEAD
             }
 
             self.handle_output(&output);
@@ -230,7 +225,10 @@
     }
 
     /// If configured, this will print sizes or names
-    fn handle_output<C: Compiler>(&self, output: &ProjectCompileOutput<C>) {
+    fn handle_output<C: Compiler<CompilerContract = Contract>>(
+        &self,
+        output: &ProjectCompileOutput<C>,
+    ) {
         let print_names = self.print_names.unwrap_or(false);
         let print_sizes = self.print_sizes.unwrap_or(false);
 
@@ -394,8 +392,6 @@
             } else {
                 // print the compiler output / warnings
                 sh_println!("{output}")?;
-=======
->>>>>>> 59f354c1
             }
 
             self.zksync_handle_output(root_path, &output)?;
@@ -405,18 +401,11 @@
     }
 
     /// If configured, this will print sizes or names
-<<<<<<< HEAD
     fn zksync_handle_output(
         &self,
         root_path: impl AsRef<Path>,
         output: &ZkProjectCompileOutput,
     ) -> Result<()> {
-=======
-    fn handle_output<C: Compiler<CompilerContract = Contract>>(
-        &self,
-        output: &ProjectCompileOutput<C>,
-    ) {
->>>>>>> 59f354c1
         let print_names = self.print_names.unwrap_or(false);
         let print_sizes = self.print_sizes.unwrap_or(false);
 
@@ -485,7 +474,6 @@
             for (name, (_, version)) in output.versioned_artifacts() {
                 artifacts.entry(version).or_default().push(name);
             }
-<<<<<<< HEAD
             for (version, names) in artifacts {
                 let _ = sh_println!(
                     "  compiler version: {}.{}.{}",
@@ -495,22 +483,6 @@
                 );
                 for name in names {
                     let _ = sh_println!("    - {name}");
-=======
-
-            if shell::is_json() {
-                let _ = sh_println!("{}", serde_json::to_string(&artifacts).unwrap());
-            } else {
-                for (version, names) in artifacts {
-                    let _ = sh_println!(
-                        "  compiler version: {}.{}.{}",
-                        version.major,
-                        version.minor,
-                        version.patch
-                    );
-                    for name in names {
-                        let _ = sh_println!("    - {name}");
-                    }
->>>>>>> 59f354c1
                 }
             }
         }
@@ -521,16 +493,11 @@
                 let _ = sh_println!();
             }
 
-<<<<<<< HEAD
             let mut size_report = SizeReport {
                 report_kind: report_kind(),
                 contracts: BTreeMap::new(),
                 zksync: self.zksync,
             };
-=======
-            let mut size_report =
-                SizeReport { report_kind: report_kind(), contracts: BTreeMap::new() };
->>>>>>> 59f354c1
 
             let artifacts: BTreeMap<_, _> = output
                 .artifact_ids()
@@ -639,14 +606,8 @@
 impl Display for SizeReport {
     fn fmt(&self, f: &mut std::fmt::Formatter<'_>) -> Result<(), std::fmt::Error> {
         match self.report_kind {
-<<<<<<< HEAD
-            ReportKind::Markdown => {
-                let table = self.format_table_output();
-                writeln!(f, "{table}")?;
-=======
             ReportKind::Text => {
                 writeln!(f, "\n{}", self.format_table_output())?;
->>>>>>> 59f354c1
             }
             ReportKind::JSON => {
                 writeln!(f, "{}", self.format_json_output())?;
