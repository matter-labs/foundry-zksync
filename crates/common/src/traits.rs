//! Commonly used traits.

use alloy_json_abi::Function;
use alloy_primitives::Bytes;
use alloy_sol_types::SolError;
use std::{fmt, path::Path};

/// Test filter.
pub trait TestFilter: Send + Sync {
    /// Returns whether the test should be included.
    fn matches_test(&self, test_name: &str) -> bool;

    /// Returns whether the contract should be included.
    fn matches_contract(&self, contract_name: &str) -> bool;

    /// Returns a contract with the given path should be included.
    fn matches_path(&self, path: &Path) -> bool;
}

/// Extension trait for `Function`.
pub trait TestFunctionExt {
    /// Returns the kind of test function.
    fn test_function_kind(&self) -> TestFunctionKind {
        TestFunctionKind::classify(self.tfe_as_str(), self.tfe_has_inputs())
    }

    /// Returns `true` if this function is a `setUp` function.
    fn is_setup(&self) -> bool {
        self.test_function_kind().is_setup()
    }

    /// Returns `true` if this function is a unit, fuzz, or invariant test.
    fn is_any_test(&self) -> bool {
        self.test_function_kind().is_any_test()
    }

    /// Returns `true` if this function is a test that should fail.
    fn is_any_test_fail(&self) -> bool {
        self.test_function_kind().is_any_test_fail()
    }

    /// Returns `true` if this function is a unit test.
    fn is_unit_test(&self) -> bool {
        matches!(self.test_function_kind(), TestFunctionKind::UnitTest { .. })
    }

    /// Returns `true` if this function is a fuzz test.
    fn is_fuzz_test(&self) -> bool {
        self.test_function_kind().is_fuzz_test()
    }

    /// Returns `true` if this function is an invariant test.
    fn is_invariant_test(&self) -> bool {
        self.test_function_kind().is_invariant_test()
    }

    /// Returns `true` if this function is an `afterInvariant` function.
    fn is_after_invariant(&self) -> bool {
        self.test_function_kind().is_after_invariant()
    }

    /// Returns `true` if this function is a `fixture` function.
    fn is_fixture(&self) -> bool {
        self.test_function_kind().is_fixture()
    }

<<<<<<< HEAD
    /// Returns whether this function is a `setUp` function.
    fn is_setup(&self) -> bool;

    /// Returns whether this function is `afterInvariant` function.
    fn is_after_invariant(&self) -> bool;

    /// Returns whether this function is a fixture function.
    fn is_fixture(&self) -> bool;
=======
    #[doc(hidden)]
    fn tfe_as_str(&self) -> &str;
    #[doc(hidden)]
    fn tfe_has_inputs(&self) -> bool;
>>>>>>> 62cdea8f
}

impl TestFunctionExt for Function {
    fn tfe_as_str(&self) -> &str {
        self.name.as_str()
    }

    fn tfe_has_inputs(&self) -> bool {
        !self.inputs.is_empty()
    }
}

impl TestFunctionExt for String {
    fn tfe_as_str(&self) -> &str {
        self
    }

    fn tfe_has_inputs(&self) -> bool {
        false
    }
}

impl TestFunctionExt for str {
    fn tfe_as_str(&self) -> &str {
        self
    }

    fn tfe_has_inputs(&self) -> bool {
        false
    }

    fn is_after_invariant(&self) -> bool {
        self.name.is_after_invariant()
    }

    fn is_fixture(&self) -> bool {
        self.name.is_fixture()
    }
}

/// Test function kind.
#[derive(Clone, Copy, Debug, PartialEq, Eq, Hash)]
pub enum TestFunctionKind {
    /// `setUp`.
    Setup,
    /// `test*`. `should_fail` is `true` for `testFail*`.
    UnitTest { should_fail: bool },
    /// `test*`, with arguments. `should_fail` is `true` for `testFail*`.
    FuzzTest { should_fail: bool },
    /// `invariant*` or `statefulFuzz*`.
    InvariantTest,
    /// `afterInvariant`.
    AfterInvariant,
    /// `fixture*`.
    Fixture,
    /// Unknown kind.
    Unknown,
}

impl TestFunctionKind {
    /// Classify a function.
    #[inline]
    pub fn classify(name: &str, has_inputs: bool) -> Self {
        match () {
            _ if name.starts_with("test") => {
                let should_fail = name.starts_with("testFail");
                if has_inputs {
                    Self::FuzzTest { should_fail }
                } else {
                    Self::UnitTest { should_fail }
                }
            }
            _ if name.starts_with("invariant") || name.starts_with("statefulFuzz") => {
                Self::InvariantTest
            }
            _ if name.eq_ignore_ascii_case("setup") => Self::Setup,
            _ if name.eq_ignore_ascii_case("afterinvariant") => Self::AfterInvariant,
            _ if name.starts_with("fixture") => Self::Fixture,
            _ => Self::Unknown,
        }
    }

    /// Returns the name of the function kind.
    pub const fn name(&self) -> &'static str {
        match self {
            Self::Setup => "setUp",
            Self::UnitTest { should_fail: false } => "test",
            Self::UnitTest { should_fail: true } => "testFail",
            Self::FuzzTest { should_fail: false } => "fuzz",
            Self::FuzzTest { should_fail: true } => "fuzz fail",
            Self::InvariantTest => "invariant",
            Self::AfterInvariant => "afterInvariant",
            Self::Fixture => "fixture",
            Self::Unknown => "unknown",
        }
    }

    /// Returns `true` if this function is a `setUp` function.
    #[inline]
    pub const fn is_setup(&self) -> bool {
        matches!(self, Self::Setup)
    }

    /// Returns `true` if this function is a unit, fuzz, or invariant test.
    #[inline]
    pub const fn is_any_test(&self) -> bool {
        matches!(self, Self::UnitTest { .. } | Self::FuzzTest { .. } | Self::InvariantTest)
    }

    /// Returns `true` if this function is a test that should fail.
    #[inline]
    pub const fn is_any_test_fail(&self) -> bool {
        matches!(self, Self::UnitTest { should_fail: true } | Self::FuzzTest { should_fail: true })
    }
<<<<<<< HEAD

    fn is_after_invariant(&self) -> bool {
        self.as_str().is_after_invariant()
    }

    fn is_fixture(&self) -> bool {
        self.as_str().is_fixture()
    }
}
=======
>>>>>>> 62cdea8f

    /// Returns `true` if this function is a unit test.
    #[inline]
    pub fn is_unit_test(&self) -> bool {
        matches!(self, Self::UnitTest { .. })
    }

    /// Returns `true` if this function is a fuzz test.
    #[inline]
    pub const fn is_fuzz_test(&self) -> bool {
        matches!(self, Self::FuzzTest { .. })
    }

    /// Returns `true` if this function is an invariant test.
    #[inline]
    pub const fn is_invariant_test(&self) -> bool {
        matches!(self, Self::InvariantTest)
    }

    /// Returns `true` if this function is an `afterInvariant` function.
    #[inline]
    pub const fn is_after_invariant(&self) -> bool {
        matches!(self, Self::AfterInvariant)
    }

    /// Returns `true` if this function is a `fixture` function.
    #[inline]
    pub const fn is_fixture(&self) -> bool {
        matches!(self, Self::Fixture)
    }

    /// Returns `true` if this function kind is known.
    #[inline]
    pub const fn is_known(&self) -> bool {
        !matches!(self, Self::Unknown)
    }

    /// Returns `true` if this function kind is unknown.
    #[inline]
    pub const fn is_unknown(&self) -> bool {
        matches!(self, Self::Unknown)
    }
}

impl fmt::Display for TestFunctionKind {
    fn fmt(&self, f: &mut fmt::Formatter<'_>) -> fmt::Result {
        self.name().fmt(f)
    }

    fn is_after_invariant(&self) -> bool {
        self.eq_ignore_ascii_case("afterinvariant")
    }

    fn is_fixture(&self) -> bool {
        self.starts_with("fixture")
    }
}

/// An extension trait for `std::error::Error` for ABI encoding.
pub trait ErrorExt: std::error::Error {
    /// ABI-encodes the error using `Revert(string)`.
    fn abi_encode_revert(&self) -> Bytes;
}

impl<T: std::error::Error> ErrorExt for T {
    fn abi_encode_revert(&self) -> Bytes {
        alloy_sol_types::Revert::from(self.to_string()).abi_encode().into()
    }
}<|MERGE_RESOLUTION|>--- conflicted
+++ resolved
@@ -64,21 +64,10 @@
         self.test_function_kind().is_fixture()
     }
 
-<<<<<<< HEAD
-    /// Returns whether this function is a `setUp` function.
-    fn is_setup(&self) -> bool;
-
-    /// Returns whether this function is `afterInvariant` function.
-    fn is_after_invariant(&self) -> bool;
-
-    /// Returns whether this function is a fixture function.
-    fn is_fixture(&self) -> bool;
-=======
     #[doc(hidden)]
     fn tfe_as_str(&self) -> &str;
     #[doc(hidden)]
     fn tfe_has_inputs(&self) -> bool;
->>>>>>> 62cdea8f
 }
 
 impl TestFunctionExt for Function {
@@ -99,6 +88,14 @@
     fn tfe_has_inputs(&self) -> bool {
         false
     }
+
+    fn is_after_invariant(&self) -> bool {
+        self.as_str().is_after_invariant()
+    }
+
+    fn is_fixture(&self) -> bool {
+        self.as_str().is_fixture()
+    }
 }
 
 impl TestFunctionExt for str {
@@ -108,14 +105,6 @@
 
     fn tfe_has_inputs(&self) -> bool {
         false
-    }
-
-    fn is_after_invariant(&self) -> bool {
-        self.name.is_after_invariant()
-    }
-
-    fn is_fixture(&self) -> bool {
-        self.name.is_fixture()
     }
 }
 
@@ -193,18 +182,6 @@
     pub const fn is_any_test_fail(&self) -> bool {
         matches!(self, Self::UnitTest { should_fail: true } | Self::FuzzTest { should_fail: true })
     }
-<<<<<<< HEAD
-
-    fn is_after_invariant(&self) -> bool {
-        self.as_str().is_after_invariant()
-    }
-
-    fn is_fixture(&self) -> bool {
-        self.as_str().is_fixture()
-    }
-}
-=======
->>>>>>> 62cdea8f
 
     /// Returns `true` if this function is a unit test.
     #[inline]
@@ -252,14 +229,6 @@
 impl fmt::Display for TestFunctionKind {
     fn fmt(&self, f: &mut fmt::Formatter<'_>) -> fmt::Result {
         self.name().fmt(f)
-    }
-
-    fn is_after_invariant(&self) -> bool {
-        self.eq_ignore_ascii_case("afterinvariant")
-    }
-
-    fn is_fixture(&self) -> bool {
-        self.starts_with("fixture")
     }
 }
 
