//! Commonly used constants.

use alloy_primitives::{Address, address};
use std::time::Duration;

/// The dev chain-id, inherited from hardhat
pub const DEV_CHAIN_ID: u64 = 31337;

/// The first four bytes of the call data for a function call specifies the function to be called.
pub const SELECTOR_LEN: usize = 4;

/// Maximum size in bytes (0x6000) that a contract can have.
pub const CONTRACT_MAX_SIZE: usize = 24576;

/// Default request timeout for http requests
///
/// Note: this is only used so that connections, that are discarded on the server side won't stay
/// open forever. We assume some nodes may have some backoff baked into them and will delay some
/// responses. This timeout should be a reasonable amount of time to wait for a request.
pub const REQUEST_TIMEOUT: Duration = Duration::from_secs(45);

/// Alchemy free tier cups: <https://docs.alchemy.com/reference/pricing-plans>
pub const ALCHEMY_FREE_TIER_CUPS: u64 = 330;

/// Logged when an error is indicative that the user is trying to fork from a non-archive node.
pub const NON_ARCHIVE_NODE_WARNING: &str = "\
It looks like you're trying to fork from an older block with a non-archive node which is not \
supported. Please try to change your RPC url to an archive node if the issue persists.";

/// Arbitrum L1 sender address of the first transaction in every block.
/// `0x00000000000000000000000000000000000a4b05`
pub const ARBITRUM_SENDER: Address = address!("0x00000000000000000000000000000000000a4b05");

/// The system address, the sender of the first transaction in every block:
/// `0xdeaddeaddeaddeaddeaddeaddeaddeaddead0001`
///
/// See also <https://github.com/ethereum-optimism/optimism/blob/65ec61dde94ffa93342728d324fecf474d228e1f/specs/deposits.md#l1-attributes-deposited-transaction>
pub const OPTIMISM_SYSTEM_ADDRESS: Address = address!("0xdeaddeaddeaddeaddeaddeaddeaddeaddead0001");

/// Transaction identifier of System transaction types
pub const SYSTEM_TRANSACTION_TYPE: u8 = 126;

/// Default user agent set as the header for requests that don't specify one.
pub const DEFAULT_USER_AGENT: &str = concat!("foundry/", env!("CARGO_PKG_VERSION"));

<<<<<<< HEAD
/// Prefix for auto-generated type bindings using `forge bind-json`.
pub const TYPE_BINDING_PREFIX: &str = "string constant schema_";

/// Returns whether the sender is a known L2 system sender that is the first tx in every block.
=======
pub const POSTHOG_API_KEY: &str = "phc_eTvYMxu4UCkuFkAdY4DK6XzlUwoPppXuAcP1x9FhisG";
pub const TELEMETRY_CONFIG_NAME: &str = "zksync-tooling";

/// Returns whether the sender is a known system sender that is the first tx in every block.
>>>>>>> 35f1cb18
///
/// Transactions from these senders usually don't have a any fee information OR set absurdly high fees that exceed the gas limit (See: <https://github.com/foundry-rs/foundry/pull/10608>)
///
/// See: [ARBITRUM_SENDER], [OPTIMISM_SYSTEM_ADDRESS] and [Address::ZERO]
#[inline]
pub fn is_known_system_sender(sender: Address) -> bool {
    [ARBITRUM_SENDER, OPTIMISM_SYSTEM_ADDRESS, Address::ZERO].contains(&sender)
}

#[cfg(test)]
mod tests {
    use super::*;

    #[test]
    fn test_constant_sender() {
        let arb = address!("0x00000000000000000000000000000000000a4b05");
        assert_eq!(arb, ARBITRUM_SENDER);
        let base = address!("0xdeaddeaddeaddeaddeaddeaddeaddeaddead0001");
        assert_eq!(base, OPTIMISM_SYSTEM_ADDRESS);
    }
}<|MERGE_RESOLUTION|>--- conflicted
+++ resolved
@@ -1,6 +1,6 @@
 //! Commonly used constants.
 
-use alloy_primitives::{Address, address};
+use alloy_primitives::{address, Address};
 use std::time::Duration;
 
 /// The dev chain-id, inherited from hardhat
@@ -43,17 +43,13 @@
 /// Default user agent set as the header for requests that don't specify one.
 pub const DEFAULT_USER_AGENT: &str = concat!("foundry/", env!("CARGO_PKG_VERSION"));
 
-<<<<<<< HEAD
+pub const POSTHOG_API_KEY: &str = "phc_eTvYMxu4UCkuFkAdY4DK6XzlUwoPppXuAcP1x9FhisG";
+pub const TELEMETRY_CONFIG_NAME: &str = "zksync-tooling";
+
 /// Prefix for auto-generated type bindings using `forge bind-json`.
 pub const TYPE_BINDING_PREFIX: &str = "string constant schema_";
 
 /// Returns whether the sender is a known L2 system sender that is the first tx in every block.
-=======
-pub const POSTHOG_API_KEY: &str = "phc_eTvYMxu4UCkuFkAdY4DK6XzlUwoPppXuAcP1x9FhisG";
-pub const TELEMETRY_CONFIG_NAME: &str = "zksync-tooling";
-
-/// Returns whether the sender is a known system sender that is the first tx in every block.
->>>>>>> 35f1cb18
 ///
 /// Transactions from these senders usually don't have a any fee information OR set absurdly high fees that exceed the gas limit (See: <https://github.com/foundry-rs/foundry/pull/10608>)
 ///
