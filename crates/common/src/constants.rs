//! Commonly used constants.

use alloy_consensus::Typed2718;
use alloy_network::AnyTxEnvelope;
use alloy_primitives::{address, Address, Signature, B256};
use std::time::Duration;

/// The dev chain-id, inherited from hardhat
pub const DEV_CHAIN_ID: u64 = 31337;

/// The first four bytes of the call data for a function call specifies the function to be called.
pub const SELECTOR_LEN: usize = 4;

/// Maximum size in bytes (0x6000) that a contract can have.
pub const CONTRACT_MAX_SIZE: usize = 24576;

/// Default request timeout for http requests
///
/// Note: this is only used so that connections, that are discarded on the server side won't stay
/// open forever. We assume some nodes may have some backoff baked into them and will delay some
/// responses. This timeout should be a reasonable amount of time to wait for a request.
pub const REQUEST_TIMEOUT: Duration = Duration::from_secs(45);

/// Alchemy free tier cups: <https://docs.alchemy.com/reference/pricing-plans>
pub const ALCHEMY_FREE_TIER_CUPS: u64 = 330;

/// Logged when an error is indicative that the user is trying to fork from a non-archive node.
pub const NON_ARCHIVE_NODE_WARNING: &str = "\
It looks like you're trying to fork from an older block with a non-archive node which is not \
supported. Please try to change your RPC url to an archive node if the issue persists.";

/// Arbitrum L1 sender address of the first transaction in every block.
/// `0x00000000000000000000000000000000000a4b05`
pub const ARBITRUM_SENDER: Address = address!("0x00000000000000000000000000000000000a4b05");

/// The system address, the sender of the first transaction in every block:
/// `0xdeaddeaddeaddeaddeaddeaddeaddeaddead0001`
///
/// See also <https://github.com/ethereum-optimism/optimism/blob/65ec61dde94ffa93342728d324fecf474d228e1f/specs/deposits.md#l1-attributes-deposited-transaction>
pub const OPTIMISM_SYSTEM_ADDRESS: Address = address!("0xdeaddeaddeaddeaddeaddeaddeaddeaddead0001");

/// Transaction identifier of System transaction types
pub const SYSTEM_TRANSACTION_TYPE: u8 = 126;

/// Default user agent set as the header for requests that don't specify one.
pub const DEFAULT_USER_AGENT: &str = concat!("foundry/", env!("CARGO_PKG_VERSION"));

<<<<<<< HEAD
=======
pub const POSTHOG_API_KEY: &str = "phc_eTvYMxu4UCkuFkAdY4DK6XzlUwoPppXuAcP1x9FhisG";
pub const TELEMETRY_CONFIG_NAME: &str = "zksync-tooling";

>>>>>>> 6aa835bd
/// Returns whether the sender is a known system sender that is the first tx in every block.
///
/// Transactions from these senders usually don't have a any fee information OR set absurdly high fees that exceed the gas limit (See: <https://github.com/foundry-rs/foundry/pull/10608>)
///
/// See: [ARBITRUM_SENDER], [OPTIMISM_SYSTEM_ADDRESS] and [Address::ZERO]
#[inline]
pub fn is_known_system_sender(sender: Address) -> bool {
    [ARBITRUM_SENDER, OPTIMISM_SYSTEM_ADDRESS, Address::ZERO].contains(&sender)
}

pub fn is_impersonated_tx(tx: &AnyTxEnvelope) -> bool {
    if let AnyTxEnvelope::Ethereum(tx) = tx {
        return is_impersonated_sig(tx.signature(), tx.ty());
    }
    false
}

pub fn is_impersonated_sig(sig: &Signature, ty: u8) -> bool {
    let impersonated_sig =
        Signature::from_scalars_and_parity(B256::with_last_byte(1), B256::with_last_byte(1), false);
    if ty != SYSTEM_TRANSACTION_TYPE && sig == &impersonated_sig {
        return true;
    }
    false
}

#[cfg(test)]
mod tests {
    use super::*;

    #[test]
    fn test_constant_sender() {
        let arb = address!("0x00000000000000000000000000000000000a4b05");
        assert_eq!(arb, ARBITRUM_SENDER);
        let base = address!("0xdeaddeaddeaddeaddeaddeaddeaddeaddead0001");
        assert_eq!(base, OPTIMISM_SYSTEM_ADDRESS);
    }
}<|MERGE_RESOLUTION|>--- conflicted
+++ resolved
@@ -45,12 +45,9 @@
 /// Default user agent set as the header for requests that don't specify one.
 pub const DEFAULT_USER_AGENT: &str = concat!("foundry/", env!("CARGO_PKG_VERSION"));
 
-<<<<<<< HEAD
-=======
 pub const POSTHOG_API_KEY: &str = "phc_eTvYMxu4UCkuFkAdY4DK6XzlUwoPppXuAcP1x9FhisG";
 pub const TELEMETRY_CONFIG_NAME: &str = "zksync-tooling";
 
->>>>>>> 6aa835bd
 /// Returns whether the sender is a known system sender that is the first tx in every block.
 ///
 /// Transactions from these senders usually don't have a any fee information OR set absurdly high fees that exceed the gas limit (See: <https://github.com/foundry-rs/foundry/pull/10608>)
