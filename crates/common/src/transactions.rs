--- conflicted
+++ resolved
@@ -76,8 +76,6 @@
     }
 }
 
-<<<<<<< HEAD
-=======
 impl UIfmt for TransactionReceiptWithRevertReason {
     fn pretty(&self) -> String {
         if let Some(revert_reason) = &self.revert_reason {
@@ -93,15 +91,12 @@
     }
 }
 
->>>>>>> 62cdea8f
 fn extract_revert_reason<S: AsRef<str>>(error_string: S) -> Option<String> {
     let message_substr = "execution reverted: ";
     error_string
         .as_ref()
         .find(message_substr)
         .map(|index| error_string.as_ref().split_at(index + message_substr.len()).1.to_string())
-<<<<<<< HEAD
-=======
 }
 
 /// Returns the `UiFmt::pretty()` formatted attribute of the transaction receipt
@@ -134,7 +129,6 @@
         "revertReason" | "revert_reason" => Some(receipt.revert_reason.pretty()),
         _ => None,
     }
->>>>>>> 62cdea8f
 }
 
 #[cfg(test)]
