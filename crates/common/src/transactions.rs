//! Wrappers for transactions.

use alloy_consensus::{Transaction, TxEnvelope};
use alloy_eips::eip7702::SignedAuthorization;
use alloy_network::AnyTransactionReceipt;
use alloy_primitives::{Address, TxKind, U256};
use alloy_provider::{
    network::{AnyNetwork, ReceiptResponse, TransactionBuilder},
    Provider,
};
use alloy_rpc_types::{BlockId, TransactionRequest};
use alloy_serde::WithOtherFields;
use eyre::Result;
use foundry_common_fmt::UIfmt;
use serde::{Deserialize, Serialize};

/// Helper type to carry a transaction along with an optional revert reason
#[derive(Clone, Debug, Serialize, Deserialize)]
pub struct TransactionReceiptWithRevertReason {
    /// The underlying transaction receipt
    #[serde(flatten)]
    pub receipt: AnyTransactionReceipt,

    /// The revert reason string if the transaction status is failed
    #[serde(skip_serializing_if = "Option::is_none", rename = "revertReason")]
    pub revert_reason: Option<String>,
}

impl TransactionReceiptWithRevertReason {
    /// Returns if the status of the transaction is 0 (failure)
    pub fn is_failure(&self) -> bool {
        !self.receipt.inner.inner.inner.receipt.status.coerce_status()
    }

    /// Updates the revert reason field using `eth_call` and returns an Err variant if the revert
    /// reason was not successfully updated
    pub async fn update_revert_reason<P: Provider<AnyNetwork>>(
        &mut self,
        provider: &P,
    ) -> Result<()> {
        self.revert_reason = self.fetch_revert_reason(provider).await?;
        Ok(())
    }

    async fn fetch_revert_reason<P: Provider<AnyNetwork>>(
        &self,
        provider: &P,
    ) -> Result<Option<String>> {
        if !self.is_failure() {
            return Ok(None)
        }

        let transaction = provider
            .get_transaction_by_hash(self.receipt.transaction_hash)
            .await
            .map_err(|err| eyre::eyre!("unable to fetch transaction: {err}"))?
            .ok_or_else(|| eyre::eyre!("transaction not found"))?;

        if let Some(block_hash) = self.receipt.block_hash {
            let mut call_request: WithOtherFields<TransactionRequest> =
<<<<<<< HEAD
                transaction.inner.inner.clone().into();
            call_request.set_from(transaction.inner.from);
            match provider.call(&call_request).block(BlockId::Hash(block_hash.into())).await {
=======
                transaction.inner.inner.clone_inner().into();
            call_request.set_from(transaction.inner.inner.signer());
            match provider.call(call_request).block(BlockId::Hash(block_hash.into())).await {
>>>>>>> 0a2ad003
                Err(e) => return Ok(extract_revert_reason(e.to_string())),
                Ok(_) => eyre::bail!("no revert reason as transaction succeeded"),
            }
        }
        eyre::bail!("unable to fetch block_hash")
    }
}

impl From<AnyTransactionReceipt> for TransactionReceiptWithRevertReason {
    fn from(receipt: AnyTransactionReceipt) -> Self {
        Self { receipt, revert_reason: None }
    }
}

impl From<TransactionReceiptWithRevertReason> for AnyTransactionReceipt {
    fn from(receipt_with_reason: TransactionReceiptWithRevertReason) -> Self {
        receipt_with_reason.receipt
    }
}

impl UIfmt for TransactionReceiptWithRevertReason {
    fn pretty(&self) -> String {
        if let Some(revert_reason) = &self.revert_reason {
            format!(
                "{}
revertReason         {}",
                self.receipt.pretty(),
                revert_reason
            )
        } else {
            self.receipt.pretty()
        }
    }
}

impl UIfmt for TransactionMaybeSigned {
    fn pretty(&self) -> String {
        match self {
            Self::Signed { tx, .. } => tx.pretty(),
            Self::Unsigned(tx) => format!(
                "
accessList           {}
chainId              {}
gasLimit             {}
gasPrice             {}
input                {}
maxFeePerBlobGas     {}
maxFeePerGas         {}
maxPriorityFeePerGas {}
nonce                {}
to                   {}
type                 {}
value                {}",
                tx.access_list
                    .as_ref()
                    .map(|a| a.iter().collect::<Vec<_>>())
                    .unwrap_or_default()
                    .pretty(),
                tx.chain_id.pretty(),
                tx.gas_limit().unwrap_or_default(),
                tx.gas_price.pretty(),
                tx.input.input.pretty(),
                tx.max_fee_per_blob_gas.pretty(),
                tx.max_fee_per_gas.pretty(),
                tx.max_priority_fee_per_gas.pretty(),
                tx.nonce.pretty(),
                tx.to.as_ref().map(|a| a.to()).unwrap_or_default().pretty(),
                tx.transaction_type.unwrap_or_default(),
                tx.value.pretty(),
            ),
        }
    }
}

fn extract_revert_reason<S: AsRef<str>>(error_string: S) -> Option<String> {
    let message_substr = "execution reverted: ";
    error_string
        .as_ref()
        .find(message_substr)
        .map(|index| error_string.as_ref().split_at(index + message_substr.len()).1.to_string())
}

/// Returns the `UiFmt::pretty()` formatted attribute of the transaction receipt
pub fn get_pretty_tx_receipt_attr(
    receipt: &TransactionReceiptWithRevertReason,
    attr: &str,
) -> Option<String> {
    match attr {
        "blockHash" | "block_hash" => Some(receipt.receipt.block_hash.pretty()),
        "blockNumber" | "block_number" => Some(receipt.receipt.block_number.pretty()),
        "contractAddress" | "contract_address" => Some(receipt.receipt.contract_address.pretty()),
        "cumulativeGasUsed" | "cumulative_gas_used" => {
            Some(receipt.receipt.inner.inner.inner.receipt.cumulative_gas_used.pretty())
        }
        "effectiveGasPrice" | "effective_gas_price" => {
            Some(receipt.receipt.effective_gas_price.to_string())
        }
        "gasUsed" | "gas_used" => Some(receipt.receipt.gas_used.to_string()),
        "logs" => Some(receipt.receipt.inner.inner.inner.receipt.logs.as_slice().pretty()),
        "logsBloom" | "logs_bloom" => Some(receipt.receipt.inner.inner.inner.logs_bloom.pretty()),
        "root" | "stateRoot" | "state_root " => Some(receipt.receipt.state_root().pretty()),
        "status" | "statusCode" | "status_code" => {
            Some(receipt.receipt.inner.inner.inner.receipt.status.pretty())
        }
        "transactionHash" | "transaction_hash" => Some(receipt.receipt.transaction_hash.pretty()),
        "transactionIndex" | "transaction_index" => {
            Some(receipt.receipt.transaction_index.pretty())
        }
        "type" | "transaction_type" => Some(receipt.receipt.inner.inner.r#type.to_string()),
        "revertReason" | "revert_reason" => Some(receipt.revert_reason.pretty()),
        _ => None,
    }
}

#[cfg(test)]
mod tests {
    use super::*;

    #[test]
    fn test_extract_revert_reason() {
        let error_string_1 = "server returned an error response: error code 3: execution reverted: Transaction too old";
        let error_string_2 = "server returned an error response: error code 3: Invalid signature";

        assert_eq!(extract_revert_reason(error_string_1), Some("Transaction too old".to_string()));
        assert_eq!(extract_revert_reason(error_string_2), None);
    }
}

/// Used for broadcasting transactions
/// A transaction can either be a [`TransactionRequest`] waiting to be signed
/// or a [`TxEnvelope`], already signed
#[derive(Clone, Debug, Serialize, Deserialize)]
#[serde(untagged)]
pub enum TransactionMaybeSigned {
    Signed {
        #[serde(flatten)]
        tx: TxEnvelope,
        from: Address,
    },
    Unsigned(WithOtherFields<TransactionRequest>),
}

impl TransactionMaybeSigned {
    /// Creates a new (unsigned) transaction for broadcast
    pub fn new(tx: WithOtherFields<TransactionRequest>) -> Self {
        Self::Unsigned(tx)
    }

    /// Creates a new signed transaction for broadcast.
    pub fn new_signed(
        tx: TxEnvelope,
    ) -> core::result::Result<Self, alloy_primitives::SignatureError> {
        let from = tx.recover_signer()?;
        Ok(Self::Signed { tx, from })
    }

    pub fn is_unsigned(&self) -> bool {
        matches!(self, Self::Unsigned(_))
    }

    pub fn as_unsigned_mut(&mut self) -> Option<&mut WithOtherFields<TransactionRequest>> {
        match self {
            Self::Unsigned(tx) => Some(tx),
            _ => None,
        }
    }

    pub fn from(&self) -> Option<Address> {
        match self {
            Self::Signed { from, .. } => Some(*from),
            Self::Unsigned(tx) => tx.from,
        }
    }

    pub fn input(&self) -> Option<&[u8]> {
        match self {
            Self::Signed { tx, .. } => Some(tx.input()),
            Self::Unsigned(tx) => tx.input.input().map(|i| i.as_ref()),
        }
    }

    pub fn to(&self) -> Option<TxKind> {
        match self {
            Self::Signed { tx, .. } => Some(tx.kind()),
            Self::Unsigned(tx) => tx.to,
        }
    }

    pub fn value(&self) -> Option<U256> {
        match self {
            Self::Signed { tx, .. } => Some(tx.value()),
            Self::Unsigned(tx) => tx.value,
        }
    }

    pub fn gas(&self) -> Option<u128> {
        match self {
            Self::Signed { tx, .. } => Some(tx.gas_limit() as u128),
            Self::Unsigned(tx) => tx.gas_limit().map(|g| g as u128),
        }
    }

    pub fn nonce(&self) -> Option<u64> {
        match self {
            Self::Signed { tx, .. } => Some(tx.nonce()),
            Self::Unsigned(tx) => tx.nonce,
        }
    }

    pub fn authorization_list(&self) -> Option<Vec<SignedAuthorization>> {
        match self {
            Self::Signed { tx, .. } => tx.authorization_list().map(|auths| auths.to_vec()),
            Self::Unsigned(tx) => tx.authorization_list.as_deref().map(|auths| auths.to_vec()),
        }
        .filter(|auths| !auths.is_empty())
    }
}

impl From<TransactionRequest> for TransactionMaybeSigned {
    fn from(tx: TransactionRequest) -> Self {
        Self::new(WithOtherFields::new(tx))
    }
}

impl TryFrom<TxEnvelope> for TransactionMaybeSigned {
    type Error = alloy_primitives::SignatureError;

    fn try_from(tx: TxEnvelope) -> core::result::Result<Self, Self::Error> {
        Self::new_signed(tx)
    }
}<|MERGE_RESOLUTION|>--- conflicted
+++ resolved
@@ -58,15 +58,9 @@
 
         if let Some(block_hash) = self.receipt.block_hash {
             let mut call_request: WithOtherFields<TransactionRequest> =
-<<<<<<< HEAD
-                transaction.inner.inner.clone().into();
-            call_request.set_from(transaction.inner.from);
-            match provider.call(&call_request).block(BlockId::Hash(block_hash.into())).await {
-=======
                 transaction.inner.inner.clone_inner().into();
             call_request.set_from(transaction.inner.inner.signer());
             match provider.call(call_request).block(BlockId::Hash(block_hash.into())).await {
->>>>>>> 0a2ad003
                 Err(e) => return Ok(extract_revert_reason(e.to_string())),
                 Ok(_) => eyre::bail!("no revert reason as transaction succeeded"),
             }
