--- conflicted
+++ resolved
@@ -288,8 +288,6 @@
 
         let provider = AlloyProviderBuilder::<_, _, AnyNetwork>::default()
             .connect_provider(RootProvider::new(client));
-<<<<<<< HEAD
-=======
 
         Ok(provider)
     }
@@ -330,7 +328,6 @@
 
         let provider = AlloyProviderBuilder::<_, _, Zksync>::default()
             .connect_provider(RootProvider::new(client));
->>>>>>> 6aa835bd
 
         Ok(provider)
     }
