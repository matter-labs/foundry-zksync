//! Provider-related instantiation and usage utilities.

<<<<<<< HEAD
pub mod retry;
pub mod runtime_transport;
pub mod tower;
=======
pub mod runtime_transport;
>>>>>>> 62cdea8f

use crate::{
    provider::runtime_transport::RuntimeTransportBuilder, ALCHEMY_FREE_TIER_CUPS, REQUEST_TIMEOUT,
};
use alloy_provider::{
    fillers::{ChainIdFiller, FillProvider, GasFiller, JoinFill, NonceFiller, WalletFiller},
    network::{AnyNetwork, EthereumWallet},
    Identity, ProviderBuilder as AlloyProviderBuilder, RootProvider,
};
use alloy_rpc_client::ClientBuilder;
<<<<<<< HEAD
use alloy_transport::utils::guess_local_url;
=======
use alloy_transport::{
    layers::{RetryBackoffLayer, RetryBackoffService},
    utils::guess_local_url,
};
>>>>>>> 62cdea8f
use eyre::{Result, WrapErr};
use foundry_config::NamedChain;
use reqwest::Url;
use runtime_transport::RuntimeTransport;
use std::{
    net::SocketAddr,
    path::{Path, PathBuf},
    str::FromStr,
    time::Duration,
};
<<<<<<< HEAD
use tower::{RetryBackoffLayer, RetryBackoffService};
=======
>>>>>>> 62cdea8f
use url::ParseError;

/// Helper type alias for a retry provider
pub type RetryProvider<N = AnyNetwork> = RootProvider<RetryBackoffService<RuntimeTransport>, N>;

/// Helper type alias for a retry provider with a signer
pub type RetryProviderWithSigner<N = AnyNetwork> = FillProvider<
    JoinFill<
        JoinFill<JoinFill<JoinFill<Identity, GasFiller>, NonceFiller>, ChainIdFiller>,
        WalletFiller<EthereumWallet>,
    >,
    RootProvider<RetryBackoffService<RuntimeTransport>, N>,
    RetryBackoffService<RuntimeTransport>,
    N,
>;

/// Constructs a provider with a 100 millisecond interval poll if it's a localhost URL (most likely
/// an anvil or other dev node) and with the default, or 7 second otherwise.
///
/// See [`try_get_http_provider`] for more details.
///
/// # Panics
///
/// Panics if the URL is invalid.
///
/// # Examples
///
/// ```
/// use foundry_common::provider::get_http_provider;
///
/// let retry_provider = get_http_provider("http://localhost:8545");
/// ```
#[inline]
#[track_caller]
pub fn get_http_provider(builder: impl AsRef<str>) -> RetryProvider {
    try_get_http_provider(builder).unwrap()
}

/// Constructs a provider with a 100 millisecond interval poll if it's a localhost URL (most likely
/// an anvil or other dev node) and with the default, or 7 second otherwise.
#[inline]
pub fn try_get_http_provider(builder: impl AsRef<str>) -> Result<RetryProvider> {
    ProviderBuilder::new(builder.as_ref()).build()
}

/// Helper type to construct a `RetryProvider`
#[derive(Debug)]
pub struct ProviderBuilder {
    // Note: this is a result, so we can easily chain builder calls
    url: Result<Url>,
    chain: NamedChain,
    max_retry: u32,
<<<<<<< HEAD
    timeout_retry: u32,
=======
>>>>>>> 62cdea8f
    initial_backoff: u64,
    timeout: Duration,
    /// available CUPS
    compute_units_per_second: u64,
    /// JWT Secret
    jwt: Option<String>,
    headers: Vec<String>,
    is_local: bool,
}

impl ProviderBuilder {
    /// Creates a new builder instance
    pub fn new(url_str: &str) -> Self {
        // a copy is needed for the next lines to work
        let mut url_str = url_str;

        // invalid url: non-prefixed URL scheme is not allowed, so we prepend the default http
        // prefix
        let storage;
        if url_str.starts_with("localhost:") {
            storage = format!("http://{url_str}");
            url_str = storage.as_str();
        }

        let url = Url::parse(url_str)
            .or_else(|err| match err {
                ParseError::RelativeUrlWithoutBase => {
                    if SocketAddr::from_str(url_str).is_ok() {
                        Url::parse(&format!("http://{url_str}"))
                    } else {
                        let path = Path::new(url_str);

                        if let Ok(path) = resolve_path(path) {
                            Url::parse(&format!("file://{}", path.display()))
                        } else {
                            Err(err)
                        }
                    }
                }
                _ => Err(err),
            })
            .wrap_err_with(|| format!("invalid provider URL: {url_str:?}"));

        // Use the final URL string to guess if it's a local URL.
        let is_local = url.as_ref().map_or(false, |url| guess_local_url(url.as_str()));

        Self {
            url,
            chain: NamedChain::Mainnet,
            max_retry: 8,
<<<<<<< HEAD
            timeout_retry: 8,
=======
>>>>>>> 62cdea8f
            initial_backoff: 800,
            timeout: REQUEST_TIMEOUT,
            // alchemy max cpus <https://docs.alchemy.com/reference/compute-units#what-are-cups-compute-units-per-second>
            compute_units_per_second: ALCHEMY_FREE_TIER_CUPS,
            jwt: None,
            headers: vec![],
            is_local,
        }
    }

    /// Enables a request timeout.
    ///
    /// The timeout is applied from when the request starts connecting until the
    /// response body has finished.
    ///
    /// Default is no timeout.
    pub fn timeout(mut self, timeout: Duration) -> Self {
        self.timeout = timeout;
        self
    }

    /// Sets the chain of the node the provider will connect to
    pub fn chain(mut self, chain: NamedChain) -> Self {
        self.chain = chain;
        self
    }

    /// How often to retry a failed request
    pub fn max_retry(mut self, max_retry: u32) -> Self {
        self.max_retry = max_retry;
        self
    }

    /// How often to retry a failed request. If `None`, defaults to the already-set value.
    pub fn maybe_max_retry(mut self, max_retry: Option<u32>) -> Self {
        self.max_retry = max_retry.unwrap_or(self.max_retry);
        self
    }

    /// The starting backoff delay to use after the first failed request. If `None`, defaults to
    /// the already-set value.
    pub fn maybe_initial_backoff(mut self, initial_backoff: Option<u64>) -> Self {
        self.initial_backoff = initial_backoff.unwrap_or(self.initial_backoff);
        self
    }

<<<<<<< HEAD
    /// How often to retry a failed request due to connection issues
    pub fn timeout_retry(mut self, timeout_retry: u32) -> Self {
        self.timeout_retry = timeout_retry;
        self
    }

=======
>>>>>>> 62cdea8f
    /// The starting backoff delay to use after the first failed request
    pub fn initial_backoff(mut self, initial_backoff: u64) -> Self {
        self.initial_backoff = initial_backoff;
        self
    }

    /// Sets the number of assumed available compute units per second
    ///
    /// See also, <https://docs.alchemy.com/reference/compute-units#what-are-cups-compute-units-per-second>
    pub fn compute_units_per_second(mut self, compute_units_per_second: u64) -> Self {
        self.compute_units_per_second = compute_units_per_second;
        self
    }

    /// Sets the number of assumed available compute units per second
    ///
    /// See also, <https://docs.alchemy.com/reference/compute-units#what-are-cups-compute-units-per-second>
    pub fn compute_units_per_second_opt(mut self, compute_units_per_second: Option<u64>) -> Self {
        if let Some(cups) = compute_units_per_second {
            self.compute_units_per_second = cups;
        }
        self
    }

    /// Sets the provider to be local.
    ///
    /// This is useful for local dev nodes.
    pub fn local(mut self, is_local: bool) -> Self {
        self.is_local = is_local;
        self
    }

    /// Sets aggressive `max_retry` and `initial_backoff` values
    ///
    /// This is only recommend for local dev nodes
    pub fn aggressive(self) -> Self {
        self.max_retry(100).initial_backoff(100).local(true)
    }

    /// Sets the JWT secret
    pub fn jwt(mut self, jwt: impl Into<String>) -> Self {
        self.jwt = Some(jwt.into());
        self
    }

    /// Sets http headers
    pub fn headers(mut self, headers: Vec<String>) -> Self {
        self.headers = headers;

        self
    }

    /// Constructs the `RetryProvider` taking all configs into account.
    pub fn build(self) -> Result<RetryProvider> {
        let Self {
            url,
            chain: _,
            max_retry,
<<<<<<< HEAD
            timeout_retry,
=======
>>>>>>> 62cdea8f
            initial_backoff,
            timeout,
            compute_units_per_second,
            jwt,
            headers,
            is_local,
        } = self;
        let url = url?;

<<<<<<< HEAD
        let retry_layer = RetryBackoffLayer::new(
            max_retry,
            timeout_retry,
            initial_backoff,
            compute_units_per_second,
        );
        let transport = RuntimeTransportBuilder::new(url.clone())
=======
        let retry_layer =
            RetryBackoffLayer::new(max_retry, initial_backoff, compute_units_per_second);

        let transport = RuntimeTransportBuilder::new(url)
>>>>>>> 62cdea8f
            .with_timeout(timeout)
            .with_headers(headers)
            .with_jwt(jwt)
            .build();
        let client = ClientBuilder::default().layer(retry_layer).transport(transport, is_local);

        let provider = AlloyProviderBuilder::<_, _, AnyNetwork>::default()
            .on_provider(RootProvider::new(client));

        Ok(provider)
    }

    /// Constructs the `RetryProvider` with a wallet.
    pub fn build_with_wallet(self, wallet: EthereumWallet) -> Result<RetryProviderWithSigner> {
        let Self {
            url,
            chain: _,
            max_retry,
<<<<<<< HEAD
            timeout_retry,
=======
>>>>>>> 62cdea8f
            initial_backoff,
            timeout,
            compute_units_per_second,
            jwt,
            headers,
            is_local,
        } = self;
        let url = url?;

<<<<<<< HEAD
        let retry_layer = RetryBackoffLayer::new(
            max_retry,
            timeout_retry,
            initial_backoff,
            compute_units_per_second,
        );

        let transport = RuntimeTransportBuilder::new(url.clone())
=======
        let retry_layer =
            RetryBackoffLayer::new(max_retry, initial_backoff, compute_units_per_second);

        let transport = RuntimeTransportBuilder::new(url)
>>>>>>> 62cdea8f
            .with_timeout(timeout)
            .with_headers(headers)
            .with_jwt(jwt)
            .build();

        let client = ClientBuilder::default().layer(retry_layer).transport(transport, is_local);

        let provider = AlloyProviderBuilder::<_, _, AnyNetwork>::default()
            .with_recommended_fillers()
            .wallet(wallet)
            .on_provider(RootProvider::new(client));

        Ok(provider)
    }
}

#[cfg(not(windows))]
fn resolve_path(path: &Path) -> Result<PathBuf, ()> {
    if path.is_absolute() {
        Ok(path.to_path_buf())
    } else {
        std::env::current_dir().map(|d| d.join(path)).map_err(drop)
    }
}

#[cfg(windows)]
fn resolve_path(path: &Path) -> Result<PathBuf, ()> {
    if let Some(s) = path.to_str() {
        if s.starts_with(r"\\.\pipe\") {
            return Ok(path.to_path_buf());
        }
    }
    Err(())
}

#[cfg(test)]
mod tests {
    use super::*;

    #[test]
    fn can_auto_correct_missing_prefix() {
        let builder = ProviderBuilder::new("localhost:8545");
        assert!(builder.url.is_ok());

        let url = builder.url.unwrap();
        assert_eq!(url, Url::parse("http://localhost:8545").unwrap());
    }
}<|MERGE_RESOLUTION|>--- conflicted
+++ resolved
@@ -1,12 +1,6 @@
 //! Provider-related instantiation and usage utilities.
 
-<<<<<<< HEAD
-pub mod retry;
 pub mod runtime_transport;
-pub mod tower;
-=======
-pub mod runtime_transport;
->>>>>>> 62cdea8f
 
 use crate::{
     provider::runtime_transport::RuntimeTransportBuilder, ALCHEMY_FREE_TIER_CUPS, REQUEST_TIMEOUT,
@@ -17,14 +11,10 @@
     Identity, ProviderBuilder as AlloyProviderBuilder, RootProvider,
 };
 use alloy_rpc_client::ClientBuilder;
-<<<<<<< HEAD
-use alloy_transport::utils::guess_local_url;
-=======
 use alloy_transport::{
     layers::{RetryBackoffLayer, RetryBackoffService},
     utils::guess_local_url,
 };
->>>>>>> 62cdea8f
 use eyre::{Result, WrapErr};
 use foundry_config::NamedChain;
 use reqwest::Url;
@@ -35,10 +25,6 @@
     str::FromStr,
     time::Duration,
 };
-<<<<<<< HEAD
-use tower::{RetryBackoffLayer, RetryBackoffService};
-=======
->>>>>>> 62cdea8f
 use url::ParseError;
 
 /// Helper type alias for a retry provider
@@ -91,10 +77,6 @@
     url: Result<Url>,
     chain: NamedChain,
     max_retry: u32,
-<<<<<<< HEAD
-    timeout_retry: u32,
-=======
->>>>>>> 62cdea8f
     initial_backoff: u64,
     timeout: Duration,
     /// available CUPS
@@ -145,10 +127,6 @@
             url,
             chain: NamedChain::Mainnet,
             max_retry: 8,
-<<<<<<< HEAD
-            timeout_retry: 8,
-=======
->>>>>>> 62cdea8f
             initial_backoff: 800,
             timeout: REQUEST_TIMEOUT,
             // alchemy max cpus <https://docs.alchemy.com/reference/compute-units#what-are-cups-compute-units-per-second>
@@ -195,15 +173,6 @@
         self
     }
 
-<<<<<<< HEAD
-    /// How often to retry a failed request due to connection issues
-    pub fn timeout_retry(mut self, timeout_retry: u32) -> Self {
-        self.timeout_retry = timeout_retry;
-        self
-    }
-
-=======
->>>>>>> 62cdea8f
     /// The starting backoff delay to use after the first failed request
     pub fn initial_backoff(mut self, initial_backoff: u64) -> Self {
         self.initial_backoff = initial_backoff;
@@ -262,10 +231,6 @@
             url,
             chain: _,
             max_retry,
-<<<<<<< HEAD
-            timeout_retry,
-=======
->>>>>>> 62cdea8f
             initial_backoff,
             timeout,
             compute_units_per_second,
@@ -275,20 +240,10 @@
         } = self;
         let url = url?;
 
-<<<<<<< HEAD
-        let retry_layer = RetryBackoffLayer::new(
-            max_retry,
-            timeout_retry,
-            initial_backoff,
-            compute_units_per_second,
-        );
-        let transport = RuntimeTransportBuilder::new(url.clone())
-=======
         let retry_layer =
             RetryBackoffLayer::new(max_retry, initial_backoff, compute_units_per_second);
 
         let transport = RuntimeTransportBuilder::new(url)
->>>>>>> 62cdea8f
             .with_timeout(timeout)
             .with_headers(headers)
             .with_jwt(jwt)
@@ -307,10 +262,6 @@
             url,
             chain: _,
             max_retry,
-<<<<<<< HEAD
-            timeout_retry,
-=======
->>>>>>> 62cdea8f
             initial_backoff,
             timeout,
             compute_units_per_second,
@@ -320,21 +271,10 @@
         } = self;
         let url = url?;
 
-<<<<<<< HEAD
-        let retry_layer = RetryBackoffLayer::new(
-            max_retry,
-            timeout_retry,
-            initial_backoff,
-            compute_units_per_second,
-        );
-
-        let transport = RuntimeTransportBuilder::new(url.clone())
-=======
         let retry_layer =
             RetryBackoffLayer::new(max_retry, initial_backoff, compute_units_per_second);
 
         let transport = RuntimeTransportBuilder::new(url)
->>>>>>> 62cdea8f
             .with_timeout(timeout)
             .with_headers(headers)
             .with_jwt(jwt)
