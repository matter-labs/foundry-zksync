--- conflicted
+++ resolved
@@ -46,12 +46,10 @@
 alloy-consensus = { workspace = true, features = ["k256"] }
 alloy-network.workspace = true
 
-<<<<<<< HEAD
 alloy-zksync.workspace = true
-=======
+
 solar-parse.workspace = true
 solar-sema.workspace = true
->>>>>>> 1da4d324
 
 tower.workspace = true
 
