--- conflicted
+++ resolved
@@ -65,14 +65,12 @@
 walkdir.workspace = true
 yansi.workspace = true
 
-<<<<<<< HEAD
-# zksync
-globset = "0.4"
-=======
 anstream.workspace = true
 anstyle.workspace = true
 terminal_size.workspace = true
->>>>>>> 57bb12e0
+
+# zksync
+globset = "0.4"
 
 [dev-dependencies]
 similar-asserts.workspace = true
