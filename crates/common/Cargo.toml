[package]
name = "foundry-common"

version.workspace = true
edition.workspace = true
rust-version.workspace = true
authors.workspace = true
license.workspace = true
homepage.workspace = true
repository.workspace = true

[lints]
workspace = true

[dependencies]
<<<<<<< HEAD
foundry-block-explorers = { workspace = true, features = [
    "foundry-compilers",
] }
foundry-zksync-compiler.workspace = true
=======
foundry-block-explorers = { workspace = true, features = ["foundry-compilers"] }
foundry-common-fmt.workspace = true
>>>>>>> 62cdea8f
foundry-compilers.workspace = true
foundry-config.workspace = true
foundry-macros.workspace = true
foundry-linking.workspace = true

<<<<<<< HEAD
alloy-consensus.workspace = true
=======
>>>>>>> 62cdea8f
alloy-contract.workspace = true
alloy-dyn-abi = { workspace = true, features = ["arbitrary", "eip712"] }
alloy-json-abi.workspace = true
alloy-json-rpc.workspace = true
alloy-primitives = { workspace = true, features = [
    "serde",
    "getrandom",
    "arbitrary",
    "rlp",
] }
alloy-provider.workspace = true
alloy-pubsub.workspace = true
alloy-rpc-client.workspace = true
<<<<<<< HEAD
alloy-rpc-types = { workspace = true, features = ["eth"] }
alloy-rpc-types-engine.workspace = true
alloy-serde.workspace = true
alloy-sol-types = { workspace = true, features = ["json"] }
=======
alloy-rpc-types = { workspace = true, features = ["eth", "engine"] }
alloy-serde.workspace = true
alloy-sol-types.workspace = true
>>>>>>> 62cdea8f
alloy-transport-http = { workspace = true, features = [
    "reqwest",
    "reqwest-rustls-tls",
] }
alloy-transport-ipc.workspace = true
alloy-transport-ws.workspace = true
alloy-transport.workspace = true
<<<<<<< HEAD

revm = { workspace = true, features = [
    "std",
    "serde",
    "memory_limit",
    "optional_eip3607",
    "optional_block_gas_limit",
    "optional_no_base_fee",
    "arbitrary",
    "optimism",
    "c-kzg",
] }
=======
>>>>>>> 62cdea8f

tower.workspace = true
derive_more.workspace = true
itertools.workspace = true

async-trait.workspace = true
clap = { version = "4", features = ["derive", "env", "unicode", "wrap_help"] }
<<<<<<< HEAD
comfy-table = "7"
dunce.workspace = true
eyre.workspace = true
once_cell.workspace = true
reqwest.workspace = true
=======
comfy-table.workspace = true
dunce.workspace = true
eyre.workspace = true
num-format.workspace = true
once_cell.workspace = true
reqwest.workspace = true
rustc-hash.workspace = true
>>>>>>> 62cdea8f
semver.workspace = true
serde_json.workspace = true
serde.workspace = true
thiserror.workspace = true
tokio.workspace = true
tracing.workspace = true
url.workspace = true
walkdir.workspace = true
yansi.workspace = true
<<<<<<< HEAD
rustc-hash.workspace = true
num-format.workspace = true
chrono.workspace = true

# zksync
globset = "0.4"
=======
>>>>>>> 62cdea8f

[dev-dependencies]
foundry-macros.workspace = true
similar-asserts.workspace = true
tokio = { workspace = true, features = ["rt-multi-thread", "macros"] }<|MERGE_RESOLUTION|>--- conflicted
+++ resolved
@@ -13,24 +13,16 @@
 workspace = true
 
 [dependencies]
-<<<<<<< HEAD
 foundry-block-explorers = { workspace = true, features = [
     "foundry-compilers",
 ] }
 foundry-zksync-compiler.workspace = true
-=======
-foundry-block-explorers = { workspace = true, features = ["foundry-compilers"] }
 foundry-common-fmt.workspace = true
->>>>>>> 62cdea8f
 foundry-compilers.workspace = true
 foundry-config.workspace = true
 foundry-macros.workspace = true
 foundry-linking.workspace = true
 
-<<<<<<< HEAD
-alloy-consensus.workspace = true
-=======
->>>>>>> 62cdea8f
 alloy-contract.workspace = true
 alloy-dyn-abi = { workspace = true, features = ["arbitrary", "eip712"] }
 alloy-json-abi.workspace = true
@@ -44,16 +36,9 @@
 alloy-provider.workspace = true
 alloy-pubsub.workspace = true
 alloy-rpc-client.workspace = true
-<<<<<<< HEAD
-alloy-rpc-types = { workspace = true, features = ["eth"] }
-alloy-rpc-types-engine.workspace = true
-alloy-serde.workspace = true
-alloy-sol-types = { workspace = true, features = ["json"] }
-=======
 alloy-rpc-types = { workspace = true, features = ["eth", "engine"] }
 alloy-serde.workspace = true
 alloy-sol-types.workspace = true
->>>>>>> 62cdea8f
 alloy-transport-http = { workspace = true, features = [
     "reqwest",
     "reqwest-rustls-tls",
@@ -61,21 +46,6 @@
 alloy-transport-ipc.workspace = true
 alloy-transport-ws.workspace = true
 alloy-transport.workspace = true
-<<<<<<< HEAD
-
-revm = { workspace = true, features = [
-    "std",
-    "serde",
-    "memory_limit",
-    "optional_eip3607",
-    "optional_block_gas_limit",
-    "optional_no_base_fee",
-    "arbitrary",
-    "optimism",
-    "c-kzg",
-] }
-=======
->>>>>>> 62cdea8f
 
 tower.workspace = true
 derive_more.workspace = true
@@ -83,13 +53,6 @@
 
 async-trait.workspace = true
 clap = { version = "4", features = ["derive", "env", "unicode", "wrap_help"] }
-<<<<<<< HEAD
-comfy-table = "7"
-dunce.workspace = true
-eyre.workspace = true
-once_cell.workspace = true
-reqwest.workspace = true
-=======
 comfy-table.workspace = true
 dunce.workspace = true
 eyre.workspace = true
@@ -97,7 +60,6 @@
 once_cell.workspace = true
 reqwest.workspace = true
 rustc-hash.workspace = true
->>>>>>> 62cdea8f
 semver.workspace = true
 serde_json.workspace = true
 serde.workspace = true
@@ -107,15 +69,9 @@
 url.workspace = true
 walkdir.workspace = true
 yansi.workspace = true
-<<<<<<< HEAD
-rustc-hash.workspace = true
-num-format.workspace = true
-chrono.workspace = true
 
 # zksync
 globset = "0.4"
-=======
->>>>>>> 62cdea8f
 
 [dev-dependencies]
 foundry-macros.workspace = true
