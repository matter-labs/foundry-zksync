--- conflicted
+++ resolved
@@ -1,45 +1,12 @@
-<<<<<<< HEAD
-use alloy_evm::{
-    Database, Evm,
-    eth::EthEvmContext,
-    precompiles::{DynPrecompile, PrecompileInput, PrecompilesMap},
-};
-
-use foundry_evm::core::either_evm::EitherEvm;
-use op_revm::OpContext;
-use revm::Inspector;
-=======
 use alloy_evm::precompiles::DynPrecompile;
 use alloy_primitives::Address;
->>>>>>> 005e7373
 use std::fmt::Debug;
 
 /// Object-safe trait that enables injecting extra precompiles when using
 /// `anvil` as a library.
 pub trait PrecompileFactory: Send + Sync + Unpin + Debug {
     /// Returns a set of precompiles to extend the EVM with.
-<<<<<<< HEAD
-    fn precompiles(&self) -> Vec<(revm::precompile::Precompile, u64)>;
-}
-
-/// Inject custom precompiles into the EVM dynamically.
-pub fn inject_custom_precompiles<DB, I>(
-    evm: &mut EitherEvm<DB, I, PrecompilesMap>,
-    precompiles: Vec<(revm::precompile::Precompile, u64)>,
-) where
-    DB: Database,
-    I: Inspector<EthEvmContext<DB>> + Inspector<OpContext<DB>>,
-{
-    for (precompile, gas) in precompiles {
-        let addr = *precompile.address();
-        let func = *precompile.precompile();
-        evm.precompiles_mut().apply_precompile(&addr, move |_| {
-            Some(DynPrecompile::from(move |input: PrecompileInput<'_>| func(input.data, gas)))
-        });
-    }
-=======
     fn precompiles(&self) -> Vec<(Address, DynPrecompile)>;
->>>>>>> 005e7373
 }
 
 #[cfg(test)]
