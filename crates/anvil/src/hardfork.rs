--- conflicted
+++ resolved
@@ -47,11 +47,8 @@
             Self::Paris => 15537394,
             Self::Shanghai => 17034870,
             Self::Cancun | Self::Latest => 19426587,
-<<<<<<< HEAD
-=======
             // TODO: add block after activation
             Self::Prague | Self::PragueEOF => unreachable!(),
->>>>>>> 62cdea8f
         }
     }
 }
@@ -79,11 +76,8 @@
             "paris" | "merge" | "15" => Self::Paris,
             "shanghai" | "16" => Self::Shanghai,
             "cancun" | "17" => Self::Cancun,
-<<<<<<< HEAD
-=======
             "prague" | "18" => Self::Prague,
             "pragueeof" | "19" | "prague-eof" => Self::PragueEOF,
->>>>>>> 62cdea8f
             "latest" => Self::Latest,
             _ => return Err(format!("Unknown hardfork {s}")),
         };
@@ -111,12 +105,9 @@
             Hardfork::Paris => Self::MERGE,
             Hardfork::Shanghai => Self::SHANGHAI,
             Hardfork::Cancun | Hardfork::Latest => Self::CANCUN,
-<<<<<<< HEAD
-=======
             Hardfork::Prague => Self::PRAGUE,
             // TODO: switch to latest after activation
             Hardfork::PragueEOF => Self::PRAGUE_EOF,
->>>>>>> 62cdea8f
         }
     }
 }
