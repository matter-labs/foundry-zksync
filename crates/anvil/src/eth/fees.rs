use std::{
    collections::BTreeMap,
    fmt,
    pin::Pin,
    sync::Arc,
    task::{Context, Poll},
};

use alloy_consensus::Header;
use alloy_eips::{
    calc_next_block_base_fee, eip1559::BaseFeeParams, eip7691::MAX_BLOBS_PER_BLOCK_ELECTRA,
    eip7840::BlobParams,
};
use alloy_primitives::B256;
use anvil_core::eth::transaction::TypedTransaction;
use futures::StreamExt;
use parking_lot::{Mutex, RwLock};
use revm::{context_interface::block::BlobExcessGasAndPrice, primitives::hardfork::SpecId};

use crate::eth::{
    backend::{info::StorageInfo, notifications::NewBlockNotifications},
    error::BlockchainError,
};

/// Maximum number of entries in the fee history cache
pub const MAX_FEE_HISTORY_CACHE_SIZE: u64 = 2048u64;

/// Initial base fee for EIP-1559 blocks.
pub const INITIAL_BASE_FEE: u64 = 1_000_000_000;

/// Initial default gas price for the first block
pub const INITIAL_GAS_PRICE: u128 = 1_875_000_000;

/// Bounds the amount the base fee can change between blocks.
pub const BASE_FEE_CHANGE_DENOMINATOR: u128 = 8;

/// Minimum suggested priority fee
pub const MIN_SUGGESTED_PRIORITY_FEE: u128 = 1e9 as u128;

pub fn default_elasticity() -> f64 {
    1f64 / BaseFeeParams::ethereum().elasticity_multiplier as f64
}

/// Stores the fee related information
#[derive(Clone, Debug)]
pub struct FeeManager {
    /// Hardfork identifier
    spec_id: SpecId,
    /// The blob params that determine blob fees
    blob_params: Arc<RwLock<BlobParams>>,
    /// Tracks the base fee for the next block post London
    ///
    /// This value will be updated after a new block was mined
    base_fee: Arc<RwLock<u64>>,
    /// Whether the minimum suggested priority fee is enforced
    is_min_priority_fee_enforced: bool,
    /// Tracks the excess blob gas, and the base fee, for the next block post Cancun
    ///
    /// This value will be updated after a new block was mined
    blob_excess_gas_and_price: Arc<RwLock<BlobExcessGasAndPrice>>,
    /// The base price to use Pre London
    ///
    /// This will be constant value unless changed manually
    gas_price: Arc<RwLock<u128>>,
    elasticity: Arc<RwLock<f64>>,
}

impl FeeManager {
    pub fn new(
        spec_id: SpecId,
        base_fee: u64,
        is_min_priority_fee_enforced: bool,
        gas_price: u128,
        blob_excess_gas_and_price: BlobExcessGasAndPrice,
        blob_params: BlobParams,
    ) -> Self {
        Self {
            spec_id,
            blob_params: Arc::new(RwLock::new(blob_params)),
            base_fee: Arc::new(RwLock::new(base_fee)),
            is_min_priority_fee_enforced,
            gas_price: Arc::new(RwLock::new(gas_price)),
            blob_excess_gas_and_price: Arc::new(RwLock::new(blob_excess_gas_and_price)),
            elasticity: Arc::new(RwLock::new(default_elasticity())),
        }
    }

    pub fn elasticity(&self) -> f64 {
        *self.elasticity.read()
    }

    /// Returns true for post London
    pub fn is_eip1559(&self) -> bool {
        (self.spec_id as u8) >= (SpecId::LONDON as u8)
    }

    pub fn is_eip4844(&self) -> bool {
        (self.spec_id as u8) >= (SpecId::CANCUN as u8)
    }

    /// Calculates the current blob gas price
    pub fn blob_gas_price(&self) -> u128 {
        if self.is_eip4844() { self.base_fee_per_blob_gas() } else { 0 }
    }

    pub fn base_fee(&self) -> u64 {
        if self.is_eip1559() { *self.base_fee.read() } else { 0 }
    }

    pub fn is_min_priority_fee_enforced(&self) -> bool {
        self.is_min_priority_fee_enforced
    }

    /// Raw base gas price
    pub fn raw_gas_price(&self) -> u128 {
        *self.gas_price.read()
    }

    pub fn excess_blob_gas_and_price(&self) -> Option<BlobExcessGasAndPrice> {
        if self.is_eip4844() { Some(*self.blob_excess_gas_and_price.read()) } else { None }
    }

    pub fn base_fee_per_blob_gas(&self) -> u128 {
        if self.is_eip4844() { self.blob_excess_gas_and_price.read().blob_gasprice } else { 0 }
    }

    /// Returns the current gas price
    pub fn set_gas_price(&self, price: u128) {
        let mut gas = self.gas_price.write();
        *gas = price;
    }

    /// Returns the current base fee
    pub fn set_base_fee(&self, fee: u64) {
        trace!(target: "backend::fees", "updated base fee {:?}", fee);
        let mut base = self.base_fee.write();
        *base = fee;
    }

    /// Sets the current blob excess gas and price
    pub fn set_blob_excess_gas_and_price(&self, blob_excess_gas_and_price: BlobExcessGasAndPrice) {
        trace!(target: "backend::fees", "updated blob base fee {:?}", blob_excess_gas_and_price);
        let mut base = self.blob_excess_gas_and_price.write();
        *base = blob_excess_gas_and_price;
    }

    /// Calculates the base fee for the next block
    pub fn get_next_block_base_fee_per_gas(
        &self,
        gas_used: u64,
        gas_limit: u64,
        last_fee_per_gas: u64,
    ) -> u64 {
        // It's naturally impossible for base fee to be 0;
        // It means it was set by the user deliberately and therefore we treat it as a constant.
        // Therefore, we skip the base fee calculation altogether and we return 0.
        if self.base_fee() == 0 {
            return 0;
        }
        calculate_next_block_base_fee(gas_used, gas_limit, last_fee_per_gas)
    }

    /// Calculates the next block blob base fee.
    pub fn get_next_block_blob_base_fee_per_gas(&self) -> u128 {
<<<<<<< HEAD
        alloy_eips::eip4844::calc_blob_gasprice(
            self.blob_excess_gas_and_price.read().excess_blob_gas,
        )
=======
        self.blob_params().calc_blob_fee(self.blob_excess_gas_and_price.read().excess_blob_gas)
>>>>>>> 1a5de245
    }

    /// Calculates the next block blob excess gas, using the provided parent blob gas used and
    /// parent blob excess gas
    pub fn get_next_block_blob_excess_gas(&self, blob_gas_used: u64, blob_excess_gas: u64) -> u64 {
        self.blob_params().next_block_excess_blob_gas_osaka(
            blob_excess_gas,
            blob_gas_used,
            self.base_fee(),
        )
    }

    /// Configures the blob params
    pub fn set_blob_params(&self, blob_params: BlobParams) {
        *self.blob_params.write() = blob_params;
    }

    /// Returns the active [`BlobParams`]
    pub fn blob_params(&self) -> BlobParams {
        *self.blob_params.read()
    }
}

/// Calculate base fee for next block. [EIP-1559](https://github.com/ethereum/EIPs/blob/master/EIPS/eip-1559.md) spec
pub fn calculate_next_block_base_fee(gas_used: u64, gas_limit: u64, base_fee: u64) -> u64 {
    calc_next_block_base_fee(gas_used, gas_limit, base_fee, BaseFeeParams::ethereum())
}

/// An async service that takes care of the `FeeHistory` cache
pub struct FeeHistoryService {
    /// blob parameters for the current spec
    blob_params: BlobParams,
    /// incoming notifications about new blocks
    new_blocks: NewBlockNotifications,
    /// contains all fee history related entries
    cache: FeeHistoryCache,
    /// number of items to consider
    fee_history_limit: u64,
    /// a type that can fetch ethereum-storage data
    storage_info: StorageInfo,
}

impl FeeHistoryService {
    pub fn new(
        blob_params: BlobParams,
        new_blocks: NewBlockNotifications,
        cache: FeeHistoryCache,
        storage_info: StorageInfo,
    ) -> Self {
        Self {
            blob_params,
            new_blocks,
            cache,
            fee_history_limit: MAX_FEE_HISTORY_CACHE_SIZE,
            storage_info,
        }
    }

    /// Returns the configured history limit
    pub fn fee_history_limit(&self) -> u64 {
        self.fee_history_limit
    }

    /// Inserts a new cache entry for the given block
    pub(crate) fn insert_cache_entry_for_block(&self, hash: B256, header: &Header) {
        let (result, block_number) = self.create_cache_entry(hash, header);
        self.insert_cache_entry(result, block_number);
    }

    /// Create a new history entry for the block
    fn create_cache_entry(
        &self,
        hash: B256,
        header: &Header,
    ) -> (FeeHistoryCacheItem, Option<u64>) {
        // percentile list from 0.0 to 100.0 with a 0.5 resolution.
        // this will create 200 percentile points
        let reward_percentiles: Vec<f64> = {
            let mut percentile: f64 = 0.0;
            (0..=200)
                .map(|_| {
                    let val = percentile;
                    percentile += 0.5;
                    val
                })
                .collect()
        };

        let mut block_number: Option<u64> = None;
        let base_fee = header.base_fee_per_gas.map(|g| g as u128).unwrap_or_default();
        let excess_blob_gas = header.excess_blob_gas.map(|g| g as u128);
        let blob_gas_used = header.blob_gas_used.map(|g| g as u128);
        let base_fee_per_blob_gas = header.blob_fee(self.blob_params);

        let mut item = FeeHistoryCacheItem {
            base_fee,
            gas_used_ratio: 0f64,
            blob_gas_used_ratio: 0f64,
            rewards: Vec::new(),
            excess_blob_gas,
            base_fee_per_blob_gas,
            blob_gas_used,
        };

        let current_block = self.storage_info.block(hash);
        let current_receipts = self.storage_info.receipts(hash);

        if let (Some(block), Some(receipts)) = (current_block, current_receipts) {
            block_number = Some(block.header.number);

            let gas_used = block.header.gas_used as f64;
            let blob_gas_used = block.header.blob_gas_used.map(|g| g as f64);
            item.gas_used_ratio = gas_used / block.header.gas_limit as f64;
            item.blob_gas_used_ratio =
                blob_gas_used.map(|g| g / MAX_BLOBS_PER_BLOCK_ELECTRA as f64).unwrap_or(0 as f64);

            // extract useful tx info (gas_used, effective_reward)
            let mut transactions: Vec<(_, _)> = receipts
                .iter()
                .enumerate()
                .map(|(i, receipt)| {
                    let gas_used = receipt.cumulative_gas_used();
                    let effective_reward = match block.transactions.get(i).map(|tx| &tx.transaction)
                    {
                        Some(TypedTransaction::Legacy(t)) => {
                            t.tx().gas_price.saturating_sub(base_fee)
                        }
                        Some(TypedTransaction::EIP2930(t)) => {
                            t.tx().gas_price.saturating_sub(base_fee)
                        }
                        Some(TypedTransaction::EIP1559(t)) => t
                            .tx()
                            .max_priority_fee_per_gas
                            .min(t.tx().max_fee_per_gas.saturating_sub(base_fee)),
                        // TODO: This probably needs to be extended to extract 4844 info.
                        Some(TypedTransaction::EIP4844(t)) => t
                            .tx()
                            .tx()
                            .max_priority_fee_per_gas
                            .min(t.tx().tx().max_fee_per_gas.saturating_sub(base_fee)),
                        Some(TypedTransaction::EIP7702(t)) => t
                            .tx()
                            .max_priority_fee_per_gas
                            .min(t.tx().max_fee_per_gas.saturating_sub(base_fee)),
                        Some(TypedTransaction::Deposit(_)) => 0,
                        None => 0,
                    };

                    (gas_used, effective_reward)
                })
                .collect();

            // sort by effective reward asc
            transactions.sort_by(|(_, a), (_, b)| a.cmp(b));

            // calculate percentile rewards
            item.rewards = reward_percentiles
                .into_iter()
                .filter_map(|p| {
                    let target_gas = (p * gas_used / 100f64) as u64;
                    let mut sum_gas = 0;
                    for (gas_used, effective_reward) in transactions.iter().copied() {
                        sum_gas += gas_used;
                        if target_gas <= sum_gas {
                            return Some(effective_reward);
                        }
                    }
                    None
                })
                .collect();
        } else {
            item.rewards = reward_percentiles.iter().map(|_| 0).collect();
        }
        (item, block_number)
    }

    fn insert_cache_entry(&self, item: FeeHistoryCacheItem, block_number: Option<u64>) {
        if let Some(block_number) = block_number {
            trace!(target: "fees", "insert new history item={:?} for {}", item, block_number);
            let mut cache = self.cache.lock();
            cache.insert(block_number, item);

            // adhere to cache limit
            let pop_next = block_number.saturating_sub(self.fee_history_limit);

            let num_remove = (cache.len() as u64).saturating_sub(self.fee_history_limit);
            for num in 0..num_remove {
                let key = pop_next - num;
                cache.remove(&key);
            }
        }
    }
}

// An endless future that listens for new blocks and updates the cache
impl Future for FeeHistoryService {
    type Output = ();

    fn poll(self: Pin<&mut Self>, cx: &mut Context<'_>) -> Poll<Self::Output> {
        let pin = self.get_mut();

        while let Poll::Ready(Some(notification)) = pin.new_blocks.poll_next_unpin(cx) {
            // add the imported block.
            pin.insert_cache_entry_for_block(notification.hash, notification.header.as_ref());
        }

        Poll::Pending
    }
}

pub type FeeHistoryCache = Arc<Mutex<BTreeMap<u64, FeeHistoryCacheItem>>>;

/// A single item in the whole fee history cache
#[derive(Clone, Debug)]
pub struct FeeHistoryCacheItem {
    pub base_fee: u128,
    pub gas_used_ratio: f64,
    pub base_fee_per_blob_gas: Option<u128>,
    pub blob_gas_used_ratio: f64,
    pub excess_blob_gas: Option<u128>,
    pub blob_gas_used: Option<u128>,
    pub rewards: Vec<u128>,
}

#[derive(Clone, Default)]
pub struct FeeDetails {
    pub gas_price: Option<u128>,
    pub max_fee_per_gas: Option<u128>,
    pub max_priority_fee_per_gas: Option<u128>,
    pub max_fee_per_blob_gas: Option<u128>,
}

impl FeeDetails {
    /// All values zero
    pub fn zero() -> Self {
        Self {
            gas_price: Some(0),
            max_fee_per_gas: Some(0),
            max_priority_fee_per_gas: Some(0),
            max_fee_per_blob_gas: None,
        }
    }

    /// If neither `gas_price` nor `max_fee_per_gas` is `Some`, this will set both to `0`
    pub fn or_zero_fees(self) -> Self {
        let Self { gas_price, max_fee_per_gas, max_priority_fee_per_gas, max_fee_per_blob_gas } =
            self;

        let no_fees = gas_price.is_none() && max_fee_per_gas.is_none();
        let gas_price = if no_fees { Some(0) } else { gas_price };
        let max_fee_per_gas = if no_fees { Some(0) } else { max_fee_per_gas };
        let max_fee_per_blob_gas = if no_fees { None } else { max_fee_per_blob_gas };

        Self { gas_price, max_fee_per_gas, max_priority_fee_per_gas, max_fee_per_blob_gas }
    }

    /// Turns this type into a tuple
    pub fn split(self) -> (Option<u128>, Option<u128>, Option<u128>, Option<u128>) {
        let Self { gas_price, max_fee_per_gas, max_priority_fee_per_gas, max_fee_per_blob_gas } =
            self;
        (gas_price, max_fee_per_gas, max_priority_fee_per_gas, max_fee_per_blob_gas)
    }

    /// Creates a new instance from the request's gas related values
    pub fn new(
        request_gas_price: Option<u128>,
        request_max_fee: Option<u128>,
        request_priority: Option<u128>,
        max_fee_per_blob_gas: Option<u128>,
    ) -> Result<Self, BlockchainError> {
        match (request_gas_price, request_max_fee, request_priority, max_fee_per_blob_gas) {
            (gas_price, None, None, None) => {
                // Legacy request, all default to gas price.
                Ok(Self {
                    gas_price,
                    max_fee_per_gas: gas_price,
                    max_priority_fee_per_gas: gas_price,
                    max_fee_per_blob_gas: None,
                })
            }
            (_, max_fee, max_priority, None) => {
                // eip-1559
                // Ensure `max_priority_fee_per_gas` is less or equal to `max_fee_per_gas`.
                if let Some(max_priority) = max_priority {
                    let max_fee = max_fee.unwrap_or_default();
                    if max_priority > max_fee {
                        return Err(BlockchainError::InvalidFeeInput);
                    }
                }
                Ok(Self {
                    gas_price: max_fee,
                    max_fee_per_gas: max_fee,
                    max_priority_fee_per_gas: max_priority,
                    max_fee_per_blob_gas: None,
                })
            }
            (_, max_fee, max_priority, max_fee_per_blob_gas) => {
                // eip-1559
                // Ensure `max_priority_fee_per_gas` is less or equal to `max_fee_per_gas`.
                if let Some(max_priority) = max_priority {
                    let max_fee = max_fee.unwrap_or_default();
                    if max_priority > max_fee {
                        return Err(BlockchainError::InvalidFeeInput);
                    }
                }
                Ok(Self {
                    gas_price: max_fee,
                    max_fee_per_gas: max_fee,
                    max_priority_fee_per_gas: max_priority,
                    max_fee_per_blob_gas,
                })
            }
        }
    }
}

impl fmt::Debug for FeeDetails {
    fn fmt(&self, fmt: &mut fmt::Formatter<'_>) -> fmt::Result {
        write!(fmt, "Fees {{ ")?;
        write!(fmt, "gas_price: {:?}, ", self.gas_price)?;
        write!(fmt, "max_fee_per_gas: {:?}, ", self.max_fee_per_gas)?;
        write!(fmt, "max_priority_fee_per_gas: {:?}, ", self.max_priority_fee_per_gas)?;
        write!(fmt, "}}")?;
        Ok(())
    }
}<|MERGE_RESOLUTION|>--- conflicted
+++ resolved
@@ -162,13 +162,7 @@
 
     /// Calculates the next block blob base fee.
     pub fn get_next_block_blob_base_fee_per_gas(&self) -> u128 {
-<<<<<<< HEAD
-        alloy_eips::eip4844::calc_blob_gasprice(
-            self.blob_excess_gas_and_price.read().excess_blob_gas,
-        )
-=======
         self.blob_params().calc_blob_fee(self.blob_excess_gas_and_price.read().excess_blob_gas)
->>>>>>> 1a5de245
     }
 
     /// Calculates the next block blob excess gas, using the provided parent blob gas used and
