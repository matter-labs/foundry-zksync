--- conflicted
+++ resolved
@@ -1,22 +1,10 @@
 use alloy_evm::EvmEnv;
 use foundry_evm_networks::NetworkConfigs;
 use op_revm::OpTransaction;
-<<<<<<< HEAD
 use revm::{
     context::{BlockEnv, CfgEnv, TxEnv},
     primitives::hardfork::SpecId,
 };
-use zksync_revm::{IntoZkSpecId, ZKsyncTx, ZkSpecId};
-
-/// Helper container type for [`EvmEnv`] and [`OpTransaction<TxEnd>`].
-#[derive(Clone, Debug, Default)]
-pub struct EthEnv {
-    pub evm_env: EvmEnv,
-    pub tx: TxEnv,
-}
-=======
-use revm::context::TxEnv;
->>>>>>> f983f321
 
 /// Helper container type for [`EvmEnv`] and [`OpTransaction<TxEnd>`].
 #[derive(Clone, Debug, Default)]
