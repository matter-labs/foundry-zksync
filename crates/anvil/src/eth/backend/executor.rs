--- conflicted
+++ resolved
@@ -66,10 +66,7 @@
             TypedTransaction::EIP2930(_) => TypedReceipt::EIP2930(receipt_with_bloom),
             TypedTransaction::EIP1559(_) => TypedReceipt::EIP1559(receipt_with_bloom),
             TypedTransaction::EIP4844(_) => TypedReceipt::EIP4844(receipt_with_bloom),
-<<<<<<< HEAD
-=======
             TypedTransaction::EIP7702(_) => TypedReceipt::EIP7702(receipt_with_bloom),
->>>>>>> 62cdea8f
             TypedTransaction::Deposit(tx) => TypedReceipt::Deposit(DepositReceipt {
                 inner: receipt_with_bloom,
                 deposit_nonce: Some(tx.nonce),
@@ -108,10 +105,7 @@
     /// Cumulative blob gas used by all executed transactions
     pub blob_gas_used: u128,
     pub enable_steps_tracing: bool,
-<<<<<<< HEAD
-=======
     pub print_logs: bool,
->>>>>>> 62cdea8f
     /// Precompiles to inject to the EVM.
     pub precompile_factory: Option<Arc<dyn PrecompileFactory>>,
 }
