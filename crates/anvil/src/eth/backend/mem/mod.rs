--- conflicted
+++ resolved
@@ -1269,22 +1269,10 @@
             self.precompiles(),
         );
 
-<<<<<<< HEAD
-        let mut evm = revm::EVM::new();
-        evm.env = self.build_call_env(request, fee_details, block_env);
-        evm.database(state);
-        let result_and_state = match evm.inspect_ref(&mut tracer) {
-            Ok(result_and_state) => result_and_state,
-            Err(e) => return Err(e.into()),
-        };
-        println!("BUILD-LIST");
-        let (exit_reason, gas_used, out) = match result_and_state.result {
-=======
         let env = self.build_call_env(request, fee_details, block_env);
         let mut evm = self.new_evm_with_inspector_ref(state, env, &mut inspector);
         let ResultAndState { result, state: _ } = evm.transact()?;
         let (exit_reason, gas_used, out) = match result {
->>>>>>> 4af6cfae
             ExecutionResult::Success { reason, gas_used, output, .. } => {
                 (reason.into(), gas_used, Some(output))
             }
