//! Support for generating the state root for memdb storage

use crate::eth::error::BlockchainError;
use alloy_primitives::{keccak256, Address, B256, U256};
use alloy_rlp::Encodable;
use alloy_rpc_types::state::StateOverride;
use alloy_trie::{HashBuilder, Nibbles};
use foundry_evm::{
    backend::DatabaseError,
    revm::{
        db::{CacheDB, DatabaseRef, DbAccount},
        primitives::{AccountInfo, Bytecode, HashMap},
    },
};

pub fn build_root(values: impl IntoIterator<Item = (Nibbles, Vec<u8>)>) -> B256 {
    let mut builder = HashBuilder::default();
    for (key, value) in values {
        builder.add_leaf(key, value.as_ref());
    }
    builder.root()
}

/// Builds state root from the given accounts
pub fn state_root(accounts: &HashMap<Address, DbAccount>) -> B256 {
    build_root(trie_accounts(accounts))
}

/// Builds storage root from the given storage
pub fn storage_root(storage: &HashMap<U256, U256>) -> B256 {
    build_root(trie_storage(storage))
}

/// Builds iterator over stored key-value pairs ready for storage trie root calculation.
pub fn trie_storage(storage: &HashMap<U256, U256>) -> Vec<(Nibbles, Vec<u8>)> {
    let mut storage = storage
        .iter()
        .map(|(key, value)| {
            let data = alloy_rlp::encode(value);
            (Nibbles::unpack(keccak256(key.to_be_bytes::<32>())), data)
        })
        .collect::<Vec<_>>();
    storage.sort_by(|(key1, _), (key2, _)| key1.cmp(key2));

    storage
}

/// Builds iterator over stored key-value pairs ready for account trie root calculation.
pub fn trie_accounts(accounts: &HashMap<Address, DbAccount>) -> Vec<(Nibbles, Vec<u8>)> {
    let mut accounts = accounts
        .iter()
        .map(|(address, account)| {
            let data = trie_account_rlp(&account.info, &account.storage);
            (Nibbles::unpack(keccak256(*address)), data)
        })
        .collect::<Vec<_>>();
    accounts.sort_by(|(key1, _), (key2, _)| key1.cmp(key2));

    accounts
}

/// Returns the RLP for this account.
pub fn trie_account_rlp(info: &AccountInfo, storage: &HashMap<U256, U256>) -> Vec<u8> {
    let mut out: Vec<u8> = Vec::new();
    let list: [&dyn Encodable; 4] =
        [&info.nonce, &info.balance, &storage_root(storage), &info.code_hash];

    alloy_rlp::encode_list::<_, dyn Encodable>(&list, &mut out);

    out
}

/// Applies the given state overrides to the state, returning a new CacheDB state
pub fn apply_state_override<D>(
    overrides: StateOverride,
    state: D,
) -> Result<CacheDB<D>, BlockchainError>
where
    D: DatabaseRef<Error = DatabaseError>,
{
    let mut cache_db = CacheDB::new(state);
<<<<<<< HEAD
=======
    apply_cached_db_state_override(overrides, &mut cache_db)?;
    Ok(cache_db)
}

/// Applies the given state overrides to the given CacheDB
pub fn apply_cached_db_state_override<D>(
    overrides: StateOverride,
    cache_db: &mut CacheDB<D>,
) -> Result<(), BlockchainError>
where
    D: DatabaseRef<Error = DatabaseError>,
{
>>>>>>> 1da4d324
    for (account, account_overrides) in &overrides {
        let mut account_info = cache_db.basic_ref(*account)?.unwrap_or_default();

        if let Some(nonce) = account_overrides.nonce {
            account_info.nonce = nonce;
        }
        if let Some(code) = &account_overrides.code {
            account_info.code = Some(Bytecode::new_raw(code.to_vec().into()));
        }
        if let Some(balance) = account_overrides.balance {
            account_info.balance = balance;
        }

        cache_db.insert_account_info(*account, account_info);

        // We ensure that not both state and state_diff are set.
        // If state is set, we must mark the account as "NewlyCreated", so that the old storage
        // isn't read from
        match (&account_overrides.state, &account_overrides.state_diff) {
            (Some(_), Some(_)) => {
                return Err(BlockchainError::StateOverrideError(
                    "state and state_diff can't be used together".to_string(),
                ))
            }
            (None, None) => (),
            (Some(new_account_state), None) => {
                cache_db.replace_account_storage(
                    *account,
                    new_account_state
                        .iter()
                        .map(|(key, value)| ((*key).into(), (*value).into()))
                        .collect(),
                )?;
            }
            (None, Some(account_state_diff)) => {
                for (key, value) in account_state_diff {
                    cache_db.insert_account_storage(*account, (*key).into(), (*value).into())?;
                }
            }
        };
    }
    Ok(())
}<|MERGE_RESOLUTION|>--- conflicted
+++ resolved
@@ -79,8 +79,6 @@
     D: DatabaseRef<Error = DatabaseError>,
 {
     let mut cache_db = CacheDB::new(state);
-<<<<<<< HEAD
-=======
     apply_cached_db_state_override(overrides, &mut cache_db)?;
     Ok(cache_db)
 }
@@ -93,7 +91,6 @@
 where
     D: DatabaseRef<Error = DatabaseError>,
 {
->>>>>>> 1da4d324
     for (account, account_overrides) in &overrides {
         let mut account_info = cache_db.basic_ref(*account)?.unwrap_or_default();
 
