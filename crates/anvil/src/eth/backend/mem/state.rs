//! Support for generating the state root for memdb storage

use alloy_primitives::{Address, B256, U256, keccak256, map::HashMap};
use alloy_rlp::Encodable;
use alloy_trie::{HashBuilder, Nibbles};
use revm::{database::DbAccount, state::AccountInfo};

pub fn build_root(values: impl IntoIterator<Item = (Nibbles, Vec<u8>)>) -> B256 {
    let mut builder = HashBuilder::default();
    for (key, value) in values {
        builder.add_leaf(key, value.as_ref());
    }
    builder.root()
}

/// Builds state root from the given accounts
pub fn state_root(accounts: &HashMap<Address, DbAccount>) -> B256 {
    build_root(trie_accounts(accounts))
}

/// Builds storage root from the given storage
pub fn storage_root(storage: &HashMap<U256, U256>) -> B256 {
    build_root(trie_storage(storage))
}

/// Builds iterator over stored key-value pairs ready for storage trie root calculation.
pub fn trie_storage(storage: &HashMap<U256, U256>) -> Vec<(Nibbles, Vec<u8>)> {
    let mut storage = storage
        .iter()
        .map(|(key, value)| {
            let data = alloy_rlp::encode(value);
            (Nibbles::unpack(keccak256(key.to_be_bytes::<32>())), data)
        })
        .collect::<Vec<_>>();
    storage.sort_by(|(key1, _), (key2, _)| key1.cmp(key2));

    storage
}

/// Builds iterator over stored key-value pairs ready for account trie root calculation.
pub fn trie_accounts(accounts: &HashMap<Address, DbAccount>) -> Vec<(Nibbles, Vec<u8>)> {
    let mut accounts = accounts
        .iter()
        .map(|(address, account)| {
            let data = trie_account_rlp(&account.info, &account.storage);
            (Nibbles::unpack(keccak256(*address)), data)
        })
        .collect::<Vec<_>>();
    accounts.sort_by(|(key1, _), (key2, _)| key1.cmp(key2));

    accounts
}

/// Returns the RLP for this account.
pub fn trie_account_rlp(info: &AccountInfo, storage: &HashMap<U256, U256>) -> Vec<u8> {
    let mut out: Vec<u8> = Vec::new();
    let list: [&dyn Encodable; 4] =
        [&info.nonce, &info.balance, &storage_root(storage), &info.code_hash];

    alloy_rlp::encode_list::<_, dyn Encodable>(&list, &mut out);

    out
<<<<<<< HEAD
}

/// Applies the given state overrides to the given CacheDB
pub fn apply_state_overrides<D>(
    overrides: StateOverride,
    cache_db: &mut CacheDB<D>,
) -> Result<(), BlockchainError>
where
    D: DatabaseRef<Error = DatabaseError>,
{
    for (account, account_overrides) in &overrides {
        let mut account_info = cache_db.basic_ref(*account)?.unwrap_or_default();

        if let Some(nonce) = account_overrides.nonce {
            account_info.nonce = nonce;
        }
        if let Some(code) = &account_overrides.code {
            account_info.code = Some(Bytecode::new_raw(code.to_vec().into()));
        }
        if let Some(balance) = account_overrides.balance {
            account_info.balance = balance;
        }

        cache_db.insert_account_info(*account, account_info);

        // We ensure that not both state and state_diff are set.
        // If state is set, we must mark the account as "NewlyCreated", so that the old storage
        // isn't read from
        match (&account_overrides.state, &account_overrides.state_diff) {
            (Some(_), Some(_)) => {
                return Err(BlockchainError::StateOverrideError(
                    "state and state_diff can't be used together".to_string(),
                ));
            }
            (None, None) => (),
            (Some(new_account_state), None) => {
                cache_db.replace_account_storage(
                    *account,
                    new_account_state
                        .iter()
                        .map(|(key, value)| ((*key).into(), (*value).into()))
                        .collect(),
                )?;
            }
            (None, Some(account_state_diff)) => {
                for (key, value) in account_state_diff {
                    cache_db.insert_account_storage(*account, (*key).into(), (*value).into())?;
                }
            }
        };
    }
    Ok(())
}

/// Applies the given block overrides to the env and updates overridden block hashes in the db.
pub fn apply_block_overrides<DB>(
    overrides: BlockOverrides,
    cache_db: &mut CacheDB<DB>,
    env: &mut BlockEnv,
) {
    let BlockOverrides {
        number,
        difficulty,
        time,
        gas_limit,
        coinbase,
        random,
        base_fee,
        block_hash,
    } = overrides;

    if let Some(block_hashes) = block_hash {
        // override block hashes
        cache_db
            .cache
            .block_hashes
            .extend(block_hashes.into_iter().map(|(num, hash)| (U256::from(num), hash)))
    }

    if let Some(number) = number {
        env.number = number.saturating_to();
    }
    if let Some(difficulty) = difficulty {
        env.difficulty = difficulty;
    }
    if let Some(time) = time {
        env.timestamp = U256::from(time);
    }
    if let Some(gas_limit) = gas_limit {
        env.gas_limit = gas_limit;
    }
    if let Some(coinbase) = coinbase {
        env.beneficiary = coinbase;
    }
    if let Some(random) = random {
        env.prevrandao = Some(random);
    }
    if let Some(base_fee) = base_fee {
        env.basefee = base_fee.saturating_to();
    }
=======
>>>>>>> b57f7c15
}<|MERGE_RESOLUTION|>--- conflicted
+++ resolved
@@ -60,107 +60,4 @@
     alloy_rlp::encode_list::<_, dyn Encodable>(&list, &mut out);
 
     out
-<<<<<<< HEAD
-}
-
-/// Applies the given state overrides to the given CacheDB
-pub fn apply_state_overrides<D>(
-    overrides: StateOverride,
-    cache_db: &mut CacheDB<D>,
-) -> Result<(), BlockchainError>
-where
-    D: DatabaseRef<Error = DatabaseError>,
-{
-    for (account, account_overrides) in &overrides {
-        let mut account_info = cache_db.basic_ref(*account)?.unwrap_or_default();
-
-        if let Some(nonce) = account_overrides.nonce {
-            account_info.nonce = nonce;
-        }
-        if let Some(code) = &account_overrides.code {
-            account_info.code = Some(Bytecode::new_raw(code.to_vec().into()));
-        }
-        if let Some(balance) = account_overrides.balance {
-            account_info.balance = balance;
-        }
-
-        cache_db.insert_account_info(*account, account_info);
-
-        // We ensure that not both state and state_diff are set.
-        // If state is set, we must mark the account as "NewlyCreated", so that the old storage
-        // isn't read from
-        match (&account_overrides.state, &account_overrides.state_diff) {
-            (Some(_), Some(_)) => {
-                return Err(BlockchainError::StateOverrideError(
-                    "state and state_diff can't be used together".to_string(),
-                ));
-            }
-            (None, None) => (),
-            (Some(new_account_state), None) => {
-                cache_db.replace_account_storage(
-                    *account,
-                    new_account_state
-                        .iter()
-                        .map(|(key, value)| ((*key).into(), (*value).into()))
-                        .collect(),
-                )?;
-            }
-            (None, Some(account_state_diff)) => {
-                for (key, value) in account_state_diff {
-                    cache_db.insert_account_storage(*account, (*key).into(), (*value).into())?;
-                }
-            }
-        };
-    }
-    Ok(())
-}
-
-/// Applies the given block overrides to the env and updates overridden block hashes in the db.
-pub fn apply_block_overrides<DB>(
-    overrides: BlockOverrides,
-    cache_db: &mut CacheDB<DB>,
-    env: &mut BlockEnv,
-) {
-    let BlockOverrides {
-        number,
-        difficulty,
-        time,
-        gas_limit,
-        coinbase,
-        random,
-        base_fee,
-        block_hash,
-    } = overrides;
-
-    if let Some(block_hashes) = block_hash {
-        // override block hashes
-        cache_db
-            .cache
-            .block_hashes
-            .extend(block_hashes.into_iter().map(|(num, hash)| (U256::from(num), hash)))
-    }
-
-    if let Some(number) = number {
-        env.number = number.saturating_to();
-    }
-    if let Some(difficulty) = difficulty {
-        env.difficulty = difficulty;
-    }
-    if let Some(time) = time {
-        env.timestamp = U256::from(time);
-    }
-    if let Some(gas_limit) = gas_limit {
-        env.gas_limit = gas_limit;
-    }
-    if let Some(coinbase) = coinbase {
-        env.beneficiary = coinbase;
-    }
-    if let Some(random) = random {
-        env.prevrandao = Some(random);
-    }
-    if let Some(base_fee) = base_fee {
-        env.basefee = base_fee.saturating_to();
-    }
-=======
->>>>>>> b57f7c15
 }