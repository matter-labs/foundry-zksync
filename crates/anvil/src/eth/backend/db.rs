--- conflicted
+++ resolved
@@ -1,16 +1,5 @@
 //! Helper types for working with [revm](foundry_evm::revm)
 
-<<<<<<< HEAD
-use crate::revm::primitives::AccountInfo;
-use alloy_consensus::Header;
-use alloy_primitives::{keccak256, Address, Bytes, B256, U256, U64};
-use alloy_rpc_types::BlockId;
-use anvil_core::eth::{block::Block, transaction::TypedTransaction};
-use foundry_common::errors::FsPathError;
-use foundry_evm::{
-    backend::{DatabaseError, DatabaseResult, MemDb, RevertSnapshotAction, StateSnapshot},
-    fork::BlockchainDb,
-=======
 use crate::{mem::storage::MinedTransaction, revm::primitives::AccountInfo};
 use alloy_consensus::Header;
 use alloy_primitives::{keccak256, Address, Bytes, B256, U256, U64};
@@ -24,7 +13,6 @@
     backend::{
         BlockchainDb, DatabaseError, DatabaseResult, MemDb, RevertSnapshotAction, StateSnapshot,
     },
->>>>>>> 62cdea8f
     revm::{
         db::{CacheDB, DatabaseRef, DbAccount},
         primitives::{BlockEnv, Bytecode, HashMap, KECCAK_EMPTY},
@@ -135,10 +123,7 @@
         at: BlockEnv,
         best_number: U64,
         blocks: Vec<SerializableBlock>,
-<<<<<<< HEAD
-=======
         transactions: Vec<SerializableTransaction>,
->>>>>>> 62cdea8f
     ) -> DatabaseResult<Option<SerializableState>>;
 
     /// Deserialize and add all chain data to the backend storage
@@ -212,10 +197,7 @@
         _at: BlockEnv,
         _best_number: U64,
         _blocks: Vec<SerializableBlock>,
-<<<<<<< HEAD
-=======
         _transaction: Vec<SerializableTransaction>,
->>>>>>> 62cdea8f
     ) -> DatabaseResult<Option<SerializableState>> {
         Ok(None)
     }
@@ -348,11 +330,8 @@
     pub best_block_number: Option<U64>,
     #[serde(default)]
     pub blocks: Vec<SerializableBlock>,
-<<<<<<< HEAD
-=======
     #[serde(default)]
     pub transactions: Vec<SerializableTransaction>,
->>>>>>> 62cdea8f
 }
 
 impl SerializableState {
@@ -383,11 +362,7 @@
 #[derive(Clone, Debug, Serialize, Deserialize)]
 pub struct SerializableBlock {
     pub header: Header,
-<<<<<<< HEAD
-    pub transactions: Vec<TypedTransaction>,
-=======
     pub transactions: Vec<MaybeImpersonatedTransaction>,
->>>>>>> 62cdea8f
     pub ommers: Vec<Header>,
 }
 
@@ -409,8 +384,6 @@
             ommers: block.ommers.into_iter().map(Into::into).collect(),
         }
     }
-<<<<<<< HEAD
-=======
 }
 
 #[derive(Clone, Debug, Serialize, Deserialize)]
@@ -441,5 +414,4 @@
             block_number: transaction.block_number,
         }
     }
->>>>>>> 62cdea8f
 }