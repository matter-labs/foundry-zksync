//! Gas related tests

use crate::utils::http_provider_with_signer;
use alloy_network::{EthereumWallet, TransactionBuilder};
use alloy_primitives::{Address, U256};
use alloy_provider::Provider;
use alloy_rpc_types::{BlockId, TransactionRequest};
use alloy_serde::WithOtherFields;
use anvil::{eth::fees::INITIAL_BASE_FEE, spawn, NodeConfig};

const GAS_TRANSFER: u128 = 21_000;

#[tokio::test(flavor = "multi_thread")]
async fn test_basefee_full_block() {
    let (_api, handle) = spawn(
        NodeConfig::test().with_base_fee(Some(INITIAL_BASE_FEE)).with_gas_limit(Some(GAS_TRANSFER)),
    )
    .await;

    let wallet = handle.dev_wallets().next().unwrap();
    let signer: EthereumWallet = wallet.clone().into();

    let provider = http_provider_with_signer(&handle.http_endpoint(), signer);

    let tx = TransactionRequest::default().to(Address::random()).with_value(U256::from(1337));
    let tx = WithOtherFields::new(tx);

    provider.send_transaction(tx.clone()).await.unwrap().get_receipt().await.unwrap();

    let base_fee = provider
        .get_block(BlockId::latest(), false.into())
        .await
        .unwrap()
        .unwrap()
        .header
        .base_fee_per_gas
        .unwrap();

    provider.send_transaction(tx.clone()).await.unwrap().get_receipt().await.unwrap();

    let next_base_fee = provider
        .get_block(BlockId::latest(), false.into())
        .await
        .unwrap()
        .unwrap()
        .header
        .base_fee_per_gas
        .unwrap();

    assert!(next_base_fee > base_fee);

    // max increase, full block
    assert_eq!(next_base_fee, INITIAL_BASE_FEE + 125_000_000);
}

#[tokio::test(flavor = "multi_thread")]
async fn test_basefee_half_block() {
    let (_api, handle) = spawn(
        NodeConfig::test()
            .with_base_fee(Some(INITIAL_BASE_FEE))
            .with_gas_limit(Some(GAS_TRANSFER * 2)),
    )
    .await;

    let wallet = handle.dev_wallets().next().unwrap();
    let signer: EthereumWallet = wallet.clone().into();

    let provider = http_provider_with_signer(&handle.http_endpoint(), signer);

    let tx = TransactionRequest::default().to(Address::random()).with_value(U256::from(1337));
    let tx = WithOtherFields::new(tx);

    provider.send_transaction(tx.clone()).await.unwrap().get_receipt().await.unwrap();

    let tx = TransactionRequest::default().to(Address::random()).with_value(U256::from(1337));
    let tx = WithOtherFields::new(tx);

    provider.send_transaction(tx.clone()).await.unwrap().get_receipt().await.unwrap();

    let next_base_fee = provider
        .get_block(BlockId::latest(), false.into())
        .await
        .unwrap()
        .unwrap()
        .header
        .base_fee_per_gas
        .unwrap();

    // unchanged, half block
    assert_eq!(next_base_fee, INITIAL_BASE_FEE);
}

#[tokio::test(flavor = "multi_thread")]
async fn test_basefee_empty_block() {
    let (api, handle) = spawn(NodeConfig::test().with_base_fee(Some(INITIAL_BASE_FEE))).await;
<<<<<<< HEAD

    let wallet = handle.dev_wallets().next().unwrap();
    let signer: EthereumWallet = wallet.clone().into();

=======

    let wallet = handle.dev_wallets().next().unwrap();
    let signer: EthereumWallet = wallet.clone().into();

>>>>>>> 62cdea8f
    let provider = http_provider_with_signer(&handle.http_endpoint(), signer);

    let tx = TransactionRequest::default().with_to(Address::random()).with_value(U256::from(1337));
    let tx = WithOtherFields::new(tx);

    provider.send_transaction(tx.clone()).await.unwrap().get_receipt().await.unwrap();

    let base_fee = provider
        .get_block(BlockId::latest(), false.into())
        .await
        .unwrap()
        .unwrap()
        .header
        .base_fee_per_gas
        .unwrap();

    // mine empty block
    api.mine_one().await;

    let next_base_fee = provider
        .get_block(BlockId::latest(), false.into())
        .await
        .unwrap()
        .unwrap()
        .header
        .base_fee_per_gas
        .unwrap();

    // empty block, decreased base fee
    assert!(next_base_fee < base_fee);
}

#[tokio::test(flavor = "multi_thread")]
async fn test_respect_base_fee() {
    let base_fee = 50u128;
    let (_api, handle) = spawn(NodeConfig::test().with_base_fee(Some(base_fee))).await;

    let provider = handle.http_provider();

    let tx = TransactionRequest::default().with_to(Address::random()).with_value(U256::from(100));
    let mut tx = WithOtherFields::new(tx);

    let mut underpriced = tx.clone();
    underpriced.set_gas_price(base_fee - 1);

    let res = provider.send_transaction(underpriced).await;
    assert!(res.is_err());
    assert!(res.unwrap_err().to_string().contains("max fee per gas less than block base fee"));

    tx.set_gas_price(base_fee);
    provider.send_transaction(tx.clone()).await.unwrap().get_receipt().await.unwrap();
}

#[tokio::test(flavor = "multi_thread")]
async fn test_tip_above_fee_cap() {
    let base_fee = 50u128;
    let (_api, handle) = spawn(NodeConfig::test().with_base_fee(Some(base_fee))).await;

    let provider = handle.http_provider();

    let tx = TransactionRequest::default()
        .max_fee_per_gas(base_fee)
        .max_priority_fee_per_gas(base_fee + 1)
        .with_to(Address::random())
        .with_value(U256::from(100));
    let tx = WithOtherFields::new(tx);

    let res = provider.send_transaction(tx.clone()).await;
    assert!(res.is_err());
    assert!(res
        .unwrap_err()
        .to_string()
        .contains("max priority fee per gas higher than max fee per gas"));
}

#[tokio::test(flavor = "multi_thread")]
async fn test_can_use_fee_history() {
    let base_fee = 50u128;
    let (_api, handle) = spawn(NodeConfig::test().with_base_fee(Some(base_fee))).await;
    let provider = handle.http_provider();

    for _ in 0..10 {
        let fee_history = provider.get_fee_history(1, Default::default(), &[]).await.unwrap();
        let next_base_fee = fee_history.base_fee_per_gas.last().unwrap();

        let tx = TransactionRequest::default()
            .with_to(Address::random())
            .with_value(U256::from(100))
            .with_gas_price(*next_base_fee);
        let tx = WithOtherFields::new(tx);

        let receipt =
            provider.send_transaction(tx.clone()).await.unwrap().get_receipt().await.unwrap();
        assert!(receipt.inner.inner.is_success());
<<<<<<< HEAD
=======

        let fee_history_after = provider.get_fee_history(1, Default::default(), &[]).await.unwrap();
        let latest_fee_history_fee = fee_history_after.base_fee_per_gas.first().unwrap();
        let latest_block =
            provider.get_block(BlockId::latest(), false.into()).await.unwrap().unwrap();

        assert_eq!(latest_block.header.base_fee_per_gas.unwrap(), *latest_fee_history_fee);
        assert_eq!(latest_fee_history_fee, next_base_fee);
>>>>>>> 62cdea8f
    }
}<|MERGE_RESOLUTION|>--- conflicted
+++ resolved
@@ -93,17 +93,10 @@
 #[tokio::test(flavor = "multi_thread")]
 async fn test_basefee_empty_block() {
     let (api, handle) = spawn(NodeConfig::test().with_base_fee(Some(INITIAL_BASE_FEE))).await;
-<<<<<<< HEAD
 
     let wallet = handle.dev_wallets().next().unwrap();
     let signer: EthereumWallet = wallet.clone().into();
 
-=======
-
-    let wallet = handle.dev_wallets().next().unwrap();
-    let signer: EthereumWallet = wallet.clone().into();
-
->>>>>>> 62cdea8f
     let provider = http_provider_with_signer(&handle.http_endpoint(), signer);
 
     let tx = TransactionRequest::default().with_to(Address::random()).with_value(U256::from(1337));
@@ -198,8 +191,6 @@
         let receipt =
             provider.send_transaction(tx.clone()).await.unwrap().get_receipt().await.unwrap();
         assert!(receipt.inner.inner.is_success());
-<<<<<<< HEAD
-=======
 
         let fee_history_after = provider.get_fee_history(1, Default::default(), &[]).await.unwrap();
         let latest_fee_history_fee = fee_history_after.base_fee_per_gas.first().unwrap();
@@ -208,6 +199,5 @@
 
         assert_eq!(latest_block.header.base_fee_per_gas.unwrap(), *latest_fee_history_fee);
         assert_eq!(latest_fee_history_fee, next_base_fee);
->>>>>>> 62cdea8f
     }
 }