//! various fork related test

use crate::{
    abi::{ERC721, Greeter},
    utils::{http_provider, http_provider_with_signer},
};
use alloy_chains::NamedChain;
use alloy_eips::{
    eip7840::BlobParams,
    eip7910::{EthConfig, SystemContract},
};
use alloy_network::{EthereumWallet, ReceiptResponse, TransactionBuilder, TransactionResponse};
use alloy_primitives::{Address, Bytes, TxHash, TxKind, U64, U256, address, b256, bytes, uint};
use alloy_provider::Provider;
use alloy_rpc_types::{
    AccountInfo, BlockId, BlockNumberOrTag,
    anvil::Forking,
    request::{TransactionInput, TransactionRequest},
    state::EvmOverrides,
};
use alloy_serde::WithOtherFields;
use alloy_signer_local::PrivateKeySigner;
use anvil::{EthereumHardfork, NodeConfig, NodeHandle, PrecompileFactory, eth::EthApi, spawn};
use foundry_common::provider::get_http_provider;
use foundry_config::Config;
use foundry_evm_networks::NetworkConfigs;
use foundry_test_utils::rpc::{self, next_http_rpc_endpoint, next_rpc_endpoint};
use futures::StreamExt;
use revm::precompile::{Precompile, PrecompileId, PrecompileOutput, PrecompileResult};
use std::{
    borrow::Cow,
    collections::{BTreeMap, BTreeSet},
    sync::Arc,
    thread::sleep,
    time::Duration,
};

const BLOCK_NUMBER: u64 = 14_608_400u64;
const DEAD_BALANCE_AT_BLOCK_NUMBER: u128 = 12_556_069_338_441_120_059_867u128;

const BLOCK_TIMESTAMP: u64 = 1_650_274_250u64;

/// Represents an anvil fork of an anvil node
#[expect(unused)]
pub struct LocalFork {
    origin_api: EthApi,
    origin_handle: NodeHandle,
    fork_api: EthApi,
    fork_handle: NodeHandle,
}

#[expect(dead_code)]
impl LocalFork {
    /// Spawns two nodes with the test config
    pub async fn new() -> Self {
        Self::setup(NodeConfig::test(), NodeConfig::test()).await
    }

    /// Spawns two nodes where one is a fork of the other
    pub async fn setup(origin: NodeConfig, fork: NodeConfig) -> Self {
        let (origin_api, origin_handle) = spawn(origin).await;

        let (fork_api, fork_handle) =
            spawn(fork.with_eth_rpc_url(Some(origin_handle.http_endpoint()))).await;
        Self { origin_api, origin_handle, fork_api, fork_handle }
    }
}

pub fn fork_config() -> NodeConfig {
    NodeConfig::test()
        .with_eth_rpc_url(Some(rpc::next_http_archive_rpc_url()))
        .with_fork_block_number(Some(BLOCK_NUMBER))
}

#[tokio::test(flavor = "multi_thread")]
async fn test_fork_gas_limit_applied_from_config() {
    let (api, _handle) = spawn(fork_config().with_gas_limit(Some(10_000_000))).await;

    assert_eq!(api.gas_limit(), uint!(10_000_000_U256));
}

#[tokio::test(flavor = "multi_thread")]
async fn test_fork_gas_limit_disabled_from_config() {
    let (api, handle) = spawn(fork_config().disable_block_gas_limit(true)).await;

    // see https://github.com/foundry-rs/foundry/pull/8933
    assert_eq!(api.gas_limit(), U256::from(U64::MAX));

    // try to mine a couple blocks
    let provider = handle.http_provider();
    let tx = TransactionRequest::default()
        .to(Address::random())
        .value(U256::from(1337u64))
        .from(handle.dev_wallets().next().unwrap().address());
    let tx = WithOtherFields::new(tx);
    let _ = provider.send_transaction(tx).await.unwrap().get_receipt().await.unwrap();

    let tx = TransactionRequest::default()
        .to(Address::random())
        .value(U256::from(1337u64))
        .from(handle.dev_wallets().next().unwrap().address());
    let tx = WithOtherFields::new(tx);
    let _ = provider.send_transaction(tx).await.unwrap().get_receipt().await.unwrap();
}

#[tokio::test(flavor = "multi_thread")]
async fn test_spawn_fork() {
    let (api, _handle) = spawn(fork_config()).await;
    assert!(api.is_fork());

    let head = api.block_number().unwrap();
    assert_eq!(head, U256::from(BLOCK_NUMBER))
}

#[tokio::test(flavor = "multi_thread")]
async fn test_fork_eth_get_balance() {
    let (api, handle) = spawn(fork_config()).await;
    let provider = handle.http_provider();
    for _ in 0..10 {
        let addr = Address::random();
        let balance = api.balance(addr, None).await.unwrap();
        let provider_balance = provider.get_balance(addr).await.unwrap();
        assert_eq!(balance, provider_balance)
    }
}

// <https://github.com/foundry-rs/foundry/issues/4082>
#[tokio::test(flavor = "multi_thread")]
async fn test_fork_eth_get_balance_after_mine() {
    let (api, handle) = spawn(fork_config()).await;
    let provider = handle.http_provider();
    let info = api.anvil_node_info().await.unwrap();
    let number = info.fork_config.fork_block_number.unwrap();
    assert_eq!(number, BLOCK_NUMBER);

    let address = Address::random();

    let _balance = provider.get_balance(address).await.unwrap();

    api.evm_mine(None).await.unwrap();

    let _balance = provider.get_balance(address).await.unwrap();
}

// <https://github.com/foundry-rs/foundry/issues/4082>
#[tokio::test(flavor = "multi_thread")]
async fn test_fork_eth_get_code_after_mine() {
    let (api, handle) = spawn(fork_config()).await;
    let provider = handle.http_provider();
    let info = api.anvil_node_info().await.unwrap();
    let number = info.fork_config.fork_block_number.unwrap();
    assert_eq!(number, BLOCK_NUMBER);

    let address = Address::random();

    let _code = provider.get_code_at(address).block_id(BlockId::number(1)).await.unwrap();

    api.evm_mine(None).await.unwrap();

    let _code = provider.get_code_at(address).block_id(BlockId::number(1)).await.unwrap();
}

#[tokio::test(flavor = "multi_thread")]
async fn test_fork_eth_get_code() {
    let (api, handle) = spawn(fork_config()).await;
    let provider = handle.http_provider();
    for _ in 0..10 {
        let addr = Address::random();
        let code = api.get_code(addr, None).await.unwrap();
        let provider_code = provider.get_code_at(addr).await.unwrap();
        assert_eq!(code, provider_code)
    }

    let addresses: Vec<Address> = vec![
        "0x6b175474e89094c44da98b954eedeac495271d0f".parse().unwrap(),
        "0xa0b86991c6218b36c1d19d4a2e9eb0ce3606eb48".parse().unwrap(),
        "0xC02aaA39b223FE8D0A0e5C4F27eAD9083C756Cc2".parse().unwrap(),
        "0x1F98431c8aD98523631AE4a59f267346ea31F984".parse().unwrap(),
        "0x68b3465833fb72A70ecDF485E0e4C7bD8665Fc45".parse().unwrap(),
    ];
    for address in addresses {
        let prev_code = api
            .get_code(address, Some(BlockNumberOrTag::Number(BLOCK_NUMBER - 10).into()))
            .await
            .unwrap();
        let code = api.get_code(address, None).await.unwrap();
        let provider_code = provider.get_code_at(address).await.unwrap();
        assert_eq!(code, prev_code);
        assert_eq!(code, provider_code);
        assert!(!code.as_ref().is_empty());
    }
}

#[tokio::test(flavor = "multi_thread")]
async fn test_fork_eth_get_nonce() {
    let (api, handle) = spawn(fork_config()).await;
    let provider = handle.http_provider();

    for _ in 0..10 {
        let addr = Address::random();
        let api_nonce = api.transaction_count(addr, None).await.unwrap().to::<u64>();
        let provider_nonce = provider.get_transaction_count(addr).await.unwrap();
        assert_eq!(api_nonce, provider_nonce);
    }

    let addr = Config::DEFAULT_SENDER;
    let api_nonce = api.transaction_count(addr, None).await.unwrap().to::<u64>();
    let provider_nonce = provider.get_transaction_count(addr).await.unwrap();
    assert_eq!(api_nonce, provider_nonce);
}

#[tokio::test(flavor = "multi_thread")]
async fn test_fork_optimism_with_transaction_hash() {
    use std::str::FromStr;

    // Fork to a block with a specific transaction
    let fork_tx_hash =
        TxHash::from_str("fcb864b5a50f0f0b111dbbf9e9167b2cb6179dfd6270e1ad53aac6049c0ec038")
            .unwrap();
    let (api, _handle) = spawn(
        NodeConfig::test()
            .with_eth_rpc_url(Some(rpc::next_rpc_endpoint(NamedChain::Optimism)))
            .with_fork_transaction_hash(Some(fork_tx_hash)),
    )
    .await;

    // Make sure the fork starts from previous block
    let block_number = api.block_number().unwrap().to::<u64>();
    assert_eq!(block_number, 125777954 - 1);
}

#[tokio::test(flavor = "multi_thread")]
async fn test_fork_eth_fee_history() {
    let (api, handle) = spawn(fork_config()).await;
    let provider = handle.http_provider();

    let count = 10u64;
    let _history =
        api.fee_history(U256::from(count), BlockNumberOrTag::Latest, vec![]).await.unwrap();
    let _provider_history =
        provider.get_fee_history(count, BlockNumberOrTag::Latest, &[]).await.unwrap();
}

#[tokio::test(flavor = "multi_thread")]
async fn test_fork_reset() {
    let (api, handle) = spawn(fork_config()).await;
    let provider = handle.http_provider();

    let accounts: Vec<_> = handle.dev_wallets().collect();
    let from = accounts[0].address();
    let to = accounts[1].address();
    let block_number = provider.get_block_number().await.unwrap();
    let balance_before = provider.get_balance(to).await.unwrap();
    let amount = handle.genesis_balance().checked_div(U256::from(2u64)).unwrap();

    let initial_nonce = provider.get_transaction_count(from).await.unwrap();

    let tx = TransactionRequest::default().to(to).value(amount).from(from);
    let tx = WithOtherFields::new(tx);
    let tx = provider.send_transaction(tx).await.unwrap().get_receipt().await.unwrap();
    assert_eq!(tx.transaction_index, Some(0));

    let nonce = provider.get_transaction_count(from).await.unwrap();

    assert_eq!(nonce, initial_nonce + 1);
    let to_balance = provider.get_balance(to).await.unwrap();
    assert_eq!(balance_before.saturating_add(amount), to_balance);
    api.anvil_reset(Some(Forking { json_rpc_url: None, block_number: Some(block_number) }))
        .await
        .unwrap();

    // reset block number
    assert_eq!(block_number, provider.get_block_number().await.unwrap());

    let nonce = provider.get_transaction_count(from).await.unwrap();
    assert_eq!(nonce, initial_nonce);
    let balance = provider.get_balance(from).await.unwrap();
    assert_eq!(balance, handle.genesis_balance());
    let balance = provider.get_balance(to).await.unwrap();
    assert_eq!(balance, handle.genesis_balance());

    // reset to latest
    api.anvil_reset(Some(Forking::default())).await.unwrap();

    let new_block_num = provider.get_block_number().await.unwrap();
    assert!(new_block_num > block_number);
}

#[tokio::test(flavor = "multi_thread")]
async fn test_fork_reset_setup() {
    let (api, handle) = spawn(NodeConfig::test()).await;
    let provider = handle.http_provider();

    let dead_addr: Address = "000000000000000000000000000000000000dEaD".parse().unwrap();

    let block_number = provider.get_block_number().await.unwrap();
    assert_eq!(block_number, 0);

    let local_balance = provider.get_balance(dead_addr).await.unwrap();
    assert_eq!(local_balance, U256::ZERO);

    api.anvil_reset(Some(Forking {
        json_rpc_url: Some(rpc::next_http_archive_rpc_url()),
        block_number: Some(BLOCK_NUMBER),
    }))
    .await
    .unwrap();

    let block_number = provider.get_block_number().await.unwrap();
    assert_eq!(block_number, BLOCK_NUMBER);

    let remote_balance = provider.get_balance(dead_addr).await.unwrap();
    assert_eq!(remote_balance, U256::from(DEAD_BALANCE_AT_BLOCK_NUMBER));
}

#[tokio::test(flavor = "multi_thread")]
async fn test_fork_state_snapshotting() {
    let (api, handle) = spawn(fork_config()).await;
    let provider = handle.http_provider();
    let state_snapshot = api.evm_snapshot().await.unwrap();

    let accounts: Vec<_> = handle.dev_wallets().collect();
    let from = accounts[0].address();
    let to = accounts[1].address();
    let block_number = provider.get_block_number().await.unwrap();

    let initial_nonce = provider.get_transaction_count(from).await.unwrap();
    let balance_before = provider.get_balance(to).await.unwrap();
    let amount = handle.genesis_balance().checked_div(U256::from(2u64)).unwrap();

    let provider = handle.http_provider();
    let tx = TransactionRequest::default().to(to).value(amount).from(from);
    let tx = WithOtherFields::new(tx);

    let _ = provider.send_transaction(tx).await.unwrap().get_receipt().await.unwrap();

    let provider = handle.http_provider();

    let nonce = provider.get_transaction_count(from).await.unwrap();
    assert_eq!(nonce, initial_nonce + 1);
    let to_balance = provider.get_balance(to).await.unwrap();
    assert_eq!(balance_before.saturating_add(amount), to_balance);

    assert!(api.evm_revert(state_snapshot).await.unwrap());

    let nonce = provider.get_transaction_count(from).await.unwrap();
    assert_eq!(nonce, initial_nonce);
    let balance = provider.get_balance(from).await.unwrap();
    assert_eq!(balance, handle.genesis_balance());
    let balance = provider.get_balance(to).await.unwrap();
    assert_eq!(balance, handle.genesis_balance());
    assert_eq!(block_number, provider.get_block_number().await.unwrap());
}

#[tokio::test(flavor = "multi_thread")]
async fn test_fork_state_snapshotting_repeated() {
    let (api, handle) = spawn(fork_config()).await;
    let provider = handle.http_provider();

    let state_snapshot = api.evm_snapshot().await.unwrap();

    let accounts: Vec<_> = handle.dev_wallets().collect();
    let from = accounts[0].address();
    let to = accounts[1].address();
    let block_number = provider.get_block_number().await.unwrap();

    let initial_nonce = provider.get_transaction_count(from).await.unwrap();
    let balance_before = provider.get_balance(to).await.unwrap();
    let amount = handle.genesis_balance().checked_div(U256::from(92u64)).unwrap();

    let tx = TransactionRequest::default().to(to).value(amount).from(from);
    let tx = WithOtherFields::new(tx);
    let tx_provider = handle.http_provider();
    let _ = tx_provider.send_transaction(tx).await.unwrap().get_receipt().await.unwrap();

    let nonce = provider.get_transaction_count(from).await.unwrap();
    assert_eq!(nonce, initial_nonce + 1);
    let to_balance = provider.get_balance(to).await.unwrap();
    assert_eq!(balance_before.saturating_add(amount), to_balance);

    let _second_state_snapshot = api.evm_snapshot().await.unwrap();

    assert!(api.evm_revert(state_snapshot).await.unwrap());

    let nonce = provider.get_transaction_count(from).await.unwrap();
    assert_eq!(nonce, initial_nonce);
    let balance = provider.get_balance(from).await.unwrap();
    assert_eq!(balance, handle.genesis_balance());
    let balance = provider.get_balance(to).await.unwrap();
    assert_eq!(balance, handle.genesis_balance());
    assert_eq!(block_number, provider.get_block_number().await.unwrap());

    // invalidated
    // TODO enable after <https://github.com/foundry-rs/foundry/pull/6366>
    // assert!(!api.evm_revert(second_snapshot).await.unwrap());

    // nothing is reverted, snapshot gone
    assert!(!api.evm_revert(state_snapshot).await.unwrap());
}

// <https://github.com/foundry-rs/foundry/issues/6463>
#[tokio::test(flavor = "multi_thread")]
async fn test_fork_state_snapshotting_blocks() {
    let (api, handle) = spawn(fork_config()).await;
    let provider = handle.http_provider();

    let state_snapshot = api.evm_snapshot().await.unwrap();

    let accounts: Vec<_> = handle.dev_wallets().collect();
    let from = accounts[0].address();
    let to = accounts[1].address();
    let block_number = provider.get_block_number().await.unwrap();

    let initial_nonce = provider.get_transaction_count(from).await.unwrap();
    let balance_before = provider.get_balance(to).await.unwrap();
    let amount = handle.genesis_balance().checked_div(U256::from(2u64)).unwrap();

    // send the transaction
    let tx = TransactionRequest::default().to(to).value(amount).from(from);
    let tx = WithOtherFields::new(tx);
    let _ = provider.send_transaction(tx.clone()).await.unwrap().get_receipt().await.unwrap();

    let block_number_after = provider.get_block_number().await.unwrap();
    assert_eq!(block_number_after, block_number + 1);

    let nonce = provider.get_transaction_count(from).await.unwrap();
    assert_eq!(nonce, initial_nonce + 1);
    let to_balance = provider.get_balance(to).await.unwrap();
    assert_eq!(balance_before.saturating_add(amount), to_balance);

    assert!(api.evm_revert(state_snapshot).await.unwrap());

    assert_eq!(initial_nonce, provider.get_transaction_count(from).await.unwrap());
    let block_number_after = provider.get_block_number().await.unwrap();
    assert_eq!(block_number_after, block_number);

    // repeat transaction
    let _ = provider.send_transaction(tx.clone()).await.unwrap().get_receipt().await.unwrap();
    let nonce = provider.get_transaction_count(from).await.unwrap();
    assert_eq!(nonce, initial_nonce + 1);

    // revert again: nothing to revert since state snapshot gone
    assert!(!api.evm_revert(state_snapshot).await.unwrap());
    let nonce = provider.get_transaction_count(from).await.unwrap();
    assert_eq!(nonce, initial_nonce + 1);
    let block_number_after = provider.get_block_number().await.unwrap();
    assert_eq!(block_number_after, block_number + 1);
}

/// tests that the remote state and local state are kept separate.
/// changes don't make into the read only Database that holds the remote state, which is flushed to
/// a cache file.
#[tokio::test(flavor = "multi_thread")]
async fn test_separate_states() {
    let (api, handle) = spawn(fork_config().with_fork_block_number(Some(14723772u64))).await;
    let provider = handle.http_provider();

    let addr: Address = "000000000000000000000000000000000000dEaD".parse().unwrap();

    let remote_balance = provider.get_balance(addr).await.unwrap();
    assert_eq!(remote_balance, U256::from(12556104082473169733500u128));

    api.anvil_set_balance(addr, U256::from(1337u64)).await.unwrap();
    let balance = provider.get_balance(addr).await.unwrap();
    assert_eq!(balance, U256::from(1337u64));

    let fork = api.get_fork().unwrap();
    let fork_db = fork.database.read().await;
    let acc = fork_db
        .maybe_inner()
        .expect("could not get fork db inner")
        .db()
        .accounts
        .read()
        .get(&addr)
        .cloned()
        .unwrap();

    assert_eq!(acc.balance, remote_balance);
}

#[tokio::test(flavor = "multi_thread")]
async fn can_deploy_greeter_on_fork() {
    let (_api, handle) = spawn(fork_config().with_fork_block_number(Some(14723772u64))).await;

    let wallet = handle.dev_wallets().next().unwrap();
    let signer: EthereumWallet = wallet.into();

    let provider = http_provider_with_signer(&handle.http_endpoint(), signer);

    let greeter_contract = Greeter::deploy(&provider, "Hello World!".to_string()).await.unwrap();

    let greeting = greeter_contract.greet().call().await.unwrap();
    assert_eq!("Hello World!", greeting);

    let greeter_contract = Greeter::deploy(&provider, "Hello World!".to_string()).await.unwrap();

    let greeting = greeter_contract.greet().call().await.unwrap();
    assert_eq!("Hello World!", greeting);
}

#[tokio::test(flavor = "multi_thread")]
async fn can_reset_properly() {
    let (origin_api, origin_handle) = spawn(NodeConfig::test()).await;
    let account = origin_handle.dev_accounts().next().unwrap();
    let origin_provider = origin_handle.http_provider();
    let origin_nonce = 1u64;
    origin_api.anvil_set_nonce(account, U256::from(origin_nonce)).await.unwrap();

    assert_eq!(origin_nonce, origin_provider.get_transaction_count(account).await.unwrap());

    let (fork_api, fork_handle) =
        spawn(NodeConfig::test().with_eth_rpc_url(Some(origin_handle.http_endpoint()))).await;

    let fork_provider = fork_handle.http_provider();
    let fork_tx_provider = http_provider(&fork_handle.http_endpoint());
    assert_eq!(origin_nonce, fork_provider.get_transaction_count(account).await.unwrap());

    let to = Address::random();
    let to_balance = fork_provider.get_balance(to).await.unwrap();
    let tx = TransactionRequest::default().from(account).to(to).value(U256::from(1337u64));
    let tx = WithOtherFields::new(tx);
    let tx = fork_tx_provider.send_transaction(tx).await.unwrap().get_receipt().await.unwrap();

    // nonce incremented by 1
    assert_eq!(origin_nonce + 1, fork_provider.get_transaction_count(account).await.unwrap());

    // resetting to origin state
    fork_api.anvil_reset(Some(Forking::default())).await.unwrap();

    // nonce reset to origin
    assert_eq!(origin_nonce, fork_provider.get_transaction_count(account).await.unwrap());

    // balance is reset
    assert_eq!(to_balance, fork_provider.get_balance(to).await.unwrap());

    // tx does not exist anymore
    assert!(fork_tx_provider.get_transaction_by_hash(tx.transaction_hash).await.unwrap().is_none())
}

// Ref: <https://github.com/foundry-rs/foundry/issues/8684>
#[tokio::test(flavor = "multi_thread")]
async fn can_reset_fork_to_new_fork() {
    let eth_rpc_url = next_rpc_endpoint(NamedChain::Mainnet);
    let (api, handle) = spawn(NodeConfig::test().with_eth_rpc_url(Some(eth_rpc_url))).await;
    let provider = handle.http_provider();

    let op = address!("0xC0d3c0d3c0D3c0D3C0d3C0D3C0D3c0d3c0d30007"); // L2CrossDomainMessenger - Dead on mainnet.

    let tx = TransactionRequest::default().with_to(op).with_input("0x54fd4d50");

    let tx = WithOtherFields::new(tx);

    let mainnet_call_output = provider.call(tx).await.unwrap();

    assert_eq!(mainnet_call_output, Bytes::new()); // 0x

    let optimism = next_rpc_endpoint(NamedChain::Optimism);

    api.anvil_reset(Some(Forking {
        json_rpc_url: Some(optimism.to_string()),
        block_number: Some(124659890),
    }))
    .await
    .unwrap();

    let code = provider.get_code_at(op).await.unwrap();

    assert_ne!(code, Bytes::new());
}

#[tokio::test(flavor = "multi_thread")]
async fn test_fork_timestamp() {
    let start = std::time::Instant::now();

    let (api, handle) = spawn(fork_config()).await;
    let provider = handle.http_provider();

    let block = provider.get_block(BlockId::Number(BLOCK_NUMBER.into())).await.unwrap().unwrap();
    assert_eq!(block.header.timestamp, BLOCK_TIMESTAMP);

    let accounts: Vec<_> = handle.dev_wallets().collect();
    let from = accounts[0].address();

    let tx =
        TransactionRequest::default().to(Address::random()).value(U256::from(1337u64)).from(from);
    let tx = WithOtherFields::new(tx);
    let tx = provider.send_transaction(tx).await.unwrap().get_receipt().await.unwrap();
    let status = tx.inner.inner.inner.receipt.status.coerce_status();
    assert!(status);

    let block = provider.get_block(BlockId::latest()).await.unwrap().unwrap();

    let elapsed = start.elapsed().as_secs() + 1;

    // ensure the diff between the new mined block and the original block is within the elapsed time
    let diff = block.header.timestamp - BLOCK_TIMESTAMP;
    assert!(diff <= elapsed, "diff={diff}, elapsed={elapsed}");

    let start = std::time::Instant::now();
    // reset to check timestamp works after resetting
    api.anvil_reset(Some(Forking { json_rpc_url: None, block_number: Some(BLOCK_NUMBER) }))
        .await
        .unwrap();
    let block = provider.get_block(BlockId::Number(BLOCK_NUMBER.into())).await.unwrap().unwrap();
    assert_eq!(block.header.timestamp, BLOCK_TIMESTAMP);

    let tx =
        TransactionRequest::default().to(Address::random()).value(U256::from(1337u64)).from(from);
    let tx = WithOtherFields::new(tx);
    let _ = provider.send_transaction(tx).await.unwrap().get_receipt().await.unwrap(); // FIXME: Awaits endlessly here.

    let block = provider.get_block(BlockId::latest()).await.unwrap().unwrap();
    let elapsed = start.elapsed().as_secs() + 1;
    let diff = block.header.timestamp - BLOCK_TIMESTAMP;
    assert!(diff <= elapsed);

    // ensure that after setting a timestamp manually, then next block time is correct
    let start = std::time::Instant::now();
    api.anvil_reset(Some(Forking { json_rpc_url: None, block_number: Some(BLOCK_NUMBER) }))
        .await
        .unwrap();
    api.evm_set_next_block_timestamp(BLOCK_TIMESTAMP + 1).unwrap();
    let tx =
        TransactionRequest::default().to(Address::random()).value(U256::from(1337u64)).from(from);
    let tx = WithOtherFields::new(tx);
    let _tx = provider.send_transaction(tx).await.unwrap().get_receipt().await.unwrap();

    let block = provider.get_block(BlockId::latest()).await.unwrap().unwrap();
    assert_eq!(block.header.timestamp, BLOCK_TIMESTAMP + 1);

    let tx =
        TransactionRequest::default().to(Address::random()).value(U256::from(1337u64)).from(from);
    let tx = WithOtherFields::new(tx);
    let _ = provider.send_transaction(tx).await.unwrap().get_receipt().await.unwrap();

    let block = provider.get_block(BlockId::latest()).await.unwrap().unwrap();
    let elapsed = start.elapsed().as_secs() + 1;
    let diff = block.header.timestamp - (BLOCK_TIMESTAMP + 1);
    assert!(diff <= elapsed);
}

#[tokio::test(flavor = "multi_thread")]
async fn test_fork_set_empty_code() {
    let (api, _handle) = spawn(fork_config()).await;
    let addr = "0x1f9840a85d5af5bf1d1762f925bdaddc4201f984".parse().unwrap();
    let code = api.get_code(addr, None).await.unwrap();
    assert!(!code.as_ref().is_empty());
    api.anvil_set_code(addr, Vec::new().into()).await.unwrap();
    let code = api.get_code(addr, None).await.unwrap();
    assert!(code.as_ref().is_empty());
}

#[tokio::test(flavor = "multi_thread")]
async fn test_fork_can_send_tx() {
    let (api, handle) =
        spawn(fork_config().with_blocktime(Some(std::time::Duration::from_millis(800)))).await;

    let wallet = PrivateKeySigner::random();
    let signer = wallet.address();
    let provider = handle.http_provider();
    // let provider = SignerMiddleware::new(provider, wallet);

    api.anvil_set_balance(signer, U256::MAX).await.unwrap();
    api.anvil_impersonate_account(signer).await.unwrap(); // Added until WalletFiller for alloy-provider is fixed.
    let balance = provider.get_balance(signer).await.unwrap();
    assert_eq!(balance, U256::MAX);

    let addr = Address::random();
    let val = U256::from(1337u64);
    let tx = TransactionRequest::default().to(addr).value(val).from(signer);
    let tx = WithOtherFields::new(tx);
    // broadcast it via the eth_sendTransaction API
    let _ = provider.send_transaction(tx).await.unwrap().get_receipt().await.unwrap();

    let balance = provider.get_balance(addr).await.unwrap();
    assert_eq!(balance, val);
}

// <https://github.com/foundry-rs/foundry/issues/1920>
#[tokio::test(flavor = "multi_thread")]
async fn test_fork_nft_set_approve_all() {
    let (api, handle) = spawn(
        fork_config()
            .with_fork_block_number(Some(14812197u64))
            .with_blocktime(Some(Duration::from_secs(5)))
            .with_chain_id(1u64.into()),
    )
    .await;

    // create and fund a random wallet
    let wallet = PrivateKeySigner::random();
    let signer = wallet.address();
    api.anvil_set_balance(signer, U256::from(1000e18)).await.unwrap();

    let provider = handle.http_provider();

    // pick a random nft <https://opensea.io/assets/ethereum/0x9c8ff314c9bc7f6e59a9d9225fb22946427edc03/154>
    let nouns_addr: Address = "0x9c8ff314c9bc7f6e59a9d9225fb22946427edc03".parse().unwrap();

    let owner: Address = "0x052564eb0fd8b340803df55def89c25c432f43f4".parse().unwrap();
    let token_id: U256 = U256::from(154u64);

    let nouns = ERC721::new(nouns_addr, provider.clone());

    let real_owner = nouns.ownerOf(token_id).call().await.unwrap();
    assert_eq!(real_owner, owner);
    let approval = nouns.setApprovalForAll(nouns_addr, true);
    let tx = TransactionRequest::default()
        .from(owner)
        .to(nouns_addr)
        .with_input(approval.calldata().to_owned());
    let tx = WithOtherFields::new(tx);
    api.anvil_impersonate_account(owner).await.unwrap();
    let tx = provider.send_transaction(tx).await.unwrap().get_receipt().await.unwrap();
    let status = tx.inner.inner.inner.receipt.status.coerce_status();
    assert!(status);

    // transfer: impersonate real owner and transfer nft
    api.anvil_impersonate_account(real_owner).await.unwrap();

    api.anvil_set_balance(real_owner, U256::from(10000e18 as u64)).await.unwrap();

    let call = nouns.transferFrom(real_owner, signer, token_id);
    let tx = TransactionRequest::default()
        .from(real_owner)
        .to(nouns_addr)
        .with_input(call.calldata().to_owned());
    let tx = WithOtherFields::new(tx);
    let tx = provider.send_transaction(tx).await.unwrap().get_receipt().await.unwrap();
    let status = tx.inner.inner.inner.receipt.status.coerce_status();
    assert!(status);

    let real_owner = nouns.ownerOf(token_id).call().await.unwrap();
    assert_eq!(real_owner, wallet.address());
}

// <https://github.com/foundry-rs/foundry/issues/2261>
#[tokio::test(flavor = "multi_thread")]
async fn test_fork_with_custom_chain_id() {
    // spawn a forked node with some random chainId
    let (api, handle) = spawn(
        fork_config()
            .with_fork_block_number(Some(14812197u64))
            .with_blocktime(Some(Duration::from_secs(5)))
            .with_chain_id(3145u64.into()),
    )
    .await;

    // get the eth chainId and the txn chainId
    let eth_chain_id = api.eth_chain_id();
    let txn_chain_id = api.chain_id();

    // get the chainId in the config
    let config_chain_id = handle.config().chain_id;

    // check that the chainIds are the same
    assert_eq!(eth_chain_id.unwrap().unwrap().to::<u64>(), 3145u64);
    assert_eq!(txn_chain_id, 3145u64);
    assert_eq!(config_chain_id, Some(3145u64));
}

// <https://github.com/foundry-rs/foundry/issues/1920>
#[tokio::test(flavor = "multi_thread")]
async fn test_fork_can_send_opensea_tx() {
    let (api, handle) = spawn(
        fork_config()
            .with_fork_block_number(Some(14983338u64))
            .with_blocktime(Some(Duration::from_millis(5000))),
    )
    .await;

    let sender: Address = "0x8fdbae54b6d9f3fc2c649e3dd4602961967fd42f".parse().unwrap();

    // transfer: impersonate real sender
    api.anvil_impersonate_account(sender).await.unwrap();

    let provider = handle.http_provider();

    let input: Bytes = "0xfb0f3ee1000000000000000000000000000000000000000000000000000000000000002000000000000000000000000000000000000000000000000000000000000000000000000000000000000000000000000000000000000000000000000000000000000000000000000000000000000000000000000000000000003ff2e795f5000000000000000000000000000023f28ae3e9756ba982a6290f9081b6a84900b758000000000000000000000000004c00500000ad104d7dbd00e3ae0a5c00560c0000000000000000000000000003235b597a78eabcb08ffcb4d97411073211dbcb0000000000000000000000000000000000000000000000000000000000000e72000000000000000000000000000000000000000000000000000000000000000100000000000000000000000000000000000000000000000000000000000000020000000000000000000000000000000000000000000000000000000062ad47c20000000000000000000000000000000000000000000000000000000062d43104000000000000000000000000000000000000000000000000000000000000000000000000000000000000000000000000000000000000000000df44e65d2a2cf40000007b02230091a7ed01230072f7006a004d60a8d4e71d599b8104250f00000000007b02230091a7ed01230072f7006a004d60a8d4e71d599b8104250f00000000000000000000000000000000000000000000000000000000000000000002000000000000000000000000000000000000000000000000000000000000024000000000000000000000000000000000000000000000000000000000000002e000000000000000000000000000000000000000000000000000000000000000020000000000000000000000000000000000000000000000000001c6bf526340000000000000000000000000008de9c5a032463c561423387a9648c5c7bcc5bc900000000000000000000000000000000000000000000000000005543df729c0000000000000000000000000006eb234847a9e3a546539aac57a071c01dc3f398600000000000000000000000000000000000000000000000000000000000000416d39b5352353a22cf2d44faa696c2089b03137a13b5acfee0366306f2678fede043bc8c7e422f6f13a3453295a4a063dac7ee6216ab7bade299690afc77397a51c00000000000000000000000000000000000000000000000000000000000000".parse().unwrap();
    let to: Address = "0x00000000006c3852cbef3e08e8df289169ede581".parse().unwrap();
    let tx = TransactionRequest::default()
        .from(sender)
        .to(to)
        .value(U256::from(20000000000000000u64))
        .with_input(input)
        .with_gas_price(22180711707u128)
        .with_gas_limit(150_000);
    let tx = WithOtherFields::new(tx);

    let tx = provider.send_transaction(tx).await.unwrap().get_receipt().await.unwrap();
    let status = tx.inner.inner.inner.receipt.status.coerce_status();
    assert!(status);
}

#[tokio::test(flavor = "multi_thread")]
async fn test_fork_base_fee() {
    let (api, handle) = spawn(fork_config()).await;

    let accounts: Vec<_> = handle.dev_wallets().collect();
    let from = accounts[0].address();

    let provider = handle.http_provider();

    api.anvil_set_next_block_base_fee_per_gas(U256::ZERO).await.unwrap();

    let addr = Address::random();
    let val = U256::from(1337u64);
    let tx = TransactionRequest::default().from(from).to(addr).value(val);
    let tx = WithOtherFields::new(tx);
    let _res = provider.send_transaction(tx).await.unwrap().get_receipt().await.unwrap();
}

#[tokio::test(flavor = "multi_thread")]
async fn test_fork_init_base_fee() {
    let (api, handle) = spawn(fork_config().with_fork_block_number(Some(13184859u64))).await;

    let provider = handle.http_provider();

    let block = provider.get_block(BlockId::latest()).await.unwrap().unwrap();
    // <https://etherscan.io/block/13184859>
    assert_eq!(block.header.number, 13184859u64);
    let init_base_fee = block.header.base_fee_per_gas.unwrap();
    assert_eq!(init_base_fee, 63739886069);

    api.mine_one().await;

    let block = provider.get_block(BlockId::latest()).await.unwrap().unwrap();

    let next_base_fee = block.header.base_fee_per_gas.unwrap();
    assert!(next_base_fee < init_base_fee);
}

#[tokio::test(flavor = "multi_thread")]
async fn test_reset_fork_on_new_blocks() {
    let (api, handle) =
        spawn(NodeConfig::test().with_eth_rpc_url(Some(rpc::next_http_archive_rpc_url()))).await;

    let anvil_provider = handle.http_provider();
    let endpoint = next_http_rpc_endpoint();
    let provider = Arc::new(get_http_provider(&endpoint));

    let current_block = anvil_provider.get_block_number().await.unwrap();

    handle.task_manager().spawn_reset_on_new_polled_blocks(provider.clone(), api);

    let mut stream = provider
        .watch_blocks()
        .await
        .unwrap()
        .with_poll_interval(Duration::from_secs(2))
        .into_stream()
        .flat_map(futures::stream::iter);
    // the http watcher may fetch multiple blocks at once, so we set a timeout here to offset edge
    // cases where the stream immediately returns a block
    tokio::time::sleep(Duration::from_secs(12)).await;
    stream.next().await.unwrap();
    stream.next().await.unwrap();

    let next_block = anvil_provider.get_block_number().await.unwrap();

    assert!(next_block > current_block, "nextblock={next_block} currentblock={current_block}")
}

#[tokio::test(flavor = "multi_thread")]
async fn test_fork_call() {
    let input: Bytes = "0x77c7b8fc".parse().unwrap();
    let to: Address = "0x99d1Fa417f94dcD62BfE781a1213c092a47041Bc".parse().unwrap();
    let block_number = 14746300u64;

    let provider = http_provider(rpc::next_http_archive_rpc_url().as_str());
    let tx = TransactionRequest::default().to(to).with_input(input.clone());
    let tx = WithOtherFields::new(tx);
    let res0 = provider.call(tx).block(BlockId::Number(block_number.into())).await.unwrap();

    let (api, _) = spawn(fork_config().with_fork_block_number(Some(block_number))).await;

    let res1 = api
        .call(
            WithOtherFields::new(TransactionRequest {
                to: Some(TxKind::from(to)),
                input: input.into(),
                ..Default::default()
            }),
            None,
            EvmOverrides::default(),
        )
        .await
        .unwrap();

    assert_eq!(res0, res1);
}

#[tokio::test(flavor = "multi_thread")]
async fn test_fork_block_timestamp() {
    let (api, _) = spawn(fork_config()).await;

    let initial_block = api.block_by_number(BlockNumberOrTag::Latest).await.unwrap().unwrap();
    api.anvil_mine(Some(U256::from(1)), None).await.unwrap();
    let latest_block = api.block_by_number(BlockNumberOrTag::Latest).await.unwrap().unwrap();

    assert!(initial_block.header.timestamp <= latest_block.header.timestamp);
}

#[tokio::test(flavor = "multi_thread")]
async fn test_fork_snapshot_block_timestamp() {
    let (api, _) = spawn(fork_config()).await;

    let snapshot_id = api.evm_snapshot().await.unwrap();
    api.anvil_mine(Some(U256::from(1)), None).await.unwrap();
    let initial_block = api.block_by_number(BlockNumberOrTag::Latest).await.unwrap().unwrap();
    api.evm_revert(snapshot_id).await.unwrap();
    api.evm_set_next_block_timestamp(initial_block.header.timestamp).unwrap();
    api.anvil_mine(Some(U256::from(1)), None).await.unwrap();
    let latest_block = api.block_by_number(BlockNumberOrTag::Latest).await.unwrap().unwrap();

    assert_eq!(initial_block.header.timestamp, latest_block.header.timestamp);
}

#[tokio::test(flavor = "multi_thread")]
async fn test_fork_uncles_fetch() {
    let (api, handle) = spawn(fork_config()).await;
    let provider = handle.http_provider();

    // Block on ETH mainnet with 2 uncles
    let block_with_uncles = 190u64;

    let block =
        api.block_by_number(BlockNumberOrTag::Number(block_with_uncles)).await.unwrap().unwrap();

    assert_eq!(block.uncles.len(), 2);

    let count = provider.get_uncle_count(block_with_uncles.into()).await.unwrap();
    assert_eq!(count as usize, block.uncles.len());

    let hash = BlockId::hash(block.header.hash);
    let count = provider.get_uncle_count(hash).await.unwrap();
    assert_eq!(count as usize, block.uncles.len());

    for (uncle_idx, uncle_hash) in block.uncles.iter().enumerate() {
        // Try with block number
        let uncle = provider
            .get_uncle(BlockId::number(block_with_uncles), uncle_idx as u64)
            .await
            .unwrap()
            .unwrap();
        assert_eq!(*uncle_hash, uncle.header.hash);

        // Try with block hash
        let uncle = provider
            .get_uncle(BlockId::hash(block.header.hash), uncle_idx as u64)
            .await
            .unwrap()
            .unwrap();
        assert_eq!(*uncle_hash, uncle.header.hash);
    }
}

#[tokio::test(flavor = "multi_thread")]
async fn test_fork_block_transaction_count() {
    let (api, handle) = spawn(fork_config()).await;
    let provider = handle.http_provider();

    let accounts: Vec<_> = handle.dev_wallets().collect();
    let sender = accounts[0].address();

    // disable automine (so there are pending transactions)
    api.anvil_set_auto_mine(false).await.unwrap();
    // transfer: impersonate real sender
    api.anvil_impersonate_account(sender).await.unwrap();

    let tx =
        TransactionRequest::default().from(sender).value(U256::from(42u64)).with_gas_limit(100_000);
    let tx = WithOtherFields::new(tx);
    let _ = provider.send_transaction(tx).await.unwrap();

    let pending_txs =
        api.block_transaction_count_by_number(BlockNumberOrTag::Pending).await.unwrap().unwrap();
    assert_eq!(pending_txs.to::<u64>(), 1);

    // mine a new block
    api.anvil_mine(None, None).await.unwrap();

    let pending_txs =
        api.block_transaction_count_by_number(BlockNumberOrTag::Pending).await.unwrap().unwrap();
    assert_eq!(pending_txs.to::<u64>(), 0);
    let latest_txs =
        api.block_transaction_count_by_number(BlockNumberOrTag::Latest).await.unwrap().unwrap();
    assert_eq!(latest_txs.to::<u64>(), 1);
    let latest_block = api.block_by_number(BlockNumberOrTag::Latest).await.unwrap().unwrap();
    let latest_txs =
        api.block_transaction_count_by_hash(latest_block.header.hash).await.unwrap().unwrap();
    assert_eq!(latest_txs.to::<u64>(), 1);

    // check txs count on an older block: 420000 has 3 txs on mainnet
    let count_txs = api
        .block_transaction_count_by_number(BlockNumberOrTag::Number(420000))
        .await
        .unwrap()
        .unwrap();
    assert_eq!(count_txs.to::<u64>(), 3);
    let count_txs = api
        .block_transaction_count_by_hash(
            "0xb3b0e3e0c64e23fb7f1ccfd29245ae423d2f6f1b269b63b70ff882a983ce317c".parse().unwrap(),
        )
        .await
        .unwrap()
        .unwrap();
    assert_eq!(count_txs.to::<u64>(), 3);
}

// <https://github.com/foundry-rs/foundry/issues/2931>
#[tokio::test(flavor = "multi_thread")]
async fn can_impersonate_in_fork() {
    let (api, handle) = spawn(fork_config().with_fork_block_number(Some(15347924u64))).await;
    let provider = handle.http_provider();

    let token_holder: Address = "0x2f0b23f53734252bda2277357e97e1517d6b042a".parse().unwrap();
    let to = Address::random();
    let val = U256::from(1337u64);

    // fund the impersonated account
    api.anvil_set_balance(token_holder, U256::from(1e18)).await.unwrap();

    let tx = TransactionRequest::default().from(token_holder).to(to).value(val);
    let tx = WithOtherFields::new(tx);
    let res = provider.send_transaction(tx.clone()).await;
    res.unwrap_err();

    api.anvil_impersonate_account(token_holder).await.unwrap();

    let res = provider.send_transaction(tx.clone()).await.unwrap().get_receipt().await.unwrap();
    assert_eq!(res.from, token_holder);
    let status = res.inner.inner.inner.receipt.status.coerce_status();
    assert!(status);

    let balance = provider.get_balance(to).await.unwrap();
    assert_eq!(balance, val);

    api.anvil_stop_impersonating_account(token_holder).await.unwrap();
    let res = provider.send_transaction(tx).await;
    res.unwrap_err();
}

// <https://etherscan.io/block/14608400>
#[tokio::test(flavor = "multi_thread")]
#[ignore]
async fn test_total_difficulty_fork() {
    let (api, handle) = spawn(fork_config()).await;

    let total_difficulty = U256::from(46_673_965_560_973_856_260_636u128);
    let difficulty = U256::from(13_680_435_288_526_144u128);

    let provider = handle.http_provider();
    let block = provider.get_block(BlockId::latest()).await.unwrap().unwrap();
    assert_eq!(block.header.total_difficulty, Some(total_difficulty));
    assert_eq!(block.header.difficulty, difficulty);

    api.mine_one().await;
    api.mine_one().await;

    let next_total_difficulty = total_difficulty + difficulty;

    let block = provider.get_block(BlockId::latest()).await.unwrap().unwrap();
    assert_eq!(block.header.total_difficulty, Some(next_total_difficulty));
    assert_eq!(block.header.difficulty, U256::ZERO);
}

// <https://etherscan.io/block/14608400>
#[tokio::test(flavor = "multi_thread")]
async fn test_transaction_receipt() {
    let (api, _) = spawn(fork_config()).await;

    // A transaction from the forked block (14608400)
    let receipt = api
        .transaction_receipt(
            "0xce495d665e9091613fd962351a5cbca27a992b919d6a87d542af97e2723ec1e4".parse().unwrap(),
        )
        .await
        .unwrap();
    assert!(receipt.is_some());

    // A transaction from a block in the future (14608401)
    let receipt = api
        .transaction_receipt(
            "0x1a15472088a4a97f29f2f9159511dbf89954b58d9816e58a32b8dc17171dc0e8".parse().unwrap(),
        )
        .await
        .unwrap();
    assert!(receipt.is_none());
}

// <https://etherscan.io/block/14608400>
#[tokio::test(flavor = "multi_thread")]
async fn test_block_receipts() {
    let (api, _) = spawn(fork_config()).await;

    // Receipts from the forked block (14608400)
    let receipts = api.block_receipts(BlockNumberOrTag::Number(BLOCK_NUMBER).into()).await.unwrap();
    assert!(receipts.is_some());

    // Receipts from a block in the future (14608401)
    let receipts =
        api.block_receipts(BlockNumberOrTag::Number(BLOCK_NUMBER + 1).into()).await.unwrap();
    assert!(receipts.is_none());

    // Receipts from a block hash (14608400)
    let hash = b256!("0x4c1c76f89cfe4eb503b09a0993346dd82865cac9d76034efc37d878c66453f0a");
    let receipts = api.block_receipts(BlockId::Hash(hash.into())).await.unwrap();
    assert!(receipts.is_some());
}

#[tokio::test(flavor = "multi_thread")]
async fn can_override_fork_chain_id() {
    let chain_id_override = 5u64;
    let (_api, handle) = spawn(
        fork_config()
            .with_fork_block_number(Some(16506610u64))
            .with_chain_id(Some(chain_id_override)),
    )
    .await;

    let wallet = handle.dev_wallets().next().unwrap();
    let signer: EthereumWallet = wallet.into();
    let provider = http_provider_with_signer(&handle.http_endpoint(), signer);

    let greeter_contract =
        Greeter::deploy(provider.clone(), "Hello World!".to_string()).await.unwrap();
    let greeting = greeter_contract.greet().call().await.unwrap();

    assert_eq!("Hello World!", greeting);
    let greeter_contract =
        Greeter::deploy(provider.clone(), "Hello World!".to_string()).await.unwrap();
    let greeting = greeter_contract.greet().call().await.unwrap();
    assert_eq!("Hello World!", greeting);

    let provider = handle.http_provider();
    let chain_id = provider.get_chain_id().await.unwrap();
    assert_eq!(chain_id, chain_id_override);
}

// <https://github.com/foundry-rs/foundry/issues/6485>
#[tokio::test(flavor = "multi_thread")]
async fn test_fork_reset_moonbeam() {
    crate::init_tracing();
    let (api, handle) = spawn(
        fork_config()
            .with_eth_rpc_url(Some("https://rpc.api.moonbeam.network".to_string()))
            .with_fork_block_number(None::<u64>),
    )
    .await;
    let provider = handle.http_provider();

    let accounts: Vec<_> = handle.dev_wallets().collect();
    let from = accounts[0].address();

    let tx =
        TransactionRequest::default().to(Address::random()).value(U256::from(1337u64)).from(from);
    let tx = WithOtherFields::new(tx);
    api.anvil_impersonate_account(from).await.unwrap();
    let tx = provider.send_transaction(tx).await.unwrap().get_receipt().await.unwrap();
    let status = tx.inner.inner.inner.receipt.status.coerce_status();
    assert!(status);

    // reset to check timestamp works after resetting
    api.anvil_reset(Some(Forking {
        json_rpc_url: Some("https://rpc.api.moonbeam.network".to_string()),
        block_number: None,
    }))
    .await
    .unwrap();

    let tx =
        TransactionRequest::default().to(Address::random()).value(U256::from(1337u64)).from(from);
    let tx = WithOtherFields::new(tx);
    let tx = provider.send_transaction(tx).await.unwrap().get_receipt().await.unwrap();
    let status = tx.inner.inner.inner.receipt.status.coerce_status();
    assert!(status);
}

// <https://github.com/foundry-rs/foundry/issues/6640
#[tokio::test(flavor = "multi_thread")]
async fn test_fork_reset_basefee() {
    // <https://etherscan.io/block/18835000>
    let (api, _handle) = spawn(fork_config().with_fork_block_number(Some(18835000u64))).await;

    api.mine_one().await;
    let latest = api.block_by_number(BlockNumberOrTag::Latest).await.unwrap().unwrap();

    // basefee of +1 block: <https://etherscan.io/block/18835001>
    assert_eq!(latest.header.base_fee_per_gas.unwrap(), 59455969592u64);

    // now reset to block 18835000 -1
    api.anvil_reset(Some(Forking { json_rpc_url: None, block_number: Some(18835000u64 - 1) }))
        .await
        .unwrap();

    api.mine_one().await;
    let latest = api.block_by_number(BlockNumberOrTag::Latest).await.unwrap().unwrap();

    // basefee of the forked block: <https://etherscan.io/block/18835000>
    assert_eq!(latest.header.base_fee_per_gas.unwrap(), 59017001138);
}

// <https://github.com/foundry-rs/foundry/issues/6795>
#[tokio::test(flavor = "multi_thread")]
async fn test_arbitrum_fork_dev_balance() {
    let (api, handle) = spawn(
        fork_config()
            .with_fork_block_number(None::<u64>)
            .with_eth_rpc_url(Some(next_rpc_endpoint(NamedChain::Arbitrum))),
    )
    .await;

    let accounts: Vec<_> = handle.dev_wallets().collect();
    for acc in accounts {
        let balance = api.balance(acc.address(), Some(Default::default())).await.unwrap();
        assert_eq!(balance, U256::from(100000000000000000000u128));
    }
}

// <https://github.com/foundry-rs/foundry/issues/9152>
#[tokio::test(flavor = "multi_thread")]
async fn test_arb_fork_mining() {
    let fork_block_number = 266137031u64;
    let fork_rpc = next_rpc_endpoint(NamedChain::Arbitrum);
    let (api, _handle) = spawn(
        fork_config()
            .with_fork_block_number(Some(fork_block_number))
            .with_eth_rpc_url(Some(fork_rpc)),
    )
    .await;

    let init_blk_num = api.block_number().unwrap().to::<u64>();

    // Mine one
    api.mine_one().await;
    let mined_blk_num = api.block_number().unwrap().to::<u64>();

    assert_eq!(mined_blk_num, init_blk_num + 1);
}

// <https://github.com/foundry-rs/foundry/issues/6749>
#[tokio::test(flavor = "multi_thread")]
async fn test_arbitrum_fork_block_number() {
    // fork to get initial block for test
    let (_, handle) = spawn(
        fork_config()
            .with_fork_block_number(None::<u64>)
            .with_eth_rpc_url(Some(next_rpc_endpoint(NamedChain::Arbitrum))),
    )
    .await;
    let provider = handle.http_provider();
    let initial_block_number = provider.get_block_number().await.unwrap();

    // fork again at block number returned by `eth_blockNumber`
    // if wrong block number returned (e.g. L1) then fork will fail with error code -32000: missing
    // trie node
    let (api, _) = spawn(
        fork_config()
            .with_fork_block_number(Some(initial_block_number))
            .with_eth_rpc_url(Some(next_rpc_endpoint(NamedChain::Arbitrum))),
    )
    .await;
    let block_number = api.block_number().unwrap().to::<u64>();
    assert_eq!(block_number, initial_block_number);

    // take snapshot at initial block number
    let snapshot_state = api.evm_snapshot().await.unwrap();

    // mine new block and check block number returned by `eth_blockNumber`
    api.mine_one().await;
    let block_number = api.block_number().unwrap().to::<u64>();
    assert_eq!(block_number, initial_block_number + 1);

    // test block by number API call returns proper block number and `l1BlockNumber` is set
    let block_by_number = api.block_by_number(BlockNumberOrTag::Latest).await.unwrap().unwrap();
    assert_eq!(block_by_number.header.number, initial_block_number + 1);
    assert!(block_by_number.other.get("l1BlockNumber").is_some());

    // revert to recorded snapshot and check block number
    assert!(api.evm_revert(snapshot_state).await.unwrap());
    let block_number = api.block_number().unwrap().to::<u64>();
    assert_eq!(block_number, initial_block_number);

    // reset fork to different block number and compare with block returned by `eth_blockNumber`
    api.anvil_reset(Some(Forking {
        json_rpc_url: Some(next_rpc_endpoint(NamedChain::Arbitrum)),
        block_number: Some(initial_block_number - 2),
    }))
    .await
    .unwrap();
    let block_number = api.block_number().unwrap().to::<u64>();
    assert_eq!(block_number, initial_block_number - 2);
}

#[tokio::test(flavor = "multi_thread")]
async fn test_base_fork_gas_limit() {
    // fork to get initial block for test
    let (api, handle) = spawn(
        fork_config()
            .with_fork_block_number(None::<u64>)
            .with_eth_rpc_url(Some(next_rpc_endpoint(NamedChain::Base))),
    )
    .await;

    let provider = handle.http_provider();
    let block =
        provider.get_block(BlockId::Number(BlockNumberOrTag::Latest)).await.unwrap().unwrap();

    assert!(api.gas_limit() >= uint!(96_000_000_U256));
    assert!(block.header.gas_limit >= 96_000_000_u64);
}

// <https://github.com/foundry-rs/foundry/issues/7023>
#[tokio::test(flavor = "multi_thread")]
async fn test_fork_execution_reverted() {
    let target = 16681681u64;
    let (api, _handle) = spawn(fork_config().with_fork_block_number(Some(target + 1))).await;

    let resp = api
        .call(
            WithOtherFields::new(TransactionRequest {
                to: Some(TxKind::from(address!("0xFd6CC4F251eaE6d02f9F7B41D1e80464D3d2F377"))),
                input: TransactionInput::new(bytes!("8f283b3c")),
                ..Default::default()
            }),
            Some(target.into()),
            EvmOverrides::default(),
        )
        .await;

    assert!(resp.is_err());
    let err = resp.unwrap_err();
    assert!(err.to_string().contains("execution reverted"));
}

// <https://github.com/foundry-rs/foundry/issues/8227>
#[tokio::test(flavor = "multi_thread")]
#[ignore]
async fn test_immutable_fork_transaction_hash() {
    use std::str::FromStr;

    // Fork to a block with a specific transaction
    // <https://explorer.immutable.com/tx/0x39d64ebf9eb3f07ede37f8681bc3b61928817276c4c4680b6ef9eac9f88b6786>
    let fork_tx_hash =
        TxHash::from_str("2ac736ce725d628ef20569a1bb501726b42b33f9d171f60b92b69de3ce705845")
            .unwrap();
    let (api, _) = spawn(
        fork_config()
            .with_blocktime(Some(Duration::from_millis(500)))
            .with_fork_transaction_hash(Some(fork_tx_hash))
            .with_eth_rpc_url(Some("https://immutable-zkevm.drpc.org".to_string())),
    )
    .await;

    let fork_block_number = 21824325;

    // Make sure the fork starts from previous block
    let mut block_number = api.block_number().unwrap().to::<u64>();
    assert_eq!(block_number, fork_block_number - 1);

    // Wait for fork to pass the target block
    while block_number < fork_block_number {
        sleep(Duration::from_millis(250));
        block_number = api.block_number().unwrap().to::<u64>();
    }

    let block = api
        .block_by_number(BlockNumberOrTag::Number(fork_block_number - 1))
        .await
        .unwrap()
        .unwrap();
    assert_eq!(block.transactions.len(), 6);
    let block = api
        .block_by_number_full(BlockNumberOrTag::Number(fork_block_number))
        .await
        .unwrap()
        .unwrap();
    assert!(!block.transactions.is_empty());

    // Validate the transactions preceding the target transaction exist
    let expected_transactions = [
        TxHash::from_str("c900784c993221ba192c53a3ff9996f6af83a951100ceb93e750f7ef86bd43d5")
            .unwrap(),
        TxHash::from_str("f86f001bbdf69f8f64ff8a4a5fc3e684cf3a7706f204eba8439752f6f67cd2c4")
            .unwrap(),
        fork_tx_hash,
    ];
    for expected in [
        (expected_transactions[0], address!("0x0a02a416f87a13626dda0ad386859497565222aa")),
        (expected_transactions[1], address!("0x0a02a416f87a13626dda0ad386859497565222aa")),
        (expected_transactions[2], address!("0x4f07d669d76ed9a17799fc4c04c4005196240940")),
    ] {
        let tx = api.backend.mined_transaction_by_hash(expected.0).unwrap();
        assert_eq!(tx.inner.inner.signer(), expected.1);
    }

    // Validate the order of transactions in the new block
    for expected in [
        (expected_transactions[0], 0),
        (expected_transactions[1], 1),
        (expected_transactions[2], 2),
    ] {
        let tx = api
            .backend
            .mined_block_by_number(BlockNumberOrTag::Number(fork_block_number))
            .map(|b| b.header.hash)
            .and_then(|hash| {
                api.backend.mined_transaction_by_block_hash_and_index(hash, expected.1.into())
            })
            .unwrap();
        assert_eq!(tx.tx_hash().to_string(), expected.0.to_string());
    }
}

// <https://github.com/foundry-rs/foundry/issues/4700>
#[tokio::test(flavor = "multi_thread")]
async fn test_fork_query_at_fork_block() {
    let (api, handle) = spawn(fork_config()).await;
    let provider = handle.http_provider();
    let info = api.anvil_node_info().await.unwrap();
    let number = info.fork_config.fork_block_number.unwrap();
    assert_eq!(number, BLOCK_NUMBER);

    let address = Address::random();

    let balance = provider.get_balance(address).await.unwrap();
    api.evm_mine(None).await.unwrap();
    api.anvil_set_balance(address, balance + U256::from(1)).await.unwrap();

    let balance_before =
        provider.get_balance(address).block_id(BlockId::number(number)).await.unwrap();

    assert_eq!(balance_before, balance);
}

// <https://github.com/foundry-rs/foundry/issues/4173>
#[tokio::test(flavor = "multi_thread")]
async fn test_reset_dev_account_nonce() {
    let config: NodeConfig = fork_config();
    let address = config.genesis_accounts[0].address();
    let (api, handle) = spawn(config).await;
    let provider = handle.http_provider();
    let info = api.anvil_node_info().await.unwrap();
    let number = info.fork_config.fork_block_number.unwrap();
    assert_eq!(number, BLOCK_NUMBER);

    let nonce_before = provider.get_transaction_count(address).await.unwrap();

    // Reset to older block with other nonce
    api.anvil_reset(Some(Forking {
        json_rpc_url: None,
        block_number: Some(BLOCK_NUMBER - 1_000_000),
    }))
    .await
    .unwrap();

    let nonce_after = provider.get_transaction_count(address).await.unwrap();

    assert!(nonce_before > nonce_after);

    let receipt = provider
        .send_transaction(WithOtherFields::new(
            TransactionRequest::default()
                .from(address)
                .to(address)
                .nonce(nonce_after)
                .gas_limit(21000),
        ))
        .await
        .unwrap()
        .get_receipt()
        .await
        .unwrap();

    assert!(receipt.status());
}

#[tokio::test(flavor = "multi_thread")]
async fn test_set_erc20_balance() {
    let config: NodeConfig = fork_config();
    let address = config.genesis_accounts[0].address();
    let (api, handle) = spawn(config).await;

    let provider = handle.http_provider();

    alloy_sol_types::sol! {
       #[sol(rpc)]
       contract ERC20 {
            function balanceOf(address owner) public view returns (uint256);
       }
    }
    let dai = address!("0x6B175474E89094C44Da98b954EedeAC495271d0F");
    let erc20 = ERC20::new(dai, provider);
    let value = U256::from(500);

    api.anvil_deal_erc20(address, dai, value).await.unwrap();

    let new_balance = erc20.balanceOf(address).call().await.unwrap();

    assert_eq!(new_balance, value);
}

#[tokio::test(flavor = "multi_thread")]
async fn test_set_erc20_allowance() {
    let config: NodeConfig = fork_config();
    let owner = config.genesis_accounts[0].address();
    let spender = config.genesis_accounts[1].address();
    let (api, handle) = spawn(config).await;

    let provider = handle.http_provider();

    alloy_sol_types::sol! {
       #[sol(rpc)]
       contract ERC20 {
            function allowance(address owner, address spender) external view returns (uint256);
       }
    }
    let dai = address!("0x6B175474E89094C44Da98b954EedeAC495271d0F");
    let erc20 = ERC20::new(dai, provider);
    let value = U256::from(500);

    api.anvil_set_erc20_allowance(owner, spender, dai, value).await.unwrap();

    let allowance = erc20.allowance(owner, spender).call().await.unwrap();
    assert_eq!(allowance, value);
}

#[tokio::test(flavor = "multi_thread")]
async fn test_add_balance() {
    let config: NodeConfig = fork_config();
    let address = config.genesis_accounts[0].address();
    let (api, _handle) = spawn(config).await;

    let start_balance = U256::from(100_000_u64);
    api.anvil_set_balance(address, start_balance).await.unwrap();

    let balance_increase = U256::from(50_000_u64);
    api.anvil_add_balance(address, balance_increase).await.unwrap();

    let new_balance = api.balance(address, None).await.unwrap();
    assert_eq!(new_balance, start_balance + balance_increase);
}

#[tokio::test(flavor = "multi_thread")]
async fn test_reset_updates_cache_path_when_rpc_url_not_provided() {
    let config: NodeConfig = fork_config();

    let (mut api, _handle) = spawn(config).await;
    let info = api.anvil_node_info().await.unwrap();
    let number = info.fork_config.fork_block_number.unwrap();
    assert_eq!(number, BLOCK_NUMBER);

    async fn get_block_from_cache_path(api: &mut EthApi) -> u64 {
        let db = api.backend.get_db().read().await;
        let cache_path = db.maybe_inner().unwrap().cache().cache_path().unwrap();
        cache_path
            .parent()
            .expect("must have filename")
            .file_name()
            .expect("must have block number as dir name")
            .to_str()
            .expect("must be valid string")
            .parse::<u64>()
            .expect("must be valid number")
    }

    assert_eq!(BLOCK_NUMBER, get_block_from_cache_path(&mut api).await);

    // Reset to older block without specifying a new rpc url
    api.anvil_reset(Some(Forking {
        json_rpc_url: None,
        block_number: Some(BLOCK_NUMBER - 1_000_000),
    }))
    .await
    .unwrap();

    assert_eq!(BLOCK_NUMBER - 1_000_000, get_block_from_cache_path(&mut api).await);
}

#[tokio::test(flavor = "multi_thread")]
async fn test_fork_get_account() {
    let (_api, handle) = spawn(fork_config()).await;
    let provider = handle.http_provider();

    let accounts = handle.dev_accounts().collect::<Vec<_>>();

    let alice = accounts[0];
    let bob = accounts[1];

    let init_block = provider.get_block_number().await.unwrap();
    let alice_bal = provider.get_balance(alice).await.unwrap();
    let alice_nonce = provider.get_transaction_count(alice).await.unwrap();
    let alice_acc_init = provider.get_account(alice).await.unwrap();

    assert_eq!(alice_acc_init.balance, alice_bal);
    assert_eq!(alice_acc_init.nonce, alice_nonce);

    let tx = TransactionRequest::default().from(alice).to(bob).value(U256::from(142));

    let tx = WithOtherFields::new(tx);
    let receipt = provider.send_transaction(tx).await.unwrap().get_receipt().await.unwrap();

    assert!(receipt.status());
    assert_eq!(init_block + 1, receipt.block_number.unwrap());

    let alice_acc = provider.get_account(alice).await.unwrap();

    assert_eq!(
        alice_acc.balance,
        alice_bal
            - (U256::from(142)
                + U256::from(receipt.gas_used as u128 * receipt.effective_gas_price)),
    );
    assert_eq!(alice_acc.nonce, alice_nonce + 1);

    let alice_acc_prev_block = provider.get_account(alice).number(init_block).await.unwrap();

    assert_eq!(alice_acc_init, alice_acc_prev_block);
}

#[tokio::test(flavor = "multi_thread")]
async fn test_fork_get_account_info() {
<<<<<<< HEAD
    let (_api, handle) = spawn(fork_config()).await;
=======
    let (api, handle) = spawn(fork_config()).await;
>>>>>>> 1a5de245
    let provider = handle.http_provider();

    let info = provider
        .get_account_info(address!("0x19e53a7397bE5AA7908fE9eA991B03710bdC74Fd"))
        // predates fork
        .number(BLOCK_NUMBER - 1)
        .await
        .unwrap();
    assert_eq!(
        info,
        AccountInfo {
            balance: U256::from(14353753764795095694u64),
            nonce: 6689,
            code: Default::default(),
        }
    );
<<<<<<< HEAD
=======

    // Check account info at block number, see https://github.com/foundry-rs/foundry/issues/12072
    let info = provider
        .get_account_info(address!("0x19e53a7397bE5AA7908fE9eA991B03710bdC74Fd"))
        // predates fork
        .number(BLOCK_NUMBER)
        .await
        .unwrap();
    assert_eq!(
        info,
        AccountInfo {
            balance: U256::from(14352720829244098514u64),
            nonce: 6690,
            code: Default::default(),
        }
    );

    // Mine and check account info at new block number, see https://github.com/foundry-rs/foundry/issues/12148
    api.evm_mine(None).await.unwrap();
    let info = provider
        .get_account_info(address!("0x19e53a7397bE5AA7908fE9eA991B03710bdC74Fd"))
        // predates fork
        .number(BLOCK_NUMBER + 1)
        .await
        .unwrap();
    assert_eq!(
        info,
        AccountInfo {
            balance: U256::from(14352720829244098514u64),
            nonce: 6690,
            code: Default::default(),
        }
    );
>>>>>>> 1a5de245
}

fn assert_hardfork_config(
    config: &EthConfig,
    expected_blob_params: &BlobParams,
    expected_precompiles: &[Address],
    expected_system_contracts: &BTreeMap<SystemContract, Address>,
) {
    assert!(config.next.is_none());
    assert!(config.last.is_none());

    let current = &config.current;

    assert_eq!(current.activation_time, 0);
    assert_eq!(current.chain_id, 31337);
    assert_eq!(current.fork_id, Bytes::from(vec![0, 0, 0, 0]));

    assert_eq!(&current.blob_schedule, expected_blob_params);

    assert_eq!(
        current.precompiles.values().copied().collect::<BTreeSet<_>>(),
        expected_precompiles.iter().copied().collect::<BTreeSet<_>>(),
    );

    assert_eq!(current.system_contracts, *expected_system_contracts);
}

#[tokio::test(flavor = "multi_thread")]
async fn test_config_with_cancun_hardfork() {
    let (api, _handle) =
        spawn(NodeConfig::test().with_hardfork(Some(EthereumHardfork::Cancun.into()))).await;

    let config = api.config().unwrap();

    let expected_blob_params = BlobParams {
        target_blob_count: 3,
        max_blob_count: 6,
        update_fraction: 3338477,
        min_blob_fee: 1,
        max_blobs_per_tx: 6,
        blob_base_cost: 0,
    };

    // <= Cancun precompiles
    let expected_precompiles = [
        address!("0000000000000000000000000000000000000001"),
        address!("0000000000000000000000000000000000000002"),
        address!("0000000000000000000000000000000000000003"),
        address!("0000000000000000000000000000000000000004"),
        address!("0000000000000000000000000000000000000005"),
        address!("0000000000000000000000000000000000000006"),
        address!("0000000000000000000000000000000000000007"),
        address!("0000000000000000000000000000000000000008"),
        address!("0000000000000000000000000000000000000009"),
        address!("000000000000000000000000000000000000000a"),
    ];

    let expected_system_contracts = BTreeMap::from([(
        SystemContract::BeaconRoots,
        address!("000f3df6d732807ef1319fb7b8bb8522d0beac02"),
    )]);

    assert_hardfork_config(
        &config,
        &expected_blob_params,
        &expected_precompiles,
        &expected_system_contracts,
    );
}

#[tokio::test(flavor = "multi_thread")]
async fn test_config_with_prague_hardfork_with_celo() {
    let (api, _handle) = spawn(
        NodeConfig::test()
            .with_hardfork(Some(EthereumHardfork::Prague.into()))
            .with_networks(NetworkConfigs::with_celo()),
    )
    .await;

    let config = api.config().unwrap();

    let expected_blob_params = BlobParams {
        target_blob_count: 6,
        max_blob_count: 9,
        update_fraction: 5007716,
        min_blob_fee: 1,
        max_blobs_per_tx: 9,
        blob_base_cost: 0,
    };

    // <= Prague + Celo precompiles
    let expected_precompiles = [
        address!("0000000000000000000000000000000000000001"),
        address!("0000000000000000000000000000000000000002"),
        address!("0000000000000000000000000000000000000003"),
        address!("0000000000000000000000000000000000000004"),
        address!("0000000000000000000000000000000000000005"),
        address!("0000000000000000000000000000000000000006"),
        address!("0000000000000000000000000000000000000007"),
        address!("0000000000000000000000000000000000000008"),
        address!("0000000000000000000000000000000000000009"),
        address!("000000000000000000000000000000000000000a"),
        address!("000000000000000000000000000000000000000b"),
        address!("000000000000000000000000000000000000000c"),
        address!("000000000000000000000000000000000000000d"),
        address!("000000000000000000000000000000000000000e"),
        address!("000000000000000000000000000000000000000f"),
        address!("0000000000000000000000000000000000000010"),
        address!("0000000000000000000000000000000000000011"),
        address!("00000000000000000000000000000000000000fd"), // `celo transfer`
    ];

    let expected_system_contracts = BTreeMap::from([
        (SystemContract::BeaconRoots, address!("000f3df6d732807ef1319fb7b8bb8522d0beac02")),
        (
            SystemContract::ConsolidationRequestPredeploy,
            address!("0000bbddc7ce488642fb579f8b00f3a590007251"),
        ),
        (SystemContract::DepositContract, address!("00000000219ab540356cbb839cbe05303d7705fa")),
        (SystemContract::HistoryStorage, address!("0000f90827f1c53a10cb7a02335b175320002935")),
        (
            SystemContract::WithdrawalRequestPredeploy,
            address!("00000961ef480eb55e80d19ad83579a64c007002"),
        ),
    ]);

    assert_hardfork_config(
        &config,
        &expected_blob_params,
        &expected_precompiles,
        &expected_system_contracts,
    );
}

#[tokio::test(flavor = "multi_thread")]
async fn test_config_with_osaka_hardfork() {
    let (api, _handle) =
        spawn(NodeConfig::test().with_hardfork(Some(EthereumHardfork::Osaka.into()))).await;

    let config = api.config().unwrap();

    let expected_blob_params = BlobParams {
        target_blob_count: 6,
        max_blob_count: 9,
        update_fraction: 5007716,
        min_blob_fee: 1,
        max_blobs_per_tx: 6,
        blob_base_cost: 8192,
    };

    // <= Osaka precompiles
    let expected_precompiles = [
        address!("0000000000000000000000000000000000000001"),
        address!("0000000000000000000000000000000000000002"),
        address!("0000000000000000000000000000000000000003"),
        address!("0000000000000000000000000000000000000004"),
        address!("0000000000000000000000000000000000000005"),
        address!("0000000000000000000000000000000000000006"),
        address!("0000000000000000000000000000000000000007"),
        address!("0000000000000000000000000000000000000008"),
        address!("0000000000000000000000000000000000000009"),
        address!("000000000000000000000000000000000000000a"),
        address!("000000000000000000000000000000000000000b"),
        address!("000000000000000000000000000000000000000c"),
        address!("000000000000000000000000000000000000000d"),
        address!("000000000000000000000000000000000000000e"),
        address!("000000000000000000000000000000000000000f"),
        address!("0000000000000000000000000000000000000010"),
        address!("0000000000000000000000000000000000000011"),
        address!("0000000000000000000000000000000000000100"),
    ];

    let expected_system_contracts = BTreeMap::from([
        (SystemContract::BeaconRoots, address!("000f3df6d732807ef1319fb7b8bb8522d0beac02")),
        (
            SystemContract::ConsolidationRequestPredeploy,
            address!("0000bbddc7ce488642fb579f8b00f3a590007251"),
        ),
        (SystemContract::DepositContract, address!("00000000219ab540356cbb839cbe05303d7705fa")),
        (SystemContract::HistoryStorage, address!("0000f90827f1c53a10cb7a02335b175320002935")),
        (
            SystemContract::WithdrawalRequestPredeploy,
            address!("00000961ef480eb55e80d19ad83579a64c007002"),
        ),
    ]);

    assert_hardfork_config(
        &config,
        &expected_blob_params,
        &expected_precompiles,
        &expected_system_contracts,
    );
}

#[tokio::test(flavor = "multi_thread")]
async fn test_config_with_osaka_hardfork_with_precompile_factory() {
    fn custom_echo_precompile(input: &[u8], _gas_limit: u64) -> PrecompileResult {
        Ok(PrecompileOutput { bytes: Bytes::copy_from_slice(input), gas_used: 0, reverted: false })
    }

    #[derive(Debug)]
    struct CustomPrecompileFactory;

    impl PrecompileFactory for CustomPrecompileFactory {
        fn precompiles(&self) -> Vec<(Precompile, u64)> {
            vec![(
                Precompile::from((
                    PrecompileId::Custom(Cow::Borrowed("custom_echo")),
                    address!("0x0000000000000000000000000000000000000071"),
                    custom_echo_precompile as fn(&[u8], u64) -> PrecompileResult,
                )),
                1000,
            )]
        }
    }

    let (api, _handle) = spawn(
        NodeConfig::test()
            .with_hardfork(Some(EthereumHardfork::Osaka.into()))
            .with_precompile_factory(CustomPrecompileFactory),
    )
    .await;

    let config = api.config().unwrap();

    let expected_blob_params = BlobParams {
        target_blob_count: 6,
        max_blob_count: 9,
        update_fraction: 5007716,
        min_blob_fee: 1,
        max_blobs_per_tx: 6,
        blob_base_cost: 8192,
    };

    // <= Osaka precompiles + custom precompile
    let expected_precompiles = [
        address!("0000000000000000000000000000000000000001"),
        address!("0000000000000000000000000000000000000002"),
        address!("0000000000000000000000000000000000000003"),
        address!("0000000000000000000000000000000000000004"),
        address!("0000000000000000000000000000000000000005"),
        address!("0000000000000000000000000000000000000006"),
        address!("0000000000000000000000000000000000000007"),
        address!("0000000000000000000000000000000000000008"),
        address!("0000000000000000000000000000000000000009"),
        address!("000000000000000000000000000000000000000a"),
        address!("000000000000000000000000000000000000000b"),
        address!("000000000000000000000000000000000000000c"),
        address!("000000000000000000000000000000000000000d"),
        address!("000000000000000000000000000000000000000e"),
        address!("000000000000000000000000000000000000000f"),
        address!("0000000000000000000000000000000000000010"),
        address!("0000000000000000000000000000000000000011"),
        address!("0000000000000000000000000000000000000071"), // `custom_echo`
        address!("0000000000000000000000000000000000000100"),
    ];
    let expected_system_contracts = BTreeMap::from([
        (SystemContract::BeaconRoots, address!("000f3df6d732807ef1319fb7b8bb8522d0beac02")),
        (
            SystemContract::ConsolidationRequestPredeploy,
            address!("0000bbddc7ce488642fb579f8b00f3a590007251"),
        ),
        (SystemContract::DepositContract, address!("00000000219ab540356cbb839cbe05303d7705fa")),
        (SystemContract::HistoryStorage, address!("0000f90827f1c53a10cb7a02335b175320002935")),
        (
            SystemContract::WithdrawalRequestPredeploy,
            address!("00000961ef480eb55e80d19ad83579a64c007002"),
        ),
    ]);

    assert_hardfork_config(
        &config,
        &expected_blob_params,
        &expected_precompiles,
        &expected_system_contracts,
    );
}<|MERGE_RESOLUTION|>--- conflicted
+++ resolved
@@ -1622,11 +1622,7 @@
 
 #[tokio::test(flavor = "multi_thread")]
 async fn test_fork_get_account_info() {
-<<<<<<< HEAD
-    let (_api, handle) = spawn(fork_config()).await;
-=======
     let (api, handle) = spawn(fork_config()).await;
->>>>>>> 1a5de245
     let provider = handle.http_provider();
 
     let info = provider
@@ -1643,8 +1639,6 @@
             code: Default::default(),
         }
     );
-<<<<<<< HEAD
-=======
 
     // Check account info at block number, see https://github.com/foundry-rs/foundry/issues/12072
     let info = provider
@@ -1678,7 +1672,6 @@
             code: Default::default(),
         }
     );
->>>>>>> 1a5de245
 }
 
 fn assert_hardfork_config(
