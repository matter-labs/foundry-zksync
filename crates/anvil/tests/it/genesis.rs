//! genesis.json tests

use crate::fork::fork_config;
use alloy_genesis::Genesis;
use alloy_primitives::{Address, U256};
use alloy_provider::Provider;
use anvil::{spawn, NodeConfig};
use std::str::FromStr;

const GENESIS: &str = r#"{
  "config": {
    "chainId": 19763,
    "homesteadBlock": 0,
    "eip150Block": 0,
    "eip155Block": 0,
    "eip158Block": 0,
    "byzantiumBlock": 0,
    "ethash": {}
  },
  "nonce": "0xdeadbeefdeadbeef",
  "timestamp": "0x0",
  "extraData": "0x0000000000000000000000000000000000000000000000000000000000000000",
  "gasLimit": "0x80000000",
  "difficulty": "0x20000",
  "mixHash": "0x0000000000000000000000000000000000000000000000000000000000000000",
  "coinbase": "0x0000000000000000000000000000000000000000",
  "alloc": {
    "71562b71999873db5b286df957af199ec94617f7": {
      "balance": "0xffffffffffffffffffffffffff"
    }
  },
  "number": 73,
  "gasUsed": "0x0",
  "parentHash": "0x0000000000000000000000000000000000000000000000000000000000000000"
}
"#;

#[tokio::test(flavor = "multi_thread")]
async fn can_apply_genesis() {
    let genesis: Genesis = serde_json::from_str(GENESIS).unwrap();
    let (_api, handle) = spawn(NodeConfig::test().with_genesis(Some(genesis))).await;

    let provider = handle.http_provider();

    assert_eq!(provider.get_chain_id().await.unwrap(), 19763u64);

    let addr: Address = Address::from_str("71562b71999873db5b286df957af199ec94617f7").unwrap();
    let balance = provider.get_balance(addr).await.unwrap();

    let expected: U256 = U256::from_str_radix("ffffffffffffffffffffffffff", 16).unwrap();
    assert_eq!(balance, expected);

    let block_number = provider.get_block_number().await.unwrap();
    assert_eq!(block_number, 73u64);
<<<<<<< HEAD
=======
}

// <https://github.com/foundry-rs/foundry/issues/10059>
// <https://github.com/foundry-rs/foundry/issues/10238>
#[tokio::test(flavor = "multi_thread")]
async fn chain_id_precedence() {
    // Order: --chain-id > fork-chain-id > Genesis > default.

    // --chain-id > Genesis.
    let genesis: Genesis = serde_json::from_str(GENESIS).unwrap();
    let (_api, handle) =
        spawn(NodeConfig::test().with_genesis(Some(genesis.clone())).with_chain_id(Some(300u64)))
            .await;
    let provider = handle.http_provider();
    let chain_id = provider.get_chain_id().await.unwrap();
    assert_eq!(chain_id, 300u64);

    // fork > Genesis.
    let (_api, handle) = spawn(fork_config().with_genesis(Some(genesis.clone()))).await;
    let provider = handle.http_provider();
    let chain_id = provider.get_chain_id().await.unwrap();
    assert_eq!(chain_id, 1);

    // --chain-id > fork.
    let (_api, handle) = spawn(fork_config().with_chain_id(Some(300u64))).await;
    let provider = handle.http_provider();
    let chain_id = provider.get_chain_id().await.unwrap();
    assert_eq!(chain_id, 300u64);

    // fork
    let (_api, handle) = spawn(fork_config()).await;
    let provider = handle.http_provider();
    let chain_id = provider.get_chain_id().await.unwrap();
    assert_eq!(chain_id, 1);

    // Genesis
    let (_api, handle) = spawn(NodeConfig::test().with_genesis(Some(genesis))).await;
    let provider = handle.http_provider();
    let chain_id = provider.get_chain_id().await.unwrap();
    assert_eq!(chain_id, 19763u64);

    // default
    let (_api, handle) = spawn(NodeConfig::test()).await;
    let provider = handle.http_provider();
    let chain_id = provider.get_chain_id().await.unwrap();
    assert_eq!(chain_id, 31337);
>>>>>>> 1da4d324
}<|MERGE_RESOLUTION|>--- conflicted
+++ resolved
@@ -52,8 +52,6 @@
 
     let block_number = provider.get_block_number().await.unwrap();
     assert_eq!(block_number, 73u64);
-<<<<<<< HEAD
-=======
 }
 
 // <https://github.com/foundry-rs/foundry/issues/10059>
@@ -100,5 +98,4 @@
     let provider = handle.http_provider();
     let chain_id = provider.get_chain_id().await.unwrap();
     assert_eq!(chain_id, 31337);
->>>>>>> 1da4d324
 }