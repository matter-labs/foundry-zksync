//! tests for custom anvil endpoints

use crate::{
    abi::{Greeter, MulticallContract, BUSD},
    fork::fork_config,
    utils::http_provider_with_signer,
<<<<<<< HEAD
};
use alloy_network::{EthereumWallet, TransactionBuilder};
use alloy_primitives::{address, fixed_bytes, Address, U256, U64};
use alloy_provider::{ext::TxPoolApi, Provider};
use alloy_rpc_types::{BlockId, BlockNumberOrTag, TransactionRequest};
use alloy_serde::WithOtherFields;
use anvil::{eth::api::CLIENT_VERSION, spawn, Hardfork, NodeConfig};
use anvil_core::{
    eth::EthRequest,
    types::{AnvilMetadata, ForkedNetwork, Forking, NodeEnvironment, NodeForkConfig, NodeInfo},
};
=======
};
use alloy_network::{EthereumWallet, TransactionBuilder};
use alloy_primitives::{address, fixed_bytes, Address, U256};
use alloy_provider::{ext::TxPoolApi, Provider};
use alloy_rpc_types::{
    anvil::{ForkedNetwork, Forking, Metadata, NodeEnvironment, NodeForkConfig, NodeInfo},
    BlockId, BlockNumberOrTag, TransactionRequest,
};
use alloy_serde::WithOtherFields;
use anvil::{eth::api::CLIENT_VERSION, spawn, Hardfork, NodeConfig};
use anvil_core::eth::EthRequest;
>>>>>>> 62cdea8f
use foundry_evm::revm::primitives::SpecId;
use std::{
    str::FromStr,
    time::{Duration, SystemTime},
};

#[tokio::test(flavor = "multi_thread")]
async fn can_set_gas_price() {
    let (api, handle) = spawn(NodeConfig::test().with_hardfork(Some(Hardfork::Berlin))).await;
    let provider = handle.http_provider();

    let gas_price = U256::from(1337);
    api.anvil_set_min_gas_price(gas_price).await.unwrap();
    assert_eq!(gas_price.to::<u128>(), provider.get_gas_price().await.unwrap());
}

#[tokio::test(flavor = "multi_thread")]
async fn can_set_block_gas_limit() {
    let (api, _) = spawn(NodeConfig::test().with_hardfork(Some(Hardfork::Berlin))).await;

    let block_gas_limit = U256::from(1337);
    assert!(api.evm_set_block_gas_limit(block_gas_limit).unwrap());
    // Mine a new block, and check the new block gas limit
    api.mine_one().await;
    let latest_block = api.block_by_number(BlockNumberOrTag::Latest).await.unwrap().unwrap();
    assert_eq!(block_gas_limit.to::<u128>(), latest_block.header.gas_limit);
}

// Ref <https://github.com/foundry-rs/foundry/issues/2341>
#[tokio::test(flavor = "multi_thread")]
async fn can_set_storage() {
    let (api, _handle) = spawn(NodeConfig::test()).await;
    let s = r#"{"jsonrpc": "2.0", "method": "hardhat_setStorageAt", "id": 1, "params": ["0xe9e7CEA3DedcA5984780Bafc599bD69ADd087D56", "0xa6eef7e35abe7026729641147f7915573c7e97b47efa546f5f6e3230263bcb49", "0x0000000000000000000000000000000000000000000000000000000000003039"]}"#;
    let req = serde_json::from_str::<EthRequest>(s).unwrap();
    let (addr, slot, val) = match req.clone() {
        EthRequest::SetStorageAt(addr, slot, val) => (addr, slot, val),
        _ => unreachable!(),
    };

    api.execute(req).await;

    let storage_value = api.storage_at(addr, slot, None).await.unwrap();
    assert_eq!(val, storage_value);
}

#[tokio::test(flavor = "multi_thread")]
async fn can_impersonate_account() {
    let (api, handle) = spawn(NodeConfig::test()).await;

    let provider = handle.http_provider();

    let impersonate = Address::random();
    let to = Address::random();
    let val = U256::from(1337);
    let funding = U256::from(1e18 as u64);
    // fund the impersonated account
    api.anvil_set_balance(impersonate, funding).await.unwrap();

    let balance = api.balance(impersonate, None).await.unwrap();
    assert_eq!(balance, funding);

    let tx = TransactionRequest::default().with_from(impersonate).with_to(to).with_value(val);
    let tx = WithOtherFields::new(tx);

    let res = provider.send_transaction(tx.clone()).await;
    res.unwrap_err();

    api.anvil_impersonate_account(impersonate).await.unwrap();
    assert!(api.accounts().unwrap().contains(&impersonate));

    let res = provider.send_transaction(tx.clone()).await.unwrap().get_receipt().await.unwrap();
    assert_eq!(res.from, impersonate);

    let nonce = provider.get_transaction_count(impersonate).await.unwrap();
    assert_eq!(nonce, 1);

    let balance = provider.get_balance(to).await.unwrap();
    assert_eq!(balance, val);

    api.anvil_stop_impersonating_account(impersonate).await.unwrap();
    let res = provider.send_transaction(tx).await;
    res.unwrap_err();
}

#[tokio::test(flavor = "multi_thread")]
async fn can_auto_impersonate_account() {
    let (api, handle) = spawn(NodeConfig::test()).await;

    let provider = handle.http_provider();

    let impersonate = Address::random();
    let to = Address::random();
    let val = U256::from(1337);
    let funding = U256::from(1e18 as u64);
    // fund the impersonated account
    api.anvil_set_balance(impersonate, funding).await.unwrap();

    let balance = api.balance(impersonate, None).await.unwrap();
    assert_eq!(balance, funding);

    let tx = TransactionRequest::default().with_from(impersonate).with_to(to).with_value(val);
    let tx = WithOtherFields::new(tx);

    let res = provider.send_transaction(tx.clone()).await;
    res.unwrap_err();

    api.anvil_auto_impersonate_account(true).await.unwrap();

    let res = provider.send_transaction(tx.clone()).await.unwrap().get_receipt().await.unwrap();
    assert_eq!(res.from, impersonate);

    let nonce = provider.get_transaction_count(impersonate).await.unwrap();
    assert_eq!(nonce, 1);

    let balance = provider.get_balance(to).await.unwrap();
    assert_eq!(balance, val);

    api.anvil_auto_impersonate_account(false).await.unwrap();
    let res = provider.send_transaction(tx).await;
    res.unwrap_err();

    // explicitly impersonated accounts get returned by `eth_accounts`
    api.anvil_impersonate_account(impersonate).await.unwrap();
    assert!(api.accounts().unwrap().contains(&impersonate));
}

#[tokio::test(flavor = "multi_thread")]
async fn can_impersonate_contract() {
    let (api, handle) = spawn(NodeConfig::test()).await;

    let provider = handle.http_provider();

    let greeter_contract = Greeter::deploy(&provider, "Hello World!".to_string()).await.unwrap();
    let impersonate = greeter_contract.address().to_owned();

    let to = Address::random();
    let val = U256::from(1337);

    // // fund the impersonated account
    api.anvil_set_balance(impersonate, U256::from(1e18 as u64)).await.unwrap();

    let tx = TransactionRequest::default().with_from(impersonate).to(to).with_value(val);
    let tx = WithOtherFields::new(tx);

    let res = provider.send_transaction(tx.clone()).await;
    res.unwrap_err();

    let greeting = greeter_contract.greet().call().await.unwrap()._0;
    assert_eq!("Hello World!", greeting);

    api.anvil_impersonate_account(impersonate).await.unwrap();

    let res = provider.send_transaction(tx.clone()).await.unwrap().get_receipt().await.unwrap();
    assert_eq!(res.from, impersonate);

    let balance = provider.get_balance(to).await.unwrap();
    assert_eq!(balance, val);

    api.anvil_stop_impersonating_account(impersonate).await.unwrap();
    let res = provider.send_transaction(tx).await;
    res.unwrap_err();

    let greeting = greeter_contract.greet().call().await.unwrap()._0;
    assert_eq!("Hello World!", greeting);
}

#[tokio::test(flavor = "multi_thread")]
async fn can_impersonate_gnosis_safe() {
    let (api, handle) = spawn(fork_config()).await;
    let provider = handle.http_provider();

    // <https://help.safe.global/en/articles/40824-i-don-t-remember-my-safe-address-where-can-i-find-it>
    let safe = address!("A063Cb7CFd8E57c30c788A0572CBbf2129ae56B6");

    let code = provider.get_code_at(safe).await.unwrap();
    assert!(!code.is_empty());

    api.anvil_impersonate_account(safe).await.unwrap();

    let code = provider.get_code_at(safe).await.unwrap();
    assert!(!code.is_empty());

    let balance = U256::from(1e18 as u64);
    // fund the impersonated account
    api.anvil_set_balance(safe, balance).await.unwrap();

    let on_chain_balance = provider.get_balance(safe).await.unwrap();
    assert_eq!(on_chain_balance, balance);

    api.anvil_stop_impersonating_account(safe).await.unwrap();

    let code = provider.get_code_at(safe).await.unwrap();
    // code is added back after stop impersonating
    assert!(!code.is_empty());
}

#[tokio::test(flavor = "multi_thread")]
async fn can_impersonate_multiple_accounts() {
    let (api, handle) = spawn(NodeConfig::test()).await;
    let provider = handle.http_provider();

    let impersonate0 = Address::random();
    let impersonate1 = Address::random();
    let to = Address::random();

    let val = U256::from(1337);
    let funding = U256::from(1e18 as u64);
    // fund the impersonated accounts
    api.anvil_set_balance(impersonate0, funding).await.unwrap();
    api.anvil_set_balance(impersonate1, funding).await.unwrap();

    let tx = TransactionRequest::default().with_from(impersonate0).to(to).with_value(val);
    let tx = WithOtherFields::new(tx);

    api.anvil_impersonate_account(impersonate0).await.unwrap();
    api.anvil_impersonate_account(impersonate1).await.unwrap();

    let res0 = provider.send_transaction(tx.clone()).await.unwrap().get_receipt().await.unwrap();
    assert_eq!(res0.from, impersonate0);

    let nonce = provider.get_transaction_count(impersonate0).await.unwrap();
    assert_eq!(nonce, 1);

    let receipt = provider.get_transaction_receipt(res0.transaction_hash).await.unwrap().unwrap();
    assert_eq!(res0.inner, receipt.inner);

    let res1 = provider
        .send_transaction(tx.with_from(impersonate1))
        .await
        .unwrap()
        .get_receipt()
        .await
        .unwrap();

    assert_eq!(res1.from, impersonate1);

    let nonce = provider.get_transaction_count(impersonate1).await.unwrap();
    assert_eq!(nonce, 1);

    let receipt = provider.get_transaction_receipt(res1.transaction_hash).await.unwrap().unwrap();
    assert_eq!(res1.inner, receipt.inner);

    assert_ne!(res0.inner, res1.inner);
}

#[tokio::test(flavor = "multi_thread")]
async fn can_mine_manually() {
    let (api, handle) = spawn(NodeConfig::test()).await;
    let provider = handle.http_provider();

    let start_num = provider.get_block_number().await.unwrap();

    for (idx, _) in std::iter::repeat(()).take(10).enumerate() {
        api.evm_mine(None).await.unwrap();
        let num = provider.get_block_number().await.unwrap();
        assert_eq!(num, start_num + idx as u64 + 1);
    }
}

#[tokio::test(flavor = "multi_thread")]
async fn test_set_next_timestamp() {
    let (api, handle) = spawn(NodeConfig::test()).await;
    let provider = handle.http_provider();

    let now = SystemTime::now().duration_since(SystemTime::UNIX_EPOCH).unwrap();

    let next_timestamp = now + Duration::from_secs(60);

    // mock timestamp
    api.evm_set_next_block_timestamp(next_timestamp.as_secs()).unwrap();

    api.evm_mine(None).await.unwrap();

    let block = provider.get_block(BlockId::default(), false.into()).await.unwrap().unwrap();

    assert_eq!(block.header.number.unwrap(), 1);
    assert_eq!(block.header.timestamp, next_timestamp.as_secs());

    api.evm_mine(None).await.unwrap();

    let next = provider.get_block(BlockId::default(), false.into()).await.unwrap().unwrap();
    assert_eq!(next.header.number.unwrap(), 2);

    assert!(next.header.timestamp > block.header.timestamp);
}

#[tokio::test(flavor = "multi_thread")]
async fn test_evm_set_time() {
    let (api, handle) = spawn(NodeConfig::test()).await;
    let provider = handle.http_provider();

    let now = SystemTime::now().duration_since(SystemTime::UNIX_EPOCH).unwrap();

    let timestamp = now + Duration::from_secs(120);

    // mock timestamp
    api.evm_set_time(timestamp.as_secs()).unwrap();

    // mine a block
    api.evm_mine(None).await.unwrap();
    let block = provider.get_block(BlockId::default(), false.into()).await.unwrap().unwrap();

    assert!(block.header.timestamp >= timestamp.as_secs());

    api.evm_mine(None).await.unwrap();
    let next = provider.get_block(BlockId::default(), false.into()).await.unwrap().unwrap();

    assert!(next.header.timestamp > block.header.timestamp);
}

#[tokio::test(flavor = "multi_thread")]
async fn test_evm_set_time_in_past() {
    let (api, handle) = spawn(NodeConfig::test()).await;
    let provider = handle.http_provider();

    let now = SystemTime::now().duration_since(SystemTime::UNIX_EPOCH).unwrap();

    let timestamp = now - Duration::from_secs(120);

    // mock timestamp
    api.evm_set_time(timestamp.as_secs()).unwrap();

    // mine a block
    api.evm_mine(None).await.unwrap();
    let block = provider.get_block(BlockId::default(), false.into()).await.unwrap().unwrap();

    assert!(block.header.timestamp >= timestamp.as_secs());
    assert!(block.header.timestamp < now.as_secs());
}

#[tokio::test(flavor = "multi_thread")]
async fn test_timestamp_interval() {
    let (api, handle) = spawn(NodeConfig::test()).await;
    let provider = handle.http_provider();

    api.evm_mine(None).await.unwrap();
    let interval = 10;

    for _ in 0..5 {
        let block = provider.get_block(BlockId::default(), false.into()).await.unwrap().unwrap();

        // mock timestamp
        api.evm_set_block_timestamp_interval(interval).unwrap();
        api.evm_mine(None).await.unwrap();

        let new_block =
            provider.get_block(BlockId::default(), false.into()).await.unwrap().unwrap();

        assert_eq!(new_block.header.timestamp, block.header.timestamp + interval);
    }

    let block = provider.get_block(BlockId::default(), false.into()).await.unwrap().unwrap();

    let next_timestamp = block.header.timestamp + 50;
    api.evm_set_next_block_timestamp(next_timestamp).unwrap();

    api.evm_mine(None).await.unwrap();
    let block = provider.get_block(BlockId::default(), false.into()).await.unwrap().unwrap();
    assert_eq!(block.header.timestamp, next_timestamp);

    api.evm_mine(None).await.unwrap();

    let block = provider.get_block(BlockId::default(), false.into()).await.unwrap().unwrap();
    // interval also works after setting the next timestamp manually
    assert_eq!(block.header.timestamp, next_timestamp + interval);

    assert!(api.evm_remove_block_timestamp_interval().unwrap());

    api.evm_mine(None).await.unwrap();
    let new_block = provider.get_block(BlockId::default(), false.into()).await.unwrap().unwrap();

    // offset is applied correctly after resetting the interval
    assert!(new_block.header.timestamp > block.header.timestamp);

    api.evm_mine(None).await.unwrap();
    let another_block =
        provider.get_block(BlockId::default(), false.into()).await.unwrap().unwrap();
    // check interval is disabled
    assert!(another_block.header.timestamp - new_block.header.timestamp < interval);
}

// <https://github.com/foundry-rs/foundry/issues/2341>
#[tokio::test(flavor = "multi_thread")]
async fn test_can_set_storage_bsc_fork() {
    let (api, handle) =
        spawn(NodeConfig::test().with_eth_rpc_url(Some("https://bsc-dataseed.binance.org/"))).await;
    let provider = handle.http_provider();

    let busd_addr = address!("e9e7CEA3DedcA5984780Bafc599bD69ADd087D56");
    let idx = U256::from_str("0xa6eef7e35abe7026729641147f7915573c7e97b47efa546f5f6e3230263bcb49")
        .unwrap();
    let value = fixed_bytes!("0000000000000000000000000000000000000000000000000000000000003039");

    api.anvil_set_storage_at(busd_addr, idx, value).await.unwrap();
    let storage = api.storage_at(busd_addr, idx, None).await.unwrap();
    assert_eq!(storage, value);

    let busd_contract = BUSD::new(busd_addr, &provider);

    let BUSD::balanceOfReturn { _0 } = busd_contract
        .balanceOf(address!("0000000000000000000000000000000000000000"))
        .call()
        .await
        .unwrap();
    let balance = _0;
    assert_eq!(balance, U256::from(12345u64));
}

#[tokio::test(flavor = "multi_thread")]
async fn can_get_node_info() {
    let (api, handle) = spawn(NodeConfig::test()).await;

    let node_info = api.anvil_node_info().await.unwrap();

    let provider = handle.http_provider();

    let block_number = provider.get_block_number().await.unwrap();
    let block =
        provider.get_block(BlockId::from(block_number), false.into()).await.unwrap().unwrap();
<<<<<<< HEAD

    let expected_node_info = NodeInfo {
        current_block_number: U64::from(0),
        current_block_timestamp: 1,
        current_block_hash: block.header.hash.unwrap(),
        hard_fork: SpecId::CANCUN,
=======
    let hard_fork: &str = SpecId::CANCUN.into();

    let expected_node_info = NodeInfo {
        current_block_number: 0_u64,
        current_block_timestamp: 1,
        current_block_hash: block.header.hash.unwrap(),
        hard_fork: hard_fork.to_string(),
>>>>>>> 62cdea8f
        transaction_order: "fees".to_owned(),
        environment: NodeEnvironment {
            base_fee: U256::from_str("0x3b9aca00").unwrap().to(),
            chain_id: 0x7a69,
            gas_limit: U256::from_str("0x1c9c380").unwrap().to(),
            gas_price: U256::from_str("0x77359400").unwrap().to(),
        },
        fork_config: NodeForkConfig {
            fork_url: None,
            fork_block_number: None,
            fork_retry_backoff: None,
        },
    };

    assert_eq!(node_info, expected_node_info);
}

#[tokio::test(flavor = "multi_thread")]
async fn can_get_metadata() {
    let (api, handle) = spawn(NodeConfig::test()).await;

    let metadata = api.anvil_metadata().await.unwrap();

    let provider = handle.http_provider();

    let block_number = provider.get_block_number().await.unwrap();
    let chain_id = provider.get_chain_id().await.unwrap();
    let block =
        provider.get_block(BlockId::from(block_number), false.into()).await.unwrap().unwrap();

<<<<<<< HEAD
    let expected_metadata = AnvilMetadata {
=======
    let expected_metadata = Metadata {
>>>>>>> 62cdea8f
        latest_block_hash: block.header.hash.unwrap(),
        latest_block_number: block_number,
        chain_id,
        client_version: CLIENT_VERSION.to_string(),
        instance_id: api.instance_id(),
        forked_network: None,
        snapshots: Default::default(),
    };

    assert_eq!(metadata, expected_metadata);
}

#[tokio::test(flavor = "multi_thread")]
async fn can_get_metadata_on_fork() {
    let (api, handle) =
        spawn(NodeConfig::test().with_eth_rpc_url(Some("https://bsc-dataseed.binance.org/"))).await;
    let provider = handle.http_provider();

    let metadata = api.anvil_metadata().await.unwrap();

    let block_number = provider.get_block_number().await.unwrap();
    let chain_id = provider.get_chain_id().await.unwrap();
    let block =
        provider.get_block(BlockId::from(block_number), false.into()).await.unwrap().unwrap();

<<<<<<< HEAD
    let expected_metadata = AnvilMetadata {
=======
    let expected_metadata = Metadata {
>>>>>>> 62cdea8f
        latest_block_hash: block.header.hash.unwrap(),
        latest_block_number: block_number,
        chain_id,
        client_version: CLIENT_VERSION.to_string(),
        instance_id: api.instance_id(),
        forked_network: Some(ForkedNetwork {
            chain_id,
            fork_block_number: block_number,
            fork_block_hash: block.header.hash.unwrap(),
        }),
        snapshots: Default::default(),
    };

    assert_eq!(metadata, expected_metadata);
}

#[tokio::test(flavor = "multi_thread")]
async fn metadata_changes_on_reset() {
    let (api, _) =
        spawn(NodeConfig::test().with_eth_rpc_url(Some("https://bsc-dataseed.binance.org/"))).await;

    let metadata = api.anvil_metadata().await.unwrap();
    let instance_id = metadata.instance_id;

    api.anvil_reset(Some(Forking { json_rpc_url: None, block_number: None })).await.unwrap();

    let new_metadata = api.anvil_metadata().await.unwrap();
    let new_instance_id = new_metadata.instance_id;

    assert_ne!(instance_id, new_instance_id);
}

#[tokio::test(flavor = "multi_thread")]
async fn test_get_transaction_receipt() {
    let (api, handle) = spawn(NodeConfig::test()).await;
    let provider = handle.http_provider();

    // set the base fee
    let new_base_fee = U256::from(1000);
    api.anvil_set_next_block_base_fee_per_gas(new_base_fee).await.unwrap();

    // send a EIP-1559 transaction
    let to = Address::random();
    let val = U256::from(1337);
    let tx = TransactionRequest::default().with_to(to).with_value(val);
    let tx = WithOtherFields::new(tx);

    let receipt = provider.send_transaction(tx.clone()).await.unwrap().get_receipt().await.unwrap();

    // the block should have the new base fee
    let block = provider.get_block(BlockId::default(), false.into()).await.unwrap().unwrap();
    assert_eq!(block.header.base_fee_per_gas.unwrap(), new_base_fee.to::<u128>());

    // mine blocks
    api.evm_mine(None).await.unwrap();

    // the transaction receipt should have the original effective gas price
    let new_receipt = provider.get_transaction_receipt(receipt.transaction_hash).await.unwrap();
    assert_eq!(receipt.effective_gas_price, new_receipt.unwrap().effective_gas_price);
}

// test can set chain id
#[tokio::test(flavor = "multi_thread")]
async fn test_set_chain_id() {
    let (api, handle) = spawn(NodeConfig::test()).await;
    let provider = handle.http_provider();
    let chain_id = provider.get_chain_id().await.unwrap();
    assert_eq!(chain_id, 31337);

    let chain_id = 1234;
    api.anvil_set_chain_id(chain_id).await.unwrap();

    let chain_id = provider.get_chain_id().await.unwrap();
    assert_eq!(chain_id, 1234);
}

// <https://github.com/foundry-rs/foundry/issues/6096>
#[tokio::test(flavor = "multi_thread")]
async fn test_fork_revert_next_block_timestamp() {
    let (api, _handle) = spawn(fork_config()).await;

    // Mine a new block, and check the new block gas limit
    api.mine_one().await;
    let latest_block = api.block_by_number(BlockNumberOrTag::Latest).await.unwrap().unwrap();

    let snapshot_id = api.evm_snapshot().await.unwrap();
    api.mine_one().await;
    api.evm_revert(snapshot_id).await.unwrap();
    let block = api.block_by_number(BlockNumberOrTag::Latest).await.unwrap().unwrap();
    assert_eq!(block, latest_block);

    api.mine_one().await;
    let block = api.block_by_number(BlockNumberOrTag::Latest).await.unwrap().unwrap();
    assert!(block.header.timestamp > latest_block.header.timestamp);
}

// test that after a snapshot revert, the env block is reset
// to its correct value (block number, etc.)
#[tokio::test(flavor = "multi_thread")]
async fn test_fork_revert_call_latest_block_timestamp() {
    let (api, handle) = spawn(fork_config()).await;
    let provider = handle.http_provider();

    // Mine a new block, and check the new block gas limit
    api.mine_one().await;
    let latest_block = api.block_by_number(BlockNumberOrTag::Latest).await.unwrap().unwrap();

    let snapshot_id = api.evm_snapshot().await.unwrap();
    api.mine_one().await;
    api.evm_revert(snapshot_id).await.unwrap();

    let multicall_contract =
        MulticallContract::new(address!("eefba1e63905ef1d7acba5a8513c70307c1ce441"), &provider);

    let MulticallContract::getCurrentBlockTimestampReturn { timestamp } =
        multicall_contract.getCurrentBlockTimestamp().call().await.unwrap();
    assert_eq!(timestamp, U256::from(latest_block.header.timestamp));

    let MulticallContract::getCurrentBlockDifficultyReturn { difficulty } =
        multicall_contract.getCurrentBlockDifficulty().call().await.unwrap();
    assert_eq!(difficulty, U256::from(latest_block.header.difficulty));

    let MulticallContract::getCurrentBlockGasLimitReturn { gaslimit } =
        multicall_contract.getCurrentBlockGasLimit().call().await.unwrap();
    assert_eq!(gaslimit, U256::from(latest_block.header.gas_limit));

    let MulticallContract::getCurrentBlockCoinbaseReturn { coinbase } =
        multicall_contract.getCurrentBlockCoinbase().call().await.unwrap();
    assert_eq!(coinbase, latest_block.header.miner);
}

#[tokio::test(flavor = "multi_thread")]
async fn can_remove_pool_transactions() {
<<<<<<< HEAD
    let (api, handle) = spawn(NodeConfig::test()).await;
=======
    let (api, handle) =
        spawn(NodeConfig::test().with_blocktime(Some(Duration::from_secs(5)))).await;
>>>>>>> 62cdea8f

    let wallet = handle.dev_wallets().next().unwrap();
    let signer: EthereumWallet = wallet.clone().into();
    let from = wallet.address();

    let provider = http_provider_with_signer(&handle.http_endpoint(), signer);

    let sender = Address::random();
    let to = Address::random();
    let val = U256::from(1337);
    let tx = TransactionRequest::default().with_from(sender).with_to(to).with_value(val);
    let tx = WithOtherFields::new(tx);

    provider.send_transaction(tx.with_from(from)).await.unwrap().register().await.unwrap();

    let initial_txs = provider.txpool_inspect().await.unwrap();
    assert_eq!(initial_txs.pending.len(), 1);

    api.anvil_remove_pool_transactions(wallet.address()).await.unwrap();

    let final_txs = provider.txpool_inspect().await.unwrap();
    assert_eq!(final_txs.pending.len(), 0);
}<|MERGE_RESOLUTION|>--- conflicted
+++ resolved
@@ -4,19 +4,6 @@
     abi::{Greeter, MulticallContract, BUSD},
     fork::fork_config,
     utils::http_provider_with_signer,
-<<<<<<< HEAD
-};
-use alloy_network::{EthereumWallet, TransactionBuilder};
-use alloy_primitives::{address, fixed_bytes, Address, U256, U64};
-use alloy_provider::{ext::TxPoolApi, Provider};
-use alloy_rpc_types::{BlockId, BlockNumberOrTag, TransactionRequest};
-use alloy_serde::WithOtherFields;
-use anvil::{eth::api::CLIENT_VERSION, spawn, Hardfork, NodeConfig};
-use anvil_core::{
-    eth::EthRequest,
-    types::{AnvilMetadata, ForkedNetwork, Forking, NodeEnvironment, NodeForkConfig, NodeInfo},
-};
-=======
 };
 use alloy_network::{EthereumWallet, TransactionBuilder};
 use alloy_primitives::{address, fixed_bytes, Address, U256};
@@ -28,7 +15,6 @@
 use alloy_serde::WithOtherFields;
 use anvil::{eth::api::CLIENT_VERSION, spawn, Hardfork, NodeConfig};
 use anvil_core::eth::EthRequest;
->>>>>>> 62cdea8f
 use foundry_evm::revm::primitives::SpecId;
 use std::{
     str::FromStr,
@@ -448,14 +434,6 @@
     let block_number = provider.get_block_number().await.unwrap();
     let block =
         provider.get_block(BlockId::from(block_number), false.into()).await.unwrap().unwrap();
-<<<<<<< HEAD
-
-    let expected_node_info = NodeInfo {
-        current_block_number: U64::from(0),
-        current_block_timestamp: 1,
-        current_block_hash: block.header.hash.unwrap(),
-        hard_fork: SpecId::CANCUN,
-=======
     let hard_fork: &str = SpecId::CANCUN.into();
 
     let expected_node_info = NodeInfo {
@@ -463,7 +441,6 @@
         current_block_timestamp: 1,
         current_block_hash: block.header.hash.unwrap(),
         hard_fork: hard_fork.to_string(),
->>>>>>> 62cdea8f
         transaction_order: "fees".to_owned(),
         environment: NodeEnvironment {
             base_fee: U256::from_str("0x3b9aca00").unwrap().to(),
@@ -494,11 +471,7 @@
     let block =
         provider.get_block(BlockId::from(block_number), false.into()).await.unwrap().unwrap();
 
-<<<<<<< HEAD
-    let expected_metadata = AnvilMetadata {
-=======
     let expected_metadata = Metadata {
->>>>>>> 62cdea8f
         latest_block_hash: block.header.hash.unwrap(),
         latest_block_number: block_number,
         chain_id,
@@ -524,11 +497,7 @@
     let block =
         provider.get_block(BlockId::from(block_number), false.into()).await.unwrap().unwrap();
 
-<<<<<<< HEAD
-    let expected_metadata = AnvilMetadata {
-=======
     let expected_metadata = Metadata {
->>>>>>> 62cdea8f
         latest_block_hash: block.header.hash.unwrap(),
         latest_block_number: block_number,
         chain_id,
@@ -662,12 +631,8 @@
 
 #[tokio::test(flavor = "multi_thread")]
 async fn can_remove_pool_transactions() {
-<<<<<<< HEAD
-    let (api, handle) = spawn(NodeConfig::test()).await;
-=======
     let (api, handle) =
         spawn(NodeConfig::test().with_blocktime(Some(Duration::from_secs(5)))).await;
->>>>>>> 62cdea8f
 
     let wallet = handle.dev_wallets().next().unwrap();
     let signer: EthereumWallet = wallet.clone().into();
