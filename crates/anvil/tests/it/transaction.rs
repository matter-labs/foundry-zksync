--- conflicted
+++ resolved
@@ -875,12 +875,6 @@
     let tx = TransactionRequest::default()
         .from(wallet.address())
         .with_input(greeter_calldata.to_owned());
-<<<<<<< HEAD
-
-    let tx = WithOtherFields::new(tx);
-    let tx = provider.send_transaction(tx).await.unwrap().get_receipt().await.unwrap();
-=======
->>>>>>> 62cdea8f
 
     let tx = WithOtherFields::new(tx);
     let tx = provider.send_transaction(tx).await.unwrap().get_receipt().await.unwrap();
