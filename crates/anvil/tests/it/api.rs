//! general eth api tests

use crate::{
    abi::{Multicall, SimpleStorage},
    utils::{connect_pubsub_with_wallet, http_provider, http_provider_with_signer},
};
use alloy_consensus::{SidecarBuilder, SignableTransaction, SimpleCoder, Transaction, TxEip1559};
use alloy_network::{EthereumWallet, TransactionBuilder, TransactionBuilder4844, TxSignerSync};
use alloy_primitives::{
    Address, B256, ChainId, U256, b256, bytes,
    map::{AddressHashMap, B256HashMap, HashMap},
};
use alloy_provider::Provider;
use alloy_rpc_types::{
    BlockId, BlockNumberOrTag, BlockTransactions, request::TransactionRequest,
    state::AccountOverride,
};
use alloy_serde::WithOtherFields;
use anvil::{CHAIN_ID, EthereumHardfork, NodeConfig, eth::api::CLIENT_VERSION, spawn};
use foundry_test_utils::rpc;
use futures::join;
use std::time::Duration;

#[tokio::test(flavor = "multi_thread")]
async fn can_get_block_number() {
    let (api, handle) = spawn(NodeConfig::test()).await;

    let block_num = api.block_number().unwrap();
    assert_eq!(block_num, U256::from(0));

    let provider = handle.http_provider();

    let num = provider.get_block_number().await.unwrap();
    assert_eq!(num, block_num.to::<u64>());
}

#[tokio::test(flavor = "multi_thread")]
async fn can_dev_get_balance() {
    let (_api, handle) = spawn(NodeConfig::test()).await;
    let provider = handle.http_provider();

    let genesis_balance = handle.genesis_balance();
    for acc in handle.genesis_accounts() {
        let balance = provider.get_balance(acc).await.unwrap();
        assert_eq!(balance, genesis_balance);
    }
}

#[tokio::test(flavor = "multi_thread")]
async fn can_get_price() {
    let (_api, handle) = spawn(NodeConfig::test()).await;
    let provider = handle.http_provider();

    let _ = provider.get_gas_price().await.unwrap();
}

#[tokio::test(flavor = "multi_thread")]
async fn can_get_accounts() {
    let (_api, handle) = spawn(NodeConfig::test()).await;
    let provider = handle.http_provider();

    let _ = provider.get_accounts().await.unwrap();
}

#[tokio::test(flavor = "multi_thread")]
async fn can_get_client_version() {
    let (_api, handle) = spawn(NodeConfig::test()).await;
    let provider = handle.http_provider();

    let version = provider.get_client_version().await.unwrap();
    assert_eq!(CLIENT_VERSION, version);
}

#[tokio::test(flavor = "multi_thread")]
async fn can_get_chain_id() {
    let (_api, handle) = spawn(NodeConfig::test()).await;
    let provider = handle.http_provider();

    let chain_id = provider.get_chain_id().await.unwrap();
    assert_eq!(chain_id, CHAIN_ID);
}

#[tokio::test(flavor = "multi_thread")]
async fn can_modify_chain_id() {
    let (_api, handle) =
        spawn(NodeConfig::test().with_chain_id(Some(ChainId::from(777_u64)))).await;
    let provider = handle.http_provider();

    let chain_id = provider.get_chain_id().await.unwrap();
    assert_eq!(chain_id, 777);

    let chain_id = provider.get_net_version().await.unwrap();
    assert_eq!(chain_id, 777);
}

#[tokio::test(flavor = "multi_thread")]
async fn can_get_network_id() {
    let (api, _handle) = spawn(NodeConfig::test()).await;

    let chain_id = api.network_id().unwrap().unwrap();
    assert_eq!(chain_id, CHAIN_ID.to_string());
}

#[tokio::test(flavor = "multi_thread")]
async fn can_get_block_by_number() {
    let (_api, handle) = spawn(NodeConfig::test()).await;

    let accounts: Vec<_> = handle.dev_wallets().collect();
    let signer: EthereumWallet = accounts[0].clone().into();
    let from = accounts[0].address();
    let to = accounts[1].address();

    let provider = http_provider_with_signer(&handle.http_endpoint(), signer);

    let val = handle.genesis_balance().checked_div(U256::from(2)).unwrap();

    // send a dummy transaction
    let tx = TransactionRequest::default().with_from(from).with_to(to).with_value(val);
    let tx = WithOtherFields::new(tx);

    provider.send_transaction(tx.clone()).await.unwrap().get_receipt().await.unwrap();

    let block = provider.get_block(BlockId::number(1)).full().await.unwrap().unwrap();
    assert_eq!(block.transactions.len(), 1);

    let block = provider.get_block(BlockId::hash(block.header.hash)).full().await.unwrap().unwrap();
    assert_eq!(block.transactions.len(), 1);
}

#[tokio::test(flavor = "multi_thread")]
async fn can_get_pending_block() {
    let (api, handle) = spawn(NodeConfig::test()).await;

    let accounts: Vec<_> = handle.dev_wallets().collect();
    let signer: EthereumWallet = accounts[0].clone().into();
    let from = accounts[0].address();
    let to = accounts[1].address();

    let provider = connect_pubsub_with_wallet(&handle.http_endpoint(), signer).await;

    let block = provider.get_block(BlockId::pending()).await.unwrap().unwrap();
    assert_eq!(block.header.number, 1);

    let num = provider.get_block_number().await.unwrap();
    assert_eq!(num, 0);

    api.anvil_set_auto_mine(false).await.unwrap();

    let tx = TransactionRequest::default().with_from(from).with_to(to).with_value(U256::from(100));

    let pending = provider.send_transaction(tx.clone()).await.unwrap().register().await.unwrap();

    let num = provider.get_block_number().await.unwrap();
    assert_eq!(num, 0);

    let block = provider.get_block(BlockId::pending()).await.unwrap().unwrap();
    assert_eq!(block.header.number, 1);
    assert_eq!(block.transactions.len(), 1);
    assert_eq!(block.transactions, BlockTransactions::Hashes(vec![*pending.tx_hash()]));

    let block = provider.get_block(BlockId::pending()).full().await.unwrap().unwrap();
    assert_eq!(block.header.number, 1);
    assert_eq!(block.transactions.len(), 1);
}

#[tokio::test(flavor = "multi_thread")]
async fn can_estimate_gas_with_undersized_max_fee_per_gas() {
    let (api, handle) = spawn(NodeConfig::test()).await;
    let wallet = handle.dev_wallets().next().unwrap();
    let signer: EthereumWallet = wallet.clone().into();

    let provider = http_provider_with_signer(&handle.http_endpoint(), signer);

    api.anvil_set_auto_mine(true).await.unwrap();

    let init_value = "toto".to_string();

    let simple_storage_contract =
        SimpleStorage::deploy(&provider, init_value.clone()).await.unwrap();

    let undersized_max_fee_per_gas = 1;

    let latest_block = api.block_by_number(BlockNumberOrTag::Latest).await.unwrap().unwrap();
    let latest_block_base_fee_per_gas = latest_block.header.base_fee_per_gas.unwrap();

    assert!(undersized_max_fee_per_gas < latest_block_base_fee_per_gas);

    let estimated_gas = simple_storage_contract
        .setValue("new_value".to_string())
        .max_fee_per_gas(undersized_max_fee_per_gas.into())
        .from(wallet.address())
        .estimate_gas()
        .await
        .unwrap();

    assert!(estimated_gas > 0);
}

#[tokio::test(flavor = "multi_thread")]
async fn can_call_on_pending_block() {
    let (api, handle) = spawn(NodeConfig::test()).await;

    let wallet = handle.dev_wallets().next().unwrap();
    let signer: EthereumWallet = wallet.clone().into();
    let sender = wallet.address();

    let provider = http_provider_with_signer(&handle.http_endpoint(), signer);

    let num = provider.get_block_number().await.unwrap();
    assert_eq!(num, 0);

    api.anvil_set_auto_mine(false).await.unwrap();

    let _contract_pending = Multicall::deploy_builder(&provider)
        .from(wallet.address())
        .send()
        .await
        .unwrap()
        .register()
        .await
        .unwrap();
    let contract_address = sender.create(0);
    let contract = Multicall::new(contract_address, &provider);

    let num = provider.get_block_number().await.unwrap();
    assert_eq!(num, 0);

    // Ensure that we can get the block_number from the pending contract
    let Multicall::aggregateReturn { blockNumber: ret_block_number, .. } =
        contract.aggregate(vec![]).block(BlockId::pending()).call().await.unwrap();
    assert_eq!(ret_block_number, U256::from(1));

    let accounts: Vec<Address> = handle.dev_wallets().map(|w| w.address()).collect();

    for i in 1..10 {
        api.anvil_set_coinbase(accounts[i % accounts.len()]).await.unwrap();
        api.evm_set_block_gas_limit(U256::from(30_000_000 + i)).unwrap();

        api.anvil_mine(Some(U256::from(1)), None).await.unwrap();
        tokio::time::sleep(Duration::from_millis(100)).await;
    }

    // Ensure that the right header values are set when calling a past block
    for anvil_block_number in 1..(api.block_number().unwrap().to::<usize>() + 1) {
        let block_number = BlockNumberOrTag::Number(anvil_block_number as u64);
        let block = api.block_by_number(block_number).await.unwrap().unwrap();

        let ret_timestamp = contract
            .getCurrentBlockTimestamp()
            .block(BlockId::number(anvil_block_number as u64))
            .call()
            .await
            .unwrap();
        assert_eq!(block.header.timestamp, ret_timestamp.to::<u64>());

        let ret_gas_limit = contract
            .getCurrentBlockGasLimit()
            .block(BlockId::number(anvil_block_number as u64))
            .call()
            .await
            .unwrap();
        assert_eq!(block.header.gas_limit, ret_gas_limit.to::<u64>());

        let ret_coinbase = contract
            .getCurrentBlockCoinbase()
            .block(BlockId::number(anvil_block_number as u64))
            .call()
            .await
            .unwrap();
        assert_eq!(block.header.beneficiary, ret_coinbase);
    }
}

#[tokio::test(flavor = "multi_thread")]
async fn can_call_with_undersized_max_fee_per_gas() {
    let (api, handle) = spawn(NodeConfig::test()).await;
    let wallet = handle.dev_wallets().next().unwrap();
    let signer: EthereumWallet = wallet.clone().into();

    let provider = http_provider_with_signer(&handle.http_endpoint(), signer);

    api.anvil_set_auto_mine(true).await.unwrap();

    let init_value = "toto".to_string();

    let simple_storage_contract =
        SimpleStorage::deploy(&provider, init_value.clone()).await.unwrap();

    let latest_block = api.block_by_number(BlockNumberOrTag::Latest).await.unwrap().unwrap();
    let latest_block_base_fee_per_gas = latest_block.header.base_fee_per_gas.unwrap();
    let undersized_max_fee_per_gas = 1;

    assert!(undersized_max_fee_per_gas < latest_block_base_fee_per_gas);

    let last_sender = simple_storage_contract
        .lastSender()
        .max_fee_per_gas(undersized_max_fee_per_gas.into())
        .from(wallet.address())
        .call()
        .await
        .unwrap();
    assert_eq!(last_sender, Address::ZERO);
}

#[tokio::test(flavor = "multi_thread")]
async fn can_call_with_state_override() {
    let (api, handle) = spawn(NodeConfig::test()).await;
    let wallet = handle.dev_wallets().next().unwrap();
    let signer: EthereumWallet = wallet.clone().into();
    let account = wallet.address();

    let provider = http_provider_with_signer(&handle.http_endpoint(), signer);

    api.anvil_set_auto_mine(true).await.unwrap();

    let multicall_contract = Multicall::deploy(&provider).await.unwrap();

    let init_value = "toto".to_string();

    let simple_storage_contract =
        SimpleStorage::deploy(&provider, init_value.clone()).await.unwrap();

    // Test the `balance` account override
    let balance = U256::from(42u64);
    let mut overrides = AddressHashMap::default();
    overrides.insert(account, AccountOverride { balance: Some(balance), ..Default::default() });
    let result = multicall_contract.getEthBalance(account).state(overrides).call().await.unwrap();
    assert_eq!(result, balance);

    // Test the `state_diff` account override
    let mut state_diff = B256HashMap::default();
    state_diff.insert(B256::ZERO, account.into_word());
    let mut overrides = AddressHashMap::default();
    overrides.insert(
        *simple_storage_contract.address(),
        AccountOverride {
            // The `lastSender` is in the first storage slot
            state_diff: Some(state_diff),
            ..Default::default()
        },
    );

    let last_sender =
        simple_storage_contract.lastSender().state(HashMap::default()).call().await.unwrap();
    // No `sender` set without override
    assert_eq!(last_sender, Address::ZERO);

    let last_sender =
        simple_storage_contract.lastSender().state(overrides.clone()).call().await.unwrap();
    // `sender` *is* set with override
    assert_eq!(last_sender, account);

    let value = simple_storage_contract.getValue().state(overrides).call().await.unwrap();
    // `value` *is not* changed with state-diff
    assert_eq!(value, init_value);

    // Test the `state` account override
    let mut state = B256HashMap::default();
    state.insert(B256::ZERO, account.into_word());
    let mut overrides = AddressHashMap::default();
    overrides.insert(
        *simple_storage_contract.address(),
        AccountOverride {
            // The `lastSender` is in the first storage slot
            state: Some(state),
            ..Default::default()
        },
    );

    let last_sender =
        simple_storage_contract.lastSender().state(overrides.clone()).call().await.unwrap();
    // `sender` *is* set with override
    assert_eq!(last_sender, account);

    let value = simple_storage_contract.getValue().state(overrides).call().await.unwrap();
    // `value` *is* changed with state
    assert_eq!(value, "");
}

#[tokio::test(flavor = "multi_thread")]
async fn can_mine_while_mining() {
    let (api, _) = spawn(NodeConfig::test()).await;

    let total_blocks = 200;

    let block_number =
        api.block_by_number(BlockNumberOrTag::Latest).await.unwrap().unwrap().header.number;
    assert_eq!(block_number, 0);

    let block = api.block_by_number(BlockNumberOrTag::Number(block_number)).await.unwrap().unwrap();
    assert_eq!(block.header.number, 0);

    let result = join!(
        api.anvil_mine(Some(U256::from(total_blocks / 2)), None),
        api.anvil_mine(Some(U256::from(total_blocks / 2)), None)
    );
    result.0.unwrap();
    result.1.unwrap();
    tokio::time::sleep(Duration::from_millis(100)).await;

    let block_number =
        api.block_by_number(BlockNumberOrTag::Latest).await.unwrap().unwrap().header.number;
    assert_eq!(block_number, total_blocks);

    let block = api.block_by_number(BlockNumberOrTag::Number(block_number)).await.unwrap().unwrap();
    assert_eq!(block.header.number, total_blocks);
}

#[tokio::test(flavor = "multi_thread")]
async fn can_send_raw_tx_sync() {
    let node_config = NodeConfig::test().with_hardfork(Some(EthereumHardfork::Prague.into()));
    let (api, handle) = spawn(node_config).await;
    let provider = http_provider(&handle.http_endpoint());

    let wallets = handle.dev_wallets().collect::<Vec<_>>();
    let eip1559_est = provider.estimate_eip1559_fees().await.unwrap();

    let from = wallets[0].address();
    let mut tx = TxEip1559 {
        max_fee_per_gas: eip1559_est.max_fee_per_gas,
        max_priority_fee_per_gas: eip1559_est.max_priority_fee_per_gas,
        gas_limit: 100000,
        chain_id: 31337,
        to: alloy_primitives::TxKind::Call(from),
        input: bytes!("11112222"),
        ..Default::default()
    };
    let signature = wallets[1].sign_transaction_sync(&mut tx).unwrap();

    let tx = tx.into_signed(signature);
    let mut encoded = Vec::new();
    tx.eip2718_encode(&mut encoded);

    let receipt = api.send_raw_transaction_sync(encoded.into()).await.unwrap();
    assert_eq!(receipt.from, wallets[1].address());
    assert_eq!(receipt.to, tx.to());
}

#[tokio::test(flavor = "multi_thread")]
async fn can_send_tx_sync() {
    let node_config = NodeConfig::test().with_hardfork(Some(EthereumHardfork::Prague.into()));
    let (api, handle) = spawn(node_config).await;

    let wallets = handle.dev_wallets().collect::<Vec<_>>();
    let logger_bytecode = bytes!("66365f5f37365fa05f5260076019f3");

    let from = wallets[0].address();
    let tx = TransactionRequest::default()
        .with_from(from)
        .into_create()
        .with_nonce(0)
        .with_input(logger_bytecode);

    let receipt = api.send_transaction_sync(WithOtherFields::new(tx)).await.unwrap();
    assert_eq!(receipt.from, wallets[0].address());
}

#[tokio::test(flavor = "multi_thread")]
<<<<<<< HEAD
// Note(zk): This test is failing on our CI because Alchemy does not support `debug_code_by_hash`
#[ignore]
=======
#[ignore = "no debug_"]
>>>>>>> d3167db6
async fn can_get_code_by_hash() {
    let (api, _) =
        spawn(NodeConfig::test().with_eth_rpc_url(Some(rpc::next_http_archive_rpc_url()))).await;

    // The code hash for DEFAULT_CREATE2_DEPLOYER_RUNTIME_CODE
    let code_hash = b256!("2fa86add0aed31f33a762c9d88e807c475bd51d0f52bd0955754b2608f7e4989");

    let code = api.debug_code_by_hash(code_hash, None).await.unwrap();
    assert_eq!(&code.unwrap(), foundry_evm::constants::DEFAULT_CREATE2_DEPLOYER_RUNTIME_CODE);
}

#[tokio::test(flavor = "multi_thread")]
async fn test_fill_transaction_fills_chain_id() {
    let (api, handle) = spawn(NodeConfig::test()).await;
    let wallet = handle.dev_wallets().next().unwrap();
    let from = wallet.address();

    let tx_req = TransactionRequest::default()
        .with_from(from)
        .with_to(Address::random())
        .with_gas_limit(21_000);

    let filled = api.fill_transaction(WithOtherFields::new(tx_req)).await.unwrap();

    // Should fill with the chain id from provider
    assert!(filled.tx.chain_id().is_some());
    assert_eq!(filled.tx.chain_id().unwrap(), CHAIN_ID);
}

#[tokio::test(flavor = "multi_thread")]
async fn test_fill_transaction_fills_nonce() {
    let (api, handle) = spawn(NodeConfig::test()).await;

    let accounts: Vec<_> = handle.dev_wallets().collect();
    let signer: EthereumWallet = accounts[0].clone().into();
    let from = accounts[0].address();
    let to = accounts[1].address();

    let provider = http_provider_with_signer(&handle.http_endpoint(), signer);

    // Send a transaction to increment nonce
    let tx = TransactionRequest::default().with_from(from).with_to(to).with_value(U256::from(100));
    let tx = WithOtherFields::new(tx);
    provider.send_transaction(tx).await.unwrap().get_receipt().await.unwrap();

    // Now the account should have nonce 1
    let tx_req = TransactionRequest::default()
        .with_from(from)
        .with_to(to)
        .with_value(U256::from(1000))
        .with_gas_limit(21_000);

    let filled = api.fill_transaction(WithOtherFields::new(tx_req)).await.unwrap();

    assert_eq!(filled.tx.nonce(), 1);
}

#[tokio::test(flavor = "multi_thread")]
async fn test_fill_transaction_preserves_provided_fields() {
    let (api, handle) = spawn(NodeConfig::test()).await;
    let wallet = handle.dev_wallets().next().unwrap();
    let from = wallet.address();

    let provided_nonce = 100u64;
    let provided_gas_limit = 50_000u64;

    let tx_req = TransactionRequest::default()
        .with_from(from)
        .with_to(Address::random())
        .with_value(U256::from(1000))
        .with_nonce(provided_nonce)
        .with_gas_limit(provided_gas_limit);

    let filled = api.fill_transaction(WithOtherFields::new(tx_req)).await.unwrap();

    // Should preserve the provided nonce and gas limit
    assert_eq!(filled.tx.nonce(), provided_nonce);
    assert_eq!(filled.tx.gas_limit(), provided_gas_limit);
}

#[tokio::test(flavor = "multi_thread")]
async fn test_fill_transaction_fills_all_missing_fields() {
    let (api, handle) = spawn(NodeConfig::test()).await;
    let wallet = handle.dev_wallets().next().unwrap();
    let from = wallet.address();

    // Create a simple transfer transaction with minimal fields
    let tx_req = TransactionRequest::default().with_from(from).with_to(Address::random());

    let filled = api.fill_transaction(WithOtherFields::new(tx_req)).await.unwrap();

    // Should fill all required fields and be EIP-1559
    assert!(filled.tx.is_eip1559());
    assert!(filled.tx.gas_limit() > 0);
    assert!(filled.tx.max_fee_per_gas() > 0);
    assert!(filled.tx.max_priority_fee_per_gas().is_some());
}

#[tokio::test(flavor = "multi_thread")]
async fn test_fill_transaction_eip4844_blob_fee() {
    let node_config = NodeConfig::test().with_hardfork(Some(EthereumHardfork::Cancun.into()));
    let (api, handle) = spawn(node_config).await;
    let wallet = handle.dev_wallets().next().unwrap();
    let from = wallet.address();

    let mut builder = SidecarBuilder::<SimpleCoder>::new();
    builder.ingest(b"dummy blob");
    let sidecar = builder.build().unwrap();

    // EIP-4844 blob transaction with sidecar but no blob fee
    let mut tx_req = TransactionRequest::default().with_from(from).with_to(Address::random());
    tx_req.sidecar = Some(sidecar);
    tx_req.transaction_type = Some(3); // EIP-4844

    let filled = api.fill_transaction(WithOtherFields::new(tx_req)).await.unwrap();

    // Blob transaction should have max_fee_per_blob_gas filled
    assert!(
        filled.tx.max_fee_per_blob_gas().is_some(),
        "max_fee_per_blob_gas should be filled for blob tx"
    );
    assert!(filled.tx.blob_versioned_hashes().is_some(), "blob_versioned_hashes should be present");
}

#[tokio::test(flavor = "multi_thread")]
async fn test_fill_transaction_eip4844_preserves_blob_fee() {
    let node_config = NodeConfig::test().with_hardfork(Some(EthereumHardfork::Cancun.into()));
    let (api, handle) = spawn(node_config).await;
    let wallet = handle.dev_wallets().next().unwrap();
    let from = wallet.address();

    let provided_blob_fee = 5_000_000u128;

    let mut builder = SidecarBuilder::<SimpleCoder>::new();
    builder.ingest(b"dummy blob");
    let sidecar = builder.build().unwrap();

    // EIP-4844 blob transaction with blob fee already set
    let mut tx_req = TransactionRequest::default()
        .with_from(from)
        .with_to(Address::random())
        .with_max_fee_per_blob_gas(provided_blob_fee);
    tx_req.sidecar = Some(sidecar);
    tx_req.transaction_type = Some(3); // EIP-4844

    let filled = api.fill_transaction(WithOtherFields::new(tx_req)).await.unwrap();

    // Should preserve the provided blob fee
    assert_eq!(
        filled.tx.max_fee_per_blob_gas(),
        Some(provided_blob_fee),
        "should preserve provided max_fee_per_blob_gas"
    );
}

#[tokio::test(flavor = "multi_thread")]
async fn test_fill_transaction_non_blob_tx_no_blob_fee() {
    let (api, handle) = spawn(NodeConfig::test()).await;
    let wallet = handle.dev_wallets().next().unwrap();
    let from = wallet.address();

    // EIP-1559 transaction without blob fields
    let mut tx_req = TransactionRequest::default().with_from(from).with_to(Address::random());
    tx_req.transaction_type = Some(2); // EIP-1559

    let filled = api.fill_transaction(WithOtherFields::new(tx_req)).await.unwrap();

    // Non-blob transaction should NOT have blob fee filled
    assert!(
        filled.tx.max_fee_per_blob_gas().is_none(),
        "max_fee_per_blob_gas should not be set for non-blob tx"
    );
}<|MERGE_RESOLUTION|>--- conflicted
+++ resolved
@@ -456,12 +456,7 @@
 }
 
 #[tokio::test(flavor = "multi_thread")]
-<<<<<<< HEAD
-// Note(zk): This test is failing on our CI because Alchemy does not support `debug_code_by_hash`
-#[ignore]
-=======
 #[ignore = "no debug_"]
->>>>>>> d3167db6
 async fn can_get_code_by_hash() {
     let (api, _) =
         spawn(NodeConfig::test().with_eth_rpc_url(Some(rpc::next_http_archive_rpc_url()))).await;
