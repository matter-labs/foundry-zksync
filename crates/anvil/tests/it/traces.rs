--- conflicted
+++ resolved
@@ -1,23 +1,10 @@
-<<<<<<< HEAD
-use crate::{fork::fork_config, utils::http_provider_with_signer};
-use alloy_network::{EthereumWallet, TransactionBuilder};
-use alloy_primitives::{hex, Address, Bytes, U256};
-use alloy_provider::{
-    ext::{DebugApi, TraceApi},
-    Provider,
-};
-use alloy_rpc_types::{BlockNumberOrTag, TransactionRequest};
-use alloy_rpc_types_trace::{
-    geth::{GethDebugTracingCallOptions, GethTrace},
-    parity::{Action, LocalizedTransactionTrace},
-=======
 use crate::{
     abi::{MulticallContract, SimpleStorage},
     fork::fork_config,
     utils::http_provider_with_signer,
 };
 use alloy_network::{EthereumWallet, TransactionBuilder};
-use alloy_primitives::{hex, Address, Bytes, U256};
+use alloy_primitives::{Address, Bytes, U256};
 use alloy_provider::{
     ext::{DebugApi, TraceApi},
     Provider,
@@ -32,7 +19,6 @@
         parity::{Action, LocalizedTransactionTrace},
     },
     BlockNumberOrTag, TransactionRequest,
->>>>>>> 62cdea8f
 };
 use alloy_serde::WithOtherFields;
 use alloy_sol_types::sol;
@@ -131,30 +117,6 @@
         .deploy()
         .await
         .unwrap();
-<<<<<<< HEAD
-
-    let caller: EthereumWallet = wallets[1].clone().into();
-    let caller_provider = http_provider_with_signer(&handle.http_endpoint(), caller);
-    let contract = DebugTraceContract::new(contract_addr, caller_provider);
-
-    let call = contract.goodbye().from(wallets[1].address());
-    let calldata = call.calldata().to_owned();
-
-    let tx = TransactionRequest::default()
-        .from(wallets[1].address())
-        .to(*contract.address())
-        .with_input(calldata);
-
-    let traces = handle
-        .http_provider()
-        .debug_trace_call(tx, BlockNumberOrTag::Latest, GethDebugTracingCallOptions::default())
-        .await
-        .unwrap();
-
-    match traces {
-        GethTrace::Default(default_frame) => {
-            assert!(!default_frame.failed);
-=======
 
     let caller: EthereumWallet = wallets[1].clone().into();
     let caller_provider = http_provider_with_signer(&handle.http_endpoint(), caller);
@@ -288,7 +250,6 @@
             assert!(call_frame.calls.is_empty());
             assert!(call_frame.to.unwrap() == *simple_storage_contract.address());
             assert!(call_frame.logs.len() == 1);
->>>>>>> 62cdea8f
         }
         _ => {
             unreachable!()
