--- conflicted
+++ resolved
@@ -51,16 +51,6 @@
 {
     router_inner(config, post(handler::handle), (http, ()))
 }
-<<<<<<< HEAD
-
-fn router_inner<S: Clone + Send + Sync + 'static>(
-    config: ServerConfig,
-    root_method_router: MethodRouter<S>,
-    state: S,
-) -> Router {
-    let ServerConfig { allow_origin, no_cors } = config;
-
-=======
 
 fn router_inner<S: Clone + Send + Sync + 'static>(
     config: ServerConfig,
@@ -69,7 +59,6 @@
 ) -> Router {
     let ServerConfig { allow_origin, no_cors, no_request_size_limit } = config;
 
->>>>>>> 62cdea8f
     let mut router = Router::new()
         .route("/", root_method_router)
         .with_state(state)
@@ -84,12 +73,9 @@
                 .allow_methods([Method::GET, Method::POST]),
         );
     }
-<<<<<<< HEAD
-=======
     if no_request_size_limit {
         router = router.layer(DefaultBodyLimit::disable());
     }
->>>>>>> 62cdea8f
     router
 }
 
