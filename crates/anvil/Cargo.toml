[package]
name = "anvil"
description = "Local ethereum node"

version.workspace = true
edition.workspace = true
rust-version.workspace = true
authors.workspace = true
license.workspace = true
homepage.workspace = true
repository.workspace = true

[lints]
workspace = true

[[bin]]
name = "anvil"
path = "bin/main.rs"
required-features = ["cli"]

[dependencies]
# foundry internal
anvil-core = { path = "core" }
anvil-rpc = { path = "rpc" }
anvil-server = { path = "server" }
foundry-cli.workspace = true
foundry-common.workspace = true
foundry-config.workspace = true
foundry-evm.workspace = true
<<<<<<< HEAD
foundry-evm-core.workspace = true
=======
>>>>>>> 1a5de245
foundry-evm-networks.workspace = true

# alloy
alloy-evm = { workspace = true, features = ["call-util"] }
alloy-op-evm.workspace = true
alloy-primitives = { workspace = true, features = ["serde"] }
alloy-consensus = { workspace = true, features = ["k256", "kzg"] }
alloy-contract = { workspace = true, features = ["pubsub"] }
alloy-network.workspace = true
alloy-eips.workspace = true
alloy-eip5792.workspace = true
alloy-rlp.workspace = true
alloy-signer = { workspace = true, features = ["eip712"] }
alloy-signer-local = { workspace = true, features = ["mnemonic"] }
alloy-sol-types = { workspace = true, features = ["std"] }
alloy-dyn-abi = { workspace = true, features = ["std", "eip712"] }
alloy-rpc-types = { workspace = true, features = ["anvil", "trace", "txpool"] }
alloy-rpc-types-beacon.workspace = true
alloy-serde.workspace = true
alloy-provider = { workspace = true, features = [
    "reqwest",
    "ws",
    "ipc",
    "debug-api",
    "trace-api",
] }
alloy-transport.workspace = true
alloy-chains.workspace = true
alloy-genesis.workspace = true
alloy-trie.workspace = true
alloy-hardforks.workspace = true
alloy-op-hardforks.workspace = true
op-alloy-consensus = { workspace = true, features = ["serde"] }

# revm
revm = { workspace = true, features = [
    "std",
    "serde",
    "memory_limit",
    "c-kzg",
] }
revm-inspectors.workspace = true
op-revm.workspace = true

# axum related
axum.workspace = true
hyper.workspace = true

# tracing
tracing.workspace = true
tracing-subscriber = { workspace = true, features = ["env-filter"] }

# async
tokio = { workspace = true, features = ["time"] }
parking_lot.workspace = true
futures.workspace = true
async-trait.workspace = true

# misc
flate2.workspace = true
serde_json.workspace = true
serde.workspace = true
thiserror.workspace = true
yansi.workspace = true
tempfile.workspace = true
itertools.workspace = true
rand_08.workspace = true
eyre.workspace = true

# cli
clap = { version = "4", features = [
    "derive",
    "env",
    "wrap_help",
], optional = true }
clap_complete = { workspace = true, optional = true}
chrono.workspace = true
ctrlc = { version = "3", optional = true }
fdlimit = { version = "0.3", optional = true }

[dev-dependencies]
alloy-provider = { workspace = true, features = ["txpool-api"] }
alloy-pubsub.workspace = true
alloy-eip5792.workspace = true
rand.workspace = true
reqwest.workspace = true
foundry-test-utils.workspace = true
tokio = { workspace = true, features = ["full"] }

op-alloy-rpc-types.workspace = true

[features]
default = ["cli", "jemalloc"]
asm-keccak = ["alloy-primitives/asm-keccak"]
jemalloc = ["foundry-cli/jemalloc"]
mimalloc = ["foundry-cli/mimalloc"]
tracy-allocator = ["foundry-cli/tracy-allocator"]
cli = ["tokio/full", "cmd"]
cmd = [
    "clap",
    "clap_complete",
    "dep:fdlimit",
    "dep:ctrlc",
    "anvil-server/clap",
    "tokio/signal",
]
js-tracer = ["revm-inspectors/js-tracer"]<|MERGE_RESOLUTION|>--- conflicted
+++ resolved
@@ -27,10 +27,6 @@
 foundry-common.workspace = true
 foundry-config.workspace = true
 foundry-evm.workspace = true
-<<<<<<< HEAD
-foundry-evm-core.workspace = true
-=======
->>>>>>> 1a5de245
 foundry-evm-networks.workspace = true
 
 # alloy
