[package]
name = "anvil"
description = "Local ethereum node"

version.workspace = true
edition.workspace = true
rust-version.workspace = true
authors.workspace = true
license.workspace = true
homepage.workspace = true
repository.workspace = true

[lints]
workspace = true

[[bin]]
name = "anvil"
path = "src/anvil.rs"
required-features = ["cli"]

[build-dependencies]
vergen = { workspace = true, default-features = false, features = [
    "build",
    "git",
    "gitcl",
] }

[dependencies]
# foundry internal
anvil-core = { path = "core", features = ["serde", "impersonated-tx"] }
anvil-rpc = { path = "rpc" }
anvil-server = { path = "server" }
foundry-cli.workspace = true
foundry-common.workspace = true
foundry-config.workspace = true
foundry-evm.workspace = true

# evm support
bytes = "1.4.0"
k256.workspace = true
revm = { workspace = true, features = [
    "std",
    "serde",
    "memory_limit",
    "c-kzg",
] }
alloy-primitives = { workspace = true, features = ["serde"] }
alloy-consensus = { workspace = true, features = ["k256", "kzg"] }
alloy-contract = { workspace = true, features = ["pubsub"] }
alloy-network.workspace = true
alloy-eips.workspace = true
alloy-rlp.workspace = true
alloy-signer = { workspace = true, features = ["eip712"] }
alloy-signer-local = { workspace = true, features = ["mnemonic"] }
alloy-sol-types = { workspace = true, features = ["std"] }
alloy-dyn-abi = { workspace = true, features = ["std", "eip712"] }
<<<<<<< HEAD
alloy-rpc-types = { workspace = true, features = ["txpool"] }
alloy-rpc-types-trace.workspace = true
=======
alloy-rpc-types = { workspace = true, features = ["anvil", "trace", "txpool"] }
>>>>>>> 62cdea8f
alloy-serde.workspace = true
alloy-provider = { workspace = true, features = [
    "reqwest",
    "ws",
    "ipc",
    "debug-api",
    "trace-api",
] }
alloy-transport.workspace = true
alloy-chains.workspace = true
alloy-genesis.workspace = true
alloy-trie.workspace = true

# axum related
axum.workspace = true
hyper.workspace = true
tower.workspace = true

# tracing
tracing.workspace = true
tracing-subscriber = { workspace = true, features = ["env-filter"] }

# async
tokio = { workspace = true, features = ["time"] }
parking_lot.workspace = true
futures.workspace = true
async-trait.workspace = true

# misc
flate2 = "1.0"
serde_repr = "0.1"
serde_json.workspace = true
serde.workspace = true
<<<<<<< HEAD
thiserror .workspace = true
=======
thiserror.workspace = true
>>>>>>> 62cdea8f
yansi.workspace = true
tempfile.workspace = true
itertools.workspace = true
rand = "0.8"
eyre.workspace = true

# cli
clap = { version = "4", features = [
    "derive",
    "env",
    "wrap_help",
], optional = true }
clap_complete = { version = "4", optional = true }
chrono.workspace = true
auto_impl.workspace = true
ctrlc = { version = "3", optional = true }
fdlimit = { version = "0.3", optional = true }
clap_complete_fig = "4"

[target.'cfg(unix)'.dependencies]
tikv-jemallocator = { workspace = true, optional = true }

[dev-dependencies]
alloy-json-abi.workspace = true
alloy-rpc-client = { workspace = true, features = ["pubsub"] }
alloy-transport-ipc = { workspace = true, features = ["mock"] }
alloy-provider = { workspace = true, features = ["txpool-api"] }
alloy-transport-ws.workspace = true
alloy-json-rpc.workspace = true
alloy-pubsub.workspace = true
foundry-test-utils.workspace = true
similar-asserts.workspace = true
tokio = { workspace = true, features = ["full"] }

[features]
default = ["cli", "jemalloc"]
cmd = ["clap", "clap_complete", "ctrlc", "anvil-server/clap"]
cli = ["tokio/full", "cmd", "fdlimit"]
asm-keccak = ["alloy-primitives/asm-keccak"]
jemalloc = ["dep:tikv-jemallocator"]<|MERGE_RESOLUTION|>--- conflicted
+++ resolved
@@ -54,12 +54,7 @@
 alloy-signer-local = { workspace = true, features = ["mnemonic"] }
 alloy-sol-types = { workspace = true, features = ["std"] }
 alloy-dyn-abi = { workspace = true, features = ["std", "eip712"] }
-<<<<<<< HEAD
-alloy-rpc-types = { workspace = true, features = ["txpool"] }
-alloy-rpc-types-trace.workspace = true
-=======
 alloy-rpc-types = { workspace = true, features = ["anvil", "trace", "txpool"] }
->>>>>>> 62cdea8f
 alloy-serde.workspace = true
 alloy-provider = { workspace = true, features = [
     "reqwest",
@@ -93,11 +88,7 @@
 serde_repr = "0.1"
 serde_json.workspace = true
 serde.workspace = true
-<<<<<<< HEAD
-thiserror .workspace = true
-=======
 thiserror.workspace = true
->>>>>>> 62cdea8f
 yansi.workspace = true
 tempfile.workspace = true
 itertools.workspace = true
