[package]
name = "anvil-core"

version.workspace = true
edition.workspace = true
rust-version.workspace = true
authors.workspace = true
license.workspace = true
homepage.workspace = true
repository.workspace = true

[lints]
workspace = true

[dependencies]
foundry-common.workspace = true
foundry-evm.workspace = true
revm = { workspace = true, default-features = false, features = [
    "std",
    "serde",
    "memory_limit",
    "c-kzg",
] }

alloy-primitives = { workspace = true, features = ["serde"] }
alloy-rpc-types = { workspace = true, features = ["anvil", "trace"] }
alloy-serde.workspace = true
alloy-rlp.workspace = true
alloy-eips.workspace = true
alloy-consensus = { workspace = true, features = ["k256", "kzg"] }
alloy-dyn-abi = { workspace = true, features = ["std", "eip712"] }
alloy-trie.workspace = true
op-alloy-consensus.workspace = true

serde = { workspace = true, optional = true }
serde_json.workspace = true
bytes.workspace = true

# misc
<<<<<<< HEAD
rand = "0.8"
=======
rand.workspace = true
>>>>>>> 58bf161b
thiserror.workspace = true

[features]
default = ["serde"]
impersonated-tx = []
serde = ["dep:serde"]<|MERGE_RESOLUTION|>--- conflicted
+++ resolved
@@ -37,11 +37,7 @@
 bytes.workspace = true
 
 # misc
-<<<<<<< HEAD
-rand = "0.8"
-=======
 rand.workspace = true
->>>>>>> 58bf161b
 thiserror.workspace = true
 
 [features]
