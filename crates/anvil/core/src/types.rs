--- conflicted
+++ resolved
@@ -37,11 +37,7 @@
 
 #[derive(Debug, Clone, Deserialize)]
 #[serde(untagged)]
-<<<<<<< HEAD
-#[allow(clippy::large_enum_variant)]
-=======
 #[expect(clippy::large_enum_variant)]
->>>>>>> 55802bad
 pub enum TransactionData {
     JSON(TransactionRequest),
     Raw(Bytes),
