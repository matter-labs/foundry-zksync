use alloy_primitives::{B256, U256};

#[cfg(feature = "serde")]
<<<<<<< HEAD
use serde::{de::Error, Deserializer, Serializer};

/// Represents the params to set forking which can take various forms
///  - untagged
///  - tagged `forking`
#[derive(Clone, Debug, Default, PartialEq, Eq)]
pub struct Forking {
    pub json_rpc_url: Option<String>,
    pub block_number: Option<u64>,
}

#[cfg(feature = "serde")]
impl<'de> serde::Deserialize<'de> for Forking {
    fn deserialize<D>(deserializer: D) -> Result<Self, D::Error>
    where
        D: Deserializer<'de>,
    {
        #[derive(serde::Deserialize)]
        #[serde(rename_all = "camelCase")]
        struct ForkOpts {
            pub json_rpc_url: Option<String>,
            #[serde(default, with = "alloy_serde::num::u64_opt_via_ruint")]
            pub block_number: Option<u64>,
        }

        #[derive(serde::Deserialize)]
        struct Tagged {
            forking: ForkOpts,
        }
        #[derive(serde::Deserialize)]
        #[serde(untagged)]
        enum ForkingVariants {
            Tagged(Tagged),
            Fork(ForkOpts),
        }
        let f = match ForkingVariants::deserialize(deserializer)? {
            ForkingVariants::Fork(ForkOpts { json_rpc_url, block_number }) => {
                Self { json_rpc_url, block_number }
            }
            ForkingVariants::Tagged(f) => {
                Self { json_rpc_url: f.forking.json_rpc_url, block_number: f.forking.block_number }
            }
        };
        Ok(f)
    }
}

/// Additional `evm_mine` options
#[derive(Clone, Debug, PartialEq, Eq)]
#[cfg_attr(feature = "serde", derive(serde::Deserialize))]
#[cfg_attr(feature = "serde", serde(untagged))]
pub enum EvmMineOptions {
    Options {
        #[cfg_attr(feature = "serde", serde(with = "alloy_serde::num::u64_opt_via_ruint"))]
        timestamp: Option<u64>,
        // If `blocks` is given, it will mine exactly blocks number of blocks, regardless of any
        // other blocks mined or reverted during it's operation
        blocks: Option<u64>,
    },
    /// The timestamp the block should be mined with
    #[cfg_attr(feature = "serde", serde(with = "alloy_serde::num::u64_opt_via_ruint"))]
    Timestamp(Option<u64>),
}

impl Default for EvmMineOptions {
    fn default() -> Self {
        Self::Options { timestamp: None, blocks: None }
    }
}
=======
use serde::Serializer;
>>>>>>> 62cdea8f

/// Represents the result of `eth_getWork`
/// This may or may not include the block number
#[derive(Debug, Default, PartialEq, Eq)]
pub struct Work {
    pub pow_hash: B256,
    pub seed_hash: B256,
    pub target: B256,
    pub number: Option<u64>,
}

#[cfg(feature = "serde")]
impl serde::Serialize for Work {
    fn serialize<S>(&self, s: S) -> Result<S::Ok, S::Error>
    where
        S: Serializer,
    {
        if let Some(num) = self.number {
            (&self.pow_hash, &self.seed_hash, &self.target, U256::from(num)).serialize(s)
        } else {
            (&self.pow_hash, &self.seed_hash, &self.target).serialize(s)
        }
    }
<<<<<<< HEAD
}

/// A hex encoded or decimal index
#[derive(Clone, Copy, Debug, PartialEq, Eq, Hash)]
pub struct Index(usize);

impl From<Index> for usize {
    fn from(idx: Index) -> Self {
        idx.0
    }
}

#[cfg(feature = "serde")]
impl<'a> serde::Deserialize<'a> for Index {
    fn deserialize<D>(deserializer: D) -> Result<Self, D::Error>
    where
        D: serde::Deserializer<'a>,
    {
        use std::fmt;

        struct IndexVisitor;

        impl<'a> serde::de::Visitor<'a> for IndexVisitor {
            type Value = Index;

            fn expecting(&self, formatter: &mut fmt::Formatter<'_>) -> fmt::Result {
                write!(formatter, "hex-encoded or decimal index")
            }

            fn visit_u64<E>(self, value: u64) -> Result<Self::Value, E>
            where
                E: Error,
            {
                Ok(Index(value as usize))
            }

            fn visit_str<E>(self, value: &str) -> Result<Self::Value, E>
            where
                E: Error,
            {
                if let Some(val) = value.strip_prefix("0x") {
                    usize::from_str_radix(val, 16).map(Index).map_err(|e| {
                        Error::custom(format!("Failed to parse hex encoded index value: {e}"))
                    })
                } else {
                    value
                        .parse::<usize>()
                        .map(Index)
                        .map_err(|e| Error::custom(format!("Failed to parse numeric index: {e}")))
                }
            }

            fn visit_string<E>(self, value: String) -> Result<Self::Value, E>
            where
                E: Error,
            {
                self.visit_str(value.as_ref())
            }
        }

        deserializer.deserialize_any(IndexVisitor)
    }
}

#[derive(Clone, Debug, PartialEq, Eq)]
#[cfg_attr(feature = "serde", derive(serde::Serialize, serde::Deserialize))]
#[cfg_attr(feature = "serde", serde(rename_all = "camelCase"))]
pub struct NodeInfo {
    pub current_block_number: U64,
    pub current_block_timestamp: u64,
    pub current_block_hash: B256,
    pub hard_fork: SpecId,
    pub transaction_order: String,
    pub environment: NodeEnvironment,
    pub fork_config: NodeForkConfig,
}

#[derive(Clone, Debug, PartialEq, Eq)]
#[cfg_attr(feature = "serde", derive(serde::Serialize, serde::Deserialize))]
#[cfg_attr(feature = "serde", serde(rename_all = "camelCase"))]
pub struct NodeEnvironment {
    pub base_fee: u128,
    pub chain_id: u64,
    pub gas_limit: u128,
    pub gas_price: u128,
}

#[derive(Clone, Debug, Default, PartialEq, Eq)]
#[cfg_attr(feature = "serde", derive(serde::Serialize, serde::Deserialize))]
#[cfg_attr(feature = "serde", serde(rename_all = "camelCase"))]
pub struct NodeForkConfig {
    pub fork_url: Option<String>,
    pub fork_block_number: Option<u64>,
    pub fork_retry_backoff: Option<u128>,
}

/// Anvil equivalent of `hardhat_metadata`.
/// Metadata about the current Anvil instance.
/// See <https://hardhat.org/hardhat-network/docs/reference#hardhat_metadata>
#[derive(Clone, Debug, PartialEq, Eq)]
#[cfg_attr(feature = "serde", derive(serde::Serialize, serde::Deserialize))]
#[cfg_attr(feature = "serde", serde(rename_all = "camelCase"))]
pub struct AnvilMetadata {
    pub client_version: &'static str,
    pub chain_id: u64,
    pub instance_id: B256,
    pub latest_block_number: u64,
    pub latest_block_hash: B256,
    pub forked_network: Option<ForkedNetwork>,
    pub snapshots: BTreeMap<U256, (u64, B256)>,
}

/// Information about the forked network.
/// See <https://hardhat.org/hardhat-network/docs/reference#hardhat_metadata>
#[derive(Clone, Debug, PartialEq, Eq)]
#[cfg_attr(feature = "serde", derive(serde::Serialize, serde::Deserialize))]
#[cfg_attr(feature = "serde", serde(rename_all = "camelCase"))]
pub struct ForkedNetwork {
    pub chain_id: u64,
    pub fork_block_number: u64,
    pub fork_block_hash: TxHash,
}

#[cfg(test)]
mod tests {
    use super::*;

    #[test]
    fn serde_forking() {
        let s = r#"{"forking": {"jsonRpcUrl": "https://ethereumpublicnode.com",
        "blockNumber": "18441649"
      }
    }"#;
        let f: Forking = serde_json::from_str(s).unwrap();
        assert_eq!(
            f,
            Forking {
                json_rpc_url: Some("https://ethereumpublicnode.com".into()),
                block_number: Some(18441649)
            }
        );
    }
=======
>>>>>>> 62cdea8f
}<|MERGE_RESOLUTION|>--- conflicted
+++ resolved
@@ -1,79 +1,7 @@
 use alloy_primitives::{B256, U256};
 
 #[cfg(feature = "serde")]
-<<<<<<< HEAD
-use serde::{de::Error, Deserializer, Serializer};
-
-/// Represents the params to set forking which can take various forms
-///  - untagged
-///  - tagged `forking`
-#[derive(Clone, Debug, Default, PartialEq, Eq)]
-pub struct Forking {
-    pub json_rpc_url: Option<String>,
-    pub block_number: Option<u64>,
-}
-
-#[cfg(feature = "serde")]
-impl<'de> serde::Deserialize<'de> for Forking {
-    fn deserialize<D>(deserializer: D) -> Result<Self, D::Error>
-    where
-        D: Deserializer<'de>,
-    {
-        #[derive(serde::Deserialize)]
-        #[serde(rename_all = "camelCase")]
-        struct ForkOpts {
-            pub json_rpc_url: Option<String>,
-            #[serde(default, with = "alloy_serde::num::u64_opt_via_ruint")]
-            pub block_number: Option<u64>,
-        }
-
-        #[derive(serde::Deserialize)]
-        struct Tagged {
-            forking: ForkOpts,
-        }
-        #[derive(serde::Deserialize)]
-        #[serde(untagged)]
-        enum ForkingVariants {
-            Tagged(Tagged),
-            Fork(ForkOpts),
-        }
-        let f = match ForkingVariants::deserialize(deserializer)? {
-            ForkingVariants::Fork(ForkOpts { json_rpc_url, block_number }) => {
-                Self { json_rpc_url, block_number }
-            }
-            ForkingVariants::Tagged(f) => {
-                Self { json_rpc_url: f.forking.json_rpc_url, block_number: f.forking.block_number }
-            }
-        };
-        Ok(f)
-    }
-}
-
-/// Additional `evm_mine` options
-#[derive(Clone, Debug, PartialEq, Eq)]
-#[cfg_attr(feature = "serde", derive(serde::Deserialize))]
-#[cfg_attr(feature = "serde", serde(untagged))]
-pub enum EvmMineOptions {
-    Options {
-        #[cfg_attr(feature = "serde", serde(with = "alloy_serde::num::u64_opt_via_ruint"))]
-        timestamp: Option<u64>,
-        // If `blocks` is given, it will mine exactly blocks number of blocks, regardless of any
-        // other blocks mined or reverted during it's operation
-        blocks: Option<u64>,
-    },
-    /// The timestamp the block should be mined with
-    #[cfg_attr(feature = "serde", serde(with = "alloy_serde::num::u64_opt_via_ruint"))]
-    Timestamp(Option<u64>),
-}
-
-impl Default for EvmMineOptions {
-    fn default() -> Self {
-        Self::Options { timestamp: None, blocks: None }
-    }
-}
-=======
 use serde::Serializer;
->>>>>>> 62cdea8f
 
 /// Represents the result of `eth_getWork`
 /// This may or may not include the block number
@@ -97,149 +25,4 @@
             (&self.pow_hash, &self.seed_hash, &self.target).serialize(s)
         }
     }
-<<<<<<< HEAD
-}
-
-/// A hex encoded or decimal index
-#[derive(Clone, Copy, Debug, PartialEq, Eq, Hash)]
-pub struct Index(usize);
-
-impl From<Index> for usize {
-    fn from(idx: Index) -> Self {
-        idx.0
-    }
-}
-
-#[cfg(feature = "serde")]
-impl<'a> serde::Deserialize<'a> for Index {
-    fn deserialize<D>(deserializer: D) -> Result<Self, D::Error>
-    where
-        D: serde::Deserializer<'a>,
-    {
-        use std::fmt;
-
-        struct IndexVisitor;
-
-        impl<'a> serde::de::Visitor<'a> for IndexVisitor {
-            type Value = Index;
-
-            fn expecting(&self, formatter: &mut fmt::Formatter<'_>) -> fmt::Result {
-                write!(formatter, "hex-encoded or decimal index")
-            }
-
-            fn visit_u64<E>(self, value: u64) -> Result<Self::Value, E>
-            where
-                E: Error,
-            {
-                Ok(Index(value as usize))
-            }
-
-            fn visit_str<E>(self, value: &str) -> Result<Self::Value, E>
-            where
-                E: Error,
-            {
-                if let Some(val) = value.strip_prefix("0x") {
-                    usize::from_str_radix(val, 16).map(Index).map_err(|e| {
-                        Error::custom(format!("Failed to parse hex encoded index value: {e}"))
-                    })
-                } else {
-                    value
-                        .parse::<usize>()
-                        .map(Index)
-                        .map_err(|e| Error::custom(format!("Failed to parse numeric index: {e}")))
-                }
-            }
-
-            fn visit_string<E>(self, value: String) -> Result<Self::Value, E>
-            where
-                E: Error,
-            {
-                self.visit_str(value.as_ref())
-            }
-        }
-
-        deserializer.deserialize_any(IndexVisitor)
-    }
-}
-
-#[derive(Clone, Debug, PartialEq, Eq)]
-#[cfg_attr(feature = "serde", derive(serde::Serialize, serde::Deserialize))]
-#[cfg_attr(feature = "serde", serde(rename_all = "camelCase"))]
-pub struct NodeInfo {
-    pub current_block_number: U64,
-    pub current_block_timestamp: u64,
-    pub current_block_hash: B256,
-    pub hard_fork: SpecId,
-    pub transaction_order: String,
-    pub environment: NodeEnvironment,
-    pub fork_config: NodeForkConfig,
-}
-
-#[derive(Clone, Debug, PartialEq, Eq)]
-#[cfg_attr(feature = "serde", derive(serde::Serialize, serde::Deserialize))]
-#[cfg_attr(feature = "serde", serde(rename_all = "camelCase"))]
-pub struct NodeEnvironment {
-    pub base_fee: u128,
-    pub chain_id: u64,
-    pub gas_limit: u128,
-    pub gas_price: u128,
-}
-
-#[derive(Clone, Debug, Default, PartialEq, Eq)]
-#[cfg_attr(feature = "serde", derive(serde::Serialize, serde::Deserialize))]
-#[cfg_attr(feature = "serde", serde(rename_all = "camelCase"))]
-pub struct NodeForkConfig {
-    pub fork_url: Option<String>,
-    pub fork_block_number: Option<u64>,
-    pub fork_retry_backoff: Option<u128>,
-}
-
-/// Anvil equivalent of `hardhat_metadata`.
-/// Metadata about the current Anvil instance.
-/// See <https://hardhat.org/hardhat-network/docs/reference#hardhat_metadata>
-#[derive(Clone, Debug, PartialEq, Eq)]
-#[cfg_attr(feature = "serde", derive(serde::Serialize, serde::Deserialize))]
-#[cfg_attr(feature = "serde", serde(rename_all = "camelCase"))]
-pub struct AnvilMetadata {
-    pub client_version: &'static str,
-    pub chain_id: u64,
-    pub instance_id: B256,
-    pub latest_block_number: u64,
-    pub latest_block_hash: B256,
-    pub forked_network: Option<ForkedNetwork>,
-    pub snapshots: BTreeMap<U256, (u64, B256)>,
-}
-
-/// Information about the forked network.
-/// See <https://hardhat.org/hardhat-network/docs/reference#hardhat_metadata>
-#[derive(Clone, Debug, PartialEq, Eq)]
-#[cfg_attr(feature = "serde", derive(serde::Serialize, serde::Deserialize))]
-#[cfg_attr(feature = "serde", serde(rename_all = "camelCase"))]
-pub struct ForkedNetwork {
-    pub chain_id: u64,
-    pub fork_block_number: u64,
-    pub fork_block_hash: TxHash,
-}
-
-#[cfg(test)]
-mod tests {
-    use super::*;
-
-    #[test]
-    fn serde_forking() {
-        let s = r#"{"forking": {"jsonRpcUrl": "https://ethereumpublicnode.com",
-        "blockNumber": "18441649"
-      }
-    }"#;
-        let f: Forking = serde_json::from_str(s).unwrap();
-        assert_eq!(
-            f,
-            Forking {
-                json_rpc_url: Some("https://ethereumpublicnode.com".into()),
-                block_number: Some(18441649)
-            }
-        );
-    }
-=======
->>>>>>> 62cdea8f
 }