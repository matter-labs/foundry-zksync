use crate::{eth::subscription::SubscriptionId, types::ReorgOptions};
use alloy_primitives::{Address, Bytes, TxHash, B256, B64, U256};
use alloy_rpc_types::{
    anvil::{Forking, MineOptions},
    pubsub::{Params as SubscriptionParams, SubscriptionKind},
    request::TransactionRequest,
    simulate::SimulatePayload,
    state::StateOverride,
    trace::{
        filter::TraceFilter,
        geth::{GethDebugTracingCallOptions, GethDebugTracingOptions},
    },
    BlockId, BlockNumberOrTag as BlockNumber, Filter, Index,
};
use alloy_serde::WithOtherFields;
use foundry_common::serde_helpers::{
    deserialize_number, deserialize_number_opt, deserialize_number_seq,
};

pub mod block;
pub mod proof;
pub mod subscription;
pub mod transaction;
pub mod trie;
pub mod wallet;

pub mod serde_helpers;
use self::serde_helpers::*;

/// Wrapper type that ensures the type is named `params`
#[derive(Clone, Debug, PartialEq, Eq, serde::Deserialize)]
pub struct Params<T: Default> {
    #[serde(default)]
    pub params: T,
}

/// Represents ethereum JSON-RPC API
#[derive(Clone, Debug, serde::Deserialize)]
#[serde(tag = "method", content = "params")]
<<<<<<< HEAD
#[allow(clippy::large_enum_variant)]
=======
#[expect(clippy::large_enum_variant)]
>>>>>>> 55802bad
pub enum EthRequest {
    #[serde(rename = "web3_clientVersion", with = "empty_params")]
    Web3ClientVersion(()),

    #[serde(rename = "web3_sha3", with = "sequence")]
    Web3Sha3(Bytes),

    #[serde(rename = "eth_chainId", with = "empty_params")]
    EthChainId(()),

    #[serde(rename = "eth_networkId", alias = "net_version", with = "empty_params")]
    EthNetworkId(()),

    #[serde(rename = "net_listening", with = "empty_params")]
    NetListening(()),

    #[serde(rename = "eth_gasPrice", with = "empty_params")]
    EthGasPrice(()),

    #[serde(rename = "eth_maxPriorityFeePerGas", with = "empty_params")]
    EthMaxPriorityFeePerGas(()),

    #[serde(rename = "eth_blobBaseFee", with = "empty_params")]
    EthBlobBaseFee(()),

    #[serde(rename = "eth_accounts", alias = "eth_requestAccounts", with = "empty_params")]
    EthAccounts(()),

    #[serde(rename = "eth_blockNumber", with = "empty_params")]
    EthBlockNumber(()),

    #[serde(rename = "eth_getBalance")]
    EthGetBalance(Address, Option<BlockId>),

    #[serde(rename = "eth_getAccount")]
    EthGetAccount(Address, Option<BlockId>),

    #[serde(rename = "eth_getStorageAt")]
    EthGetStorageAt(Address, U256, Option<BlockId>),

    #[serde(rename = "eth_getBlockByHash")]
    EthGetBlockByHash(B256, bool),

    #[serde(rename = "eth_getBlockByNumber")]
    EthGetBlockByNumber(
        #[serde(deserialize_with = "lenient_block_number::lenient_block_number")] BlockNumber,
        bool,
    ),

    #[serde(rename = "eth_getTransactionCount")]
    EthGetTransactionCount(Address, Option<BlockId>),

    #[serde(rename = "eth_getBlockTransactionCountByHash", with = "sequence")]
    EthGetTransactionCountByHash(B256),

    #[serde(
        rename = "eth_getBlockTransactionCountByNumber",
        deserialize_with = "lenient_block_number::lenient_block_number_seq"
    )]
    EthGetTransactionCountByNumber(BlockNumber),

    #[serde(rename = "eth_getUncleCountByBlockHash", with = "sequence")]
    EthGetUnclesCountByHash(B256),

    #[serde(
        rename = "eth_getUncleCountByBlockNumber",
        deserialize_with = "lenient_block_number::lenient_block_number_seq"
    )]
    EthGetUnclesCountByNumber(BlockNumber),

    #[serde(rename = "eth_getCode")]
    EthGetCodeAt(Address, Option<BlockId>),

    /// Returns the account and storage values of the specified account including the Merkle-proof.
    /// This call can be used to verify that the data you are pulling from is not tampered with.
    #[serde(rename = "eth_getProof")]
    EthGetProof(Address, Vec<B256>, Option<BlockId>),

    /// The sign method calculates an Ethereum specific signature with:
    #[serde(rename = "eth_sign")]
    EthSign(Address, Bytes),

    /// The sign method calculates an Ethereum specific signature, equivalent to eth_sign:
    /// <https://docs.metamask.io/wallet/reference/personal_sign/>
    #[serde(rename = "personal_sign")]
    PersonalSign(Bytes, Address),

    #[serde(rename = "eth_signTransaction", with = "sequence")]
    EthSignTransaction(Box<WithOtherFields<TransactionRequest>>),

    /// Signs data via [EIP-712](https://github.com/ethereum/EIPs/blob/master/EIPS/eip-712.md).
    #[serde(rename = "eth_signTypedData")]
    EthSignTypedData(Address, serde_json::Value),

    /// Signs data via [EIP-712](https://github.com/ethereum/EIPs/blob/master/EIPS/eip-712.md).
    #[serde(rename = "eth_signTypedData_v3")]
    EthSignTypedDataV3(Address, serde_json::Value),

    /// Signs data via [EIP-712](https://github.com/ethereum/EIPs/blob/master/EIPS/eip-712.md), and includes full support of arrays and recursive data structures.
    #[serde(rename = "eth_signTypedData_v4")]
    EthSignTypedDataV4(Address, alloy_dyn_abi::TypedData),

    #[serde(rename = "eth_sendTransaction", with = "sequence")]
    EthSendTransaction(Box<WithOtherFields<TransactionRequest>>),

    #[serde(rename = "eth_sendRawTransaction", with = "sequence")]
    EthSendRawTransaction(Bytes),

    #[serde(rename = "eth_call")]
    EthCall(
        WithOtherFields<TransactionRequest>,
        #[serde(default)] Option<BlockId>,
        #[serde(default)] Option<StateOverride>,
    ),

    #[serde(rename = "eth_simulateV1")]
    EthSimulateV1(SimulatePayload, #[serde(default)] Option<BlockId>),

    #[serde(rename = "eth_createAccessList")]
    EthCreateAccessList(WithOtherFields<TransactionRequest>, #[serde(default)] Option<BlockId>),

    #[serde(rename = "eth_estimateGas")]
    EthEstimateGas(
        WithOtherFields<TransactionRequest>,
        #[serde(default)] Option<BlockId>,
        #[serde(default)] Option<StateOverride>,
    ),

    #[serde(rename = "eth_getTransactionByHash", with = "sequence")]
    EthGetTransactionByHash(TxHash),

    #[serde(rename = "eth_getTransactionByBlockHashAndIndex")]
    EthGetTransactionByBlockHashAndIndex(TxHash, Index),

    #[serde(rename = "eth_getTransactionByBlockNumberAndIndex")]
    EthGetTransactionByBlockNumberAndIndex(BlockNumber, Index),

    #[serde(rename = "eth_getRawTransactionByHash", with = "sequence")]
    EthGetRawTransactionByHash(TxHash),

    #[serde(rename = "eth_getRawTransactionByBlockHashAndIndex")]
    EthGetRawTransactionByBlockHashAndIndex(TxHash, Index),

    #[serde(rename = "eth_getRawTransactionByBlockNumberAndIndex")]
    EthGetRawTransactionByBlockNumberAndIndex(BlockNumber, Index),

    #[serde(rename = "eth_getTransactionReceipt", with = "sequence")]
    EthGetTransactionReceipt(B256),

    #[serde(rename = "eth_getBlockReceipts", with = "sequence")]
    EthGetBlockReceipts(BlockId),

    #[serde(rename = "eth_getUncleByBlockHashAndIndex")]
    EthGetUncleByBlockHashAndIndex(B256, Index),

    #[serde(rename = "eth_getUncleByBlockNumberAndIndex")]
    EthGetUncleByBlockNumberAndIndex(
        #[serde(deserialize_with = "lenient_block_number::lenient_block_number")] BlockNumber,
        Index,
    ),

    #[serde(rename = "eth_getLogs", with = "sequence")]
    EthGetLogs(Filter),

    /// Creates a filter object, based on filter options, to notify when the state changes (logs).
    #[serde(rename = "eth_newFilter", with = "sequence")]
    EthNewFilter(Filter),

    /// Polling method for a filter, which returns an array of logs which occurred since last poll.
    #[serde(rename = "eth_getFilterChanges", with = "sequence")]
    EthGetFilterChanges(String),

    /// Creates a filter in the node, to notify when a new block arrives.
    /// To check if the state has changed, call `eth_getFilterChanges`.
    #[serde(rename = "eth_newBlockFilter", with = "empty_params")]
    EthNewBlockFilter(()),

    /// Creates a filter in the node, to notify when new pending transactions arrive.
    /// To check if the state has changed, call `eth_getFilterChanges`.
    #[serde(rename = "eth_newPendingTransactionFilter", with = "empty_params")]
    EthNewPendingTransactionFilter(()),

    /// Returns an array of all logs matching filter with given id.
    #[serde(rename = "eth_getFilterLogs", with = "sequence")]
    EthGetFilterLogs(String),

    /// Removes the filter, returns true if the filter was installed
    #[serde(rename = "eth_uninstallFilter", with = "sequence")]
    EthUninstallFilter(String),

    #[serde(rename = "eth_getWork", with = "empty_params")]
    EthGetWork(()),

    #[serde(rename = "eth_submitWork")]
    EthSubmitWork(B64, B256, B256),

    #[serde(rename = "eth_submitHashrate")]
    EthSubmitHashRate(U256, B256),

    #[serde(rename = "eth_feeHistory")]
    EthFeeHistory(
        #[serde(deserialize_with = "deserialize_number")] U256,
        BlockNumber,
        #[serde(default)] Vec<f64>,
    ),

    #[serde(rename = "eth_syncing", with = "empty_params")]
    EthSyncing(()),

    /// geth's `debug_getRawTransaction`  endpoint
    #[serde(rename = "debug_getRawTransaction", with = "sequence")]
    DebugGetRawTransaction(TxHash),

    /// geth's `debug_traceTransaction`  endpoint
    #[serde(rename = "debug_traceTransaction")]
    DebugTraceTransaction(B256, #[serde(default)] GethDebugTracingOptions),

    /// geth's `debug_traceCall`  endpoint
    #[serde(rename = "debug_traceCall")]
    DebugTraceCall(
        WithOtherFields<TransactionRequest>,
        #[serde(default)] Option<BlockId>,
        #[serde(default)] GethDebugTracingCallOptions,
    ),

    /// Trace transaction endpoint for parity's `trace_transaction`
    #[serde(rename = "trace_transaction", with = "sequence")]
    TraceTransaction(B256),

    /// Trace transaction endpoint for parity's `trace_block`
    #[serde(
        rename = "trace_block",
        deserialize_with = "lenient_block_number::lenient_block_number_seq"
    )]
    TraceBlock(BlockNumber),

    // Return filtered traces over blocks
    #[serde(rename = "trace_filter", with = "sequence")]
    TraceFilter(TraceFilter),

    // Custom endpoints, they're not extracted to a separate type out of serde convenience
    /// send transactions impersonating specific account and contract addresses.
    #[serde(
        rename = "anvil_impersonateAccount",
        alias = "hardhat_impersonateAccount",
        with = "sequence"
    )]
    ImpersonateAccount(Address),
    /// Stops impersonating an account if previously set with `anvil_impersonateAccount`
    #[serde(
        rename = "anvil_stopImpersonatingAccount",
        alias = "hardhat_stopImpersonatingAccount",
        with = "sequence"
    )]
    StopImpersonatingAccount(Address),
    /// Will make every account impersonated
    #[serde(
        rename = "anvil_autoImpersonateAccount",
        alias = "hardhat_autoImpersonateAccount",
        with = "sequence"
    )]
    AutoImpersonateAccount(bool),
    /// Returns true if automatic mining is enabled, and false.
    #[serde(rename = "anvil_getAutomine", alias = "hardhat_getAutomine", with = "empty_params")]
    GetAutoMine(()),
    /// Mines a series of blocks
    #[serde(rename = "anvil_mine", alias = "hardhat_mine")]
    Mine(
        /// Number of blocks to mine, if not set `1` block is mined
        #[serde(default, deserialize_with = "deserialize_number_opt")]
        Option<U256>,
        /// The time interval between each block in seconds, defaults to `1` seconds
        /// The interval is applied only to blocks mined in the given method invocation, not to
        /// blocks mined afterwards. Set this to `0` to instantly mine _all_ blocks
        #[serde(default, deserialize_with = "deserialize_number_opt")]
        Option<U256>,
    ),

    /// Enables or disables, based on the single boolean argument, the automatic mining of new
    /// blocks with each new transaction submitted to the network.
    #[serde(rename = "anvil_setAutomine", alias = "evm_setAutomine", with = "sequence")]
    SetAutomine(bool),

    /// Sets the mining behavior to interval with the given interval (seconds)
    #[serde(
        rename = "anvil_setIntervalMining",
        alias = "evm_setIntervalMining",
        with = "sequence"
    )]
    SetIntervalMining(u64),

    /// Gets the current mining behavior
    #[serde(rename = "anvil_getIntervalMining", with = "empty_params")]
    GetIntervalMining(()),

    /// Removes transactions from the pool
    #[serde(
        rename = "anvil_dropTransaction",
        alias = "hardhat_dropTransaction",
        with = "sequence"
    )]
    DropTransaction(B256),

    /// Removes transactions from the pool
    #[serde(
        rename = "anvil_dropAllTransactions",
        alias = "hardhat_dropAllTransactions",
        with = "empty_params"
    )]
    DropAllTransactions(),

    /// Reset the fork to a fresh forked state, and optionally update the fork config
    #[serde(rename = "anvil_reset", alias = "hardhat_reset")]
    Reset(#[serde(default)] Option<Params<Option<Forking>>>),

    /// Sets the backend rpc url
    #[serde(rename = "anvil_setRpcUrl", with = "sequence")]
    SetRpcUrl(String),

    /// Modifies the balance of an account.
    #[serde(rename = "anvil_setBalance", alias = "hardhat_setBalance")]
    SetBalance(Address, #[serde(deserialize_with = "deserialize_number")] U256),

    /// Sets the code of a contract
    #[serde(rename = "anvil_setCode", alias = "hardhat_setCode")]
    SetCode(Address, Bytes),

    /// Sets the nonce of an address
    #[serde(rename = "anvil_setNonce", alias = "hardhat_setNonce", alias = "evm_setAccountNonce")]
    SetNonce(Address, #[serde(deserialize_with = "deserialize_number")] U256),

    /// Writes a single slot of the account's storage
    #[serde(rename = "anvil_setStorageAt", alias = "hardhat_setStorageAt")]
    SetStorageAt(
        Address,
        /// slot
        U256,
        /// value
        B256,
    ),

    /// Sets the coinbase address
    #[serde(rename = "anvil_setCoinbase", alias = "hardhat_setCoinbase", with = "sequence")]
    SetCoinbase(Address),

    /// Sets the chain id
    #[serde(rename = "anvil_setChainId", with = "sequence")]
    SetChainId(u64),

    /// Enable or disable logging
    #[serde(
        rename = "anvil_setLoggingEnabled",
        alias = "hardhat_setLoggingEnabled",
        with = "sequence"
    )]
    SetLogging(bool),

    /// Set the minimum gas price for the node
    #[serde(
        rename = "anvil_setMinGasPrice",
        alias = "hardhat_setMinGasPrice",
        deserialize_with = "deserialize_number_seq"
    )]
    SetMinGasPrice(U256),

    /// Sets the base fee of the next block
    #[serde(
        rename = "anvil_setNextBlockBaseFeePerGas",
        alias = "hardhat_setNextBlockBaseFeePerGas",
        deserialize_with = "deserialize_number_seq"
    )]
    SetNextBlockBaseFeePerGas(U256),

    /// Sets the specific timestamp
    /// Accepts timestamp (Unix epoch) with millisecond precision and returns the number of seconds
    /// between the given timestamp and the current time.
    #[serde(
        rename = "anvil_setTime",
        alias = "evm_setTime",
        deserialize_with = "deserialize_number_seq"
    )]
    EvmSetTime(U256),

    /// Serializes the current state (including contracts code, contract's storage, accounts
    /// properties, etc.) into a saveable data blob
    #[serde(rename = "anvil_dumpState", alias = "hardhat_dumpState")]
    DumpState(#[serde(default)] Option<Params<Option<bool>>>),

    /// Adds state previously dumped with `DumpState` to the current chain
    #[serde(rename = "anvil_loadState", alias = "hardhat_loadState", with = "sequence")]
    LoadState(Bytes),

    /// Retrieves the Anvil node configuration params
    #[serde(rename = "anvil_nodeInfo", with = "empty_params")]
    NodeInfo(()),

    /// Retrieves the Anvil node metadata.
    #[serde(rename = "anvil_metadata", alias = "hardhat_metadata", with = "empty_params")]
    AnvilMetadata(()),

    // Ganache compatible calls
    /// Snapshot the state of the blockchain at the current block.
    ///
    /// Ref <https://github.com/trufflesuite/ganache/blob/ef1858d5d6f27e4baeb75cccd57fb3dc77a45ae8/src/chains/ethereum/ethereum/RPC-METHODS.md#evm_snapshot>
    #[serde(rename = "anvil_snapshot", alias = "evm_snapshot", with = "empty_params")]
    EvmSnapshot(()),

    /// Revert the state of the blockchain to a previous snapshot.
    /// Takes a single parameter, which is the snapshot id to revert to.
    ///
    /// Ref <https://github.com/trufflesuite/ganache/blob/ef1858d5d6f27e4baeb75cccd57fb3dc77a45ae8/src/chains/ethereum/ethereum/RPC-METHODS.md#evm_revert>
    #[serde(
        rename = "anvil_revert",
        alias = "evm_revert",
        deserialize_with = "deserialize_number_seq"
    )]
    EvmRevert(U256),

    /// Jump forward in time by the given amount of time, in seconds.
    #[serde(
        rename = "anvil_increaseTime",
        alias = "evm_increaseTime",
        deserialize_with = "deserialize_number_seq"
    )]
    EvmIncreaseTime(U256),

    /// Similar to `evm_increaseTime` but takes the exact timestamp that you want in the next block
    #[serde(
        rename = "anvil_setNextBlockTimestamp",
        alias = "evm_setNextBlockTimestamp",
        deserialize_with = "deserialize_number_seq"
    )]
    EvmSetNextBlockTimeStamp(U256),

    /// Set the exact gas limit that you want in the next block
    #[serde(
        rename = "anvil_setBlockGasLimit",
        alias = "evm_setBlockGasLimit",
        deserialize_with = "deserialize_number_seq"
    )]
    EvmSetBlockGasLimit(U256),

    /// Similar to `evm_increaseTime` but takes sets a block timestamp `interval`.
    ///
    /// The timestamp of the next block will be computed as `lastBlock_timestamp + interval`.
    #[serde(rename = "anvil_setBlockTimestampInterval", with = "sequence")]
    EvmSetBlockTimeStampInterval(u64),

    /// Removes a `anvil_setBlockTimestampInterval` if it exists
    #[serde(rename = "anvil_removeBlockTimestampInterval", with = "empty_params")]
    EvmRemoveBlockTimeStampInterval(()),

    /// Mine a single block
    #[serde(rename = "evm_mine")]
    EvmMine(#[serde(default)] Option<Params<Option<MineOptions>>>),

    /// Mine a single block and return detailed data
    ///
    /// This behaves exactly as `EvmMine` but returns different output, for compatibility reasons
    /// this is a separate call since `evm_mine` is not an anvil original.
    #[serde(rename = "anvil_mine_detailed", alias = "evm_mine_detailed")]
    EvmMineDetailed(#[serde(default)] Option<Params<Option<MineOptions>>>),

    /// Execute a transaction regardless of signature status
    #[serde(rename = "eth_sendUnsignedTransaction", with = "sequence")]
    EthSendUnsignedTransaction(Box<WithOtherFields<TransactionRequest>>),

    /// Turn on call traces for transactions that are returned to the user when they execute a
    /// transaction (instead of just txhash/receipt)
    #[serde(rename = "anvil_enableTraces", with = "empty_params")]
    EnableTraces(()),

    /// Returns the number of transactions currently pending for inclusion in the next block(s), as
    /// well as the ones that are being scheduled for future execution only.
    /// Ref: <https://geth.ethereum.org/docs/rpc/ns-txpool#txpool_status>
    #[serde(rename = "txpool_status", with = "empty_params")]
    TxPoolStatus(()),

    /// Returns a summary of all the transactions currently pending for inclusion in the next
    /// block(s), as well as the ones that are being scheduled for future execution only.
    /// Ref: <https://geth.ethereum.org/docs/rpc/ns-txpool#txpool_inspect>
    #[serde(rename = "txpool_inspect", with = "empty_params")]
    TxPoolInspect(()),

    /// Returns the details of all transactions currently pending for inclusion in the next
    /// block(s), as well as the ones that are being scheduled for future execution only.
    /// Ref: <https://geth.ethereum.org/docs/rpc/ns-txpool#txpool_content>
    #[serde(rename = "txpool_content", with = "empty_params")]
    TxPoolContent(()),

    /// Otterscan's `ots_getApiLevel` endpoint
    /// Otterscan currently requires this endpoint, even though it's not part of the ots_*
    /// <https://github.com/otterscan/otterscan/blob/071d8c55202badf01804f6f8d53ef9311d4a9e47/src/useProvider.ts#L71>
    /// Related upstream issue: <https://github.com/otterscan/otterscan/issues/1081>
    #[serde(rename = "erigon_getHeaderByNumber")]
    ErigonGetHeaderByNumber(
        #[serde(deserialize_with = "lenient_block_number::lenient_block_number_seq")] BlockNumber,
    ),

    /// Otterscan's `ots_getApiLevel` endpoint
    /// Used as a simple API versioning scheme for the ots_* namespace
    #[serde(rename = "ots_getApiLevel", with = "empty_params")]
    OtsGetApiLevel(()),

    /// Otterscan's `ots_getInternalOperations` endpoint
    /// Traces internal ETH transfers, contracts creation (CREATE/CREATE2) and self-destructs for a
    /// certain transaction.
    #[serde(rename = "ots_getInternalOperations", with = "sequence")]
    OtsGetInternalOperations(B256),

    /// Otterscan's `ots_hasCode` endpoint
    /// Check if an ETH address contains code at a certain block number.
    #[serde(rename = "ots_hasCode")]
    OtsHasCode(
        Address,
        #[serde(deserialize_with = "lenient_block_number::lenient_block_number", default)]
        BlockNumber,
    ),

    /// Otterscan's `ots_traceTransaction` endpoint
    /// Trace a transaction and generate a trace call tree.
    #[serde(rename = "ots_traceTransaction", with = "sequence")]
    OtsTraceTransaction(B256),

    /// Otterscan's `ots_getTransactionError` endpoint
    /// Given a transaction hash, returns its raw revert reason.
    #[serde(rename = "ots_getTransactionError", with = "sequence")]
    OtsGetTransactionError(B256),

    /// Otterscan's `ots_getBlockDetails` endpoint
    /// Given a block number, return its data. Similar to the standard eth_getBlockByNumber/Hash
    /// method, but can be optimized by excluding unnecessary data such as transactions and
    /// logBloom
    #[serde(rename = "ots_getBlockDetails")]
    OtsGetBlockDetails(
        #[serde(deserialize_with = "lenient_block_number::lenient_block_number_seq", default)]
        BlockNumber,
    ),

    /// Otterscan's `ots_getBlockDetails` endpoint
    /// Same as `ots_getBlockDetails`, but receiving a block hash instead of number
    #[serde(rename = "ots_getBlockDetailsByHash", with = "sequence")]
    OtsGetBlockDetailsByHash(B256),

    /// Otterscan's `ots_getBlockTransactions` endpoint
    /// Gets paginated transaction data for a certain block. Return data is similar to
    /// eth_getBlockBy* + eth_getTransactionReceipt.
    #[serde(rename = "ots_getBlockTransactions")]
    OtsGetBlockTransactions(u64, usize, usize),

    /// Otterscan's `ots_searchTransactionsBefore` endpoint
    /// Address history navigation. searches backwards from certain point in time.
    #[serde(rename = "ots_searchTransactionsBefore")]
    OtsSearchTransactionsBefore(Address, u64, usize),

    /// Otterscan's `ots_searchTransactionsAfter` endpoint
    /// Address history navigation. searches forward from certain point in time.
    #[serde(rename = "ots_searchTransactionsAfter")]
    OtsSearchTransactionsAfter(Address, u64, usize),

    /// Otterscan's `ots_getTransactionBySenderAndNonce` endpoint
    /// Given a sender address and a nonce, returns the tx hash or null if not found. It returns
    /// only the tx hash on success, you can use the standard eth_getTransactionByHash after that
    /// to get the full transaction data.
    #[serde(rename = "ots_getTransactionBySenderAndNonce")]
    OtsGetTransactionBySenderAndNonce(
        Address,
        #[serde(deserialize_with = "deserialize_number")] U256,
    ),

    /// Otterscan's `ots_getTransactionBySenderAndNonce` endpoint
    /// Given an ETH contract address, returns the tx hash and the direct address who created the
    /// contract.
    #[serde(rename = "ots_getContractCreator", with = "sequence")]
    OtsGetContractCreator(Address),

    /// Removes transactions from the pool by sender origin.
    #[serde(rename = "anvil_removePoolTransactions", with = "sequence")]
    RemovePoolTransactions(Address),

    /// Reorg the chain
    #[serde(rename = "anvil_reorg")]
    Reorg(ReorgOptions),

    /// Rollback the chain
    #[serde(rename = "anvil_rollback", with = "sequence")]
    Rollback(Option<u64>),

    /// Wallet
    #[serde(rename = "wallet_getCapabilities", with = "empty_params")]
    WalletGetCapabilities(()),

    /// Wallet send_tx
    #[serde(
        rename = "wallet_sendTransaction",
        alias = "odyssey_sendTransaction",
        with = "sequence"
    )]
    WalletSendTransaction(Box<WithOtherFields<TransactionRequest>>),

    /// Add an address to the [`DelegationCapability`] of the wallet
    ///
    /// [`DelegationCapability`]: wallet::DelegationCapability  
    #[serde(rename = "anvil_addCapability", with = "sequence")]
    AnvilAddCapability(Address),

    /// Set the executor (sponsor) wallet
    #[serde(rename = "anvil_setExecutor", with = "sequence")]
    AnvilSetExecutor(String),
}

/// Represents ethereum JSON-RPC API
#[derive(Clone, Debug, PartialEq, Eq, serde::Deserialize)]
#[serde(tag = "method", content = "params")]
pub enum EthPubSub {
    /// Subscribe to an eth subscription
    #[serde(rename = "eth_subscribe")]
    EthSubscribe(SubscriptionKind, #[serde(default)] Box<SubscriptionParams>),

    /// Unsubscribe from an eth subscription
    #[serde(rename = "eth_unsubscribe", with = "sequence")]
    EthUnSubscribe(SubscriptionId),
}

/// Container type for either a request or a pub sub
#[derive(Clone, Debug, serde::Deserialize)]
#[serde(untagged)]
pub enum EthRpcCall {
    Request(Box<EthRequest>),
    PubSub(EthPubSub),
}

#[cfg(test)]
mod tests {
    use super::*;

    #[test]
    fn test_web3_client_version() {
        let s = r#"{"method": "web3_clientVersion", "params":[]}"#;
        let value: serde_json::Value = serde_json::from_str(s).unwrap();
        let _req = serde_json::from_value::<EthRequest>(value).unwrap();
    }

    #[test]
    fn test_web3_sha3() {
        let s = r#"{"method": "web3_sha3", "params":["0x68656c6c6f20776f726c64"]}"#;
        let value: serde_json::Value = serde_json::from_str(s).unwrap();
        let _req = serde_json::from_value::<EthRequest>(value).unwrap();
    }

    #[test]
    fn test_eth_accounts() {
        let s = r#"{"method": "eth_accounts", "params":[]}"#;
        let value: serde_json::Value = serde_json::from_str(s).unwrap();
        let _req = serde_json::from_value::<EthRequest>(value).unwrap();
    }

    #[test]
    fn test_eth_network_id() {
        let s = r#"{"method": "eth_networkId", "params":[]}"#;
        let value: serde_json::Value = serde_json::from_str(s).unwrap();
        let _req = serde_json::from_value::<EthRequest>(value).unwrap();
    }

    #[test]
    fn test_eth_get_proof() {
        let s = r#"{"method":"eth_getProof","params":["0x7F0d15C7FAae65896648C8273B6d7E43f58Fa842",["0x56e81f171bcc55a6ff8345e692c0f86e5b48e01b996cadc001622fb5e363b421"],"latest"]}"#;
        let value: serde_json::Value = serde_json::from_str(s).unwrap();
        let _req = serde_json::from_value::<EthRequest>(value).unwrap();
    }

    #[test]
    fn test_eth_chain_id() {
        let s = r#"{"method": "eth_chainId", "params":[]}"#;
        let value: serde_json::Value = serde_json::from_str(s).unwrap();
        let _req = serde_json::from_value::<EthRequest>(value).unwrap();
    }

    #[test]
    fn test_net_listening() {
        let s = r#"{"method": "net_listening", "params":[]}"#;
        let value: serde_json::Value = serde_json::from_str(s).unwrap();
        let _req = serde_json::from_value::<EthRequest>(value).unwrap();
    }

    #[test]
    fn test_eth_block_number() {
        let s = r#"{"method": "eth_blockNumber", "params":[]}"#;
        let value: serde_json::Value = serde_json::from_str(s).unwrap();
        let _req = serde_json::from_value::<EthRequest>(value).unwrap();
    }

    #[test]
    fn test_eth_max_priority_fee() {
        let s = r#"{"method": "eth_maxPriorityFeePerGas", "params":[]}"#;
        let value: serde_json::Value = serde_json::from_str(s).unwrap();
        let _req = serde_json::from_value::<EthRequest>(value).unwrap();
    }

    #[test]
    fn test_eth_syncing() {
        let s = r#"{"method": "eth_syncing", "params":[]}"#;
        let value: serde_json::Value = serde_json::from_str(s).unwrap();
        let _req = serde_json::from_value::<EthRequest>(value).unwrap();
    }

    #[test]
    fn test_custom_impersonate_account() {
        let s = r#"{"method": "anvil_impersonateAccount", "params":
["0xd84de507f3fada7df80908082d3239466db55a71"]}"#;
        let value: serde_json::Value = serde_json::from_str(s).unwrap();
        let _req = serde_json::from_value::<EthRequest>(value).unwrap();
    }

    #[test]
    fn test_custom_stop_impersonate_account() {
        let s = r#"{"method": "anvil_stopImpersonatingAccount",  "params":
["0x364d6D0333432C3Ac016Ca832fb8594A8cE43Ca6"]}"#;
        let value: serde_json::Value = serde_json::from_str(s).unwrap();
        let _req = serde_json::from_value::<EthRequest>(value).unwrap();
    }

    #[test]
    fn test_custom_auto_impersonate_account() {
        let s = r#"{"method": "anvil_autoImpersonateAccount",  "params": [true]}"#;
        let value: serde_json::Value = serde_json::from_str(s).unwrap();
        let _req = serde_json::from_value::<EthRequest>(value).unwrap();
    }

    #[test]
    fn test_custom_get_automine() {
        let s = r#"{"method": "anvil_getAutomine", "params": []}"#;
        let value: serde_json::Value = serde_json::from_str(s).unwrap();
        let _req = serde_json::from_value::<EthRequest>(value).unwrap();
    }

    #[test]
    fn test_custom_mine() {
        let s = r#"{"method": "anvil_mine", "params": []}"#;
        let value: serde_json::Value = serde_json::from_str(s).unwrap();
        let req = serde_json::from_value::<EthRequest>(value).unwrap();
        match req {
            EthRequest::Mine(num, time) => {
                assert!(num.is_none());
                assert!(time.is_none());
            }
            _ => unreachable!(),
        }
        let s = r#"{"method": "anvil_mine", "params":
["0xd84de507f3fada7df80908082d3239466db55a71"]}"#;
        let value: serde_json::Value = serde_json::from_str(s).unwrap();
        let req = serde_json::from_value::<EthRequest>(value).unwrap();
        match req {
            EthRequest::Mine(num, time) => {
                assert!(num.is_some());
                assert!(time.is_none());
            }
            _ => unreachable!(),
        }
        let s = r#"{"method": "anvil_mine", "params": ["0xd84de507f3fada7df80908082d3239466db55a71", "0xd84de507f3fada7df80908082d3239466db55a71"]}"#;
        let value: serde_json::Value = serde_json::from_str(s).unwrap();
        let req = serde_json::from_value::<EthRequest>(value).unwrap();
        match req {
            EthRequest::Mine(num, time) => {
                assert!(num.is_some());
                assert!(time.is_some());
            }
            _ => unreachable!(),
        }
    }

    #[test]
    fn test_custom_auto_mine() {
        let s = r#"{"method": "anvil_setAutomine", "params": [false]}"#;
        let value: serde_json::Value = serde_json::from_str(s).unwrap();
        let _req = serde_json::from_value::<EthRequest>(value).unwrap();
        let s = r#"{"method": "evm_setAutomine", "params": [false]}"#;
        let value: serde_json::Value = serde_json::from_str(s).unwrap();
        let _req = serde_json::from_value::<EthRequest>(value).unwrap();
    }

    #[test]
    fn test_custom_interval_mining() {
        let s = r#"{"method": "anvil_setIntervalMining", "params": [100]}"#;
        let value: serde_json::Value = serde_json::from_str(s).unwrap();
        let _req = serde_json::from_value::<EthRequest>(value).unwrap();
        let s = r#"{"method": "evm_setIntervalMining", "params": [100]}"#;
        let value: serde_json::Value = serde_json::from_str(s).unwrap();
        let _req = serde_json::from_value::<EthRequest>(value).unwrap();
    }

    #[test]
    fn test_custom_drop_tx() {
        let s = r#"{"method": "anvil_dropTransaction", "params":
["0x4a3b0fce2cb9707b0baa68640cf2fe858c8bb4121b2a8cb904ff369d38a560ff"]}"#;
        let value: serde_json::Value = serde_json::from_str(s).unwrap();
        let _req = serde_json::from_value::<EthRequest>(value).unwrap();
    }

    #[test]
    fn test_custom_reset() {
        let s = r#"{"method": "anvil_reset", "params": [{"forking": {"jsonRpcUrl": "https://ethereumpublicnode.com",
        "blockNumber": "18441649"
      }
    }]}"#;
        let value: serde_json::Value = serde_json::from_str(s).unwrap();
        let req = serde_json::from_value::<EthRequest>(value).unwrap();
        match req {
            EthRequest::Reset(forking) => {
                let forking = forking.and_then(|f| f.params);
                assert_eq!(
                    forking,
                    Some(Forking {
                        json_rpc_url: Some("https://ethereumpublicnode.com".into()),
                        block_number: Some(18441649)
                    })
                )
            }
            _ => unreachable!(),
        }

        let s = r#"{"method": "anvil_reset", "params": [ { "forking": {
                "jsonRpcUrl": "https://eth-mainnet.alchemyapi.io/v2/<key>",
                "blockNumber": 11095000
        }}]}"#;
        let value: serde_json::Value = serde_json::from_str(s).unwrap();
        let req = serde_json::from_value::<EthRequest>(value).unwrap();
        match req {
            EthRequest::Reset(forking) => {
                let forking = forking.and_then(|f| f.params);
                assert_eq!(
                    forking,
                    Some(Forking {
                        json_rpc_url: Some(
                            "https://eth-mainnet.alchemyapi.io/v2/<key>".to_string()
                        ),
                        block_number: Some(11095000)
                    })
                )
            }
            _ => unreachable!(),
        }

        let s = r#"{"method": "anvil_reset", "params": [ { "forking": {
                "jsonRpcUrl": "https://eth-mainnet.alchemyapi.io/v2/<key>"
        }}]}"#;
        let value: serde_json::Value = serde_json::from_str(s).unwrap();
        let req = serde_json::from_value::<EthRequest>(value).unwrap();
        match req {
            EthRequest::Reset(forking) => {
                let forking = forking.and_then(|f| f.params);
                assert_eq!(
                    forking,
                    Some(Forking {
                        json_rpc_url: Some(
                            "https://eth-mainnet.alchemyapi.io/v2/<key>".to_string()
                        ),
                        block_number: None
                    })
                )
            }
            _ => unreachable!(),
        }

        let s = r#"{"method":"anvil_reset","params":[{"jsonRpcUrl": "http://localhost:8545", "blockNumber": 14000000}]}"#;
        let value: serde_json::Value = serde_json::from_str(s).unwrap();
        let req = serde_json::from_value::<EthRequest>(value).unwrap();
        match req {
            EthRequest::Reset(forking) => {
                let forking = forking.and_then(|f| f.params);
                assert_eq!(
                    forking,
                    Some(Forking {
                        json_rpc_url: Some("http://localhost:8545".to_string()),
                        block_number: Some(14000000)
                    })
                )
            }
            _ => unreachable!(),
        }

        let s = r#"{"method":"anvil_reset","params":[{ "blockNumber": 14000000}]}"#;
        let value: serde_json::Value = serde_json::from_str(s).unwrap();
        let req = serde_json::from_value::<EthRequest>(value).unwrap();
        match req {
            EthRequest::Reset(forking) => {
                let forking = forking.and_then(|f| f.params);
                assert_eq!(
                    forking,
                    Some(Forking { json_rpc_url: None, block_number: Some(14000000) })
                )
            }
            _ => unreachable!(),
        }

        let s = r#"{"method":"anvil_reset","params":[{ "blockNumber": "14000000"}]}"#;
        let value: serde_json::Value = serde_json::from_str(s).unwrap();
        let req = serde_json::from_value::<EthRequest>(value).unwrap();
        match req {
            EthRequest::Reset(forking) => {
                let forking = forking.and_then(|f| f.params);
                assert_eq!(
                    forking,
                    Some(Forking { json_rpc_url: None, block_number: Some(14000000) })
                )
            }
            _ => unreachable!(),
        }

        let s = r#"{"method":"anvil_reset","params":[{"jsonRpcUrl": "http://localhost:8545"}]}"#;
        let value: serde_json::Value = serde_json::from_str(s).unwrap();
        let req = serde_json::from_value::<EthRequest>(value).unwrap();
        match req {
            EthRequest::Reset(forking) => {
                let forking = forking.and_then(|f| f.params);
                assert_eq!(
                    forking,
                    Some(Forking {
                        json_rpc_url: Some("http://localhost:8545".to_string()),
                        block_number: None
                    })
                )
            }
            _ => unreachable!(),
        }

        let s = r#"{"method": "anvil_reset"}"#;
        let value: serde_json::Value = serde_json::from_str(s).unwrap();
        let req = serde_json::from_value::<EthRequest>(value).unwrap();
        match req {
            EthRequest::Reset(forking) => {
                assert!(forking.is_none())
            }
            _ => unreachable!(),
        }
    }

    #[test]
    fn test_custom_set_balance() {
        let s = r#"{"method": "anvil_setBalance", "params":
["0xd84de507f3fada7df80908082d3239466db55a71", "0x0"]}"#;
        let value: serde_json::Value = serde_json::from_str(s).unwrap();
        let _req = serde_json::from_value::<EthRequest>(value).unwrap();

        let s = r#"{"method": "anvil_setBalance", "params":
["0xd84de507f3fada7df80908082d3239466db55a71", 1337]}"#;
        let value: serde_json::Value = serde_json::from_str(s).unwrap();
        let _req = serde_json::from_value::<EthRequest>(value).unwrap();
    }

    #[test]
    fn test_custom_set_code() {
        let s = r#"{"method": "anvil_setCode", "params":
["0xd84de507f3fada7df80908082d3239466db55a71", "0x0123456789abcdef"]}"#;
        let value: serde_json::Value = serde_json::from_str(s).unwrap();
        let _req = serde_json::from_value::<EthRequest>(value).unwrap();

        let s = r#"{"method": "anvil_setCode", "params":
["0xd84de507f3fada7df80908082d3239466db55a71", "0x"]}"#;
        let value: serde_json::Value = serde_json::from_str(s).unwrap();
        let _req = serde_json::from_value::<EthRequest>(value).unwrap();

        let s = r#"{"method": "anvil_setCode", "params":
["0xd84de507f3fada7df80908082d3239466db55a71", ""]}"#;
        let value: serde_json::Value = serde_json::from_str(s).unwrap();
        let _req = serde_json::from_value::<EthRequest>(value).unwrap();
    }

    #[test]
    fn test_custom_set_nonce() {
        let s = r#"{"method": "anvil_setNonce", "params":
["0xd84de507f3fada7df80908082d3239466db55a71", "0x0"]}"#;
        let value: serde_json::Value = serde_json::from_str(s).unwrap();
        let _req = serde_json::from_value::<EthRequest>(value).unwrap();
        let s = r#"{"method":
"hardhat_setNonce", "params": ["0xd84de507f3fada7df80908082d3239466db55a71", "0x0"]}"#;
        let value: serde_json::Value = serde_json::from_str(s).unwrap();
        let _req = serde_json::from_value::<EthRequest>(value).unwrap();
        let s = r#"{"method": "evm_setAccountNonce", "params":
["0xd84de507f3fada7df80908082d3239466db55a71", "0x0"]}"#;
        let value: serde_json::Value = serde_json::from_str(s).unwrap();
        let _req = serde_json::from_value::<EthRequest>(value).unwrap();
    }

    #[test]
    fn test_serde_custom_set_storage_at() {
        let s = r#"{"method": "anvil_setStorageAt", "params":
["0x295a70b2de5e3953354a6a8344e616ed314d7251", "0x0",
"0x0000000000000000000000000000000000000000000000000000000000003039"]}"#;
        let value: serde_json::Value = serde_json::from_str(s).unwrap();
        let _req = serde_json::from_value::<EthRequest>(value).unwrap();

        let s = r#"{"method": "hardhat_setStorageAt", "params":
["0xe9e7CEA3DedcA5984780Bafc599bD69ADd087D56",
"0xa6eef7e35abe7026729641147f7915573c7e97b47efa546f5f6e3230263bcb49",
"0x0000000000000000000000000000000000000000000000000000000000003039"]}"#;
        let value: serde_json::Value = serde_json::from_str(s).unwrap();
        let _req = serde_json::from_value::<EthRequest>(value).unwrap();
    }

    #[test]
    fn test_serde_custom_coinbase() {
        let s = r#"{"method": "anvil_setCoinbase", "params":
["0x295a70b2de5e3953354a6a8344e616ed314d7251"]}"#;
        let value: serde_json::Value = serde_json::from_str(s).unwrap();
        let _req = serde_json::from_value::<EthRequest>(value).unwrap();
    }

    #[test]
    fn test_serde_custom_logging() {
        let s = r#"{"method": "anvil_setLoggingEnabled", "params": [false]}"#;
        let value: serde_json::Value = serde_json::from_str(s).unwrap();
        let _req = serde_json::from_value::<EthRequest>(value).unwrap();
    }

    #[test]
    fn test_serde_custom_min_gas_price() {
        let s = r#"{"method": "anvil_setMinGasPrice", "params": ["0x0"]}"#;
        let value: serde_json::Value = serde_json::from_str(s).unwrap();
        let _req = serde_json::from_value::<EthRequest>(value).unwrap();
    }

    #[test]
    fn test_serde_custom_next_block_base_fee() {
        let s = r#"{"method": "anvil_setNextBlockBaseFeePerGas", "params": ["0x0"]}"#;
        let value: serde_json::Value = serde_json::from_str(s).unwrap();
        let _req = serde_json::from_value::<EthRequest>(value).unwrap();
    }

    #[test]
    fn test_serde_set_time() {
        let s = r#"{"method": "anvil_setTime", "params": ["0x0"]}"#;
        let value: serde_json::Value = serde_json::from_str(s).unwrap();
        let _req = serde_json::from_value::<EthRequest>(value).unwrap();

        let s = r#"{"method": "anvil_increaseTime", "params": 1}"#;
        let value: serde_json::Value = serde_json::from_str(s).unwrap();
        let _req = serde_json::from_value::<EthRequest>(value).unwrap();
    }

    #[test]
    fn test_serde_custom_dump_state() {
        let s = r#"{"method": "anvil_dumpState", "params": [true]}"#;
        let value: serde_json::Value = serde_json::from_str(s).unwrap();
        let _req = serde_json::from_value::<EthRequest>(value).unwrap();

        let s = r#"{"method": "anvil_dumpState"}"#;
        let value: serde_json::Value = serde_json::from_str(s).unwrap();
        let req = serde_json::from_value::<EthRequest>(value).unwrap();
        match req {
            EthRequest::DumpState(param) => {
                assert!(param.is_none());
            }
            _ => unreachable!(),
        }
    }

    #[test]
    fn test_serde_custom_load_state() {
        let s = r#"{"method": "anvil_loadState", "params": ["0x0001"] }"#;
        let value: serde_json::Value = serde_json::from_str(s).unwrap();
        let _req = serde_json::from_value::<EthRequest>(value).unwrap();
    }

    #[test]
    fn test_serde_custom_snapshot() {
        let s = r#"{"method": "anvil_snapshot", "params": [] }"#;
        let value: serde_json::Value = serde_json::from_str(s).unwrap();
        let _req = serde_json::from_value::<EthRequest>(value).unwrap();

        let s = r#"{"method": "evm_snapshot", "params": [] }"#;
        let value: serde_json::Value = serde_json::from_str(s).unwrap();
        let _req = serde_json::from_value::<EthRequest>(value).unwrap();
    }

    #[test]
    fn test_serde_custom_revert() {
        let s = r#"{"method": "anvil_revert", "params": ["0x0"]}"#;
        let value: serde_json::Value = serde_json::from_str(s).unwrap();
        let _req = serde_json::from_value::<EthRequest>(value).unwrap();
    }

    #[test]
    fn test_serde_custom_increase_time() {
        let s = r#"{"method": "anvil_increaseTime", "params": ["0x0"]}"#;
        let value: serde_json::Value = serde_json::from_str(s).unwrap();
        let _req = serde_json::from_value::<EthRequest>(value).unwrap();

        let s = r#"{"method": "anvil_increaseTime", "params": [1]}"#;
        let value: serde_json::Value = serde_json::from_str(s).unwrap();
        let _req = serde_json::from_value::<EthRequest>(value).unwrap();

        let s = r#"{"method": "anvil_increaseTime", "params": 1}"#;
        let value: serde_json::Value = serde_json::from_str(s).unwrap();
        let _req = serde_json::from_value::<EthRequest>(value).unwrap();

        let s = r#"{"method": "evm_increaseTime", "params": ["0x0"]}"#;
        let value: serde_json::Value = serde_json::from_str(s).unwrap();
        let _req = serde_json::from_value::<EthRequest>(value).unwrap();

        let s = r#"{"method": "evm_increaseTime", "params": [1]}"#;
        let value: serde_json::Value = serde_json::from_str(s).unwrap();
        let _req = serde_json::from_value::<EthRequest>(value).unwrap();

        let s = r#"{"method": "evm_increaseTime", "params": 1}"#;
        let value: serde_json::Value = serde_json::from_str(s).unwrap();
        let _req = serde_json::from_value::<EthRequest>(value).unwrap();
    }

    #[test]
    fn test_serde_custom_next_timestamp() {
        let s = r#"{"method": "anvil_setNextBlockTimestamp", "params": [100]}"#;
        let value: serde_json::Value = serde_json::from_str(s).unwrap();
        let _req = serde_json::from_value::<EthRequest>(value).unwrap();
        let s = r#"{"method": "evm_setNextBlockTimestamp", "params": [100]}"#;
        let value: serde_json::Value = serde_json::from_str(s).unwrap();
        let _req = serde_json::from_value::<EthRequest>(value).unwrap();
        let s = r#"{"method": "evm_setNextBlockTimestamp", "params": ["0x64e0f308"]}"#;
        let value: serde_json::Value = serde_json::from_str(s).unwrap();
        let _req = serde_json::from_value::<EthRequest>(value).unwrap();
    }

    #[test]
    fn test_serde_custom_timestamp_interval() {
        let s = r#"{"method": "anvil_setBlockTimestampInterval", "params": [100]}"#;
        let value: serde_json::Value = serde_json::from_str(s).unwrap();
        let _req = serde_json::from_value::<EthRequest>(value).unwrap();
    }

    #[test]
    fn test_serde_custom_remove_timestamp_interval() {
        let s = r#"{"method": "anvil_removeBlockTimestampInterval", "params": []}"#;
        let value: serde_json::Value = serde_json::from_str(s).unwrap();
        let _req = serde_json::from_value::<EthRequest>(value).unwrap();
    }

    #[test]
    fn test_serde_custom_evm_mine() {
        let s = r#"{"method": "evm_mine", "params": [100]}"#;
        let value: serde_json::Value = serde_json::from_str(s).unwrap();
        let _req = serde_json::from_value::<EthRequest>(value).unwrap();
        let s = r#"{"method": "evm_mine", "params": [{
            "timestamp": 100,
            "blocks": 100
        }]}"#;
        let value: serde_json::Value = serde_json::from_str(s).unwrap();
        let req = serde_json::from_value::<EthRequest>(value).unwrap();
        match req {
            EthRequest::EvmMine(params) => {
                assert_eq!(
                    params.unwrap().params.unwrap_or_default(),
                    MineOptions::Options { timestamp: Some(100), blocks: Some(100) }
                )
            }
            _ => unreachable!(),
        }

        let s = r#"{"method": "evm_mine"}"#;
        let value: serde_json::Value = serde_json::from_str(s).unwrap();
        let req = serde_json::from_value::<EthRequest>(value).unwrap();

        match req {
            EthRequest::EvmMine(params) => {
                assert!(params.is_none())
            }
            _ => unreachable!(),
        }

        let s = r#"{"method": "evm_mine", "params": []}"#;
        let value: serde_json::Value = serde_json::from_str(s).unwrap();
        let _req = serde_json::from_value::<EthRequest>(value).unwrap();
    }

    #[test]
    fn test_serde_custom_evm_mine_detailed() {
        let s = r#"{"method": "anvil_mine_detailed", "params": [100]}"#;
        let value: serde_json::Value = serde_json::from_str(s).unwrap();
        let _req = serde_json::from_value::<EthRequest>(value).unwrap();
        let s = r#"{"method": "anvil_mine_detailed", "params": [{
            "timestamp": 100,
            "blocks": 100
        }]}"#;
        let value: serde_json::Value = serde_json::from_str(s).unwrap();
        let req = serde_json::from_value::<EthRequest>(value).unwrap();
        match req {
            EthRequest::EvmMineDetailed(params) => {
                assert_eq!(
                    params.unwrap().params.unwrap_or_default(),
                    MineOptions::Options { timestamp: Some(100), blocks: Some(100) }
                )
            }
            _ => unreachable!(),
        }

        let s = r#"{"method": "evm_mine_detailed"}"#;
        let value: serde_json::Value = serde_json::from_str(s).unwrap();
        let req = serde_json::from_value::<EthRequest>(value).unwrap();

        match req {
            EthRequest::EvmMineDetailed(params) => {
                assert!(params.is_none())
            }
            _ => unreachable!(),
        }

        let s = r#"{"method": "anvil_mine_detailed", "params": []}"#;
        let value: serde_json::Value = serde_json::from_str(s).unwrap();
        let _req = serde_json::from_value::<EthRequest>(value).unwrap();
    }

    #[test]
    fn test_serde_custom_evm_mine_hex() {
        let s = r#"{"method": "evm_mine", "params": ["0x63b6ff08"]}"#;
        let value: serde_json::Value = serde_json::from_str(s).unwrap();
        let req = serde_json::from_value::<EthRequest>(value).unwrap();
        match req {
            EthRequest::EvmMine(params) => {
                assert_eq!(
                    params.unwrap().params.unwrap_or_default(),
                    MineOptions::Timestamp(Some(1672937224))
                )
            }
            _ => unreachable!(),
        }

        let s = r#"{"method": "evm_mine", "params": [{"timestamp": "0x63b6ff08"}]}"#;
        let value: serde_json::Value = serde_json::from_str(s).unwrap();
        let req = serde_json::from_value::<EthRequest>(value).unwrap();
        match req {
            EthRequest::EvmMine(params) => {
                assert_eq!(
                    params.unwrap().params.unwrap_or_default(),
                    MineOptions::Options { timestamp: Some(1672937224), blocks: None }
                )
            }
            _ => unreachable!(),
        }
    }

    #[test]
    fn test_eth_uncle_count_by_block_hash() {
        let s = r#"{"jsonrpc":"2.0","method":"eth_getUncleCountByBlockHash","params":["0x4a3b0fce2cb9707b0baa68640cf2fe858c8bb4121b2a8cb904ff369d38a560ff"]}"#;
        let value: serde_json::Value = serde_json::from_str(s).unwrap();
        let _req = serde_json::from_value::<EthRequest>(value).unwrap();
    }

    #[test]
    fn test_eth_block_tx_count_by_block_hash() {
        let s = r#"{"jsonrpc":"2.0","method":"eth_getBlockTransactionCountByHash","params":["0x4a3b0fce2cb9707b0baa68640cf2fe858c8bb4121b2a8cb904ff369d38a560ff"]}"#;
        let value: serde_json::Value = serde_json::from_str(s).unwrap();
        let _req = serde_json::from_value::<EthRequest>(value).unwrap();
    }

    #[test]
    fn test_eth_get_logs() {
        let s = r#"{"jsonrpc":"2.0","method":"eth_getLogs","params":[{"topics":["0x000000000000000000000000a94f5374fce5edbc8e2a8697c15331677e6ebf0b"]}],"id":74}"#;
        let value: serde_json::Value = serde_json::from_str(s).unwrap();
        let _req = serde_json::from_value::<EthRequest>(value).unwrap();
    }

    #[test]
    fn test_eth_new_filter() {
        let s = r#"{"method": "eth_newFilter", "params": [{"topics":["0x000000000000000000000000a94f5374fce5edbc8e2a8697c15331677e6ebf0b"]}],"id":73}"#;
        let value: serde_json::Value = serde_json::from_str(s).unwrap();
        let _req = serde_json::from_value::<EthRequest>(value).unwrap();
    }

    #[test]
    fn test_serde_eth_unsubscribe() {
        let s = r#"{"id": 1, "method": "eth_unsubscribe", "params":
["0x9cef478923ff08bf67fde6c64013158d"]}"#;
        let value: serde_json::Value = serde_json::from_str(s).unwrap();
        let _req = serde_json::from_value::<EthPubSub>(value).unwrap();
    }

    #[test]
    fn test_serde_eth_subscribe() {
        let s = r#"{"id": 1, "method": "eth_subscribe", "params": ["newHeads"]}"#;
        let value: serde_json::Value = serde_json::from_str(s).unwrap();
        let _req = serde_json::from_value::<EthPubSub>(value).unwrap();

        let s = r#"{"id": 1, "method": "eth_subscribe", "params": ["logs", {"address":
"0x8320fe7702b96808f7bbc0d4a888ed1468216cfd", "topics":
["0xd78a0cb8bb633d06981248b816e7bd33c2a35a6089241d099fa519e361cab902"]}]}"#;
        let value: serde_json::Value = serde_json::from_str(s).unwrap();
        let _req = serde_json::from_value::<EthPubSub>(value).unwrap();

        let s = r#"{"id": 1, "method": "eth_subscribe", "params": ["newPendingTransactions"]}"#;
        let value: serde_json::Value = serde_json::from_str(s).unwrap();
        let _req = serde_json::from_value::<EthPubSub>(value).unwrap();

        let s = r#"{"id": 1, "method": "eth_subscribe", "params": ["syncing"]}"#;
        let value: serde_json::Value = serde_json::from_str(s).unwrap();
        let _req = serde_json::from_value::<EthPubSub>(value).unwrap();
    }

    #[test]
    fn test_serde_debug_raw_transaction() {
        let s = r#"{"jsonrpc":"2.0","method":"debug_getRawTransaction","params":["0x3ed3a89bc10115a321aee238c02de214009f8532a65368e5df5eaf732ee7167c"],"id":1}"#;
        let value: serde_json::Value = serde_json::from_str(s).unwrap();
        let _req = serde_json::from_value::<EthRequest>(value).unwrap();

        let s = r#"{"jsonrpc":"2.0","method":"eth_getRawTransactionByHash","params":["0x3ed3a89bc10115a321aee238c02de214009f8532a65368e5df5eaf732ee7167c"],"id":1}"#;
        let value: serde_json::Value = serde_json::from_str(s).unwrap();
        let _req = serde_json::from_value::<EthRequest>(value).unwrap();

        let s = r#"{"jsonrpc":"2.0","method":"eth_getRawTransactionByBlockHashAndIndex","params":["0x3ed3a89bc10115a321aee238c02de214009f8532a65368e5df5eaf732ee7167c",1],"id":1}"#;
        let value: serde_json::Value = serde_json::from_str(s).unwrap();
        let _req = serde_json::from_value::<EthRequest>(value).unwrap();

        let s = r#"{"jsonrpc":"2.0","method":"eth_getRawTransactionByBlockNumberAndIndex","params":["0x3ed3a89b",0],"id":1}"#;
        let value: serde_json::Value = serde_json::from_str(s).unwrap();
        let _req = serde_json::from_value::<EthRequest>(value).unwrap();
    }

    #[test]
    fn test_serde_debug_trace_transaction() {
        let s = r#"{"method": "debug_traceTransaction", "params":
["0x4a3b0fce2cb9707b0baa68640cf2fe858c8bb4121b2a8cb904ff369d38a560ff"]}"#;
        let value: serde_json::Value = serde_json::from_str(s).unwrap();
        let _req = serde_json::from_value::<EthRequest>(value).unwrap();

        let s = r#"{"method": "debug_traceTransaction", "params":
["0x4a3b0fce2cb9707b0baa68640cf2fe858c8bb4121b2a8cb904ff369d38a560ff", {}]}"#;
        let value: serde_json::Value = serde_json::from_str(s).unwrap();
        let _req = serde_json::from_value::<EthRequest>(value).unwrap();

        let s = r#"{"method": "debug_traceTransaction", "params":
["0x4a3b0fce2cb9707b0baa68640cf2fe858c8bb4121b2a8cb904ff369d38a560ff", {"disableStorage":
true}]}"#;
        let value: serde_json::Value = serde_json::from_str(s).unwrap();
        let _req = serde_json::from_value::<EthRequest>(value).unwrap();
    }

    #[test]
    fn test_serde_debug_trace_call() {
        let s = r#"{"method": "debug_traceCall", "params": [{"data":"0xcfae3217","from":"0xd84de507f3fada7df80908082d3239466db55a71","to":"0xcbe828fdc46e3b1c351ec90b1a5e7d9742c0398d"}]}"#;
        let value: serde_json::Value = serde_json::from_str(s).unwrap();
        let _req = serde_json::from_value::<EthRequest>(value).unwrap();

        let s = r#"{"method": "debug_traceCall", "params": [{"data":"0xcfae3217","from":"0xd84de507f3fada7df80908082d3239466db55a71","to":"0xcbe828fdc46e3b1c351ec90b1a5e7d9742c0398d"}, { "blockNumber": "latest" }]}"#;
        let value: serde_json::Value = serde_json::from_str(s).unwrap();
        let _req = serde_json::from_value::<EthRequest>(value).unwrap();

        let s = r#"{"method": "debug_traceCall", "params": [{"data":"0xcfae3217","from":"0xd84de507f3fada7df80908082d3239466db55a71","to":"0xcbe828fdc46e3b1c351ec90b1a5e7d9742c0398d"}, { "blockNumber": "0x0" }]}"#;
        let value: serde_json::Value = serde_json::from_str(s).unwrap();
        let _req = serde_json::from_value::<EthRequest>(value).unwrap();

        let s = r#"{"method": "debug_traceCall", "params": [{"data":"0xcfae3217","from":"0xd84de507f3fada7df80908082d3239466db55a71","to":"0xcbe828fdc46e3b1c351ec90b1a5e7d9742c0398d"}, { "blockHash": "0xd4e56740f876aef8c010b86a40d5f56745a118d0906a34e69aec8c0db1cb8fa3" }]}"#;
        let value: serde_json::Value = serde_json::from_str(s).unwrap();
        let _req = serde_json::from_value::<EthRequest>(value).unwrap();

        let s = r#"{"method": "debug_traceCall", "params": [{"data":"0xcfae3217","from":"0xd84de507f3fada7df80908082d3239466db55a71","to":"0xcbe828fdc46e3b1c351ec90b1a5e7d9742c0398d"}, { "blockNumber": "0x0" }, {"disableStorage": true}]}"#;
        let value: serde_json::Value = serde_json::from_str(s).unwrap();
        let _req = serde_json::from_value::<EthRequest>(value).unwrap();
    }

    #[test]
    fn test_serde_eth_storage() {
        let s = r#"{"method": "eth_getStorageAt", "params":
["0x295a70b2de5e3953354a6a8344e616ed314d7251", "0x0", "latest"]}"#;
        let value: serde_json::Value = serde_json::from_str(s).unwrap();
        let _req = serde_json::from_value::<EthRequest>(value).unwrap();
    }

    #[test]
    fn test_eth_call() {
        let req = r#"{"data":"0xcfae3217","from":"0xd84de507f3fada7df80908082d3239466db55a71","to":"0xcbe828fdc46e3b1c351ec90b1a5e7d9742c0398d"}"#;
        let _req = serde_json::from_str::<TransactionRequest>(req).unwrap();

        let s = r#"{"method": "eth_call", "params":[{"data":"0xcfae3217","from":"0xd84de507f3fada7df80908082d3239466db55a71","to":"0xcbe828fdc46e3b1c351ec90b1a5e7d9742c0398d"},"latest"]}"#;
        let _req = serde_json::from_str::<EthRequest>(s).unwrap();

        let s = r#"{"method": "eth_call", "params":[{"data":"0xcfae3217","from":"0xd84de507f3fada7df80908082d3239466db55a71","to":"0xcbe828fdc46e3b1c351ec90b1a5e7d9742c0398d"}]}"#;
        let _req = serde_json::from_str::<EthRequest>(s).unwrap();

        let s = r#"{"method": "eth_call", "params":[{"data":"0xcfae3217","from":"0xd84de507f3fada7df80908082d3239466db55a71","to":"0xcbe828fdc46e3b1c351ec90b1a5e7d9742c0398d"}, { "blockNumber": "latest" }]}"#;
        let _req = serde_json::from_str::<EthRequest>(s).unwrap();

        let s = r#"{"method": "eth_call", "params":[{"data":"0xcfae3217","from":"0xd84de507f3fada7df80908082d3239466db55a71","to":"0xcbe828fdc46e3b1c351ec90b1a5e7d9742c0398d"}, { "blockNumber": "0x0" }]}"#;
        let _req = serde_json::from_str::<EthRequest>(s).unwrap();

        let s = r#"{"method": "eth_call", "params":[{"data":"0xcfae3217","from":"0xd84de507f3fada7df80908082d3239466db55a71","to":"0xcbe828fdc46e3b1c351ec90b1a5e7d9742c0398d"}, { "blockHash":"0xd4e56740f876aef8c010b86a40d5f56745a118d0906a34e69aec8c0db1cb8fa3" }]}"#;
        let _req = serde_json::from_str::<EthRequest>(s).unwrap();
    }

    #[test]
    fn test_serde_eth_balance() {
        let s = r#"{"method": "eth_getBalance", "params":
["0x295a70b2de5e3953354a6a8344e616ed314d7251", "latest"]}"#;
        let value: serde_json::Value = serde_json::from_str(s).unwrap();

        let _req = serde_json::from_value::<EthRequest>(value).unwrap();
    }

    #[test]
    fn test_serde_eth_block_by_number() {
        let s = r#"{"method": "eth_getBlockByNumber", "params": ["0x0", true]}"#;
        let value: serde_json::Value = serde_json::from_str(s).unwrap();
        let _req = serde_json::from_value::<EthRequest>(value).unwrap();
        let s = r#"{"method": "eth_getBlockByNumber", "params": ["latest", true]}"#;
        let value: serde_json::Value = serde_json::from_str(s).unwrap();
        let _req = serde_json::from_value::<EthRequest>(value).unwrap();
        let s = r#"{"method": "eth_getBlockByNumber", "params": ["earliest", true]}"#;
        let value: serde_json::Value = serde_json::from_str(s).unwrap();
        let _req = serde_json::from_value::<EthRequest>(value).unwrap();
        let s = r#"{"method": "eth_getBlockByNumber", "params": ["pending", true]}"#;
        let value: serde_json::Value = serde_json::from_str(s).unwrap();
        let _req = serde_json::from_value::<EthRequest>(value).unwrap();

        // this case deviates from the spec, but we're supporting this for legacy reasons: <https://github.com/foundry-rs/foundry/issues/1868>
        let s = r#"{"method": "eth_getBlockByNumber", "params": [0, true]}"#;
        let value: serde_json::Value = serde_json::from_str(s).unwrap();
        let _req = serde_json::from_value::<EthRequest>(value).unwrap();
    }

    #[test]
    fn test_eth_sign() {
        let s = r#"{"method": "eth_sign", "params":
["0xd84de507f3fada7df80908082d3239466db55a71", "0x00"]}"#;
        let value: serde_json::Value = serde_json::from_str(s).unwrap();
        let _req = serde_json::from_value::<EthRequest>(value).unwrap();
        let s = r#"{"method": "personal_sign", "params":
["0x00", "0xd84de507f3fada7df80908082d3239466db55a71"]}"#;
        let value: serde_json::Value = serde_json::from_str(s).unwrap();
        let _req = serde_json::from_value::<EthRequest>(value).unwrap();
    }

    #[test]
    fn test_eth_sign_typed_data() {
        let s = r#"{"method":"eth_signTypedData_v4","params":["0xCD2a3d9F938E13CD947Ec05AbC7FE734Df8DD826", {"types":{"EIP712Domain":[{"name":"name","type":"string"},{"name":"version","type":"string"},{"name":"chainId","type":"uint256"},{"name":"verifyingContract","type":"address"}],"Person":[{"name":"name","type":"string"},{"name":"wallet","type":"address"}],"Mail":[{"name":"from","type":"Person"},{"name":"to","type":"Person"},{"name":"contents","type":"string"}]},"primaryType":"Mail","domain":{"name":"Ether Mail","version":"1","chainId":1,"verifyingContract":"0xCcCCccccCCCCcCCCCCCcCcCccCcCCCcCcccccccC"},"message":{"from":{"name":"Cow","wallet":"0xCD2a3d9F938E13CD947Ec05AbC7FE734Df8DD826"},"to":{"name":"Bob","wallet":"0xbBbBBBBbbBBBbbbBbbBbbbbBBbBbbbbBbBbbBBbB"},"contents":"Hello, Bob!"}}]}"#;
        let value: serde_json::Value = serde_json::from_str(s).unwrap();
        let _req = serde_json::from_value::<EthRequest>(value).unwrap();
    }

    #[test]
    fn test_remove_pool_transactions() {
        let s = r#"{"method": "anvil_removePoolTransactions",  "params":["0x364d6D0333432C3Ac016Ca832fb8594A8cE43Ca6"]}"#;
        let value: serde_json::Value = serde_json::from_str(s).unwrap();
        let _req = serde_json::from_value::<EthRequest>(value).unwrap();
    }

    #[test]
    fn test_serde_anvil_reorg() {
        // TransactionData::JSON
        let s = r#"
        {
            "method": "anvil_reorg",
            "params": [
                5,
                [
                    [
                        {
                            "from": "0x976EA74026E726554dB657fA54763abd0C3a0aa9",
                            "to": "0x1199bc69f16FDD6690DC40339EC445FaE1b6DD11",
                            "value": 100
                        },
                        1
                    ],
                    [
                        {
                            "from": "0x976EA74026E726554dB657fA54763abd0C3a0aa9",
                            "to": "0x1199bc69f16FDD6690DC40339EC445FaE1b6DD11",
                            "value": 200
                        },
                        2
                    ]
                ]
            ]
        }
        "#;
        let value: serde_json::Value = serde_json::from_str(s).unwrap();
        let _req = serde_json::from_value::<EthRequest>(value).unwrap();
        // TransactionData::Raw
        let s = r#"
        {
            "method": "anvil_reorg",
            "params": [
                5,
                [
                    [
                        "0x19d55c67e1ba8f1bbdfed75f8ad524ebf087e4ecb848a2d19881d7a5e3d2c54e1732cb1b462da3b3fdb05bdf4c4d3c8e3c9fcebdc2ab5fa5d59a3f752888f27e1b",
                        1
                    ]
                ]
            ]
        }
        "#;
        let value: serde_json::Value = serde_json::from_str(s).unwrap();
        let _req = serde_json::from_value::<EthRequest>(value).unwrap();
        // TransactionData::Raw and TransactionData::JSON
        let s = r#"
        {
            "method": "anvil_reorg",
            "params": [
                5,
                [
                    [
                        "0x19d55c67e1ba8f1bbdfed75f8ad524ebf087e4ecb848a2d19881d7a5e3d2c54e1732cb1b462da3b3fdb05bdf4c4d3c8e3c9fcebdc2ab5fa5d59a3f752888f27e1b",
                        1
                    ],
                    [
                        {
                            "from": "0x976EA74026E726554dB657fA54763abd0C3a0aa9",
                            "to": "0x1199bc69f16FDD6690DC40339EC445FaE1b6DD11",
                            "value": 200
                        },
                        2
                    ]
                ]
            ]
        }
        "#;
        let value: serde_json::Value = serde_json::from_str(s).unwrap();
        let _req = serde_json::from_value::<EthRequest>(value).unwrap();
    }
}<|MERGE_RESOLUTION|>--- conflicted
+++ resolved
@@ -37,11 +37,7 @@
 /// Represents ethereum JSON-RPC API
 #[derive(Clone, Debug, serde::Deserialize)]
 #[serde(tag = "method", content = "params")]
-<<<<<<< HEAD
-#[allow(clippy::large_enum_variant)]
-=======
 #[expect(clippy::large_enum_variant)]
->>>>>>> 55802bad
 pub enum EthRequest {
     #[serde(rename = "web3_clientVersion", with = "empty_params")]
     Web3ClientVersion(()),
