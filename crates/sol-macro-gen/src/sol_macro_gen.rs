//! SolMacroGen and MultiSolMacroGen
//!
//! This type encapsulates the logic for expansion of a Rust TokenStream from Solidity tokens. It
//! uses the `expand` method from `alloy_sol_macro_expander` underneath.
//!
//! It holds info such as `path` to the ABI file, `name` of the file and the rust binding being
//! generated, and lastly the `expansion` itself, i.e the Rust binding for the provided ABI.
//!
//! It contains methods to read the json abi, generate rust bindings from the abi and ultimately
//! write the bindings to a crate or modules.

use alloy_sol_macro_expander::expand::expand;
use alloy_sol_macro_input::{SolInput, SolInputKind};
use eyre::{Context, OptionExt, Result};
use foundry_common::fs;
use proc_macro2::{Span, TokenStream};
use std::{
    env::temp_dir,
    fmt::Write,
    path::{Path, PathBuf},
    str::FromStr,
};

pub struct SolMacroGen {
    pub path: PathBuf,
    pub name: String,
    pub expansion: Option<TokenStream>,
}

impl SolMacroGen {
    pub fn new(path: PathBuf, name: String) -> Self {
        Self { path, name, expansion: None }
    }

    pub fn get_sol_input(&self) -> Result<SolInput> {
        let path = self.path.to_string_lossy().into_owned();
        let name = proc_macro2::Ident::new(&self.name, Span::call_site());
        let tokens = quote::quote! {
            #name,
            #path
        };

        let sol_input: SolInput = syn::parse2(tokens).wrap_err("failed to parse input")?;

        Ok(sol_input)
    }
}

pub struct MultiSolMacroGen {
    pub artifacts_path: PathBuf,
    pub instances: Vec<SolMacroGen>,
}

impl MultiSolMacroGen {
    pub fn new(artifacts_path: &Path, instances: Vec<SolMacroGen>) -> Self {
        Self { artifacts_path: artifacts_path.to_path_buf(), instances }
    }

    pub fn populate_expansion(&mut self, bindings_path: &Path) -> Result<()> {
        for instance in &mut self.instances {
            let path = bindings_path.join(format!("{}.rs", instance.name.to_lowercase()));
            let expansion = fs::read_to_string(path).wrap_err("Failed to read file")?;

            let tokens = TokenStream::from_str(&expansion)
                .map_err(|e| eyre::eyre!("Failed to parse TokenStream: {e}"))?;
            instance.expansion = Some(tokens);
        }
        Ok(())
    }

    pub fn generate_bindings(&mut self, all_derives: bool) -> Result<()> {
        for instance in &mut self.instances {
            Self::generate_binding(instance, all_derives).wrap_err_with(|| {
                format!(
                    "failed to generate bindings for {}:{}",
                    instance.path.display(),
                    instance.name
                )
            })?;
        }

        Ok(())
    }

    fn generate_binding(instance: &mut SolMacroGen, all_derives: bool) -> Result<()> {
        // TODO: in `get_sol_input` we currently can't handle unlinked bytecode: <https://github.com/alloy-rs/core/issues/926>
        let input = match instance.get_sol_input() {
            Ok(input) => input.normalize_json()?,
            Err(error) => {
                // TODO(mattsse): remove after <https://github.com/alloy-rs/core/issues/926>
                if error.to_string().contains("expected bytecode, found unlinked bytecode") {
                    // we attempt to do a little hack here until we have this properly supported by
                    // removing the bytecode objects from the json file and using a tmpfile (very
                    // hacky)
                    let content = std::fs::read_to_string(&instance.path)?;
                    let mut value = serde_json::from_str::<serde_json::Value>(&content)?;
                    let obj = value.as_object_mut().expect("valid abi");

                    // clear unlinked bytecode
                    obj.remove("bytecode");
                    obj.remove("deployedBytecode");

                    let tmpdir = temp_dir();
                    let mut tmp_file = tmpdir.join(instance.path.file_name().unwrap());
                    std::fs::write(&tmp_file, serde_json::to_string(&value)?)?;

                    // try again
                    std::mem::swap(&mut tmp_file, &mut instance.path);
                    let input = instance.get_sol_input()?.normalize_json()?;
                    std::mem::swap(&mut tmp_file, &mut instance.path);
                    input.normalize_json()?
                } else {
                    return Err(error)
                }
            }
        };

        let SolInput { attrs: _, path: _, kind } = input;

        let tokens = match kind {
            SolInputKind::Sol(mut file) => {
<<<<<<< HEAD
                let sol_attr: syn::Attribute = syn::parse_quote! {
                    #[sol(rpc, alloy_sol_types = alloy::sol_types, alloy_contract = alloy::contract, all_derives = #all_derives)]
=======
                let sol_attr: syn::Attribute = if all_derives {
                    syn::parse_quote! {
                            #[sol(rpc, alloy_sol_types = alloy::sol_types, alloy_contract =
                    alloy::contract, all_derives = true, extra_derives(serde::Serialize,
                    serde::Deserialize))]     }
                } else {
                    syn::parse_quote! {
                            #[sol(rpc, alloy_sol_types = alloy::sol_types, alloy_contract =
                    alloy::contract)]     }
>>>>>>> 55802bad
                };
                file.attrs.push(sol_attr);
                expand(file).wrap_err("failed to expand")?
            }
            _ => unreachable!(),
        };

        instance.expansion = Some(tokens);
        Ok(())
    }

    #[allow(clippy::too_many_arguments)]
    pub fn write_to_crate(
        &mut self,
        name: &str,
        version: &str,
        description: &str,
        license: &str,
        bindings_path: &Path,
        single_file: bool,
        alloy_version: Option<String>,
        alloy_rev: Option<String>,
        all_derives: bool,
    ) -> Result<()> {
        self.generate_bindings(all_derives)?;

        let src = bindings_path.join("src");
        let _ = fs::create_dir_all(&src);

        // Write Cargo.toml
        let cargo_toml_path = bindings_path.join("Cargo.toml");
        let mut toml_contents = format!(
            r#"[package]
name = "{name}"
version = "{version}"
edition = "2021"
"#
        );

        if !description.is_empty() {
            toml_contents.push_str(&format!("description = \"{description}\"\n"));
        }

        if !license.is_empty() {
            let formatted_licenses: Vec<String> =
                license.split(',').map(Self::parse_license_alias).collect();

            let formatted_license = formatted_licenses.join(" OR ");
            toml_contents.push_str(&format!("license = \"{formatted_license}\"\n"));
        }

        toml_contents.push_str("\n[dependencies]\n");

        let alloy_dep = Self::get_alloy_dep(alloy_version, alloy_rev);
        write!(toml_contents, "{alloy_dep}")?;

        fs::write(cargo_toml_path, toml_contents).wrap_err("Failed to write Cargo.toml")?;

        let mut lib_contents = String::new();
        write!(
            &mut lib_contents,
            r#"#![allow(unused_imports, clippy::all, rustdoc::all)]
        //! This module contains the sol! generated bindings for solidity contracts.
        //! This is autogenerated code.
        //! Do not manually edit these files.
        //! These files may be overwritten by the codegen system at any time.
        "#
        )?;

        // Write src
        let parse_error = |name: &str| {
            format!("failed to parse generated tokens as an AST for {name};\nthis is likely a bug")
        };
        for instance in &self.instances {
            let contents = instance.expansion.as_ref().unwrap();

            let name = instance.name.to_lowercase();
            let path = src.join(format!("{name}.rs"));
            let file = syn::parse2(contents.clone())
                .wrap_err_with(|| parse_error(&format!("{}:{}", path.display(), name)))?;
            let contents = prettyplease::unparse(&file);
            if single_file {
                write!(&mut lib_contents, "{contents}")?;
            } else {
                fs::write(path, contents).wrap_err("failed to write to file")?;
                write_mod_name(&mut lib_contents, &name)?;
            }
        }

        let lib_path = src.join("lib.rs");
        let lib_file = syn::parse_file(&lib_contents).wrap_err_with(|| parse_error("lib.rs"))?;
        let lib_contents = prettyplease::unparse(&lib_file);
        fs::write(lib_path, lib_contents).wrap_err("Failed to write lib.rs")?;

        Ok(())
    }

    /// Attempts to detect the appropriate license.
    pub fn parse_license_alias(license: &str) -> String {
        match license.trim().to_lowercase().as_str() {
            "mit" => "MIT".to_string(),
            "apache" | "apache2" | "apache20" | "apache2.0" => "Apache-2.0".to_string(),
            "gpl" | "gpl3" => "GPL-3.0".to_string(),
            "lgpl" | "lgpl3" => "LGPL-3.0".to_string(),
            "agpl" | "agpl3" => "AGPL-3.0".to_string(),
            "bsd" | "bsd3" => "BSD-3-Clause".to_string(),
            "bsd2" => "BSD-2-Clause".to_string(),
            "mpl" | "mpl2" => "MPL-2.0".to_string(),
            "isc" => "ISC".to_string(),
            "unlicense" => "Unlicense".to_string(),
            _ => license.trim().to_string(),
        }
    }

    pub fn write_to_module(
        &mut self,
        bindings_path: &Path,
        single_file: bool,
        all_derives: bool,
    ) -> Result<()> {
        self.generate_bindings(all_derives)?;

        let _ = fs::create_dir_all(bindings_path);

        let mut mod_contents = r#"#![allow(unused_imports, clippy::all, rustdoc::all)]
        //! This module contains the sol! generated bindings for solidity contracts.
        //! This is autogenerated code.
        //! Do not manually edit these files.
        //! These files may be overwritten by the codegen system at any time.
        "#
        .to_string();

        for instance in &self.instances {
            let name = instance.name.to_lowercase();
            if !single_file {
                // Module
                write_mod_name(&mut mod_contents, &name)?;
                let mut contents = String::new();

                write!(contents, "{}", instance.expansion.as_ref().unwrap())?;
                let file = syn::parse_file(&contents)?;

                let contents = prettyplease::unparse(&file);
                fs::write(bindings_path.join(format!("{name}.rs")), contents)
                    .wrap_err("Failed to write file")?;
            } else {
                // Single File
                let mut contents = String::new();
                write!(contents, "{}\n\n", instance.expansion.as_ref().unwrap())?;
                write!(mod_contents, "{contents}")?;
            }
        }

        let mod_path = bindings_path.join("mod.rs");
        let mod_file = syn::parse_file(&mod_contents)?;
        let mod_contents = prettyplease::unparse(&mod_file);

        fs::write(mod_path, mod_contents).wrap_err("Failed to write mod.rs")?;

        Ok(())
    }

    /// Checks that the generated bindings are up to date with the latest version of
    /// `sol!`.
    ///
    /// Returns `Ok(())` if the generated bindings are up to date, otherwise it returns
    /// `Err(_)`.
    #[expect(clippy::too_many_arguments)]
    pub fn check_consistency(
        &self,
        name: &str,
        version: &str,
        crate_path: &Path,
        single_file: bool,
        check_cargo_toml: bool,
        is_mod: bool,
        alloy_version: Option<String>,
        alloy_rev: Option<String>,
    ) -> Result<()> {
        if check_cargo_toml {
            self.check_cargo_toml(name, version, crate_path, alloy_version, alloy_rev)?;
        }

        let mut super_contents = String::new();
        write!(
            &mut super_contents,
            r#"#![allow(unused_imports, clippy::all, rustdoc::all)]
            //! This module contains the sol! generated bindings for solidity contracts.
            //! This is autogenerated code.
            //! Do not manually edit these files.
            //! These files may be overwritten by the codegen system at any time.
            "#
        )?;
        if !single_file {
            for instance in &self.instances {
                let name = instance.name.to_lowercase();
                let path = if is_mod {
                    crate_path.join(format!("{name}.rs"))
                } else {
                    crate_path.join(format!("src/{name}.rs"))
                };
                let tokens = instance
                    .expansion
                    .as_ref()
                    .ok_or_eyre(format!("TokenStream for {path:?} does not exist"))?
                    .to_string();

                self.check_file_contents(&path, &tokens)?;
                write_mod_name(&mut super_contents, &name)?;
            }

            let super_path =
                if is_mod { crate_path.join("mod.rs") } else { crate_path.join("src/lib.rs") };
            self.check_file_contents(&super_path, &super_contents)?;
        }

        Ok(())
    }

    fn check_file_contents(&self, file_path: &Path, expected_contents: &str) -> Result<()> {
        eyre::ensure!(
            file_path.is_file() && file_path.exists(),
            "{} is not a file",
            file_path.display()
        );
        let file_contents = &fs::read_to_string(file_path).wrap_err("Failed to read file")?;

        // Format both
        let file_contents = syn::parse_file(file_contents)?;
        let formatted_file = prettyplease::unparse(&file_contents);

        let expected_contents = syn::parse_file(expected_contents)?;
        let formatted_exp = prettyplease::unparse(&expected_contents);

        eyre::ensure!(
            formatted_file == formatted_exp,
            "File contents do not match expected contents for {file_path:?}"
        );
        Ok(())
    }

    fn check_cargo_toml(
        &self,
        name: &str,
        version: &str,
        crate_path: &Path,
        alloy_version: Option<String>,
        alloy_rev: Option<String>,
    ) -> Result<()> {
        eyre::ensure!(crate_path.is_dir(), "Crate path must be a directory");

        let cargo_toml_path = crate_path.join("Cargo.toml");

        eyre::ensure!(cargo_toml_path.is_file(), "Cargo.toml must exist");
        let cargo_toml_contents =
            fs::read_to_string(cargo_toml_path).wrap_err("Failed to read Cargo.toml")?;

        let name_check = format!("name = \"{name}\"");
        let version_check = format!("version = \"{version}\"");
        let alloy_dep_check = Self::get_alloy_dep(alloy_version, alloy_rev);
        let toml_consistent = cargo_toml_contents.contains(&name_check) &&
            cargo_toml_contents.contains(&version_check) &&
            cargo_toml_contents.contains(&alloy_dep_check);
        eyre::ensure!(
            toml_consistent,
            r#"The contents of Cargo.toml do not match the expected output of the latest `sol!` version.
                This indicates that the existing bindings are outdated and need to be generated again."#
        );

        Ok(())
    }

    /// Returns the `alloy` dependency string for the Cargo.toml file.
    /// If `alloy_version` is provided, it will use that version from crates.io.
    /// If `alloy_rev` is provided, it will use that revision from the GitHub repository.
    fn get_alloy_dep(alloy_version: Option<String>, alloy_rev: Option<String>) -> String {
        if let Some(alloy_version) = alloy_version {
            format!(
                r#"alloy = {{ version = "{alloy_version}", features = ["sol-types", "contract"] }}"#,
            )
        } else if let Some(alloy_rev) = alloy_rev {
            format!(
                r#"alloy = {{ git = "https://github.com/alloy-rs/alloy", rev = "{alloy_rev}", features = ["sol-types", "contract"] }}"#,
            )
        } else {
            r#"alloy = { git = "https://github.com/alloy-rs/alloy", features = ["sol-types", "contract"] }"#.to_string()
        }
    }
}

fn write_mod_name(contents: &mut String, name: &str) -> Result<()> {
    if syn::parse_str::<syn::Ident>(&format!("pub mod {name};")).is_ok() {
        write!(contents, "pub mod {name};")?;
    } else {
        write!(contents, "pub mod r#{name};")?;
    }
    Ok(())
}<|MERGE_RESOLUTION|>--- conflicted
+++ resolved
@@ -119,10 +119,6 @@
 
         let tokens = match kind {
             SolInputKind::Sol(mut file) => {
-<<<<<<< HEAD
-                let sol_attr: syn::Attribute = syn::parse_quote! {
-                    #[sol(rpc, alloy_sol_types = alloy::sol_types, alloy_contract = alloy::contract, all_derives = #all_derives)]
-=======
                 let sol_attr: syn::Attribute = if all_derives {
                     syn::parse_quote! {
                             #[sol(rpc, alloy_sol_types = alloy::sol_types, alloy_contract =
@@ -132,7 +128,6 @@
                     syn::parse_quote! {
                             #[sol(rpc, alloy_sol_types = alloy::sol_types, alloy_contract =
                     alloy::contract)]     }
->>>>>>> 55802bad
                 };
                 file.attrs.push(sol_attr);
                 expand(file).wrap_err("failed to expand")?
