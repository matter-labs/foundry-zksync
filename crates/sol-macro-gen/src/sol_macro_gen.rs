--- conflicted
+++ resolved
@@ -83,9 +83,6 @@
     }
 
     fn generate_binding(instance: &mut SolMacroGen, all_derives: bool) -> Result<()> {
-<<<<<<< HEAD
-        let input = instance.get_sol_input()?.normalize_json()?;
-=======
         // TODO: in `get_sol_input` we currently can't handle unlinked bytecode: <https://github.com/alloy-rs/core/issues/926>
         let input = match instance.get_sol_input() {
             Ok(input) => input.normalize_json()?,
@@ -117,7 +114,6 @@
                 }
             }
         };
->>>>>>> 1da4d324
 
         let SolInput { attrs: _, path: _, kind } = input;
 
@@ -222,8 +218,6 @@
         Ok(())
     }
 
-<<<<<<< HEAD
-=======
     /// Attempts to detect the appropriate license.
     pub fn parse_license_alias(license: &str) -> String {
         match license.trim().to_lowercase().as_str() {
@@ -241,7 +235,6 @@
         }
     }
 
->>>>>>> 1da4d324
     pub fn write_to_module(
         &mut self,
         bindings_path: &Path,
