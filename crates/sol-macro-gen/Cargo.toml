--- conflicted
+++ resolved
@@ -23,9 +23,6 @@
 quote.workspace = true
 syn.workspace = true
 prettyplease.workspace = true
-<<<<<<< HEAD
-=======
 serde_json.workspace = true
->>>>>>> 1da4d324
 
 eyre.workspace = true