--- conflicted
+++ resolved
@@ -57,11 +57,8 @@
 alloy-primitives.workspace = true
 alloy-eips.workspace = true
 alloy-consensus.workspace = true
-<<<<<<< HEAD
 alloy-zksync.workspace = true
-=======
 thiserror.workspace = true
->>>>>>> 1a5de245
 
 [dev-dependencies]
 tempfile.workspace = true