use super::ScriptResult;
use alloy_dyn_abi::JsonAbiExt;
use alloy_primitives::{hex, Address, Bytes, TxKind, B256};
use eyre::{Result, WrapErr};
use foundry_common::{fmt::format_token_raw, ContractData, TransactionMaybeSigned, SELECTOR_LEN};
use foundry_evm::{constants::DEFAULT_CREATE2_DEPLOYER, traces::CallTraceDecoder};
use itertools::Itertools;
use revm_inspectors::tracing::types::CallKind;
use serde::{Deserialize, Serialize};
use std::collections::BTreeMap;

#[derive(Clone, Debug, Default, Serialize, Deserialize)]
#[serde(rename_all = "camelCase")]
pub struct AdditionalContract {
    #[serde(rename = "transactionType")]
    pub opcode: CallKind,
    pub address: Address,
    pub init_code: Bytes,
}

#[derive(Clone, Debug, Default, Serialize, Deserialize)]
#[serde(rename_all = "camelCase")]
pub struct ZkTransaction {
    pub factory_deps: Vec<Vec<u8>>,
}

#[derive(Clone, Debug, Serialize, Deserialize)]
#[serde(rename_all = "camelCase")]
pub struct TransactionWithMetadata {
    pub hash: Option<B256>,
    #[serde(rename = "transactionType")]
    pub opcode: CallKind,
    #[serde(default = "default_string")]
    pub contract_name: Option<String>,
    #[serde(default = "default_address")]
    pub contract_address: Option<Address>,
    #[serde(default = "default_string")]
    pub function: Option<String>,
    #[serde(default = "default_vec_of_strings")]
    pub arguments: Option<Vec<String>>,
    #[serde(skip)]
    pub rpc: String,
    pub transaction: TransactionMaybeSigned,
    pub additional_contracts: Vec<AdditionalContract>,
    pub is_fixed_gas_limit: bool,
    #[serde(skip_serializing_if = "Option::is_none")]
    pub zk: Option<ZkTransaction>,
}

fn default_string() -> Option<String> {
    Some(String::new())
}

fn default_address() -> Option<Address> {
    Some(Address::ZERO)
}

fn default_vec_of_strings() -> Option<Vec<String>> {
    Some(vec![])
}

impl TransactionWithMetadata {
    pub fn from_tx_request(transaction: TransactionMaybeSigned) -> Self {
        Self {
            transaction,
            hash: Default::default(),
            opcode: Default::default(),
            contract_name: Default::default(),
            contract_address: Default::default(),
            function: Default::default(),
            arguments: Default::default(),
            is_fixed_gas_limit: Default::default(),
            additional_contracts: Default::default(),
            rpc: Default::default(),
            zk: Default::default(),
        }
    }

    #[allow(clippy::too_many_arguments)]
    pub fn new(
        transaction: TransactionMaybeSigned,
        rpc: String,
        local_contracts: &BTreeMap<Address, &ContractData>,
        decoder: &CallTraceDecoder,
<<<<<<< HEAD
        additional_contracts: Vec<AdditionalContract>,
        is_fixed_gas_limit: bool,
        zk: Option<ZkTransaction>,
    ) -> Result<Self> {
        let mut metadata = Self::from_tx_request(transaction);
        metadata.rpc = rpc;
        metadata.is_fixed_gas_limit = is_fixed_gas_limit;
        metadata.zk = zk;
=======
    ) -> Result<Self> {
        let mut metadata = Self::from_tx_request(transaction);
        metadata.rpc = rpc;
        // If tx.gas is already set that means it was specified in script
        metadata.is_fixed_gas_limit = metadata.tx().gas().is_some();
>>>>>>> da77402c

        if let Some(TxKind::Call(to)) = metadata.transaction.to() {
            if to == DEFAULT_CREATE2_DEPLOYER {
                if let Some(input) = metadata.transaction.input() {
                    let (salt, init_code) = input.split_at(32);
                    metadata.set_create(
                        true,
                        DEFAULT_CREATE2_DEPLOYER
                            .create2_from_code(B256::from_slice(salt), init_code),
                        local_contracts,
                    )?;
                }
            } else {
                metadata
                    .set_call(to, local_contracts, decoder)
                    .wrap_err("Could not decode transaction type.")?;
            }
        } else {
            let sender =
                metadata.transaction.from().expect("all transactions should have a sender");
            let nonce = metadata.transaction.nonce().expect("all transactions should have a nonce");
            metadata.set_create(false, sender.create(nonce), local_contracts)?;
        }

        Ok(metadata)
    }

    /// Populates additional data from the transaction execution result.
    pub fn with_execution_result(
        mut self,
        result: &ScriptResult,
        gas_estimate_multiplier: u64,
    ) -> Self {
        let mut created_contracts = result.get_created_contracts();

        // Add the additional contracts created in this transaction, so we can verify them later.
        created_contracts.retain(|contract| {
            // Filter out the contract that was created by the transaction itself.
            self.contract_address.map_or(true, |addr| addr != contract.address)
        });

        if !self.is_fixed_gas_limit {
            if let Some(unsigned) = self.transaction.as_unsigned_mut() {
                // We inflate the gas used by the user specified percentage
                unsigned.gas = Some((result.gas_used * gas_estimate_multiplier / 100) as u128);
            }
        }

        self
    }

    /// Populate the transaction as CREATE tx
    ///
    /// If this is a CREATE2 transaction this attempt to decode the arguments from the CREATE2
    /// deployer's function
    fn set_create(
        &mut self,
        is_create2: bool,
        address: Address,
        contracts: &BTreeMap<Address, &ContractData>,
    ) -> Result<()> {
        if is_create2 {
            self.opcode = CallKind::Create2;
        } else {
            self.opcode = CallKind::Create;
        }

        let info = contracts.get(&address);
        self.contract_name = info.map(|info| info.name.clone());
        self.contract_address = Some(address);

        let Some(data) = self.transaction.input() else { return Ok(()) };
        let Some(info) = info else { return Ok(()) };
        let Some(bytecode) = info.bytecode() else { return Ok(()) };

        // `create2` transactions are prefixed by a 32 byte salt.
        let creation_code = if is_create2 {
            if data.len() < 32 {
                return Ok(())
            }
            &data[32..]
        } else {
            data
        };

        // The constructor args start after bytecode.
        let contains_constructor_args = creation_code.len() > bytecode.len();
        if !contains_constructor_args {
            return Ok(());
        }
        let constructor_args = &creation_code[bytecode.len()..];

        let Some(constructor) = info.abi.constructor() else { return Ok(()) };
        let values = constructor.abi_decode_input(constructor_args, false).inspect_err(|_| {
            error!(
                contract=?self.contract_name,
                signature=%format!("constructor({})", constructor.inputs.iter().map(|p| &p.ty).format(",")),
                is_create2,
                constructor_args=%hex::encode(constructor_args),
                "Failed to decode constructor arguments",
            );
            debug!(full_data=%hex::encode(data), bytecode=%hex::encode(creation_code));
        })?;
        self.arguments = Some(values.iter().map(format_token_raw).collect());

        Ok(())
    }

    /// Populate the transaction as CALL tx
    fn set_call(
        &mut self,
        target: Address,
        local_contracts: &BTreeMap<Address, &ContractData>,
        decoder: &CallTraceDecoder,
    ) -> Result<()> {
        self.opcode = CallKind::Call;
        self.contract_address = Some(target);

        let Some(data) = self.transaction.input() else { return Ok(()) };
        if data.len() < SELECTOR_LEN {
            return Ok(());
        }
        let (selector, data) = data.split_at(SELECTOR_LEN);

        let function = if let Some(info) = local_contracts.get(&target) {
            // This CALL is made to a local contract.
            self.contract_name = Some(info.name.clone());
            info.abi.functions().find(|function| function.selector() == selector)
        } else {
            // This CALL is made to an external contract; try to decode it from the given decoder.
            decoder.functions.get(selector).and_then(|v| v.first())
        };
        if let Some(function) = function {
            self.function = Some(function.signature());

            let values = function.abi_decode_input(data, false).inspect_err(|_| {
                error!(
                    contract=?self.contract_name,
                    signature=?function,
                    data=hex::encode(data),
                    "Failed to decode function arguments",
                );
            })?;
            self.arguments = Some(values.iter().map(format_token_raw).collect());
        }

        Ok(())
    }

    pub fn tx(&self) -> &TransactionMaybeSigned {
        &self.transaction
    }

    pub fn tx_mut(&mut self) -> &mut TransactionMaybeSigned {
        &mut self.transaction
    }

    pub fn is_create2(&self) -> bool {
        self.opcode == CallKind::Create2
    }
}<|MERGE_RESOLUTION|>--- conflicted
+++ resolved
@@ -82,22 +82,13 @@
         rpc: String,
         local_contracts: &BTreeMap<Address, &ContractData>,
         decoder: &CallTraceDecoder,
-<<<<<<< HEAD
-        additional_contracts: Vec<AdditionalContract>,
-        is_fixed_gas_limit: bool,
         zk: Option<ZkTransaction>,
-    ) -> Result<Self> {
-        let mut metadata = Self::from_tx_request(transaction);
-        metadata.rpc = rpc;
-        metadata.is_fixed_gas_limit = is_fixed_gas_limit;
-        metadata.zk = zk;
-=======
     ) -> Result<Self> {
         let mut metadata = Self::from_tx_request(transaction);
         metadata.rpc = rpc;
         // If tx.gas is already set that means it was specified in script
         metadata.is_fixed_gas_limit = metadata.tx().gas().is_some();
->>>>>>> da77402c
+        metadata.zk = zk;
 
         if let Some(TxKind::Call(to)) = metadata.transaction.to() {
             if to == DEFAULT_CREATE2_DEPLOYER {
