--- conflicted
+++ resolved
@@ -9,13 +9,8 @@
 use forge_verify::{provider::VerificationProviderType, RetryArgs, VerifierArgs, VerifyArgs};
 use foundry_cli::opts::{EtherscanOpts, ProjectPathOpts};
 use foundry_common::ContractsByArtifact;
-<<<<<<< HEAD
-use foundry_compilers::{info::ContractInfo, Project};
+use foundry_compilers::{artifacts::EvmVersion, info::ContractInfo, Project};
 use foundry_config::{zksync::ZKSYNC_ARTIFACTS_DIR, Chain, Config};
-=======
-use foundry_compilers::{artifacts::EvmVersion, info::ContractInfo, Project};
-use foundry_config::{Chain, Config};
->>>>>>> dc69097e
 use semver::Version;
 
 /// State after we have broadcasted the script.
@@ -173,7 +168,7 @@
                     zksync: self.zksync,
                 };
 
-                return Some(verify)
+                return Some(verify);
             }
         }
         None
@@ -186,6 +181,7 @@
         contract_address: Address,
         data: &[u8],
         libraries: &[String],
+        evm_version: EvmVersion,
     ) -> Option<VerifyArgs> {
         if data.len() < 4 {
             warn!("failed decoding verify input data, invalid data length, require minimum of 4 bytes");
@@ -257,14 +253,14 @@
                     root: None,
                     verifier: self.verifier.clone(),
                     via_ir: self.via_ir,
-                    evm_version: None,
+                    evm_version: Some(evm_version),
                     show_standard_json_input: false,
                     guess_constructor_args: false,
                     compilation_profile: None, //TODO(zk): get compilation profile
                     zksync: self.zksync,
                 };
 
-                return Some(verify)
+                return Some(verify);
             }
         }
         None
@@ -303,30 +299,28 @@
 
             // Verify contract created directly from the transaction
             if let (Some(address), Some(data)) = (receipt.contract_address, tx.tx().input()) {
-<<<<<<< HEAD
                 if config.zksync.run_in_zk_mode() {
-                    match verify.get_verify_args_zk(address, data, &sequence.libraries) {
+                    match verify.get_verify_args_zk(
+                        address,
+                        data,
+                        &sequence.libraries,
+                        config.evm_version,
+                    ) {
                         Some(verify) => future_verifications.push(verify.run()),
                         None => unverifiable_contracts.push(address),
                     };
                 } else {
-                    match verify.get_verify_args(address, offset, data, &sequence.libraries) {
+                    match verify.get_verify_args(
+                        address,
+                        offset,
+                        data,
+                        &sequence.libraries,
+                        config.evm_version,
+                    ) {
                         Some(verify) => future_verifications.push(verify.run()),
                         None => unverifiable_contracts.push(address),
                     };
                 }
-=======
-                match verify.get_verify_args(
-                    address,
-                    offset,
-                    data,
-                    &sequence.libraries,
-                    config.evm_version,
-                ) {
-                    Some(verify) => future_verifications.push(verify.run()),
-                    None => unverifiable_contracts.push(address),
-                };
->>>>>>> dc69097e
             }
 
             // Verify potential contracts created during the transaction execution
@@ -364,7 +358,7 @@
         }
 
         if num_of_successful_verifications < num_verifications {
-            return Err(eyre!("Not all ({num_of_successful_verifications} / {num_verifications}) contracts were verified!"))
+            return Err(eyre!("Not all ({num_of_successful_verifications} / {num_verifications}) contracts were verified!"));
         }
 
         sh_println!("All ({num_verifications}) contracts were verified!")?;
