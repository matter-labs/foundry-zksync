--- conflicted
+++ resolved
@@ -1,21 +1,16 @@
 use crate::{
+    build::LinkedBuildData,
+    sequence::{get_commit_hash, ScriptSequenceKind},
     ScriptArgs, ScriptConfig,
-    build::LinkedBuildData,
-    sequence::{ScriptSequenceKind, get_commit_hash},
 };
-use alloy_primitives::{Address, hex};
-use eyre::{Result, eyre};
+use alloy_primitives::{hex, Address};
+use eyre::{eyre, Result};
 use forge_script_sequence::{AdditionalContract, ScriptSequence};
-use forge_verify::{RetryArgs, VerifierArgs, VerifyArgs, provider::VerificationProviderType};
+use forge_verify::{provider::VerificationProviderType, RetryArgs, VerifierArgs, VerifyArgs};
 use foundry_cli::opts::{EtherscanOpts, ProjectPathOpts};
 use foundry_common::ContractsByArtifact;
-<<<<<<< HEAD
-use foundry_compilers::{Project, artifacts::EvmVersion, info::ContractInfo};
-use foundry_config::{Chain, Config};
-=======
 use foundry_compilers::{artifacts::EvmVersion, info::ContractInfo, Project};
 use foundry_config::{zksync::ZKSYNC_ARTIFACTS_DIR, Chain, Config};
->>>>>>> 35f1cb18
 use semver::Version;
 
 /// State after we have broadcasted the script.
@@ -170,12 +165,7 @@
                     show_standard_json_input: false,
                     guess_constructor_args: false,
                     compilation_profile: Some(artifact.profile.to_string()),
-<<<<<<< HEAD
                     language: None,
-                };
-
-                return Some(verify);
-=======
                     zksync: self.zksync,
                 };
 
@@ -272,7 +262,6 @@
                 };
 
                 return Some(verify);
->>>>>>> 35f1cb18
             }
         }
         None
@@ -370,13 +359,9 @@
         }
 
         if num_of_successful_verifications < num_verifications {
-<<<<<<< HEAD
             return Err(eyre!(
                 "Not all ({num_of_successful_verifications} / {num_verifications}) contracts were verified!"
             ));
-=======
-            return Err(eyre!("Not all ({num_of_successful_verifications} / {num_verifications}) contracts were verified!"));
->>>>>>> 35f1cb18
         }
 
         sh_println!("All ({num_verifications}) contracts were verified!")?;
