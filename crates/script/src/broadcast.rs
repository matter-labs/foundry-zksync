use crate::{
    build::LinkedBuildData, progress::ScriptProgress, sequence::ScriptSequenceKind,
    transaction::ZkTransaction, verify::BroadcastedState, ScriptArgs, ScriptConfig,
};
use alloy_chains::Chain;
use alloy_consensus::TxEnvelope;
use alloy_eips::eip2718::Encodable2718;
use alloy_network::{AnyNetwork, EthereumWallet, TransactionBuilder};
use alloy_primitives::{utils::format_units, Address, TxHash};
use alloy_provider::{utils::Eip1559Estimation, Provider};
use alloy_rpc_types::TransactionRequest;
use alloy_serde::WithOtherFields;
use alloy_transport::Transport;
use eyre::{bail, Context, Result};
use forge_verify::provider::VerificationProviderType;
use foundry_cheatcodes::ScriptWallets;
use foundry_cli::utils::{has_batch_support, has_different_gas_calc};
use foundry_common::{
    provider::{get_http_provider, try_get_http_provider, RetryProvider},
    shell, TransactionMaybeSigned,
};
use foundry_config::Config;
use foundry_zksync_core::convert::{ConvertAddress, ConvertBytes, ConvertSignature, ToSignable};
use futures::{future::join_all, StreamExt};
use itertools::Itertools;
use std::{
    collections::{HashMap, HashSet},
    sync::Arc,
};
use zksync_web3_rs::eip712::{Eip712Meta, Eip712Transaction, Eip712TransactionRequest};

pub async fn estimate_gas<P, T>(
    tx: &mut WithOtherFields<TransactionRequest>,
    provider: &P,
    estimate_multiplier: u64,
) -> Result<()>
where
    P: Provider<T, AnyNetwork>,
    T: Transport + Clone,
{
    // if already set, some RPC endpoints might simply return the gas value that is already
    // set in the request and omit the estimate altogether, so we remove it here
    tx.gas = None;

    tx.set_gas_limit(
        provider.estimate_gas(tx).await.wrap_err("Failed to estimate gas for tx")? *
            estimate_multiplier as u128 /
            100,
    );
    Ok(())
}

pub async fn next_nonce(caller: Address, provider_url: &str) -> eyre::Result<u64> {
    let provider = try_get_http_provider(provider_url)
        .wrap_err_with(|| format!("bad fork_url provider: {provider_url}"))?;
    Ok(provider.get_transaction_count(caller).await?)
}

async fn convert_to_zksync(
    provider: &Arc<RetryProvider>,
    tx: WithOtherFields<TransactionRequest>,
    zk: &ZkTransaction,
) -> Result<(Eip712TransactionRequest, Eip712Transaction)> {
    let custom_data = Eip712Meta::new().factory_deps(zk.factory_deps.clone());

    let gas_price = match tx.gas_price() {
        Some(price) => price,
        None => provider.get_gas_price().await?,
    };

    let mut deploy_request = Eip712TransactionRequest::new()
        .r#type(zksync_web3_rs::zks_utils::EIP712_TX_TYPE)
        .from(Address(*tx.from().unwrap()).to_h160())
        .to(tx.to().map(|to| to.to_h160()).unwrap())
        .chain_id(tx.chain_id().unwrap())
        .nonce(tx.nonce().unwrap())
        .data(tx.input().cloned().unwrap_or_default().to_ethers())
        .gas_price(gas_price)
        .custom_data(custom_data);

    let fee: zksync_web3_rs::zks_provider::types::Fee =
        provider.raw_request("zks_estimateFee".into(), [deploy_request.clone()]).await.unwrap();
    deploy_request = deploy_request
        .gas_limit(fee.gas_limit)
        .max_fee_per_gas(fee.max_fee_per_gas)
        .max_priority_fee_per_gas(fee.max_priority_fee_per_gas);
    deploy_request.custom_data.gas_per_pubdata = fee.gas_per_pubdata_limit;

    // TODO: This is a work around as try_into is not propagating
    // gas_per_pubdata_byte_limit. It always set the default We would need to
    // fix that library or add EIP712 to alloy with correct implementation.
    let mut signable: Eip712Transaction =
        deploy_request.clone().try_into().wrap_err("converting deploy request")?;
    signable.gas_per_pubdata_byte_limit = deploy_request.custom_data.gas_per_pubdata;

    Ok((deploy_request, signable))
}

#[allow(clippy::too_many_arguments)]
pub async fn send_transaction(
    provider: Arc<RetryProvider>,
<<<<<<< HEAD
    mut tx: WithOtherFields<TransactionRequest>,
    zk: Option<&ZkTransaction>,
    kind: SendTransactionKind<'_>,
=======
    mut kind: SendTransactionKind<'_>,
>>>>>>> 1f9b52c7
    sequential_broadcast: bool,
    is_fixed_gas_limit: bool,
    estimate_via_rpc: bool,
    estimate_multiplier: u64,
) -> Result<TxHash> {
    if let SendTransactionKind::Raw(tx, _) | SendTransactionKind::Unlocked(tx) = &mut kind {
        if sequential_broadcast {
            let from = tx.from.expect("no sender");

            let nonce = provider.get_transaction_count(from).await?;

            let tx_nonce = tx.nonce.expect("no nonce");
            if nonce != tx_nonce {
                bail!("EOA nonce changed unexpectedly while sending transactions. Expected {tx_nonce} got {nonce} from provider.")
            }
        }

<<<<<<< HEAD
    // Chains which use `eth_estimateGas` are being sent sequentially and require their
    // gas to be re-estimated right before broadcasting.
    if !is_fixed_gas_limit && estimate_via_rpc {
        // manually add factory_deps to estimate_gas
        if let Some(zk) = zk {
            tx.other.insert(
                "eip712Meta".into(),
                serde_json::to_value(&Eip712Meta {
                    factory_deps: zk.factory_deps.clone(),
                    ..Default::default()
                })
                .expect("failed serializing json"),
            );
        }
        estimate_gas(&mut tx, &provider, estimate_multiplier).await?;
=======
        // Chains which use `eth_estimateGas` are being sent sequentially and require their
        // gas to be re-estimated right before broadcasting.
        if !is_fixed_gas_limit && estimate_via_rpc {
            estimate_gas(tx, &provider, estimate_multiplier).await?;
        }
>>>>>>> 1f9b52c7
    }

    let pending = match kind {
        SendTransactionKind::Unlocked(tx) => {
            debug!("sending transaction from unlocked account {:?}", tx);

            // Submit the transaction
            provider.send_transaction(tx).await?
        }
        SendTransactionKind::Raw(tx, signer) => {
            debug!("sending transaction: {:?}", tx);
<<<<<<< HEAD

            let signed = if let Some(zk) = zk {
                let signer =
                    signer.signer_by_address(from).ok_or(eyre::eyre!("Signer not found"))?;

                let (deploy_request, signable) = convert_to_zksync(&provider, tx, zk).await?;
                let mut signable = signable.to_signable_tx();

                let signature = signer
                    .sign_transaction(&mut signable)
                    .await
                    .wrap_err("Failed to sign typed data")?;

                let encoded = &*deploy_request
                    .rlp_signed(signature.to_ethers())
                    .wrap_err("able to rlp encode deploy request")?;

                [&[zksync_web3_rs::zks_utils::EIP712_TX_TYPE], encoded].concat()
            } else {
                tx.build(signer).await?.encoded_2718()
            };
=======
            let signed = tx.build(signer).await?;
>>>>>>> 1f9b52c7

            // Submit the raw transaction
            provider.send_raw_transaction(signed.as_ref()).await?
        }
        SendTransactionKind::Signed(tx) => {
            debug!("sending transaction: {:?}", tx);
            provider.send_raw_transaction(tx.encoded_2718().as_ref()).await?
        }
    };

    Ok(*pending.tx_hash())
}

/// How to send a single transaction
#[derive(Clone)]
pub enum SendTransactionKind<'a> {
    Unlocked(WithOtherFields<TransactionRequest>),
    Raw(WithOtherFields<TransactionRequest>, &'a EthereumWallet),
    Signed(TxEnvelope),
}

/// Represents how to send _all_ transactions
pub enum SendTransactionsKind {
    /// Send via `eth_sendTransaction` and rely on the  `from` address being unlocked.
    Unlocked(HashSet<Address>),
    /// Send a signed transaction via `eth_sendRawTransaction`
    Raw(HashMap<Address, EthereumWallet>),
}

impl SendTransactionsKind {
    /// Returns the [`SendTransactionKind`] for the given address
    ///
    /// Returns an error if no matching signer is found or the address is not unlocked
    pub fn for_sender(
        &self,
        addr: &Address,
        tx: WithOtherFields<TransactionRequest>,
    ) -> Result<SendTransactionKind<'_>> {
        match self {
            Self::Unlocked(unlocked) => {
                if !unlocked.contains(addr) {
                    bail!("Sender address {:?} is not unlocked", addr)
                }
                Ok(SendTransactionKind::Unlocked(tx))
            }
            Self::Raw(wallets) => {
                if let Some(wallet) = wallets.get(addr) {
                    Ok(SendTransactionKind::Raw(tx, wallet))
                } else {
                    bail!("No matching signer for {:?} found", addr)
                }
            }
        }
    }
}

/// State after we have bundled all
/// [`TransactionWithMetadata`](crate::transaction::TransactionWithMetadata) objects into a single
/// [`ScriptSequenceKind`] object containing one or more script sequences.
pub struct BundledState {
    pub args: ScriptArgs,
    pub script_config: ScriptConfig,
    pub script_wallets: ScriptWallets,
    pub build_data: LinkedBuildData,
    pub sequence: ScriptSequenceKind,
}

impl BundledState {
    pub async fn wait_for_pending(mut self) -> Result<Self> {
        let progress = ScriptProgress::default();
        let progress_ref = &progress;
        let futs = self
            .sequence
            .sequences_mut()
            .iter_mut()
            .enumerate()
            .map(|(sequence_idx, sequence)| async move {
                let rpc_url = sequence.rpc_url();
                let provider = Arc::new(get_http_provider(rpc_url));
                progress_ref.wait_for_pending(sequence_idx, sequence, &provider).await
            })
            .collect::<Vec<_>>();

        let errors = join_all(futs).await.into_iter().filter_map(Result::err).collect::<Vec<_>>();

        self.sequence.save(true, false)?;

        if !errors.is_empty() {
            return Err(eyre::eyre!("{}", errors.iter().format("\n")));
        }

        Ok(self)
    }

    /// Broadcasts transactions from all sequences.
    pub async fn broadcast(mut self) -> Result<BroadcastedState> {
        let required_addresses = self
            .sequence
            .sequences()
            .iter()
            .flat_map(|sequence| sequence.transactions().map(|tx| tx.from().expect("missing from")))
            .collect::<HashSet<_>>();

        if required_addresses.contains(&Config::DEFAULT_SENDER) {
            eyre::bail!(
                "You seem to be using Foundry's default sender. Be sure to set your own --sender."
            );
        }

        let send_kind = if self.args.unlocked {
            SendTransactionsKind::Unlocked(required_addresses.clone())
        } else {
            let signers = self.script_wallets.into_multi_wallet().into_signers()?;
            let mut missing_addresses = Vec::new();

            for addr in &required_addresses {
                if !signers.contains_key(addr) {
                    missing_addresses.push(addr);
                }
            }

            if !missing_addresses.is_empty() {
                eyre::bail!(
                    "No associated wallet for addresses: {:?}. Unlocked wallets: {:?}",
                    missing_addresses,
                    signers.keys().collect::<Vec<_>>()
                );
            }

            let signers = signers
                .into_iter()
                .map(|(addr, signer)| (addr, EthereumWallet::new(signer)))
                .collect();

            SendTransactionsKind::Raw(signers)
        };

        let progress = ScriptProgress::default();

        for i in 0..self.sequence.sequences().len() {
            let mut sequence = self.sequence.sequences_mut().get_mut(i).unwrap();

            let provider = Arc::new(try_get_http_provider(sequence.rpc_url())?);
            let already_broadcasted = sequence.receipts.len();

            let seq_progress = progress.get_sequence_progress(i, sequence);

            if already_broadcasted < sequence.transactions.len() {
                let is_legacy = Chain::from(sequence.chain).is_legacy() || self.args.legacy;
                // Make a one-time gas price estimation
                let (gas_price, eip1559_fees) = match (
                    is_legacy,
                    self.args.with_gas_price,
                    self.args.priority_gas_price,
                ) {
                    (true, Some(gas_price), _) => (Some(gas_price.to()), None),
                    (true, None, _) => (Some(provider.get_gas_price().await?), None),
                    (false, Some(max_fee_per_gas), Some(max_priority_fee_per_gas)) => (
                        None,
                        Some(Eip1559Estimation {
                            max_fee_per_gas: max_fee_per_gas.to(),
                            max_priority_fee_per_gas: max_priority_fee_per_gas.to(),
                        }),
                    ),
                    (false, _, _) => {
                        let mut fees = provider.estimate_eip1559_fees(None).await.wrap_err("Failed to estimate EIP1559 fees. This chain might not support EIP1559, try adding --legacy to your command.")?;

                        if let Some(gas_price) = self.args.with_gas_price {
                            fees.max_fee_per_gas = gas_price.to();
                        }

                        if let Some(priority_gas_price) = self.args.priority_gas_price {
                            fees.max_priority_fee_per_gas = priority_gas_price.to();
                        }

                        (None, Some(fees))
                    }
                };

                // Iterate through transactions, matching the `from` field with the associated
                // wallet. Then send the transaction. Panics if we find a unknown `from`
                let transactions = sequence
                    .transactions
                    .iter()
                    .skip(already_broadcasted)
                    .map(|tx_with_metadata| {
                        let is_fixed_gas_limit = tx_with_metadata.is_fixed_gas_limit;
                        let zk = tx_with_metadata.zk.clone();

<<<<<<< HEAD
                        let mut tx = tx.clone();
                        tx.set_chain_id(sequence.chain);

                        // Set TxKind::Create explicityly to satify `check_reqd_fields` in alloy
                        if tx.to().is_none() {
                            tx.set_create();
                        }

                        if let Some(gas_price) = gas_price {
                            tx.set_gas_price(gas_price);
                        } else {
                            let eip1559_fees = eip1559_fees.expect("was set above");
                            tx.set_max_priority_fee_per_gas(eip1559_fees.max_priority_fee_per_gas);
                            tx.set_max_fee_per_gas(eip1559_fees.max_fee_per_gas);
                        }

                        Ok((tx, zk, kind, is_fixed_gas_limit))
=======
                        let kind = match tx_with_metadata.tx().clone() {
                            TransactionMaybeSigned::Signed { tx, .. } => {
                                SendTransactionKind::Signed(tx)
                            }
                            TransactionMaybeSigned::Unsigned(mut tx) => {
                                let from = tx.from.expect("No sender for onchain transaction!");

                                tx.set_chain_id(sequence.chain);

                                // Set TxKind::Create explicitly to satify `check_reqd_fields` in
                                // alloy
                                if tx.to.is_none() {
                                    tx.set_create();
                                }

                                if let Some(gas_price) = gas_price {
                                    tx.set_gas_price(gas_price);
                                } else {
                                    let eip1559_fees = eip1559_fees.expect("was set above");
                                    tx.set_max_priority_fee_per_gas(
                                        eip1559_fees.max_priority_fee_per_gas,
                                    );
                                    tx.set_max_fee_per_gas(eip1559_fees.max_fee_per_gas);
                                }

                                send_kind.for_sender(&from, tx)?
                            }
                        };

                        Ok((kind, is_fixed_gas_limit))
>>>>>>> 1f9b52c7
                    })
                    .collect::<Result<Vec<_>>>()?;

                let estimate_via_rpc =
                    has_different_gas_calc(sequence.chain) || self.args.skip_simulation;

                // We only wait for a transaction receipt before sending the next transaction, if
                // there is more than one signer. There would be no way of assuring
                // their order otherwise.
                // Or if the chain does not support batched transactions (eg. Arbitrum).
                // Or if we need to invoke eth_estimateGas before sending transactions.
                let sequential_broadcast = estimate_via_rpc ||
                    self.args.slow ||
                    required_addresses.len() != 1 ||
                    !has_batch_support(sequence.chain);

                // We send transactions and wait for receipts in batches.
                let batch_size = if sequential_broadcast { 1 } else { self.args.batch_size };
                let mut index = already_broadcasted;

                for (batch_number, batch) in transactions.chunks(batch_size).enumerate() {
                    let mut pending_transactions = vec![];

                    seq_progress.inner.write().set_status(&format!(
                        "Sending transactions [{} - {}]",
                        batch_number * batch_size,
                        batch_number * batch_size + std::cmp::min(batch_size, batch.len()) - 1
                    ));
<<<<<<< HEAD
                    for (tx, zk, kind, is_fixed_gas_limit) in batch {
                        let fut = send_transaction(
                            provider.clone(),
                            tx.clone(),
                            zk.as_ref(),
=======
                    for (kind, is_fixed_gas_limit) in batch {
                        let fut = send_transaction(
                            provider.clone(),
>>>>>>> 1f9b52c7
                            kind.clone(),
                            sequential_broadcast,
                            *is_fixed_gas_limit,
                            estimate_via_rpc,
                            self.args.gas_estimate_multiplier,
                        );
                        pending_transactions.push(fut);
                    }

                    if !pending_transactions.is_empty() {
                        let mut buffer = futures::stream::iter(pending_transactions).buffered(7);

                        while let Some(tx_hash) = buffer.next().await {
                            let tx_hash = tx_hash.wrap_err("Failed to send transaction")?;
                            sequence.add_pending(index, tx_hash);

                            // Checkpoint save
                            self.sequence.save(true, false)?;
                            sequence = self.sequence.sequences_mut().get_mut(i).unwrap();

                            seq_progress.inner.write().tx_sent(tx_hash);
                            index += 1;
                        }

                        // Checkpoint save
                        self.sequence.save(true, false)?;
                        sequence = self.sequence.sequences_mut().get_mut(i).unwrap();

                        progress.wait_for_pending(i, sequence, &provider).await?
                    }
                    // Checkpoint save
                    self.sequence.save(true, false)?;
                    sequence = self.sequence.sequences_mut().get_mut(i).unwrap();
                }
            }

            let (total_gas, total_gas_price, total_paid) =
                sequence.receipts.iter().fold((0, 0, 0), |acc, receipt| {
                    let gas_used = receipt.gas_used;
                    let gas_price = receipt.effective_gas_price;
                    (acc.0 + gas_used, acc.1 + gas_price, acc.2 + gas_used * gas_price)
                });
            let paid = format_units(total_paid, 18).unwrap_or_else(|_| "N/A".to_string());
            let avg_gas_price = format_units(total_gas_price / sequence.receipts.len() as u128, 9)
                .unwrap_or_else(|_| "N/A".to_string());

            seq_progress.inner.write().set_status(&format!(
                "Total Paid: {} ETH ({} gas * avg {} gwei)\n",
                paid.trim_end_matches('0'),
                total_gas,
                avg_gas_price.trim_end_matches('0').trim_end_matches('.')
            ));
            seq_progress.inner.write().finish();
        }

        shell::println("\n\n==========================")?;
        shell::println("\nONCHAIN EXECUTION COMPLETE & SUCCESSFUL.")?;

        Ok(BroadcastedState {
            args: self.args,
            script_config: self.script_config,
            build_data: self.build_data,
            sequence: self.sequence,
        })
    }

    pub fn verify_preflight_check(&self) -> Result<()> {
        for sequence in self.sequence.sequences() {
            if self.args.verifier.verifier == VerificationProviderType::Etherscan &&
                self.script_config
                    .config
                    .get_etherscan_api_key(Some(sequence.chain.into()))
                    .is_none()
            {
                eyre::bail!("Missing etherscan key for chain {}", sequence.chain);
            }
        }

        Ok(())
    }
}<|MERGE_RESOLUTION|>--- conflicted
+++ resolved
@@ -99,13 +99,8 @@
 #[allow(clippy::too_many_arguments)]
 pub async fn send_transaction(
     provider: Arc<RetryProvider>,
-<<<<<<< HEAD
-    mut tx: WithOtherFields<TransactionRequest>,
+    mut kind: SendTransactionKind<'_>,
     zk: Option<&ZkTransaction>,
-    kind: SendTransactionKind<'_>,
-=======
-    mut kind: SendTransactionKind<'_>,
->>>>>>> 1f9b52c7
     sequential_broadcast: bool,
     is_fixed_gas_limit: bool,
     estimate_via_rpc: bool,
@@ -114,7 +109,6 @@
     if let SendTransactionKind::Raw(tx, _) | SendTransactionKind::Unlocked(tx) = &mut kind {
         if sequential_broadcast {
             let from = tx.from.expect("no sender");
-
             let nonce = provider.get_transaction_count(from).await?;
 
             let tx_nonce = tx.nonce.expect("no nonce");
@@ -123,29 +117,22 @@
             }
         }
 
-<<<<<<< HEAD
-    // Chains which use `eth_estimateGas` are being sent sequentially and require their
-    // gas to be re-estimated right before broadcasting.
-    if !is_fixed_gas_limit && estimate_via_rpc {
-        // manually add factory_deps to estimate_gas
-        if let Some(zk) = zk {
-            tx.other.insert(
-                "eip712Meta".into(),
-                serde_json::to_value(&Eip712Meta {
-                    factory_deps: zk.factory_deps.clone(),
-                    ..Default::default()
-                })
-                .expect("failed serializing json"),
-            );
-        }
-        estimate_gas(&mut tx, &provider, estimate_multiplier).await?;
-=======
         // Chains which use `eth_estimateGas` are being sent sequentially and require their
         // gas to be re-estimated right before broadcasting.
         if !is_fixed_gas_limit && estimate_via_rpc {
+            // manually add factory_deps to estimate_gas
+            if let Some(zk) = zk {
+                tx.other.insert(
+                    "eip712Meta".into(),
+                    serde_json::to_value(&Eip712Meta {
+                        factory_deps: zk.factory_deps.clone(),
+                        ..Default::default()
+                    })
+                        .expect("failed serializing json"),
+                );
+            }
             estimate_gas(tx, &provider, estimate_multiplier).await?;
         }
->>>>>>> 1f9b52c7
     }
 
     let pending = match kind {
@@ -157,11 +144,10 @@
         }
         SendTransactionKind::Raw(tx, signer) => {
             debug!("sending transaction: {:?}", tx);
-<<<<<<< HEAD
 
             let signed = if let Some(zk) = zk {
                 let signer =
-                    signer.signer_by_address(from).ok_or(eyre::eyre!("Signer not found"))?;
+                    signer.signer_by_address(tx.from.expect("no sender")).ok_or(eyre::eyre!("Signer not found"))?;
 
                 let (deploy_request, signable) = convert_to_zksync(&provider, tx, zk).await?;
                 let mut signable = signable.to_signable_tx();
@@ -179,9 +165,6 @@
             } else {
                 tx.build(signer).await?.encoded_2718()
             };
-=======
-            let signed = tx.build(signer).await?;
->>>>>>> 1f9b52c7
 
             // Submit the raw transaction
             provider.send_raw_transaction(signed.as_ref()).await?
@@ -371,25 +354,6 @@
                         let is_fixed_gas_limit = tx_with_metadata.is_fixed_gas_limit;
                         let zk = tx_with_metadata.zk.clone();
 
-<<<<<<< HEAD
-                        let mut tx = tx.clone();
-                        tx.set_chain_id(sequence.chain);
-
-                        // Set TxKind::Create explicityly to satify `check_reqd_fields` in alloy
-                        if tx.to().is_none() {
-                            tx.set_create();
-                        }
-
-                        if let Some(gas_price) = gas_price {
-                            tx.set_gas_price(gas_price);
-                        } else {
-                            let eip1559_fees = eip1559_fees.expect("was set above");
-                            tx.set_max_priority_fee_per_gas(eip1559_fees.max_priority_fee_per_gas);
-                            tx.set_max_fee_per_gas(eip1559_fees.max_fee_per_gas);
-                        }
-
-                        Ok((tx, zk, kind, is_fixed_gas_limit))
-=======
                         let kind = match tx_with_metadata.tx().clone() {
                             TransactionMaybeSigned::Signed { tx, .. } => {
                                 SendTransactionKind::Signed(tx)
@@ -419,8 +383,7 @@
                             }
                         };
 
-                        Ok((kind, is_fixed_gas_limit))
->>>>>>> 1f9b52c7
+                        Ok((kind, zk, is_fixed_gas_limit))
                     })
                     .collect::<Result<Vec<_>>>()?;
 
@@ -449,18 +412,11 @@
                         batch_number * batch_size,
                         batch_number * batch_size + std::cmp::min(batch_size, batch.len()) - 1
                     ));
-<<<<<<< HEAD
-                    for (tx, zk, kind, is_fixed_gas_limit) in batch {
+                    for (kind, zk, is_fixed_gas_limit) in batch {
                         let fut = send_transaction(
                             provider.clone(),
-                            tx.clone(),
+                            kind.clone(),
                             zk.as_ref(),
-=======
-                    for (kind, is_fixed_gas_limit) in batch {
-                        let fut = send_transaction(
-                            provider.clone(),
->>>>>>> 1f9b52c7
-                            kind.clone(),
                             sequential_broadcast,
                             *is_fixed_gas_limit,
                             estimate_via_rpc,
