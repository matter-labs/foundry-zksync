--- conflicted
+++ resolved
@@ -30,15 +30,8 @@
 };
 use futures::{future::join_all, StreamExt};
 use itertools::Itertools;
-<<<<<<< HEAD
-use std::{
-    collections::{HashMap, HashSet},
-    sync::Arc,
-};
+use std::{cmp::Ordering, sync::Arc};
 use zksync_web3_rs::eip712::{Eip712Meta, Eip712Transaction, Eip712TransactionRequest};
-=======
-use std::{cmp::Ordering, sync::Arc};
->>>>>>> f5aa05ee
 
 pub async fn estimate_gas<P, T>(
     tx: &mut WithOtherFields<TransactionRequest>,
@@ -124,10 +117,6 @@
     if let SendTransactionKind::Raw(tx, _) | SendTransactionKind::Unlocked(tx) = &mut kind {
         if sequential_broadcast {
             let from = tx.from.expect("no sender");
-<<<<<<< HEAD
-            let nonce = provider.get_transaction_count(from).await?;
-=======
->>>>>>> f5aa05ee
 
             let tx_nonce = tx.nonce.expect("no nonce");
             for attempt in 0..5 {
