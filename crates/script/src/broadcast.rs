--- conflicted
+++ resolved
@@ -1,52 +1,36 @@
 use crate::{
-    ScriptArgs, ScriptConfig, build::LinkedBuildData, progress::ScriptProgress,
-    sequence::ScriptSequenceKind, verify::BroadcastedState,
+    build::LinkedBuildData, progress::ScriptProgress, sequence::ScriptSequenceKind,
+    verify::BroadcastedState, ScriptArgs, ScriptConfig,
 };
 use alloy_chains::{Chain, NamedChain};
 use alloy_consensus::TxEnvelope;
-use alloy_eips::{BlockId, eip2718::Encodable2718};
+use alloy_eips::{eip2718::Encodable2718, BlockId};
 use alloy_network::{AnyNetwork, EthereumWallet, TransactionBuilder};
 use alloy_primitives::{
-    Address, TxHash,
     map::{AddressHashMap, AddressHashSet},
     utils::format_units,
-<<<<<<< HEAD
-=======
-    Address, Bytes, TxHash,
->>>>>>> 35f1cb18
+    Address, Address, Bytes, TxHash, TxHash,
 };
-use alloy_provider::{Provider, utils::Eip1559Estimation};
+use alloy_provider::{utils::Eip1559Estimation, Provider};
 use alloy_rpc_types::TransactionRequest;
 use alloy_serde::WithOtherFields;
-<<<<<<< HEAD
-use eyre::{Context, Result, bail};
-=======
 use alloy_zksync::network::{
     transaction_request::TransactionRequest as ZkTransactionRequest, tx_type::TxType, Zksync,
 };
 use eyre::{bail, Context, Result};
->>>>>>> 35f1cb18
 use forge_verify::provider::VerificationProviderType;
 use foundry_cheatcodes::Wallets;
 use foundry_cli::utils::{has_batch_support, has_different_gas_calc};
 use foundry_common::{
-<<<<<<< HEAD
-    TransactionMaybeSigned,
-    provider::{RetryProvider, get_http_provider, try_get_http_provider},
-    shell,
-};
-use foundry_config::Config;
-use futures::{StreamExt, future::join_all};
-=======
     provider::{
         get_http_provider, try_get_http_provider, try_get_zksync_http_provider, RetryProvider,
     },
-    shell, TransactionMaybeSigned,
+    provider::{get_http_provider, try_get_http_provider, RetryProvider},
+    shell, shell, TransactionMaybeSigned, TransactionMaybeSigned,
 };
 use foundry_config::Config;
 use foundry_zksync_core::convert::ConvertH160;
 use futures::{future::join_all, StreamExt};
->>>>>>> 35f1cb18
 use itertools::Itertools;
 use std::{cmp::Ordering, sync::Arc};
 
