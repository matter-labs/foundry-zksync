use alloy_chains::Chain;
use alloy_network::AnyTransactionReceipt;
use alloy_primitives::{utils::format_units, TxHash, U256};
use alloy_provider::{PendingTransactionBuilder, PendingTransactionError, Provider, WatchTxError};
use eyre::Result;
use foundry_common::{provider::RetryProvider, shell};
use std::time::Duration;

/// Convenience enum for internal signalling of transaction status
pub enum TxStatus {
    Dropped,
    Success(AnyTransactionReceipt),
    Revert(AnyTransactionReceipt),
}

impl From<AnyTransactionReceipt> for TxStatus {
    fn from(receipt: AnyTransactionReceipt) -> Self {
        if !receipt.inner.inner.inner.receipt.status.coerce_status() {
            Self::Revert(receipt)
        } else {
            Self::Success(receipt)
        }
    }
}

/// Checks the status of a txhash by first polling for a receipt, then for
/// mempool inclusion. Returns the tx hash, and a status
pub async fn check_tx_status(
    provider: &RetryProvider,
    hash: TxHash,
    timeout: u64,
) -> (TxHash, Result<TxStatus, eyre::Report>) {
    // We use the inner future so that we can use ? operator in the future, but
    // still neatly return the tuple
    let result = async move {
        // First check if there's a receipt
        let receipt_opt = provider.get_transaction_receipt(hash).await?;
        if let Some(receipt) = receipt_opt {
            return Ok(receipt.into());
        }

        loop {
            match PendingTransactionBuilder::new(provider.clone(), hash)
                .with_timeout(Some(Duration::from_secs(timeout)))
                .get_receipt()
                .await
            {
                Ok(receipt) => return Ok(receipt.into()),
                // do nothing on timeout, we will check whether tx is dropped below
                Err(PendingTransactionError::TxWatcher(WatchTxError::Timeout)) => {}
                // treat other errors as fatal
                Err(e) => return Err(e.into()),
            }

            if provider.get_transaction_by_hash(hash).await?.is_some() {
                trace!("tx is still known to the node, waiting for receipt");
            } else {
                trace!("eth_getTransactionByHash returned null, assuming dropped");
                break
            }
        }

        Ok(TxStatus::Dropped)
    }
    .await;

    (hash, result)
}

/// Prints parts of the receipt to stdout
pub fn format_receipt(chain: Chain, receipt: &AnyTransactionReceipt) -> String {
    let gas_used = receipt.gas_used;
    let gas_price = receipt.effective_gas_price;
<<<<<<< HEAD
    format!(
        "\n##### {chain}\n{status} Hash: {tx_hash:?}{caddr}\nBlock: {bn}\n{gas}\n\n",
        status = if !receipt.inner.inner.inner.receipt.status.coerce_status() {
            "❌  [Failed]"
        } else {
            "✅  [Success]"
        },
        tx_hash = receipt.transaction_hash,
        caddr = if let Some(addr) = &receipt.contract_address {
            format!("\nContract Address: {}", addr.to_checksum(None))
        } else {
            String::new()
        },
        bn = receipt.block_number.unwrap_or_default(),
        gas = if gas_price == 0 {
            format!("Gas Used: {gas_used}")
        } else {
            let paid = format_units(gas_used.saturating_mul(gas_price), 18)
                .unwrap_or_else(|_| "N/A".into());
            let gas_price = format_units(U256::from(gas_price), 9).unwrap_or_else(|_| "N/A".into());
            format!(
                "Paid: {} ETH ({gas_used} gas * {} gwei)",
                paid.trim_end_matches('0'),
                gas_price.trim_end_matches('0').trim_end_matches('.')
            )
        },
    )
=======
    let block_number = receipt.block_number.unwrap_or_default();
    let success = receipt.inner.inner.inner.receipt.status.coerce_status();

    if shell::is_json() {
        let _ = sh_println!(
            "{}",
            serde_json::json!({
                "chain": chain,
                "status": if success {
                    "success"
                } else {
                    "failed"
                },
                "tx_hash": receipt.transaction_hash,
                "contract_address": receipt.contract_address.map(|addr| addr.to_string()),
                "block_number": block_number,
                "gas_used": gas_used,
                "gas_price": gas_price,
            })
        );

        String::new()
    } else {
        format!(
            "\n##### {chain}\n{status} Hash: {tx_hash:?}{contract_address}\nBlock: {block_number}\n{gas}\n\n",
            status = if success { "✅  [Success]" } else { "❌  [Failed]" },
            tx_hash = receipt.transaction_hash,
            contract_address = if let Some(addr) = &receipt.contract_address {
                format!("\nContract Address: {}", addr.to_checksum(None))
            } else {
                String::new()
            },
            gas = if gas_price == 0 {
                format!("Gas Used: {gas_used}")
            } else {
                let paid = format_units(gas_used.saturating_mul(gas_price), 18)
                    .unwrap_or_else(|_| "N/A".into());
                let gas_price =
                    format_units(U256::from(gas_price), 9).unwrap_or_else(|_| "N/A".into());
                format!(
                    "Paid: {} ETH ({gas_used} gas * {} gwei)",
                    paid.trim_end_matches('0'),
                    gas_price.trim_end_matches('0').trim_end_matches('.')
                )
            },
        )
    }
>>>>>>> 59f354c1
}<|MERGE_RESOLUTION|>--- conflicted
+++ resolved
@@ -71,35 +71,6 @@
 pub fn format_receipt(chain: Chain, receipt: &AnyTransactionReceipt) -> String {
     let gas_used = receipt.gas_used;
     let gas_price = receipt.effective_gas_price;
-<<<<<<< HEAD
-    format!(
-        "\n##### {chain}\n{status} Hash: {tx_hash:?}{caddr}\nBlock: {bn}\n{gas}\n\n",
-        status = if !receipt.inner.inner.inner.receipt.status.coerce_status() {
-            "❌  [Failed]"
-        } else {
-            "✅  [Success]"
-        },
-        tx_hash = receipt.transaction_hash,
-        caddr = if let Some(addr) = &receipt.contract_address {
-            format!("\nContract Address: {}", addr.to_checksum(None))
-        } else {
-            String::new()
-        },
-        bn = receipt.block_number.unwrap_or_default(),
-        gas = if gas_price == 0 {
-            format!("Gas Used: {gas_used}")
-        } else {
-            let paid = format_units(gas_used.saturating_mul(gas_price), 18)
-                .unwrap_or_else(|_| "N/A".into());
-            let gas_price = format_units(U256::from(gas_price), 9).unwrap_or_else(|_| "N/A".into());
-            format!(
-                "Paid: {} ETH ({gas_used} gas * {} gwei)",
-                paid.trim_end_matches('0'),
-                gas_price.trim_end_matches('0').trim_end_matches('.')
-            )
-        },
-    )
-=======
     let block_number = receipt.block_number.unwrap_or_default();
     let success = receipt.inner.inner.inner.receipt.status.coerce_status();
 
@@ -147,5 +118,4 @@
             },
         )
     }
->>>>>>> 59f354c1
 }