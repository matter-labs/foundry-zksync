use super::{
    multi_sequence::MultiChainSequence, providers::ProvidersManager, runner::ScriptRunner,
    sequence::ScriptSequenceKind, transaction::ScriptTransactionBuilder,
};
use crate::{
    broadcast::{estimate_gas, BundledState},
    build::LinkedBuildData,
    execute::{ExecutionArtifacts, ExecutionData},
    sequence::get_commit_hash,
    ScriptArgs, ScriptConfig, ScriptResult,
};
use alloy_network::TransactionBuilder;
use alloy_primitives::{map::HashMap, utils::format_units, Address, Bytes, TxKind, U256};
use dialoguer::Confirm;
use eyre::{Context, Result};
use forge_script_sequence::{ScriptSequence, TransactionWithMetadata};
use foundry_cheatcodes::Wallets;
use foundry_cli::utils::{has_different_gas_calc, now};
use foundry_common::{get_contract_name, ContractData};
use foundry_evm::traces::{decode_trace_arena, render_trace_arena};
use futures::future::{join_all, try_join_all};
use parking_lot::RwLock;
use std::{
    collections::{BTreeMap, VecDeque},
    sync::Arc,
};

/// Same as [ExecutedState](crate::execute::ExecutedState), but also contains [ExecutionArtifacts]
/// which are obtained from [ScriptResult].
///
/// Can be either converted directly to [BundledState] or driven to it through
/// [FilledTransactionsState].
pub struct PreSimulationState {
    pub args: ScriptArgs,
    pub script_config: ScriptConfig,
    pub script_wallets: Wallets,
    pub build_data: LinkedBuildData,
    pub execution_data: ExecutionData,
    pub execution_result: ScriptResult,
    pub execution_artifacts: ExecutionArtifacts,
}

impl PreSimulationState {
    /// If simulation is enabled, simulates transactions against fork and fills gas estimation and
    /// metadata. Otherwise, metadata (e.g. additional contracts, created contract names) is
    /// left empty.
    ///
    /// Both modes will panic if any of the transactions have None for the `rpc` field.
    pub async fn fill_metadata(self) -> Result<FilledTransactionsState> {
        let address_to_abi = self.build_address_to_abi_map();

        let mut transactions = self
            .execution_result
            .transactions
            .clone()
            .unwrap_or_default()
            .into_iter()
            .map(|tx| {
                let rpc = tx.rpc.expect("missing broadcastable tx rpc url");
                let sender = tx.transaction.from().expect("all transactions should have a sender");
                let nonce = tx.transaction.nonce().expect("all transactions should have a sender");
                let to = tx.transaction.to();

                let mut builder = ScriptTransactionBuilder::new(tx.transaction, rpc, tx.zk_tx);

                if let Some(TxKind::Call(_)) = to {
                    builder.set_call(&address_to_abi, &self.execution_artifacts.decoder)?;
                } else {
                    builder.set_create(false, sender.create(nonce), &address_to_abi)?;
                }

                Ok(builder.build())
            })
            .collect::<Result<VecDeque<_>>>()?;

        if self.args.skip_simulation {
            sh_println!("\nSKIPPING ON CHAIN SIMULATION.")?;
        } else {
            transactions = self.simulate_and_fill(transactions).await?;
        }

        Ok(FilledTransactionsState {
            args: self.args,
            script_config: self.script_config,
            script_wallets: self.script_wallets,
            build_data: self.build_data,
            execution_artifacts: self.execution_artifacts,
            transactions,
        })
    }

    /// Builds separate runners and environments for each RPC used in script and executes all
    /// transactions in those environments.
    ///
    /// Collects gas usage and metadata for each transaction.
    pub async fn simulate_and_fill(
        &self,
        transactions: VecDeque<TransactionWithMetadata>,
    ) -> Result<VecDeque<TransactionWithMetadata>> {
        trace!(target: "script", "executing onchain simulation");

        let runners = Arc::new(
            self.build_runners()
                .await?
                .into_iter()
                .map(|(rpc, runner)| (rpc, Arc::new(RwLock::new(runner))))
                .collect::<HashMap<_, _>>(),
        );

        let mut final_txs = VecDeque::new();

        // Executes all transactions from the different forks concurrently.
        let futs = transactions
            .into_iter()
            .map(|transaction| async {
                let mut runner = runners.get(&transaction.rpc).expect("invalid rpc url").write();

<<<<<<< HEAD
                let zk_metadata = transaction.zk.clone();
                let tx = transaction.tx_mut();
=======
                let tx = transaction.tx();
>>>>>>> 57bb12e0
                let to = if let Some(TxKind::Call(to)) = tx.to() { Some(to) } else { None };
                let result = runner
                    .simulate(
                        tx.from()
                            .expect("transaction doesn't have a `from` address at execution time"),
                        to,
                        tx.input().map(Bytes::copy_from_slice),
                        tx.value(),
                        (self.script_config.config.zksync.run_in_zk_mode(), zk_metadata),
                    )
                    .wrap_err("Internal EVM error during simulation")?;

                if !result.success {
                    return Ok((None, false, result.traces));
                }

                // Simulate mining the transaction if the user passes `--slow`.
                if self.args.slow {
                    runner.executor.env_mut().block.number += U256::from(1);
                }

                let is_noop_tx = if let Some(to) = to {
                    runner.executor.is_empty_code(to)? && tx.value().unwrap_or_default().is_zero()
                } else {
                    false
                };

                let transaction = ScriptTransactionBuilder::from(transaction)
                    .with_execution_result(&result, self.args.gas_estimate_multiplier)
                    .build();

                eyre::Ok((Some(transaction), is_noop_tx, result.traces))
            })
            .collect::<Vec<_>>();

        if self.script_config.evm_opts.verbosity > 3 {
            println!("==========================");
            println!("Simulated On-chain Traces:\n");
        }

        let mut abort = false;
        for res in join_all(futs).await {
            let (tx, is_noop_tx, mut traces) = res?;

            // Transaction will be `None`, if execution didn't pass.
            if tx.is_none() || self.script_config.evm_opts.verbosity > 3 {
                for (_, trace) in &mut traces {
                    decode_trace_arena(trace, &self.execution_artifacts.decoder).await?;
                    println!("{}", render_trace_arena(trace));
                }
            }

            if let Some(tx) = tx {
                if is_noop_tx {
                    let to = tx.contract_address.unwrap();
                    sh_warn!(
                        "Script contains a transaction to {to} which does not contain any code."
                    )?;

                    // Only prompt if we're broadcasting and we've not disabled interactivity.
                    if self.args.should_broadcast() &&
                        !self.args.non_interactive &&
                        !Confirm::new()
                            .with_prompt("Do you wish to continue?".to_string())
                            .interact()?
                    {
                        eyre::bail!("User canceled the script.");
                    }
                }

                final_txs.push_back(tx);
            } else {
                abort = true;
            }
        }

        if abort {
            eyre::bail!("Simulated execution failed.")
        }

        Ok(final_txs)
    }

    /// Build mapping from contract address to its ABI, code and contract name.
    fn build_address_to_abi_map(&self) -> BTreeMap<Address, &ContractData> {
        self.execution_artifacts
            .decoder
            .contracts
            .iter()
            .filter_map(move |(addr, contract_id)| {
                let contract_name = get_contract_name(contract_id);
                if let Ok(Some((_, data))) =
                    self.build_data.known_contracts.find_by_name_or_identifier(contract_name)
                {
                    return Some((*addr, data));
                }
                None
            })
            .collect()
    }

    /// Build [ScriptRunner] forking given RPC for each RPC used in the script.
    async fn build_runners(&self) -> Result<Vec<(String, ScriptRunner)>> {
        let rpcs = self.execution_artifacts.rpc_data.total_rpcs.clone();

        let n = rpcs.len();
        let s = if n != 1 { "s" } else { "" };
        sh_println!("\n## Setting up {n} EVM{s}.")?;

        let futs = rpcs.into_iter().map(|rpc| async move {
            let mut script_config = self.script_config.clone();
            script_config.evm_opts.fork_url = Some(rpc.clone());
            let runner = script_config.get_runner().await?;
            Ok((rpc.clone(), runner))
        });
        try_join_all(futs).await
    }
}

/// At this point we have converted transactions collected during script execution to
/// [TransactionWithMetadata] objects which contain additional metadata needed for broadcasting and
/// verification.
pub struct FilledTransactionsState {
    pub args: ScriptArgs,
    pub script_config: ScriptConfig,
    pub script_wallets: Wallets,
    pub build_data: LinkedBuildData,
    pub execution_artifacts: ExecutionArtifacts,
    pub transactions: VecDeque<TransactionWithMetadata>,
}

impl FilledTransactionsState {
    /// Bundles all transactions of the [`TransactionWithMetadata`] type in a list of
    /// [`ScriptSequence`]. List length will be higher than 1, if we're dealing with a multi
    /// chain deployment.
    ///
    /// Each transaction will be added with the correct transaction type and gas estimation.
    pub async fn bundle(self) -> Result<BundledState> {
        let is_multi_deployment = self.execution_artifacts.rpc_data.total_rpcs.len() > 1;

        if is_multi_deployment && !self.build_data.libraries.is_empty() {
            eyre::bail!("Multi-chain deployment is not supported with libraries.");
        }

        let mut total_gas_per_rpc: HashMap<String, u128> = HashMap::default();

        // Batches sequence of transactions from different rpcs.
        let mut new_sequence = VecDeque::new();
        let mut manager = ProvidersManager::default();
        let mut sequences = vec![];

        // Peeking is used to check if the next rpc url is different. If so, it creates a
        // [`ScriptSequence`] from all the collected transactions up to this point.
        let mut txes_iter = self.transactions.clone().into_iter().peekable();

        while let Some(mut tx) = txes_iter.next() {
            let tx_rpc = tx.rpc.to_owned();
            let provider_info = manager.get_or_init_provider(&tx.rpc, self.args.legacy).await?;

            if let Some(tx) = tx.tx_mut().as_unsigned_mut() {
                // Handles chain specific requirements for unsigned transactions.
                tx.set_chain_id(provider_info.chain);
            }

            if !self.args.skip_simulation {
                let tx = tx.tx_mut();

                if has_different_gas_calc(provider_info.chain) {
                    // only estimate gas for unsigned transactions
                    if let Some(tx) = tx.as_unsigned_mut() {
                        trace!("estimating with different gas calculation");
                        let gas = tx.gas.expect("gas is set by simulation.");

                        // We are trying to show the user an estimation of the total gas usage.
                        //
                        // However, some transactions might depend on previous ones. For
                        // example, tx1 might deploy a contract that tx2 uses. That
                        // will result in the following `estimate_gas` call to fail,
                        // since tx1 hasn't been broadcasted yet.
                        //
                        // Not exiting here will not be a problem when actually broadcasting,
                        // because for chains where `has_different_gas_calc`
                        // returns true, we await each transaction before
                        // broadcasting the next one.
                        if let Err(err) = estimate_gas(
                            tx,
                            &provider_info.provider,
                            self.args.gas_estimate_multiplier,
                        )
                        .await
                        {
                            trace!("gas estimation failed: {err}");

                            // Restore gas value, since `estimate_gas` will remove it.
                            tx.set_gas_limit(gas);
                        }
                    }
                }

                let total_gas = total_gas_per_rpc.entry(tx_rpc.clone()).or_insert(0);
                *total_gas += tx.gas().expect("gas is set");
            }

            new_sequence.push_back(tx);
            // We only create a [`ScriptSequence`] object when we collect all the rpc related
            // transactions.
            if let Some(next_tx) = txes_iter.peek() {
                if next_tx.rpc == tx_rpc {
                    continue;
                }
            }

            let sequence =
                self.create_sequence(is_multi_deployment, provider_info.chain, new_sequence)?;

            sequences.push(sequence);

            new_sequence = VecDeque::new();
        }

        if !self.args.skip_simulation {
            // Present gas information on a per RPC basis.
            for (rpc, total_gas) in total_gas_per_rpc {
                let provider_info = manager.get(&rpc).expect("provider is set.");

                // We don't store it in the transactions, since we want the most updated value.
                // Right before broadcasting.
                let per_gas = if let Some(gas_price) = self.args.with_gas_price {
                    gas_price.to()
                } else {
                    provider_info.gas_price()?
                };

                sh_println!("\n==========================")?;
                sh_println!("\nChain {}", provider_info.chain)?;

                sh_println!(
                    "\nEstimated gas price: {} gwei",
                    format_units(per_gas, 9)
                        .unwrap_or_else(|_| "[Could not calculate]".to_string())
                        .trim_end_matches('0')
                        .trim_end_matches('.')
                )?;
                sh_println!("\nEstimated total gas used for script: {total_gas}")?;
                sh_println!(
                    "\nEstimated amount required: {} ETH",
                    format_units(total_gas.saturating_mul(per_gas), 18)
                        .unwrap_or_else(|_| "[Could not calculate]".to_string())
                        .trim_end_matches('0')
                )?;
                sh_println!("\n==========================")?;
            }
        }

        let sequence = if sequences.len() == 1 {
            ScriptSequenceKind::Single(sequences.pop().expect("empty sequences"))
        } else {
            ScriptSequenceKind::Multi(MultiChainSequence::new(
                sequences,
                &self.args.sig,
                &self.build_data.build_data.target,
                &self.script_config.config,
                !self.args.broadcast,
            )?)
        };

        Ok(BundledState {
            args: self.args,
            script_config: self.script_config,
            script_wallets: self.script_wallets,
            build_data: self.build_data,
            sequence,
        })
    }

    /// Creates a [ScriptSequence] object from the given transactions.
    fn create_sequence(
        &self,
        multi: bool,
        chain: u64,
        transactions: VecDeque<TransactionWithMetadata>,
    ) -> Result<ScriptSequence> {
        // Paths are set to None for multi-chain sequences parts, because they don't need to be
        // saved to a separate file.
        let paths = if multi {
            None
        } else {
            Some(ScriptSequence::get_paths(
                &self.script_config.config,
                &self.args.sig,
                &self.build_data.build_data.target,
                chain,
                !self.args.broadcast,
            )?)
        };

        let commit = get_commit_hash(&self.script_config.config.root.0);

        let libraries = self
            .build_data
            .libraries
            .libs
            .iter()
            .flat_map(|(file, libs)| {
                libs.iter()
                    .map(|(name, address)| format!("{}:{name}:{address}", file.to_string_lossy()))
            })
            .collect();

        let sequence = ScriptSequence {
            transactions,
            returns: self.execution_artifacts.returns.clone(),
            receipts: vec![],
            pending: vec![],
            paths,
            timestamp: now().as_secs(),
            libraries,
            chain,
            commit,
        };
        Ok(sequence)
    }
}<|MERGE_RESOLUTION|>--- conflicted
+++ resolved
@@ -115,12 +115,8 @@
             .map(|transaction| async {
                 let mut runner = runners.get(&transaction.rpc).expect("invalid rpc url").write();
 
-<<<<<<< HEAD
                 let zk_metadata = transaction.zk.clone();
-                let tx = transaction.tx_mut();
-=======
                 let tx = transaction.tx();
->>>>>>> 57bb12e0
                 let to = if let Some(TxKind::Call(to)) = tx.to() { Some(to) } else { None };
                 let result = runner
                     .simulate(
