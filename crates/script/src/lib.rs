--- conflicted
+++ resolved
@@ -632,7 +632,6 @@
             .gas_limit(self.evm_opts.gas_limit())
             .legacy_assertions(self.config.legacy_assertions);
 
-<<<<<<< HEAD
         if let Some((known_contracts, script_wallets, target, dual_compiled_contracts)) =
             cheats_data
         {
@@ -654,59 +653,6 @@
                                 .lock()
                                 .expect("failed acquiring strategy")
                                 .new_cheatcode_inspector_strategy(),
-=======
-        let use_zk = self.config.zksync.run_in_zk_mode();
-        let mut maybe_zk_env = None;
-        if use_zk {
-            if let Some(fork_url) = &self.evm_opts.fork_url {
-                let provider =
-                    zksync_provider().with_recommended_fillers().on_http(fork_url.parse()?);
-                // TODO(zk): switch to getFeeParams call when it is implemented for anvil-zksync
-                let maybe_details =
-                    provider.get_block_details(env.block.number.try_into()?).await?;
-                if let Some(details) = maybe_details {
-                    let zk_env = ZkEnv {
-                        l1_gas_price: details
-                            .l1_gas_price
-                            .try_into()
-                            .expect("failed to convert l1_gas_price to u64"),
-                        fair_l2_gas_price: details
-                            .l2_fair_gas_price
-                            .try_into()
-                            .expect("failed to convert fair_l2_gas_price to u64"),
-                        fair_pubdata_price: details
-                            .fair_pubdata_price
-                            // TODO(zk): None as a value might mean L1Pegged model
-                            // we need to find out if it will ever be relevant to
-                            // us
-                            .unwrap_or_default()
-                            .try_into()
-                            .expect("failed to convert fair_pubdata_price to u64"),
-                    };
-                    builder = builder.zk_env(zk_env.clone());
-                    maybe_zk_env = Some(zk_env);
-                }
-            };
-        }
-        if let Some((known_contracts, script_wallets, target, dual_compiled_contracts)) =
-            cheats_data
-        {
-            builder = builder
-                .inspectors(|stack| {
-                    stack
-                        .cheatcodes(
-                            CheatsConfig::new(
-                                &self.config,
-                                self.evm_opts.clone(),
-                                Some(known_contracts),
-                                Some(target.name),
-                                Some(target.version),
-                                dual_compiled_contracts,
-                                use_zk,
-                                maybe_zk_env,
-                            )
-                            .into(),
->>>>>>> 7b3c8699
                         )
                         .into(),
                     )
