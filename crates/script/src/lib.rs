//! # foundry-script
//!
//! Smart contract scripting.

#![cfg_attr(not(test), warn(unused_crate_dependencies))]
#![cfg_attr(docsrs, feature(doc_cfg, doc_auto_cfg))]

#[macro_use]
extern crate foundry_common;

#[macro_use]
extern crate tracing;

use crate::runner::ScriptRunner;
use alloy_json_abi::{Function, JsonAbi};
use alloy_primitives::{
    hex,
    map::{AddressHashMap, HashMap},
    Address, Bytes, Log, TxKind, U256,
};
use alloy_signer::Signer;
use broadcast::next_nonce;
use build::PreprocessedState;
use clap::{Parser, ValueHint};
use dialoguer::Confirm;
use eyre::{ContextCompat, Result};
use forge_script_sequence::{AdditionalContract, NestedValue};
use forge_verify::{RetryArgs, VerifierArgs};
use foundry_cli::{
    opts::{BuildOpts, GlobalArgs},
    utils::{self, LoadConfig},
};
use foundry_common::{
    abi::{encode_function_args, get_func},
    evm::{Breakpoints, EvmArgs},
    shell, ContractsByArtifact, CONTRACT_MAX_SIZE, SELECTOR_LEN,
};
use foundry_compilers::ArtifactId;
use foundry_config::{
    figment,
    figment::{
        value::{Dict, Map},
        Metadata, Profile, Provider,
    },
    Config,
};
use foundry_evm::{
    backend::Backend,
    executors::ExecutorBuilder,
    inspectors::{
        cheatcodes::{BroadcastableTransactions, Wallets},
        CheatsConfig,
    },
    opts::EvmOpts,
    traces::{TraceMode, Traces},
};
use foundry_wallets::MultiWalletOpts;
use foundry_zksync_compilers::dual_compiled_contracts::DualCompiledContracts;
use serde::Serialize;
use std::path::PathBuf;

mod broadcast;
mod build;
mod execute;
mod multi_sequence;
mod progress;
mod providers;
mod receipts;
mod runner;
mod sequence;
mod simulate;
mod transaction;
mod verify;

// Loads project's figment and merges the build cli arguments into it
foundry_config::merge_impl_figment_convert!(ScriptArgs, build, evm);

/// CLI arguments for `forge script`.
#[derive(Clone, Debug, Default, Parser)]
pub struct ScriptArgs {
    // Include global options for users of this struct.
    #[command(flatten)]
    pub global: GlobalArgs,

    /// The contract you want to run. Either the file path or contract name.
    ///
    /// If multiple contracts exist in the same file you must specify the target contract with
    /// --target-contract.
    #[arg(value_hint = ValueHint::FilePath)]
    pub path: String,

    /// Arguments to pass to the script function.
    pub args: Vec<String>,

    /// The name of the contract you want to run.
    #[arg(long, visible_alias = "tc", value_name = "CONTRACT_NAME")]
    pub target_contract: Option<String>,

    /// The signature of the function you want to call in the contract, or raw calldata.
    #[arg(long, short, default_value = "run()")]
    pub sig: String,

    /// Max priority fee per gas for EIP1559 transactions.
    #[arg(
        long,
        env = "ETH_PRIORITY_GAS_PRICE",
        value_parser = foundry_cli::utils::parse_ether_value,
        value_name = "PRICE"
    )]
    pub priority_gas_price: Option<U256>,

    /// Use legacy transactions instead of EIP1559 ones.
    ///
    /// This is auto-enabled for common networks without EIP1559.
    #[arg(long)]
    pub legacy: bool,

    /// Broadcasts the transactions.
    #[arg(long)]
    pub broadcast: bool,

    /// Batch size of transactions.
    ///
    /// This is ignored and set to 1 if batching is not available or `--slow` is enabled.
    #[arg(long, default_value = "100")]
    pub batch_size: usize,

    /// Skips on-chain simulation.
    #[arg(long)]
    pub skip_simulation: bool,

    /// Relative percentage to multiply gas estimates by.
    #[arg(long, short, default_value = "130")]
    pub gas_estimate_multiplier: u64,

    /// Send via `eth_sendTransaction` using the `--from` argument or `$ETH_FROM` as sender
    #[arg(
        long,
        conflicts_with_all = &["private_key", "private_keys", "froms", "ledger", "trezor", "aws"],
    )]
    pub unlocked: bool,

    /// Resumes submitting transactions that failed or timed-out previously.
    ///
    /// It DOES NOT simulate the script again and it expects nonces to have remained the same.
    ///
    /// Example: If transaction N has a nonce of 22, then the account should have a nonce of 22,
    /// otherwise it fails.
    #[arg(long)]
    pub resume: bool,

    /// If present, --resume or --verify will be assumed to be a multi chain deployment.
    #[arg(long)]
    pub multi: bool,

    /// Open the script in the debugger.
    ///
    /// Takes precedence over broadcast.
    #[arg(long)]
    pub debug: bool,

    /// Dumps all debugger steps to file.
    #[arg(
        long,
        requires = "debug",
        value_hint = ValueHint::FilePath,
        value_name = "PATH"
    )]
    pub dump: Option<PathBuf>,

    /// Makes sure a transaction is sent,
    /// only after its previous one has been confirmed and succeeded.
    #[arg(long)]
    pub slow: bool,

    /// Disables interactive prompts that might appear when deploying big contracts.
    ///
    /// For more info on the contract size limit, see EIP-170: <https://eips.ethereum.org/EIPS/eip-170>
    #[arg(long)]
    pub non_interactive: bool,

    /// The Etherscan (or equivalent) API key
    #[arg(long, env = "ETHERSCAN_API_KEY", value_name = "KEY")]
    pub etherscan_api_key: Option<String>,

    /// Verifies all the contracts found in the receipts of a script, if any.
    #[arg(long)]
    pub verify: bool,

    /// Gas price for legacy transactions, or max fee per gas for EIP1559 transactions, either
    /// specified in wei, or as a string with a unit type.
    ///
    /// Examples: 1ether, 10gwei, 0.01ether
    #[arg(
        long,
        env = "ETH_GAS_PRICE",
        value_parser = foundry_cli::utils::parse_ether_value,
        value_name = "PRICE",
    )]
    pub with_gas_price: Option<U256>,

    /// Timeout to use for broadcasting transactions.
    #[arg(long, env = "ETH_TIMEOUT")]
    pub timeout: Option<u64>,

    #[command(flatten)]
    pub build: BuildOpts,

    #[command(flatten)]
    pub wallets: MultiWalletOpts,

    #[command(flatten)]
    pub evm: EvmArgs,

    #[command(flatten)]
    pub verifier: VerifierArgs,

    #[command(flatten)]
    pub retry: RetryArgs,

    /// Gas per pubdata
    #[clap(long = "zk-gas-per-pubdata", value_name = "GAS_PER_PUBDATA")]
    pub zk_gas_per_pubdata: Option<u64>,
}

impl ScriptArgs {
    pub async fn preprocess(self) -> Result<PreprocessedState> {
        let script_wallets = Wallets::new(self.wallets.get_multi_wallet().await?, self.evm.sender);

        let (config, mut evm_opts) = self.load_config_and_evm_opts()?;

        if let Some(sender) = self.maybe_load_private_key()? {
            evm_opts.sender = sender;
        }

        let script_config = ScriptConfig::new(config, evm_opts).await?;

        Ok(PreprocessedState { args: self, script_config, script_wallets })
    }

    /// Executes the script
    pub async fn run_script(self) -> Result<()> {
        trace!(target: "script", "executing script command");

        let state = self.preprocess().await?;
        let create2_deployer = state.script_config.evm_opts.create2_deployer;
        let compiled = state.compile()?;

        // Move from `CompiledState` to `BundledState` either by resuming or executing and
        // simulating script.
        let bundled = if compiled.args.resume || (compiled.args.verify && !compiled.args.broadcast)
        {
            compiled.resume().await?
        } else {
            // Drive state machine to point at which we have everything needed for simulation.
            let pre_simulation = compiled
                .link()
                .await?
                .prepare_execution()
                .await?
                .execute()
                .await?
                .prepare_simulation()
                .await?;

            if pre_simulation.args.debug {
                return match pre_simulation.args.dump.clone() {
                    Some(path) => pre_simulation.dump_debugger(&path),
                    None => pre_simulation.run_debugger(),
                };
            }

            if shell::is_json() {
                pre_simulation.show_json()?;
            } else {
                pre_simulation.show_traces().await?;
            }

            // Ensure that we have transactions to simulate/broadcast, otherwise exit early to avoid
            // hard error.
            if pre_simulation
                .execution_result
                .transactions
                .as_ref()
                .is_none_or(|txs| txs.is_empty())
            {
                return Ok(());
            }

            // Check if there are any missing RPCs and exit early to avoid hard error.
            if pre_simulation.execution_artifacts.rpc_data.missing_rpc {
                if !shell::is_json() {
                    sh_println!("\nIf you wish to simulate on-chain transactions pass a RPC URL.")?;
                }

                return Ok(());
            }

            pre_simulation.args.check_contract_sizes(
                &pre_simulation.execution_result,
                &pre_simulation.build_data.known_contracts,
                create2_deployer,
            )?;

            pre_simulation.fill_metadata().await?.bundle().await?
        };

        // Exit early in case user didn't provide any broadcast/verify related flags.
        if !bundled.args.should_broadcast() {
            if !shell::is_json() {
                if shell::verbosity() >= 4 {
                    sh_println!("\n=== Transactions that will be broadcast ===\n")?;
                    bundled.sequence.show_transactions()?;
                }

                sh_println!("\nSIMULATION COMPLETE. To broadcast these transactions, add --broadcast and wallet configuration(s) to the previous command. See forge script --help for more.")?;
            }
            return Ok(());
        }

        // Exit early if something is wrong with verification options.
        if bundled.args.verify {
            bundled.verify_preflight_check()?;
        }

        // Wait for pending txes and broadcast others.
        let broadcasted = bundled.wait_for_pending().await?.broadcast().await?;

        if broadcasted.args.verify {
            broadcasted.verify().await?;
        }

        Ok(())
    }

    /// In case the user has loaded *only* one private-key, we can assume that he's using it as the
    /// `--sender`
    fn maybe_load_private_key(&self) -> Result<Option<Address>> {
        let maybe_sender = self
            .wallets
            .private_keys()?
            .filter(|pks| pks.len() == 1)
            .map(|pks| pks.first().unwrap().address());
        Ok(maybe_sender)
    }

    /// Returns the Function and calldata based on the signature
    ///
    /// If the `sig` is a valid human-readable function we find the corresponding function in the
    /// `abi` If the `sig` is valid hex, we assume it's calldata and try to find the
    /// corresponding function by matching the selector, first 4 bytes in the calldata.
    ///
    /// Note: We assume that the `sig` is already stripped of its prefix, See [`ScriptArgs`]
    fn get_method_and_calldata(&self, abi: &JsonAbi) -> Result<(Function, Bytes)> {
        if let Ok(decoded) = hex::decode(&self.sig) {
            let selector = &decoded[..SELECTOR_LEN];
            let func =
                abi.functions().find(|func| selector == &func.selector()[..]).ok_or_else(|| {
                    eyre::eyre!(
                        "Function selector `{}` not found in the ABI",
                        hex::encode(selector)
                    )
                })?;
            return Ok((func.clone(), decoded.into()));
        }

        let func = if self.sig.contains('(') {
            let func = get_func(&self.sig)?;
            abi.functions()
                .find(|&abi_func| abi_func.selector() == func.selector())
                .wrap_err(format!("Function `{}` is not implemented in your script.", self.sig))?
        } else {
            let matching_functions =
                abi.functions().filter(|func| func.name == self.sig).collect::<Vec<_>>();
            match matching_functions.len() {
                0 => eyre::bail!("Function `{}` not found in the ABI", self.sig),
                1 => matching_functions[0],
                2.. => eyre::bail!(
                    "Multiple functions with the same name `{}` found in the ABI",
                    self.sig
                ),
            }
        };
        let data = encode_function_args(func, &self.args)?;

        Ok((func.clone(), data.into()))
    }

    /// Checks if the transaction is a deployment with either a size above the `CONTRACT_MAX_SIZE`
    /// or specified `code_size_limit`.
    ///
    /// If `self.broadcast` is enabled, it asks confirmation of the user. Otherwise, it just warns
    /// the user.
    fn check_contract_sizes(
        &self,
        result: &ScriptResult,
        known_contracts: &ContractsByArtifact,
        create2_deployer: Address,
    ) -> Result<()> {
        //TODO: zk mode contract size check

        // (name, &init, &deployed)[]
        let mut bytecodes: Vec<(String, &[u8], &[u8])> = vec![];

        // From artifacts
        for (artifact, contract) in known_contracts.iter() {
            let Some(bytecode) = contract.bytecode() else { continue };
            let Some(deployed_bytecode) = contract.deployed_bytecode() else { continue };
            bytecodes.push((artifact.name.clone(), bytecode, deployed_bytecode));
        }

        // From traces
        let create_nodes = result.traces.iter().flat_map(|(_, traces)| {
            traces.nodes().iter().filter(|node| node.trace.kind.is_any_create())
        });
        let mut unknown_c = 0usize;
        for node in create_nodes {
            let init_code = &node.trace.data;
            let deployed_code = &node.trace.output;
            if !bytecodes.iter().any(|(_, b, _)| *b == init_code.as_ref()) {
                bytecodes.push((format!("Unknown{unknown_c}"), init_code, deployed_code));
                unknown_c += 1;
            }
            continue;
        }

        let mut prompt_user = false;
        let max_size = match self.evm.env.code_size_limit {
            Some(size) => size,
            None => CONTRACT_MAX_SIZE,
        };

        for (data, to) in result.transactions.iter().flat_map(|txes| {
            txes.iter().filter_map(|tx| {
                tx.transaction
                    .input()
                    .filter(|data| data.len() > max_size)
                    .map(|data| (data, tx.transaction.to()))
            })
        }) {
            let mut offset = 0;

            // Find if it's a CREATE or CREATE2. Otherwise, skip transaction.
            if let Some(TxKind::Call(to)) = to {
                if to == create2_deployer {
                    // Size of the salt prefix.
                    offset = 32;
                } else {
                    continue;
                }
            } else if let Some(TxKind::Create) = to {
                // Pass
            }

            // Find artifact with a deployment code same as the data.
            if let Some((name, _, deployed_code)) =
                bytecodes.iter().find(|(_, init_code, _)| *init_code == &data[offset..])
            {
                let deployment_size = deployed_code.len();

                if deployment_size > max_size {
                    prompt_user = self.should_broadcast();
                    sh_err!(
                        "`{name}` is above the contract size limit ({deployment_size} > {max_size})."
                    )?;
                }
            }
        }

        // Only prompt if we're broadcasting and we've not disabled interactivity.
        if prompt_user &&
            !self.non_interactive &&
            !Confirm::new().with_prompt("Do you wish to continue?".to_string()).interact()?
        {
            eyre::bail!("User canceled the script.");
        }

        Ok(())
    }

    /// We only broadcast transactions if --broadcast or --resume was passed.
    fn should_broadcast(&self) -> bool {
        self.broadcast || self.resume
    }
}

impl Provider for ScriptArgs {
    fn metadata(&self) -> Metadata {
        Metadata::named("Script Args Provider")
    }

    fn data(&self) -> Result<Map<Profile, Dict>, figment::Error> {
        let mut dict = Dict::default();
        if let Some(ref etherscan_api_key) =
            self.etherscan_api_key.as_ref().filter(|s| !s.trim().is_empty())
        {
            dict.insert(
                "etherscan_api_key".to_string(),
                figment::value::Value::from(etherscan_api_key.to_string()),
            );
        }
        if let Some(timeout) = self.timeout {
            dict.insert("transaction_timeout".to_string(), timeout.into());
        }
        Ok(Map::from([(Config::selected_profile(), dict)]))
    }
}

#[derive(Default, Serialize)]
pub struct ScriptResult {
    pub success: bool,
    #[serde(rename = "raw_logs")]
    pub logs: Vec<Log>,
    pub traces: Traces,
    pub gas_used: u64,
    pub labeled_addresses: AddressHashMap<String>,
    #[serde(skip)]
    pub transactions: Option<BroadcastableTransactions>,
    pub returned: Bytes,
    pub address: Option<Address>,
    #[serde(skip)]
    pub breakpoints: Breakpoints,
}

impl ScriptResult {
    pub fn get_created_contracts(&self) -> Vec<AdditionalContract> {
        self.traces
            .iter()
            .flat_map(|(_, traces)| {
                traces.nodes().iter().filter_map(|node| {
                    if node.trace.kind.is_any_create() {
                        return Some(AdditionalContract {
                            opcode: node.trace.kind,
                            address: node.trace.address,
                            init_code: node.trace.data.clone(),
                        });
                    }
                    None
                })
            })
            .collect()
    }
}

#[derive(Serialize)]
struct JsonResult<'a> {
    logs: Vec<String>,
    returns: &'a HashMap<String, NestedValue>,
    #[serde(flatten)]
    result: &'a ScriptResult,
}

#[derive(Clone, Debug)]
pub struct ScriptConfig {
    pub config: Config,
    pub evm_opts: EvmOpts,
    pub sender_nonce: u64,
    /// Maps a rpc url to a backend
    pub backends: HashMap<String, Backend>,
}

impl ScriptConfig {
    pub async fn new(config: Config, evm_opts: EvmOpts) -> Result<Self> {
        let sender_nonce = if let Some(fork_url) = evm_opts.fork_url.as_ref() {
            next_nonce(evm_opts.sender, fork_url, evm_opts.fork_block_number).await?
        } else {
            // dapptools compatibility
            1
        };

        Ok(Self { config, evm_opts, sender_nonce, backends: HashMap::default() })
    }

    pub async fn update_sender(&mut self, sender: Address) -> Result<()> {
        self.sender_nonce = if let Some(fork_url) = self.evm_opts.fork_url.as_ref() {
            next_nonce(sender, fork_url, None).await?
        } else {
            // dapptools compatibility
            1
        };
        self.evm_opts.sender = sender;
        Ok(())
    }

    async fn get_runner(&mut self) -> Result<ScriptRunner> {
        self._get_runner(None, false).await
    }

    async fn get_runner_with_cheatcodes(
        &mut self,
        known_contracts: ContractsByArtifact,
        script_wallets: Wallets,
        debug: bool,
        target: ArtifactId,
        dual_compiled_contracts: DualCompiledContracts,
    ) -> Result<ScriptRunner> {
        self._get_runner(
            Some((known_contracts, script_wallets, target, dual_compiled_contracts)),
            debug,
        )
        .await
    }

    async fn _get_runner(
        &mut self,
        cheats_data: Option<(ContractsByArtifact, Wallets, ArtifactId, DualCompiledContracts)>,
        debug: bool,
    ) -> Result<ScriptRunner> {
        trace!("preparing script runner");
        let env = self.evm_opts.evm_env().await?;
        let mut strategy = utils::get_executor_strategy(&self.config);

        let db = if let Some(fork_url) = self.evm_opts.fork_url.as_ref() {
            match self.backends.get(fork_url) {
                Some(db) => db.clone(),
                None => {
                    let fork = self.evm_opts.get_fork(&self.config, env.clone());
                    let backend = Backend::spawn(fork, strategy.runner.new_backend_strategy());
                    self.backends.insert(fork_url.clone(), backend.clone());
                    backend
                }
            }
        } else {
            // It's only really `None`, when we don't pass any `--fork-url`. And if so, there is
            // no need to cache it, since there won't be any onchain simulation that we'd need
            // to cache the backend for.
            Backend::spawn(None, strategy.runner.new_backend_strategy())
        };

        // We need to enable tracing to decode contract names: local or external.
        let mut builder = ExecutorBuilder::new()
            .inspectors(|stack| {
                stack
                    .trace_mode(if debug { TraceMode::Debug } else { TraceMode::Call })
                    .odyssey(self.evm_opts.odyssey)
                    .create2_deployer(self.evm_opts.create2_deployer)
            })
            .spec_id(self.config.evm_spec_id())
            .gas_limit(self.evm_opts.gas_limit())
            .legacy_assertions(self.config.legacy_assertions);

        if let Some((known_contracts, script_wallets, target, dual_compiled_contracts)) =
            cheats_data
        {
            strategy.runner.zksync_set_dual_compiled_contracts(
                strategy.context.as_mut(),
                dual_compiled_contracts,
            );

            if let Some(fork_url) = &self.evm_opts.fork_url {
                strategy.runner.zksync_set_fork_env(strategy.context.as_mut(), fork_url, &env)?;
            }

            builder = builder.inspectors(|stack| {
                stack
                    .cheatcodes(
                        CheatsConfig::new(
                            &self.config,
                            self.evm_opts.clone(),
                            Some(known_contracts),
<<<<<<< HEAD
                            Some(target.name),
                            Some(target.version),
                            strategy
                                .runner
                                .new_cheatcode_inspector_strategy(strategy.context.as_ref()),
=======
                            Some(target),
>>>>>>> 9f11e6df
                        )
                        .into(),
                    )
                    .wallets(script_wallets)
                    .enable_isolation(self.evm_opts.isolate)
            });
        }

        let executor = builder.build(env, db, strategy);
        Ok(ScriptRunner::new(executor, self.evm_opts.clone()))
    }
}

#[cfg(test)]
mod tests {
    use super::*;
    use foundry_config::{NamedChain, UnresolvedEnvVarError};
    use std::fs;
    use tempfile::tempdir;

    #[test]
    fn can_parse_sig() {
        let sig = "0x522bb704000000000000000000000000f39fd6e51aad88f6f4ce6ab8827279cfFFb92266";
        let args = ScriptArgs::parse_from(["foundry-cli", "Contract.sol", "--sig", sig]);
        assert_eq!(args.sig, sig);
    }

    #[test]
    fn can_parse_unlocked() {
        let args = ScriptArgs::parse_from([
            "foundry-cli",
            "Contract.sol",
            "--sender",
            "0x4e59b44847b379578588920ca78fbf26c0b4956c",
            "--unlocked",
        ]);
        assert!(args.unlocked);

        let key = U256::ZERO;
        let args = ScriptArgs::try_parse_from([
            "foundry-cli",
            "Contract.sol",
            "--sender",
            "0x4e59b44847b379578588920ca78fbf26c0b4956c",
            "--unlocked",
            "--private-key",
            key.to_string().as_str(),
        ]);
        assert!(args.is_err());
    }

    #[test]
    fn can_merge_script_config() {
        let args = ScriptArgs::parse_from([
            "foundry-cli",
            "Contract.sol",
            "--etherscan-api-key",
            "goerli",
        ]);
        let config = args.load_config().unwrap();
        assert_eq!(config.etherscan_api_key, Some("goerli".to_string()));
    }

    #[test]
    fn can_parse_verifier_url() {
        let args = ScriptArgs::parse_from([
            "foundry-cli",
            "script",
            "script/Test.s.sol:TestScript",
            "--fork-url",
            "http://localhost:8545",
            "--verifier-url",
            "http://localhost:3000/api/verify",
            "--etherscan-api-key",
            "blacksmith",
            "--broadcast",
            "--verify",
            "-vvvvv",
        ]);
        assert_eq!(
            args.verifier.verifier_url,
            Some("http://localhost:3000/api/verify".to_string())
        );
    }

    #[test]
    fn can_extract_code_size_limit() {
        let args = ScriptArgs::parse_from([
            "foundry-cli",
            "script",
            "script/Test.s.sol:TestScript",
            "--fork-url",
            "http://localhost:8545",
            "--broadcast",
            "--code-size-limit",
            "50000",
        ]);
        assert_eq!(args.evm.env.code_size_limit, Some(50000));
    }

    #[test]
    fn can_extract_script_etherscan_key() {
        let temp = tempdir().unwrap();
        let root = temp.path();

        let config = r#"
                [profile.default]
                etherscan_api_key = "mumbai"

                [etherscan]
                mumbai = { key = "https://etherscan-mumbai.com/" }
            "#;

        let toml_file = root.join(Config::FILE_NAME);
        fs::write(toml_file, config).unwrap();
        let args = ScriptArgs::parse_from([
            "foundry-cli",
            "Contract.sol",
            "--etherscan-api-key",
            "mumbai",
            "--root",
            root.as_os_str().to_str().unwrap(),
        ]);

        let config = args.load_config().unwrap();
        let mumbai = config.get_etherscan_api_key(Some(NamedChain::PolygonMumbai.into()));
        assert_eq!(mumbai, Some("https://etherscan-mumbai.com/".to_string()));
    }

    #[test]
    fn can_extract_script_rpc_alias() {
        let temp = tempdir().unwrap();
        let root = temp.path();

        let config = r#"
                [profile.default]

                [rpc_endpoints]
                polygonMumbai = "https://polygon-mumbai.g.alchemy.com/v2/${_CAN_EXTRACT_RPC_ALIAS}"
            "#;

        let toml_file = root.join(Config::FILE_NAME);
        fs::write(toml_file, config).unwrap();
        let args = ScriptArgs::parse_from([
            "foundry-cli",
            "DeployV1",
            "--rpc-url",
            "polygonMumbai",
            "--root",
            root.as_os_str().to_str().unwrap(),
        ]);

        let err = args.load_config_and_evm_opts().unwrap_err();

        assert!(err.downcast::<UnresolvedEnvVarError>().is_ok());

        std::env::set_var("_CAN_EXTRACT_RPC_ALIAS", "123456");
        let (config, evm_opts) = args.load_config_and_evm_opts().unwrap();
        assert_eq!(config.eth_rpc_url, Some("polygonMumbai".to_string()));
        assert_eq!(
            evm_opts.fork_url,
            Some("https://polygon-mumbai.g.alchemy.com/v2/123456".to_string())
        );
    }

    #[test]
    fn can_extract_script_rpc_and_etherscan_alias() {
        let temp = tempdir().unwrap();
        let root = temp.path();

        let config = r#"
            [profile.default]

            [rpc_endpoints]
            mumbai = "https://polygon-mumbai.g.alchemy.com/v2/${_EXTRACT_RPC_ALIAS}"

            [etherscan]
            mumbai = { key = "${_POLYSCAN_API_KEY}", chain = 80001, url = "https://api-testnet.polygonscan.com/" }
        "#;

        let toml_file = root.join(Config::FILE_NAME);
        fs::write(toml_file, config).unwrap();
        let args = ScriptArgs::parse_from([
            "foundry-cli",
            "DeployV1",
            "--rpc-url",
            "mumbai",
            "--etherscan-api-key",
            "mumbai",
            "--root",
            root.as_os_str().to_str().unwrap(),
        ]);
        let err = args.load_config_and_evm_opts().unwrap_err();

        assert!(err.downcast::<UnresolvedEnvVarError>().is_ok());

        std::env::set_var("_EXTRACT_RPC_ALIAS", "123456");
        std::env::set_var("_POLYSCAN_API_KEY", "polygonkey");
        let (config, evm_opts) = args.load_config_and_evm_opts().unwrap();
        assert_eq!(config.eth_rpc_url, Some("mumbai".to_string()));
        assert_eq!(
            evm_opts.fork_url,
            Some("https://polygon-mumbai.g.alchemy.com/v2/123456".to_string())
        );
        let etherscan = config.get_etherscan_api_key(Some(80001u64.into()));
        assert_eq!(etherscan, Some("polygonkey".to_string()));
        let etherscan = config.get_etherscan_api_key(None);
        assert_eq!(etherscan, Some("polygonkey".to_string()));
    }

    #[test]
    fn can_extract_script_rpc_and_sole_etherscan_alias() {
        let temp = tempdir().unwrap();
        let root = temp.path();

        let config = r#"
                [profile.default]

               [rpc_endpoints]
                mumbai = "https://polygon-mumbai.g.alchemy.com/v2/${_SOLE_EXTRACT_RPC_ALIAS}"

                [etherscan]
                mumbai = { key = "${_SOLE_POLYSCAN_API_KEY}" }
            "#;

        let toml_file = root.join(Config::FILE_NAME);
        fs::write(toml_file, config).unwrap();
        let args = ScriptArgs::parse_from([
            "foundry-cli",
            "DeployV1",
            "--rpc-url",
            "mumbai",
            "--root",
            root.as_os_str().to_str().unwrap(),
        ]);
        let err = args.load_config_and_evm_opts().unwrap_err();

        assert!(err.downcast::<UnresolvedEnvVarError>().is_ok());

        std::env::set_var("_SOLE_EXTRACT_RPC_ALIAS", "123456");
        std::env::set_var("_SOLE_POLYSCAN_API_KEY", "polygonkey");
        let (config, evm_opts) = args.load_config_and_evm_opts().unwrap();
        assert_eq!(
            evm_opts.fork_url,
            Some("https://polygon-mumbai.g.alchemy.com/v2/123456".to_string())
        );
        let etherscan = config.get_etherscan_api_key(Some(80001u64.into()));
        assert_eq!(etherscan, Some("polygonkey".to_string()));
        let etherscan = config.get_etherscan_api_key(None);
        assert_eq!(etherscan, Some("polygonkey".to_string()));
    }

    // <https://github.com/foundry-rs/foundry/issues/5923>
    #[test]
    fn test_5923() {
        let args =
            ScriptArgs::parse_from(["foundry-cli", "DeployV1", "--priority-gas-price", "100"]);
        assert!(args.priority_gas_price.is_some());
    }

    // <https://github.com/foundry-rs/foundry/issues/5910>
    #[test]
    fn test_5910() {
        let args = ScriptArgs::parse_from([
            "foundry-cli",
            "--broadcast",
            "--with-gas-price",
            "0",
            "SolveTutorial",
        ]);
        assert!(args.with_gas_price.unwrap().is_zero());
    }
}<|MERGE_RESOLUTION|>--- conflicted
+++ resolved
@@ -658,15 +658,10 @@
                             &self.config,
                             self.evm_opts.clone(),
                             Some(known_contracts),
-<<<<<<< HEAD
-                            Some(target.name),
-                            Some(target.version),
+                            Some(target),
                             strategy
                                 .runner
                                 .new_cheatcode_inspector_strategy(strategy.context.as_ref()),
-=======
-                            Some(target),
->>>>>>> 9f11e6df
                         )
                         .into(),
                     )
