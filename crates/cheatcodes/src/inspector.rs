--- conflicted
+++ resolved
@@ -18,20 +18,12 @@
     Vm::{self, AccountAccess},
 };
 use alloy_consensus::BlobTransactionSidecar;
-use alloy_network::TransactionBuilder4844;
 use alloy_primitives::{
     hex,
     map::{AddressHashMap, HashMap, HashSet},
     Address, Bytes, Log, TxKind, B256, U256,
 };
-<<<<<<< HEAD
 use alloy_rpc_types::AccessList;
-=======
-use alloy_rpc_types::{
-    request::{TransactionInput, TransactionRequest},
-    AccessList,
-};
->>>>>>> 55802bad
 use alloy_sol_types::{SolCall, SolInterface, SolValue};
 use foundry_cheatcodes_common::{
     expect::{ExpectedCallData, ExpectedCallTracker, ExpectedCallType},
@@ -55,9 +47,7 @@
 use rand::Rng;
 use revm::{
     interpreter::{
-        opcode as op, CallInputs, CallOutcome, CallScheme, CreateInputs, CreateOutcome,
-        EOFCreateInputs, EOFCreateKind, Gas, InstructionResult, Interpreter, InterpreterAction,
-        InterpreterResult,
+        opcode as op, CallInputs, CallOutcome, CallScheme, CallValue, CreateInputs, CreateOutcome, EOFCreateInputs, EOFCreateKind, Gas, InstructionResult, Interpreter, InterpreterAction, InterpreterResult
     },
     primitives::{
         BlockEnv, CreateScheme, EVMError, EvmStorageSlot, SignedAuthorization, SpecId,
@@ -565,6 +555,7 @@
         Self {
             block: self.block.clone(),
             active_delegation: self.active_delegation.clone(),
+            active_blob_sidecar: self.active_blob_sidecar.clone(),
             gas_price: self.gas_price,
             labels: self.labels.clone(),
             pranks: self.pranks.clone(),
@@ -782,11 +773,6 @@
             });
         }
 
-<<<<<<< HEAD
-=======
-        let ecx = &mut ecx.inner;
-        let gas = Gas::new(input.gas_limit());
->>>>>>> 55802bad
         let curr_depth = ecx.journaled_state.depth();
         let ecx_inner = &mut ecx.inner;
         let gas = Gas::new(input.gas_limit());
@@ -808,11 +794,7 @@
 
         // Apply EIP-2930 access lists.
         if let Some(access_list) = &self.access_list {
-<<<<<<< HEAD
             ecx_inner.env.tx.access_list = access_list.to_vec();
-=======
-            ecx.env.tx.access_list = access_list.to_vec();
->>>>>>> 55802bad
         }
 
         // Apply our broadcast
@@ -1176,7 +1158,6 @@
         // Apply our prank
         if let Some(prank) = &self.get_prank(curr_depth) {
             // Apply delegate call, `call.caller`` will not equal `prank.prank_caller`
-<<<<<<< HEAD
             // TODO(zk): support delegatecall prank
             if let CallScheme::DelegateCall | CallScheme::ExtDelegateCall = call.scheme {
                 if prank.delegate_call {
@@ -1185,12 +1166,6 @@
                     // NOTE(zk): ecx_inner vs upstream's ecx used here
                     let acc = ecx_inner.journaled_state.account(prank.new_caller);
                     call.value = CallValue::Apparent(acc.info.balance);
-=======
-            if prank.delegate_call && curr_depth == prank.depth {
-                if let CallScheme::DelegateCall | CallScheme::ExtDelegateCall = call.scheme {
-                    call.target_address = prank.new_caller;
-                    call.caller = prank.new_caller;
->>>>>>> 55802bad
                     if let Some(new_origin) = prank.new_origin {
                         ecx_inner.env.tx.caller = new_origin;
                     }
@@ -1223,11 +1198,7 @@
 
         // Apply EIP-2930 access lists.
         if let Some(access_list) = &self.access_list {
-<<<<<<< HEAD
             ecx_inner.env.tx.access_list = access_list.to_vec();
-=======
-            ecx.env.tx.access_list = access_list.to_vec();
->>>>>>> 55802bad
         }
 
         // Apply our broadcast
@@ -1266,58 +1237,12 @@
                         ecx_inner,
                         broadcast,
                         &mut self.broadcastable_transactions,
-                        &mut self.active_delegation,
+                        self.active_delegation.clone(),
+                        self.active_blob_sidecar.clone(),
                     );
 
                     let account =
-<<<<<<< HEAD
                         ecx_inner.journaled_state.state().get_mut(&broadcast.new_origin).unwrap();
-=======
-                        ecx.journaled_state.state().get_mut(&broadcast.new_origin).unwrap();
-
-                    let mut tx_req = TransactionRequest {
-                        from: Some(broadcast.new_origin),
-                        to: Some(TxKind::from(Some(call.target_address))),
-                        value: call.transfer_value(),
-                        input: TransactionInput::new(call.input.clone()),
-                        nonce: Some(account.info.nonce),
-                        chain_id: Some(ecx.env.cfg.chain_id),
-                        gas: if is_fixed_gas_limit { Some(call.gas_limit) } else { None },
-                        ..Default::default()
-                    };
-
-                    match (self.active_delegation.take(), self.active_blob_sidecar.take()) {
-                        (Some(_), Some(_)) => {
-                            let msg = "both delegation and blob are active; `attachBlob` and `attachDelegation` are not compatible";
-                            return Some(CallOutcome {
-                                result: InterpreterResult {
-                                    result: InstructionResult::Revert,
-                                    output: Error::encode(msg),
-                                    gas,
-                                },
-                                memory_offset: call.return_memory_offset.clone(),
-                            });
-                        }
-                        (Some(auth_list), None) => {
-                            tx_req.authorization_list = Some(vec![auth_list]);
-                            tx_req.sidecar = None;
-                        }
-                        (None, Some(blob_sidecar)) => {
-                            tx_req.set_blob_sidecar(blob_sidecar);
-                            tx_req.authorization_list = None;
-                        }
-                        (None, None) => {
-                            tx_req.sidecar = None;
-                            tx_req.authorization_list = None;
-                        }
-                    }
-
-                    self.broadcastable_transactions.push_back(BroadcastableTransaction {
-                        rpc: ecx.db.active_fork_url(),
-                        transaction: tx_req.into(),
-                    });
-                    debug!(target: "cheatcodes", tx=?self.broadcastable_transactions.back().unwrap(), "broadcastable call");
->>>>>>> 55802bad
 
                     // Explicitly increment nonce if calls are not isolated.
                     if !self.config.evm_opts.isolate {
