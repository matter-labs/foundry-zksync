--- conflicted
+++ resolved
@@ -787,29 +787,14 @@
         // Apply our prank
         if let Some(prank) = &self.get_prank(curr_depth) {
             if curr_depth >= prank.depth && input.caller() == prank.prank_caller {
-                let mut prank_applied = false;
-
                 // At the target depth we set `msg.sender`
                 if ecx_inner.journaled_state.depth() == prank.depth {
                     input.set_caller(prank.new_caller);
-                    prank_applied = true;
                 }
 
                 // At the target depth, or deeper, we set `tx.origin`
                 if let Some(new_origin) = prank.new_origin {
-<<<<<<< HEAD
                     ecx_inner.env.tx.caller = new_origin;
-=======
-                    ecx.env.tx.caller = new_origin;
-                    prank_applied = true;
-                }
-
-                // If prank applied for first time, then update
-                if prank_applied {
-                    if let Some(applied_prank) = prank.first_time_applied() {
-                        self.pranks.insert(curr_depth, applied_prank);
-                    }
->>>>>>> 39f524d6
                 }
             }
         }
