//! Cheatcode EVM inspector.

use crate::{
    evm::{
        journaled_account,
        mapping::{self, MappingSlots},
        prank::Prank,
        DealRecord, GasRecord,
    },
    inspector::utils::CommonCreateInput,
    script::{Broadcast, Wallets},
    test::{
        assume::AssumeNoRevert,
        expect::{self, ExpectedEmit, ExpectedRevert, ExpectedRevertKind},
    },
    utils::IgnoredTraces,
    CheatsConfig, CheatsCtxt, DynCheatcode, Error, Result,
    Vm::{self, AccountAccess},
};
use alloy_primitives::{
    hex, keccak256,
    map::{AddressHashMap, HashMap},
    Address, Bytes, Log, TxKind, B256, U256,
};
use alloy_rpc_types::request::{TransactionInput, TransactionRequest};
use alloy_sol_types::{SolCall, SolInterface, SolValue};
use foundry_cheatcodes_common::{
    expect::{ExpectedCallData, ExpectedCallTracker, ExpectedCallType},
    mock::{MockCallDataContext, MockCallReturnData},
    record::RecordAccess,
};
use foundry_common::{evm::Breakpoints, TransactionMaybeSigned, SELECTOR_LEN};
use foundry_evm_core::{
    abi::{Vm::stopExpectSafeMemoryCall, HARDHAT_CONSOLE_ADDRESS},
    backend::{DatabaseError, DatabaseExt, LocalForkId, RevertDiagnostic},
    constants::{
        CHEATCODE_ADDRESS, CHEATCODE_CONTRACT_HASH, DEFAULT_CREATE2_DEPLOYER,
        DEFAULT_CREATE2_DEPLOYER_CODE, MAGIC_ASSUME,
    },
    decode::decode_console_log,
    utils::new_evm_with_existing_context,
    InspectorExt,
};
use foundry_evm_traces::TracingInspectorConfig;
use foundry_wallets::multi_wallet::MultiWallet;
use foundry_zksync_compiler::{DualCompiledContract, DualCompiledContracts};
use foundry_zksync_core::{
    convert::{ConvertAddress, ConvertH160, ConvertH256, ConvertRU256, ConvertU256},
    get_account_code_key, get_balance_key, get_nonce_key, Call, ZkPaymasterData,
    ZkTransactionMetadata, DEFAULT_CREATE2_DEPLOYER_ZKSYNC,
};
use foundry_zksync_inspectors::TraceCollector;
use itertools::Itertools;
use proptest::test_runner::{RngAlgorithm, TestRng, TestRunner};
use rand::Rng;
use revm::{
    interpreter::{
        opcode as op, CallInputs, CallOutcome, CallScheme, CallValue, CreateInputs, CreateOutcome,
        EOFCreateInputs, EOFCreateKind, Gas, InstructionResult, Interpreter, InterpreterAction,
        InterpreterResult,
    },
    primitives::{
<<<<<<< HEAD
        AccountInfo, BlockEnv, Bytecode, CreateScheme, EVMError, Env, EvmStorageSlot,
        ExecutionResult, HashMap as rHashMap, Output, SpecId, EOF_MAGIC_BYTES, KECCAK_EMPTY,
=======
        BlockEnv, CreateScheme, EVMError, EvmStorageSlot, SignedAuthorization, SpecId,
        EOF_MAGIC_BYTES,
>>>>>>> fef20981
    },
    EvmContext, InnerEvmContext, Inspector,
};
use serde_json::Value;
use std::{
    collections::{BTreeMap, HashSet, VecDeque},
    fs::File,
    io::BufReader,
    ops::Range,
    path::PathBuf,
    sync::Arc,
};
use zksync_types::{
    block::{pack_block_info, unpack_block_info},
    utils::{decompose_full_nonce, nonces_to_full_nonce},
    ACCOUNT_CODE_STORAGE_ADDRESS, CONTRACT_DEPLOYER_ADDRESS, CURRENT_VIRTUAL_BLOCK_INFO_POSITION,
    H256, KNOWN_CODES_STORAGE_ADDRESS, L2_BASE_TOKEN_ADDRESS, NONCE_HOLDER_ADDRESS,
    SYSTEM_CONTEXT_ADDRESS,
};
use zksync_web3_rs::eip712::PaymasterParams;

mod utils;

pub type Ecx<'a, 'b, 'c> = &'a mut EvmContext<&'b mut (dyn DatabaseExt + 'c)>;
pub type InnerEcx<'a, 'b, 'c> = &'a mut InnerEvmContext<&'b mut (dyn DatabaseExt + 'c)>;

/// Helper trait for obtaining complete [revm::Inspector] instance from mutable reference to
/// [Cheatcodes].
///
/// This is needed for cases when inspector itself needs mutable access to [Cheatcodes] state and
/// allows us to correctly execute arbitrary EVM frames from inside cheatcode implementations.
pub trait CheatcodesExecutor {
    /// Core trait method accepting mutable reference to [Cheatcodes] and returning
    /// [revm::Inspector].
    fn get_inspector<'a>(&'a mut self, cheats: &'a mut Cheatcodes) -> Box<dyn InspectorExt + 'a>;

    /// Obtains [revm::Evm] instance and executes the given CREATE frame.
    fn exec_create(
        &mut self,
        inputs: CreateInputs,
        ccx: &mut CheatsCtxt,
    ) -> Result<CreateOutcome, EVMError<DatabaseError>> {
        with_evm(self, ccx, |evm| {
            evm.context.evm.inner.journaled_state.depth += 1;

            // Handle EOF bytecode
            let first_frame_or_result = if evm.handler.cfg.spec_id.is_enabled_in(SpecId::OSAKA) &&
                inputs.scheme == CreateScheme::Create &&
                inputs.init_code.starts_with(&EOF_MAGIC_BYTES)
            {
                evm.handler.execution().eofcreate(
                    &mut evm.context,
                    Box::new(EOFCreateInputs::new(
                        inputs.caller,
                        inputs.value,
                        inputs.gas_limit,
                        EOFCreateKind::Tx { initdata: inputs.init_code },
                    )),
                )?
            } else {
                evm.handler.execution().create(&mut evm.context, Box::new(inputs))?
            };

            let mut result = match first_frame_or_result {
                revm::FrameOrResult::Frame(first_frame) => evm.run_the_loop(first_frame)?,
                revm::FrameOrResult::Result(result) => result,
            };

            evm.handler.execution().last_frame_return(&mut evm.context, &mut result)?;

            let outcome = match result {
                revm::FrameResult::Call(_) => unreachable!(),
                revm::FrameResult::Create(create) | revm::FrameResult::EOFCreate(create) => create,
            };

            evm.context.evm.inner.journaled_state.depth -= 1;

            Ok(outcome)
        })
    }

    fn console_log(&mut self, ccx: &mut CheatsCtxt, message: String) {
        self.get_inspector(ccx.state).console_log(message);
    }

    /// Returns a mutable reference to the tracing inspector if it is available.
    fn tracing_inspector(&mut self) -> Option<&mut Option<TraceCollector>> {
        None
    }

    fn trace_zksync(&mut self, ccx_state: &mut Cheatcodes, ecx: Ecx, call_traces: Vec<Call>) {
        let mut inspector = self.get_inspector(ccx_state);

        // We recreate the EvmContext here to satisfy the lifetime parameters as 'static, with
        // regards to the inspector's lifetime.
        let mut ecx_inner = EvmContext {
            inner: InnerEvmContext {
                env: std::mem::take(&mut ecx.env),
                journaled_state: std::mem::replace(
                    &mut ecx.journaled_state,
                    revm::JournaledState::new(Default::default(), Default::default()),
                ),
                error: std::mem::replace(&mut ecx.error, Ok(())),
                l1_block_info: std::mem::take(&mut ecx.l1_block_info),
                db: &mut ecx.db as &mut dyn DatabaseExt,
            },
            precompiles: Default::default(),
        };
        inspector.trace_zksync(&mut ecx_inner, call_traces);

        // re-apply the modified fields to the original ecx.
        let env = std::mem::take(&mut ecx_inner.env);
        let journaled_state = std::mem::replace(
            &mut ecx_inner.journaled_state,
            revm::JournaledState::new(Default::default(), Default::default()),
        );
        let error = std::mem::replace(&mut ecx_inner.error, Ok(()));
        let l1_block_info = std::mem::take(&mut ecx_inner.l1_block_info);
        drop(ecx_inner);

        ecx.env = env;
        ecx.journaled_state = journaled_state;
        ecx.error = error;
        ecx.l1_block_info = l1_block_info;
    }
}

/// Constructs [revm::Evm] and runs a given closure with it.
fn with_evm<E, F, O>(
    executor: &mut E,
    ccx: &mut CheatsCtxt,
    f: F,
) -> Result<O, EVMError<DatabaseError>>
where
    E: CheatcodesExecutor + ?Sized,
    F: for<'a, 'b> FnOnce(
        &mut revm::Evm<'_, &'b mut dyn InspectorExt, &'a mut dyn DatabaseExt>,
    ) -> Result<O, EVMError<DatabaseError>>,
{
    let mut inspector = executor.get_inspector(ccx.state);
    let error = std::mem::replace(&mut ccx.ecx.error, Ok(()));
    let l1_block_info = std::mem::take(&mut ccx.ecx.l1_block_info);

    let inner = revm::InnerEvmContext {
        env: ccx.ecx.env.clone(),
        journaled_state: std::mem::replace(
            &mut ccx.ecx.journaled_state,
            revm::JournaledState::new(Default::default(), Default::default()),
        ),
        db: &mut ccx.ecx.db as &mut dyn DatabaseExt,
        error,
        l1_block_info,
    };

    let mut evm = new_evm_with_existing_context(inner, &mut *inspector);

    let res = f(&mut evm)?;

    ccx.ecx.journaled_state = evm.context.evm.inner.journaled_state;
    ccx.ecx.env = evm.context.evm.inner.env;
    ccx.ecx.l1_block_info = evm.context.evm.inner.l1_block_info;
    ccx.ecx.error = evm.context.evm.inner.error;

    Ok(res)
}

/// Basic implementation of [CheatcodesExecutor] that simply returns the [Cheatcodes] instance as an
/// inspector.
#[derive(Debug, Default, Clone, Copy)]
struct TransparentCheatcodesExecutor;

impl CheatcodesExecutor for TransparentCheatcodesExecutor {
    fn get_inspector<'a>(&'a mut self, cheats: &'a mut Cheatcodes) -> Box<dyn InspectorExt + 'a> {
        Box::new(cheats)
    }
}

macro_rules! try_or_return {
    ($e:expr) => {
        match $e {
            Ok(v) => v,
            Err(_) => return,
        }
    };
}

/// Contains additional, test specific resources that should be kept for the duration of the test
#[derive(Debug, Default)]
pub struct Context {
    /// Buffered readers for files opened for reading (path => BufReader mapping)
    pub opened_read_files: HashMap<PathBuf, BufReader<File>>,
}

/// Every time we clone `Context`, we want it to be empty
impl Clone for Context {
    fn clone(&self) -> Self {
        Default::default()
    }
}

impl Context {
    /// Clears the context.
    #[inline]
    pub fn clear(&mut self) {
        self.opened_read_files.clear();
    }
}

/// Helps collecting transactions from different forks.
#[derive(Clone, Debug)]
pub struct BroadcastableTransaction {
    /// The optional RPC URL.
    pub rpc: Option<String>,
    /// The transaction to broadcast.
    pub transaction: TransactionMaybeSigned,
    /// ZK-VM factory deps
    pub zk_tx: Option<ZkTransactionMetadata>,
}

#[derive(Clone, Debug, Copy)]
pub struct RecordDebugStepInfo {
    /// The debug trace node index when the recording starts.
    pub start_node_idx: usize,
    /// The original tracer config when the recording starts.
    pub original_tracer_config: TracingInspectorConfig,
}

/// Holds gas metering state.
#[derive(Clone, Debug, Default)]
pub struct GasMetering {
    /// True if gas metering is paused.
    pub paused: bool,
    /// True if gas metering was resumed or reset during the test.
    /// Used to reconcile gas when frame ends (if spent less than refunded).
    pub touched: bool,
    /// True if gas metering should be reset to frame limit.
    pub reset: bool,
    /// Stores paused gas frames.
    pub paused_frames: Vec<Gas>,

    /// The group and name of the active snapshot.
    pub active_gas_snapshot: Option<(String, String)>,

    /// Cache of the amount of gas used in previous call.
    /// This is used by the `lastCallGas` cheatcode.
    pub last_call_gas: Option<crate::Vm::Gas>,

    /// True if gas recording is enabled.
    pub recording: bool,
    /// The gas used in the last frame.
    pub last_gas_used: u64,
    /// Gas records for the active snapshots.
    pub gas_records: Vec<GasRecord>,
}

impl GasMetering {
    /// Start the gas recording.
    pub fn start(&mut self) {
        self.recording = true;
    }

    /// Stop the gas recording.
    pub fn stop(&mut self) {
        self.recording = false;
    }

    /// Resume paused gas metering.
    pub fn resume(&mut self) {
        if self.paused {
            self.paused = false;
            self.touched = true;
        }
        self.paused_frames.clear();
    }

    /// Reset gas to limit.
    pub fn reset(&mut self) {
        self.paused = false;
        self.touched = true;
        self.reset = true;
        self.paused_frames.clear();
    }
}

/// Holds data about arbitrary storage.
#[derive(Clone, Debug, Default)]
pub struct ArbitraryStorage {
    /// Mapping of arbitrary storage addresses to generated values (slot, arbitrary value).
    /// (SLOADs return random value if storage slot wasn't accessed).
    /// Changed values are recorded and used to copy storage to different addresses.
    pub values: HashMap<Address, HashMap<U256, U256>>,
    /// Mapping of address with storage copied to arbitrary storage address source.
    pub copies: HashMap<Address, Address>,
}

impl ArbitraryStorage {
    /// Marks an address with arbitrary storage.
    pub fn mark_arbitrary(&mut self, address: &Address) {
        self.values.insert(*address, HashMap::default());
    }

    /// Maps an address that copies storage with the arbitrary storage address.
    pub fn mark_copy(&mut self, from: &Address, to: &Address) {
        if self.values.contains_key(from) {
            self.copies.insert(*to, *from);
        }
    }

    /// Saves arbitrary storage value for a given address:
    /// - store value in changed values cache.
    /// - update account's storage with given value.
    pub fn save(&mut self, ecx: InnerEcx, address: Address, slot: U256, data: U256) {
        self.values.get_mut(&address).expect("missing arbitrary address entry").insert(slot, data);
        if let Ok(mut account) = ecx.load_account(address) {
            account.storage.insert(slot, EvmStorageSlot::new(data));
        }
    }

    /// Copies arbitrary storage value from source address to the given target address:
    /// - if a value is present in arbitrary values cache, then update target storage and return
    ///   existing value.
    /// - if no value was yet generated for given slot, then save new value in cache and update both
    ///   source and target storages.
    pub fn copy(&mut self, ecx: InnerEcx, target: Address, slot: U256, new_value: U256) -> U256 {
        let source = self.copies.get(&target).expect("missing arbitrary copy target entry");
        let storage_cache = self.values.get_mut(source).expect("missing arbitrary source storage");
        let value = match storage_cache.get(&slot) {
            Some(value) => *value,
            None => {
                storage_cache.insert(slot, new_value);
                // Update source storage with new value.
                if let Ok(mut source_account) = ecx.load_account(*source) {
                    source_account.storage.insert(slot, EvmStorageSlot::new(new_value));
                }
                new_value
            }
        };
        // Update target storage with new value.
        if let Ok(mut target_account) = ecx.load_account(target) {
            target_account.storage.insert(slot, EvmStorageSlot::new(value));
        }
        value
    }
}

/// List of transactions that can be broadcasted.
pub type BroadcastableTransactions = VecDeque<BroadcastableTransaction>;

/// Allows overriding nonce update behavior for the tx caller in the zkEVM.
///
/// Since each CREATE or CALL is executed as a separate transaction within zkEVM, we currently skip
/// persisting nonce updates as it erroneously increments the tx nonce. However, under certain
/// situations, e.g. deploying contracts, transacts, etc. the nonce updates must be persisted.
#[derive(Default, Debug, Clone)]
pub enum ZkPersistNonceUpdate {
    /// Never update the nonce. This is currently the default behavior.
    #[default]
    Never,
    /// Override the default behavior, and persist nonce update for tx caller for the next
    /// zkEVM execution _only_.
    PersistNext,
}

impl ZkPersistNonceUpdate {
    /// Persist nonce update for the tx caller for next execution.
    pub fn persist_next(&mut self) {
        *self = Self::PersistNext;
    }

    /// Retrieve if a nonce update must be persisted, or not. Resets the state to default.
    pub fn check(&mut self) -> bool {
        let persist_nonce_update = match self {
            Self::Never => false,
            Self::PersistNext => true,
        };
        *self = Default::default();

        persist_nonce_update
    }
}

/// Setting for migrating the database to zkEVM storage when starting in ZKsync mode.
/// The migration is performed on the DB via the inspector so must only be performed once.
#[derive(Debug, Default, Clone)]
pub enum ZkStartupMigration {
    /// Defer database migration to a later execution point.
    ///
    /// This is required as we need to wait for some baseline deployments
    /// to occur before the test/script execution is performed.
    #[default]
    Defer,
    /// Allow database migration.
    Allow,
    /// Database migration has already been performed.
    Done,
}

impl ZkStartupMigration {
    /// Check if startup migration is allowed. Migration is disallowed if it's to be deferred or has
    /// already been performed.
    pub fn is_allowed(&self) -> bool {
        matches!(self, Self::Allow)
    }

    /// Allow migrating the the DB to zkEVM storage.
    pub fn allow(&mut self) {
        *self = Self::Allow
    }

    /// Mark the migration as completed. It must not be performed again.
    pub fn done(&mut self) {
        *self = Self::Done
    }
}

/// An EVM inspector that handles calls to various cheatcodes, each with their own behavior.
///
/// Cheatcodes can be called by contracts during execution to modify the VM environment, such as
/// mocking addresses, signatures and altering call reverts.
///
/// Executing cheatcodes can be very powerful. Most cheatcodes are limited to evm internals, but
/// there are also cheatcodes like `ffi` which can execute arbitrary commands or `writeFile` and
/// `readFile` which can manipulate files of the filesystem. Therefore, several restrictions are
/// implemented for these cheatcodes:
/// - `ffi`, and file cheatcodes are _always_ opt-in (via foundry config) and never enabled by
///   default: all respective cheatcode handlers implement the appropriate checks
/// - File cheatcodes require explicit permissions which paths are allowed for which operation, see
///   `Config.fs_permission`
/// - Only permitted accounts are allowed to execute cheatcodes in forking mode, this ensures no
///   contract deployed on the live network is able to execute cheatcodes by simply calling the
///   cheatcode address: by default, the caller, test contract and newly deployed contracts are
///   allowed to execute cheatcodes
#[derive(Clone, Debug)]
pub struct Cheatcodes {
    /// The block environment
    ///
    /// Used in the cheatcode handler to overwrite the block environment separately from the
    /// execution block environment.
    pub block: Option<BlockEnv>,

    /// Currently active EIP-7702 delegation that will be consumed when building the next
    /// transaction. Set by `vm.attachDelegation()` and consumed via `.take()` during
    /// transaction construction.
    pub active_delegation: Option<SignedAuthorization>,

    /// The gas price.
    ///
    /// Used in the cheatcode handler to overwrite the gas price separately from the gas price
    /// in the execution environment.
    pub gas_price: Option<U256>,

    /// Address labels
    pub labels: AddressHashMap<String>,

    /// Prank information
    pub prank: Option<Prank>,

    /// Expected revert information
    pub expected_revert: Option<ExpectedRevert>,

    /// Assume next call can revert and discard fuzz run if it does.
    pub assume_no_revert: Option<AssumeNoRevert>,

    /// Additional diagnostic for reverts
    pub fork_revert_diagnostic: Option<RevertDiagnostic>,

    /// Recorded storage reads and writes
    pub accesses: Option<RecordAccess>,

    /// Recorded account accesses (calls, creates) organized by relative call depth, where the
    /// topmost vector corresponds to accesses at the depth at which account access recording
    /// began. Each vector in the matrix represents a list of accesses at a specific call
    /// depth. Once that call context has ended, the last vector is removed from the matrix and
    /// merged into the previous vector.
    pub recorded_account_diffs_stack: Option<Vec<Vec<AccountAccess>>>,

    /// The information of the debug step recording.
    pub record_debug_steps_info: Option<RecordDebugStepInfo>,

    /// Recorded logs
    pub recorded_logs: Option<Vec<crate::Vm::Log>>,

    /// Mocked calls
    // **Note**: inner must a BTreeMap because of special `Ord` impl for `MockCallDataContext`
    pub mocked_calls: HashMap<Address, BTreeMap<MockCallDataContext, VecDeque<MockCallReturnData>>>,

    /// Mocked functions. Maps target address to be mocked to pair of (calldata, mock address).
    pub mocked_functions: HashMap<Address, HashMap<Bytes, Address>>,

    /// Expected calls
    pub expected_calls: ExpectedCallTracker,
    /// Expected emits
    pub expected_emits: VecDeque<ExpectedEmit>,

    /// Map of context depths to memory offset ranges that may be written to within the call depth.
    pub allowed_mem_writes: HashMap<u64, Vec<Range<u64>>>,

    /// Current broadcasting information
    pub broadcast: Option<Broadcast>,

    /// Scripting based transactions
    pub broadcastable_transactions: BroadcastableTransactions,

    /// Additional, user configurable context this Inspector has access to when inspecting a call
    pub config: Arc<CheatsConfig>,

    /// Test-scoped context holding data that needs to be reset every test run
    pub context: Context,

    /// Whether to commit FS changes such as file creations, writes and deletes.
    /// Used to prevent duplicate changes file executing non-committing calls.
    pub fs_commit: bool,

    /// Serialized JSON values.
    // **Note**: both must a BTreeMap to ensure the order of the keys is deterministic.
    pub serialized_jsons: BTreeMap<String, BTreeMap<String, Value>>,

    /// All recorded ETH `deal`s.
    pub eth_deals: Vec<DealRecord>,

    /// Gas metering state.
    pub gas_metering: GasMetering,

    /// Contains gas snapshots made over the course of a test suite.
    // **Note**: both must a BTreeMap to ensure the order of the keys is deterministic.
    pub gas_snapshots: BTreeMap<String, BTreeMap<String, String>>,

    /// Mapping slots.
    pub mapping_slots: Option<AddressHashMap<MappingSlots>>,

    /// The current program counter.
    pub pc: usize,
    /// Breakpoints supplied by the `breakpoint` cheatcode.
    /// `char -> (address, pc)`
    pub breakpoints: Breakpoints,

    /// Optional cheatcodes `TestRunner`. Used for generating random values from uint and int
    /// strategies.
    test_runner: Option<TestRunner>,

    /// Ignored traces.
    pub ignored_traces: IgnoredTraces,

    /// Addresses with arbitrary storage.
    pub arbitrary_storage: Option<ArbitraryStorage>,

    /// Deprecated cheatcodes mapped to the reason. Used to report warnings on test results.
    pub deprecated: HashMap<&'static str, Option<&'static str>>,
    /// Unlocked wallets used in scripts and testing of scripts.
    pub wallets: Option<Wallets>,

    /// Use ZK-VM to execute CALLs and CREATEs.
    pub use_zk_vm: bool,

    /// When in zkEVM context, execute the next CALL or CREATE in the EVM instead.
    pub skip_zk_vm: bool,

    /// Any contracts that were deployed in `skip_zk_vm` step.
    /// This makes it easier to dispatch calls to any of these addresses in zkEVM context, directly
    /// to EVM. Alternatively, we'd need to add `vm.zkVmSkip()` to these calls manually.
    pub skip_zk_vm_addresses: HashSet<Address>,

    /// Records the next create address for `skip_zk_vm_addresses`.
    pub record_next_create_address: bool,

    /// Paymaster params
    pub paymaster_params: Option<ZkPaymasterData>,

    /// Dual compiled contracts
    pub dual_compiled_contracts: DualCompiledContracts,

    /// The migration status of the database to zkEVM storage, `None` if we start in EVM context.
    pub zk_startup_migration: Option<ZkStartupMigration>,

    /// Factory deps stored through `zkUseFactoryDep`. These factory deps are used in the next
    /// CREATE or CALL, and cleared after.
    pub zk_use_factory_deps: Vec<String>,

    /// The list of factory_deps seen so far during a test or script execution.
    /// Ideally these would be persisted in the storage, but since modifying [revm::JournaledState]
    /// would be a significant refactor, we maintain the factory_dep part in the [Cheatcodes].
    /// This can be done as each test runs with its own [Cheatcodes] instance, thereby
    /// providing the necessary level of isolation.
    pub persisted_factory_deps: HashMap<H256, Vec<u8>>,

    /// Nonce update persistence behavior in zkEVM for the tx caller.
    pub zk_persist_nonce_update: ZkPersistNonceUpdate,
}

// This is not derived because calling this in `fn new` with `..Default::default()` creates a second
// `CheatsConfig` which is unused, and inside it `ProjectPathsConfig` is relatively expensive to
// create.
impl Default for Cheatcodes {
    fn default() -> Self {
        Self::new(Arc::default())
    }
}

impl Cheatcodes {
    /// Creates a new `Cheatcodes` with the given settings.
    pub fn new(config: Arc<CheatsConfig>) -> Self {
        let mut dual_compiled_contracts = config.dual_compiled_contracts.clone();

        // We add the empty bytecode manually so it is correctly translated in zk mode.
        // This is used in many places in foundry, e.g. in cheatcode contract's account code.
        let empty_bytes = Bytes::from_static(&[0]);
        let zk_bytecode_hash = foundry_zksync_core::hash_bytecode(&foundry_zksync_core::EMPTY_CODE);
        let zk_deployed_bytecode = foundry_zksync_core::EMPTY_CODE.to_vec();

        dual_compiled_contracts.push(DualCompiledContract {
            name: String::from("EmptyEVMBytecode"),
            zk_bytecode_hash,
            zk_deployed_bytecode: zk_deployed_bytecode.clone(),
            zk_factory_deps: Default::default(),
            evm_bytecode_hash: B256::from_slice(&keccak256(&empty_bytes)[..]),
            evm_deployed_bytecode: Bytecode::new_raw(empty_bytes.clone()).bytecode().to_vec(),
            evm_bytecode: Bytecode::new_raw(empty_bytes).bytecode().to_vec(),
        });

        let cheatcodes_bytecode = {
            let mut bytecode = CHEATCODE_ADDRESS.abi_encode_packed();
            bytecode.append(&mut [0; 12].to_vec());
            Bytes::from(bytecode)
        };
        dual_compiled_contracts.push(DualCompiledContract {
            name: String::from("CheatcodeBytecode"),
            // we put a different bytecode hash here so when importing back to EVM
            // we avoid collision with EmptyEVMBytecode for the cheatcodes
            zk_bytecode_hash: foundry_zksync_core::hash_bytecode(CHEATCODE_CONTRACT_HASH.as_ref()),
            zk_deployed_bytecode: cheatcodes_bytecode.to_vec(),
            zk_factory_deps: Default::default(),
            evm_bytecode_hash: CHEATCODE_CONTRACT_HASH,
            evm_deployed_bytecode: cheatcodes_bytecode.to_vec(),
            evm_bytecode: cheatcodes_bytecode.to_vec(),
        });

        let mut persisted_factory_deps = HashMap::new();
        persisted_factory_deps.insert(zk_bytecode_hash, zk_deployed_bytecode);

        let zk_startup_migration = config.use_zk.then_some(ZkStartupMigration::Defer);

        Self {
            fs_commit: true,
            labels: config.labels.clone(),
            config,
            dual_compiled_contracts,
            zk_startup_migration,
            block: Default::default(),
            active_delegation: Default::default(),
            gas_price: Default::default(),
            prank: Default::default(),
            expected_revert: Default::default(),
            assume_no_revert: Default::default(),
            fork_revert_diagnostic: Default::default(),
            accesses: Default::default(),
            recorded_account_diffs_stack: Default::default(),
            recorded_logs: Default::default(),
            record_debug_steps_info: Default::default(),
            mocked_calls: Default::default(),
            mocked_functions: Default::default(),
            expected_calls: Default::default(),
            expected_emits: Default::default(),
            allowed_mem_writes: Default::default(),
            broadcast: Default::default(),
            broadcastable_transactions: Default::default(),
            context: Default::default(),
            serialized_jsons: Default::default(),
            eth_deals: Default::default(),
            gas_metering: Default::default(),
            gas_snapshots: Default::default(),
            mapping_slots: Default::default(),
            pc: Default::default(),
            breakpoints: Default::default(),
            test_runner: Default::default(),
            ignored_traces: Default::default(),
            arbitrary_storage: Default::default(),
            deprecated: Default::default(),
            wallets: Default::default(),
            use_zk_vm: Default::default(),
            skip_zk_vm: Default::default(),
            skip_zk_vm_addresses: Default::default(),
            record_next_create_address: Default::default(),
            persisted_factory_deps: Default::default(),
            paymaster_params: None,
            zk_use_factory_deps: Default::default(),
            zk_persist_nonce_update: Default::default(),
        }
    }

    /// Returns the configured wallets if available, else creates a new instance.
    pub fn wallets(&mut self) -> &Wallets {
        self.wallets.get_or_insert(Wallets::new(MultiWallet::default(), None))
    }

    /// Sets the unlocked wallets.
    pub fn set_wallets(&mut self, wallets: Wallets) {
        self.wallets = Some(wallets);
    }

    /// Decodes the input data and applies the cheatcode.
    fn apply_cheatcode(
        &mut self,
        ecx: Ecx,
        call: &CallInputs,
        executor: &mut dyn CheatcodesExecutor,
    ) -> Result {
        // decode the cheatcode call
        let decoded = Vm::VmCalls::abi_decode(&call.input, false).map_err(|e| {
            if let alloy_sol_types::Error::UnknownSelector { name: _, selector } = e {
                let msg = format!(
                    "unknown cheatcode with selector {selector}; \
                     you may have a mismatch between the `Vm` interface (likely in `forge-std`) \
                     and the `forge` version"
                );
                return alloy_sol_types::Error::Other(std::borrow::Cow::Owned(msg));
            }
            e
        })?;
        let caller = call.caller;

        // ensure the caller is allowed to execute cheatcodes,
        // but only if the backend is in forking mode
        ecx.db.ensure_cheatcode_access_forking_mode(&caller)?;

        apply_dispatch(
            &decoded,
            &mut CheatsCtxt {
                state: self,
                ecx: &mut ecx.inner,
                precompiles: &mut ecx.precompiles,
                gas_limit: call.gas_limit,
                caller,
            },
            executor,
        )
    }

    /// Grants cheat code access for new contracts if the caller also has
    /// cheatcode access or the new contract is created in top most call.
    ///
    /// There may be cheatcodes in the constructor of the new contract, in order to allow them
    /// automatically we need to determine the new address.
    fn allow_cheatcodes_on_create(&self, ecx: InnerEcx, caller: Address, created_address: Address) {
        if ecx.journaled_state.depth <= 1 || ecx.db.has_cheatcode_access(&caller) {
            ecx.db.allow_cheatcode_access(created_address);
        }
    }

    /// Called when there was a revert.
    ///
    /// Cleanup any previously applied cheatcodes that altered the state in such a way that revm's
    /// revert would run into issues.
    pub fn on_revert(&mut self, ecx: Ecx) {
        trace!(deals=?self.eth_deals.len(), "rolling back deals");

        // Delay revert clean up until expected revert is handled, if set.
        if self.expected_revert.is_some() {
            return;
        }

        // we only want to apply cleanup top level
        if ecx.journaled_state.depth() > 0 {
            return;
        }

        // Roll back all previously applied deals
        // This will prevent overflow issues in revm's [`JournaledState::journal_revert`] routine
        // which rolls back any transfers.
        while let Some(record) = self.eth_deals.pop() {
            if let Some(acc) = ecx.journaled_state.state.get_mut(&record.address) {
                acc.info.balance = record.old_balance;
            }
        }
    }
    /// Selects the appropriate VM for the fork. Options: EVM, ZK-VM.
    /// CALL and CREATE are handled by the selected VM.
    ///
    /// Additionally:
    /// * Translates block information
    /// * Translates all persisted addresses
    pub fn select_fork_vm(&mut self, data: InnerEcx, fork_id: LocalForkId) {
        let fork_info = data.db.get_fork_info(fork_id).expect("failed getting fork info");
        if fork_info.fork_type.is_evm() {
            self.select_evm(data)
        } else {
            self.select_zk_vm(data, Some(&fork_info.fork_env))
        }
    }

    /// Switch to EVM and translate block info, balances, nonces and deployed codes for persistent
    /// accounts
    pub fn select_evm(&mut self, data: InnerEcx) {
        if !self.use_zk_vm {
            tracing::info!("already in EVM");
            return
        }

        tracing::info!("switching to EVM");
        self.use_zk_vm = false;

        let system_account = SYSTEM_CONTEXT_ADDRESS.to_address();
        journaled_account(data, system_account).expect("failed to load account");
        let balance_account = L2_BASE_TOKEN_ADDRESS.to_address();
        journaled_account(data, balance_account).expect("failed to load account");
        let nonce_account = NONCE_HOLDER_ADDRESS.to_address();
        journaled_account(data, nonce_account).expect("failed to load account");
        let account_code_account = ACCOUNT_CODE_STORAGE_ADDRESS.to_address();
        journaled_account(data, account_code_account).expect("failed to load account");

        // TODO we might need to store the deployment nonce under the contract storage
        // to not lose it across VMs.

        let block_info_key = CURRENT_VIRTUAL_BLOCK_INFO_POSITION.to_ru256();
        let block_info = data.sload(system_account, block_info_key).unwrap_or_default();
        let (block_number, block_timestamp) = unpack_block_info(block_info.to_u256());
        data.env.block.number = U256::from(block_number);
        data.env.block.timestamp = U256::from(block_timestamp);

        let test_contract = data.db.get_test_contract_address();
        for address in data.db.persistent_accounts().into_iter().chain([data.env.tx.caller]) {
            info!(?address, "importing to evm state");

            let balance_key = get_balance_key(address);
            let nonce_key = get_nonce_key(address);

            let balance = data.sload(balance_account, balance_key).unwrap_or_default().data;
            let full_nonce = data.sload(nonce_account, nonce_key).unwrap_or_default();
            let (tx_nonce, _deployment_nonce) = decompose_full_nonce(full_nonce.to_u256());
            let nonce = tx_nonce.as_u64();

            let account_code_key = get_account_code_key(address);
            let (code_hash, code) = data
                .sload(account_code_account, account_code_key)
                .ok()
                .and_then(|zk_bytecode_hash| {
                    self.dual_compiled_contracts
                        .find_by_zk_bytecode_hash(zk_bytecode_hash.to_h256())
                        .map(|contract| {
                            (
                                contract.evm_bytecode_hash,
                                Some(Bytecode::new_raw(Bytes::from(
                                    contract.evm_deployed_bytecode.clone(),
                                ))),
                            )
                        })
                })
                .unwrap_or_else(|| (KECCAK_EMPTY, None));

            let account = journaled_account(data, address).expect("failed to load account");
            let _ = std::mem::replace(&mut account.info.balance, balance);
            let _ = std::mem::replace(&mut account.info.nonce, nonce);

            if test_contract.map(|addr| addr == address).unwrap_or_default() {
                tracing::trace!(?address, "ignoring code translation for test contract");
            } else {
                account.info.code_hash = code_hash;
                account.info.code.clone_from(&code);
            }
        }
    }

    /// Switch to ZK-VM and translate block info, balances, nonces and deployed codes for persistent
    /// accounts
    pub fn select_zk_vm(&mut self, data: InnerEcx, new_env: Option<&Env>) {
        if self.use_zk_vm {
            tracing::info!("already in ZK-VM");
            return
        }

        tracing::info!("switching to ZK-VM");
        self.use_zk_vm = true;

        let env = new_env.unwrap_or(data.env.as_ref());

        let mut system_storage: rHashMap<U256, EvmStorageSlot> = Default::default();
        let block_info_key = CURRENT_VIRTUAL_BLOCK_INFO_POSITION.to_ru256();
        let block_info =
            pack_block_info(env.block.number.as_limbs()[0], env.block.timestamp.as_limbs()[0]);
        system_storage.insert(block_info_key, EvmStorageSlot::new(block_info.to_ru256()));

        let mut l2_eth_storage: rHashMap<U256, EvmStorageSlot> = Default::default();
        let mut nonce_storage: rHashMap<U256, EvmStorageSlot> = Default::default();
        let mut account_code_storage: rHashMap<U256, EvmStorageSlot> = Default::default();
        let mut known_codes_storage: rHashMap<U256, EvmStorageSlot> = Default::default();
        let mut deployed_codes: HashMap<Address, AccountInfo> = Default::default();

        let test_contract = data.db.get_test_contract_address();
        for address in data.db.persistent_accounts().into_iter().chain([data.env.tx.caller]) {
            info!(?address, "importing to zk state");

            let account = journaled_account(data, address).expect("failed to load account");
            let info = &account.info;

            let balance_key = get_balance_key(address);
            l2_eth_storage.insert(balance_key, EvmStorageSlot::new(info.balance));

            // TODO we need to find a proper way to handle deploy nonces instead of replicating
            let full_nonce = nonces_to_full_nonce(info.nonce.into(), info.nonce.into());

            let nonce_key = get_nonce_key(address);
            nonce_storage.insert(nonce_key, EvmStorageSlot::new(full_nonce.to_ru256()));

            if test_contract.map(|test_address| address == test_address).unwrap_or_default() {
                // avoid migrating test contract code
                tracing::trace!(?address, "ignoring code translation for test contract");
                continue;
            }

            if let Some(contract) = self.dual_compiled_contracts.iter().find(|contract| {
                info.code_hash != KECCAK_EMPTY && info.code_hash == contract.evm_bytecode_hash
            }) {
                account_code_storage.insert(
                    get_account_code_key(address),
                    EvmStorageSlot::new(contract.zk_bytecode_hash.to_ru256()),
                );
                known_codes_storage
                    .insert(contract.zk_bytecode_hash.to_ru256(), EvmStorageSlot::new(U256::ZERO));

                let code_hash = B256::from_slice(contract.zk_bytecode_hash.as_bytes());
                deployed_codes.insert(
                    address,
                    AccountInfo {
                        balance: info.balance,
                        nonce: info.nonce,
                        code_hash,
                        code: Some(Bytecode::new_raw(Bytes::from(
                            contract.zk_deployed_bytecode.clone(),
                        ))),
                    },
                );
            } else {
                tracing::debug!(code_hash = ?info.code_hash, ?address, "no zk contract found")
            }
        }

        let system_addr = SYSTEM_CONTEXT_ADDRESS.to_address();
        let system_account = journaled_account(data, system_addr).expect("failed to load account");
        system_account.storage.extend(system_storage.clone());

        let balance_addr = L2_BASE_TOKEN_ADDRESS.to_address();
        let balance_account =
            journaled_account(data, balance_addr).expect("failed to load account");
        balance_account.storage.extend(l2_eth_storage.clone());

        let nonce_addr = NONCE_HOLDER_ADDRESS.to_address();
        let nonce_account = journaled_account(data, nonce_addr).expect("failed to load account");
        nonce_account.storage.extend(nonce_storage.clone());

        let account_code_addr = ACCOUNT_CODE_STORAGE_ADDRESS.to_address();
        let account_code_account =
            journaled_account(data, account_code_addr).expect("failed to load account");
        account_code_account.storage.extend(account_code_storage.clone());

        let known_codes_addr = KNOWN_CODES_STORAGE_ADDRESS.to_address();
        let known_codes_account =
            journaled_account(data, known_codes_addr).expect("failed to load account");
        known_codes_account.storage.extend(known_codes_storage.clone());

        for (address, info) in deployed_codes {
            let account = journaled_account(data, address).expect("failed to load account");
            let _ = std::mem::replace(&mut account.info.balance, info.balance);
            let _ = std::mem::replace(&mut account.info.nonce, info.nonce);
            account.info.code_hash = info.code_hash;
            account.info.code.clone_from(&info.code);
        }
    }

    // common create functionality for both legacy and EOF.
    fn create_common<Input>(
        &mut self,
        ecx: Ecx,
        mut input: Input,
        executor: &mut impl CheatcodesExecutor,
    ) -> Option<CreateOutcome>
    where
        Input: CommonCreateInput,
    {
        let ecx_inner = &mut ecx.inner;
        let gas = Gas::new(input.gas_limit());

        // Apply our prank
        if let Some(prank) = &self.prank {
            if ecx_inner.journaled_state.depth() >= prank.depth &&
                input.caller() == prank.prank_caller
            {
                // At the target depth we set `msg.sender`
                if ecx_inner.journaled_state.depth() == prank.depth {
                    input.set_caller(prank.new_caller);
                }

                // At the target depth, or deeper, we set `tx.origin`
                if let Some(new_origin) = prank.new_origin {
                    ecx_inner.env.tx.caller = new_origin;
                }
            }
        }

        // Apply our broadcast
        if let Some(broadcast) = &self.broadcast {
            if ecx_inner.journaled_state.depth() >= broadcast.depth &&
                input.caller() == broadcast.original_caller
            {
                if let Err(err) =
                    ecx_inner.journaled_state.load_account(broadcast.new_origin, &mut ecx_inner.db)
                {
                    return Some(CreateOutcome {
                        result: InterpreterResult {
                            result: InstructionResult::Revert,
                            output: Error::encode(err),
                            gas,
                        },
                        address: None,
                    });
                }

                ecx_inner.env.tx.caller = broadcast.new_origin;

                if ecx_inner.journaled_state.depth() == broadcast.depth {
                    input.set_caller(broadcast.new_origin);
                    let is_fixed_gas_limit = check_if_fixed_gas_limit(ecx_inner, input.gas_limit());

                    let mut to = None;
                    let mut nonce: u64 =
                        ecx_inner.journaled_state.state()[&broadcast.new_origin].info.nonce;
                    //drop the mutable borrow of account
                    let mut call_init_code = input.init_code();
                    let mut zk_tx = if self.use_zk_vm {
                        to = Some(TxKind::Call(CONTRACT_DEPLOYER_ADDRESS.to_address()));
                        nonce = foundry_zksync_core::nonce(broadcast.new_origin, ecx_inner) as u64;
                        let init_code = input.init_code();
                        let find_contract = self
                            .dual_compiled_contracts
                            .find_bytecode(&init_code.0)
                            .unwrap_or_else(|| panic!("failed finding contract for {init_code:?}"));

                        let constructor_args = find_contract.constructor_args();
                        let contract = find_contract.contract();

                        let factory_deps =
                            self.dual_compiled_contracts.fetch_all_factory_deps(contract);

                        let create_input = foundry_zksync_core::encode_create_params(
                            &input.scheme().unwrap_or(CreateScheme::Create),
                            contract.zk_bytecode_hash,
                            constructor_args.to_vec(),
                        );
                        call_init_code = Bytes::from(create_input);

                        Some(factory_deps)
                    } else {
                        None
                    };
                    let rpc = ecx_inner.db.active_fork_url();
                    let paymaster_params =
                        self.paymaster_params.clone().map(|paymaster_data| PaymasterParams {
                            paymaster: paymaster_data.address.to_h160(),
                            paymaster_input: paymaster_data.input.to_vec(),
                        });
                    if let Some(mut factory_deps) = zk_tx {
                        let injected_factory_deps = self.zk_use_factory_deps.iter().map(|contract| {
                            crate::fs::get_artifact_code(self, contract, false)
                                .inspect(|_| info!(contract, "pushing factory dep"))
                                .unwrap_or_else(|_| {
                                    panic!("failed to get bytecode for factory deps contract {contract}")
                                })
                                .to_vec()
                        }).collect_vec();
                        factory_deps.extend(injected_factory_deps);
                        let mut batched =
                            foundry_zksync_core::vm::batch_factory_dependencies(factory_deps);
                        debug!(batches = batched.len(), "splitting factory deps for broadcast");
                        // the last batch is the final one that does the deployment
                        zk_tx = batched.pop();

                        for factory_deps in batched {
                            self.broadcastable_transactions.push_back(BroadcastableTransaction {
                                rpc: rpc.clone(),
                                transaction: TransactionRequest {
                                    from: Some(broadcast.new_origin),
                                    to: Some(TxKind::Call(Address::ZERO)),
                                    value: Some(input.value()),
                                    nonce: Some(nonce),
                                    ..Default::default()
                                }
                                .into(),
                                zk_tx: Some(ZkTransactionMetadata {
                                    factory_deps,
                                    paymaster_data: paymaster_params.clone(),
                                }),
                            });

                            //update nonce for each tx
                            nonce += 1;
                        }
                    }

                    self.broadcastable_transactions.push_back(BroadcastableTransaction {
                        rpc,
                        transaction: TransactionRequest {
                            from: Some(broadcast.new_origin),
                            to,
                            value: Some(input.value()),
                            input: TransactionInput::new(call_init_code),
                            nonce: Some(nonce),
                            gas: if is_fixed_gas_limit { Some(input.gas_limit()) } else { None },
                            ..Default::default()
                        }
                        .into(),
                        zk_tx: zk_tx.map(|factory_deps| {
                            ZkTransactionMetadata::new(factory_deps, paymaster_params)
                        }),
                    });

                    input.log_debug(self, &input.scheme().unwrap_or(CreateScheme::Create));
                }
            }
        }

        // Allow cheatcodes from the address of the new contract
        let address = input.allow_cheatcodes(self, ecx);

        // If `recordAccountAccesses` has been called, record the create
        if let Some(recorded_account_diffs_stack) = &mut self.recorded_account_diffs_stack {
            recorded_account_diffs_stack.push(vec![AccountAccess {
                chainInfo: crate::Vm::ChainInfo {
                    forkId: ecx.db.active_fork_id().unwrap_or_default(),
                    chainId: U256::from(ecx.env.cfg.chain_id),
                },
                accessor: input.caller(),
                account: address,
                kind: crate::Vm::AccountAccessKind::Create,
                initialized: true,
                oldBalance: U256::ZERO, // updated on (eof)create_end
                newBalance: U256::ZERO, // updated on (eof)create_end
                value: input.value(),
                data: input.init_code(),
                reverted: false,
                deployedCode: Bytes::new(), // updated on (eof)create_end
                storageAccesses: vec![],    // updated on (eof)create_end
                depth: ecx.journaled_state.depth(),
            }]);
        }

        if self.use_zk_vm {
            if let Some(result) = self.try_create_in_zk(ecx, input, executor) {
                return Some(result);
            }
        }

        None
    }

    /// Try handling the `CREATE` within zkEVM.
    /// If `Some` is returned then the result must be returned immediately, else the call must be
    /// handled in EVM.
    fn try_create_in_zk<Input>(
        &mut self,
        ecx: Ecx,
        input: Input,
        executor: &mut impl CheatcodesExecutor,
    ) -> Option<CreateOutcome>
    where
        Input: CommonCreateInput,
    {
        if self.skip_zk_vm {
            self.skip_zk_vm = false; // handled the skip, reset flag
            self.record_next_create_address = true;
            info!("running create in EVM, instead of zkEVM (skipped)");
            return None
        }

        if let Some(CreateScheme::Create) = input.scheme() {
            let caller = input.caller();
            let nonce = ecx
                .inner
                .journaled_state
                .load_account(input.caller(), &mut ecx.inner.db)
                .expect("to load caller account")
                .info
                .nonce;
            let address = caller.create(nonce);
            if ecx.db.get_test_contract_address().map(|addr| address == addr).unwrap_or_default() {
                info!("running create in EVM, instead of zkEVM (Test Contract) {:#?}", address);
                return None
            }
        }

        let init_code = input.init_code();
        if init_code.0 == DEFAULT_CREATE2_DEPLOYER_CODE {
            info!("running create in EVM, instead of zkEVM (DEFAULT_CREATE2_DEPLOYER_CODE)");
            return None
        }

        info!("running create in zkEVM");

        let find_contract = self
            .dual_compiled_contracts
            .find_bytecode(&init_code.0)
            .unwrap_or_else(|| panic!("failed finding contract for {init_code:?}"));

        let constructor_args = find_contract.constructor_args();
        let contract = find_contract.contract();

        let zk_create_input = foundry_zksync_core::encode_create_params(
            &input.scheme().unwrap_or(CreateScheme::Create),
            contract.zk_bytecode_hash,
            constructor_args.to_vec(),
        );

        let factory_deps = self.dual_compiled_contracts.fetch_all_factory_deps(contract);
        tracing::debug!(contract = contract.name, "using dual compiled contract");

        let zk_persist_nonce_update = self.zk_persist_nonce_update.check();
        let ccx = foundry_zksync_core::vm::CheatcodeTracerContext {
            mocked_calls: self.mocked_calls.clone(),
            expected_calls: Some(&mut self.expected_calls),
            accesses: self.accesses.as_mut(),
            persisted_factory_deps: Some(&mut self.persisted_factory_deps),
            paymaster_data: self.paymaster_params.take(),
            persist_nonce_update: self.broadcast.is_some() || zk_persist_nonce_update,
        };

        let zk_create = foundry_zksync_core::vm::ZkCreateInputs {
            value: input.value().to_u256(),
            msg_sender: input.caller(),
            create_input: zk_create_input,
            factory_deps,
        };

        let mut gas = Gas::new(input.gas_limit());
        match foundry_zksync_core::vm::create::<_, DatabaseError>(zk_create, ecx, ccx) {
            Ok(result) => {
                if let Some(recorded_logs) = &mut self.recorded_logs {
                    recorded_logs.extend(result.logs.clone().into_iter().map(|log| Vm::Log {
                        topics: log.data.topics().to_vec(),
                        data: log.data.data.clone(),
                        emitter: log.address,
                    }));
                }

                // append console logs from zkEVM to the current executor's LogTracer
                result.logs.iter().filter_map(decode_console_log).for_each(|decoded_log| {
                    executor.console_log(
                        &mut CheatsCtxt {
                            state: self,
                            ecx: &mut ecx.inner,
                            precompiles: &mut ecx.precompiles,
                            gas_limit: input.gas_limit(),
                            caller: input.caller(),
                        },
                        decoded_log,
                    );
                });

                // append traces
                executor.trace_zksync(self, ecx, result.call_traces);

                // for each log in cloned logs call handle_expect_emit
                if !self.expected_emits.is_empty() {
                    for log in result.logs {
                        expect::handle_expect_emit(self, &log, &mut Default::default());
                    }
                }

                // record immutable variables
                if result.execution_result.is_success() {
                    for (addr, imm_values) in result.recorded_immutables {
                        let addr = addr.to_address();
                        let keys = imm_values
                            .into_keys()
                            .map(|slot_index| {
                                foundry_zksync_core::get_immutable_slot_key(addr, slot_index)
                                    .to_ru256()
                            })
                            .collect::<HashSet<_>>();
                        ecx.db.save_zk_immutable_storage(addr, keys);
                    }
                }

                match result.execution_result {
                    ExecutionResult::Success { output, gas_used, .. } => {
                        let _ = gas.record_cost(gas_used);
                        match output {
                            Output::Create(bytes, address) => Some(CreateOutcome {
                                result: InterpreterResult {
                                    result: InstructionResult::Return,
                                    output: bytes,
                                    gas,
                                },
                                address,
                            }),
                            _ => Some(CreateOutcome {
                                result: InterpreterResult {
                                    result: InstructionResult::Revert,
                                    output: Bytes::new(),
                                    gas,
                                },
                                address: None,
                            }),
                        }
                    }
                    ExecutionResult::Revert { output, gas_used, .. } => {
                        let _ = gas.record_cost(gas_used);
                        Some(CreateOutcome {
                            result: InterpreterResult {
                                result: InstructionResult::Revert,
                                output,
                                gas,
                            },
                            address: None,
                        })
                    }
                    ExecutionResult::Halt { .. } => Some(CreateOutcome {
                        result: InterpreterResult {
                            result: InstructionResult::Revert,
                            output: Bytes::from_iter(String::from("zk vm halted").as_bytes()),
                            gas,
                        },
                        address: None,
                    }),
                }
            }
            Err(err) => {
                error!("error inspecting zkEVM: {err:?}");
                Some(CreateOutcome {
                    result: InterpreterResult {
                        result: InstructionResult::Revert,
                        output: Bytes::from_iter(
                            format!("error inspecting zkEVM: {err:?}").as_bytes(),
                        ),
                        gas,
                    },
                    address: None,
                })
            }
        }
    }

    // common create_end functionality for both legacy and EOF.
    fn create_end_common(&mut self, ecx: Ecx, mut outcome: CreateOutcome) -> CreateOutcome
where {
        let ecx = &mut ecx.inner;

        // Clean up pranks
        if let Some(prank) = &self.prank {
            if ecx.journaled_state.depth() == prank.depth {
                ecx.env.tx.caller = prank.prank_origin;

                // Clean single-call prank once we have returned to the original depth
                if prank.single_call {
                    std::mem::take(&mut self.prank);
                }
            }
        }

        // Clean up broadcasts
        if let Some(broadcast) = &self.broadcast {
            if ecx.journaled_state.depth() == broadcast.depth {
                ecx.env.tx.caller = broadcast.original_origin;

                // Clean single-call broadcast once we have returned to the original depth
                if broadcast.single_call {
                    std::mem::take(&mut self.broadcast);
                }
            }
        }

        // Handle expected reverts
        if let Some(expected_revert) = &self.expected_revert {
            if ecx.journaled_state.depth() <= expected_revert.depth &&
                matches!(expected_revert.kind, ExpectedRevertKind::Default)
            {
                let expected_revert = std::mem::take(&mut self.expected_revert).unwrap();
                return match expect::handle_expect_revert(
                    false,
                    true,
                    &expected_revert,
                    outcome.result.result,
                    outcome.result.output.clone(),
                    &self.config.available_artifacts,
                ) {
                    Ok((address, retdata)) => {
                        outcome.result.result = InstructionResult::Return;
                        outcome.result.output = retdata;
                        outcome.address = address;
                        outcome
                    }
                    Err(err) => {
                        outcome.result.result = InstructionResult::Revert;
                        outcome.result.output = err.abi_encode().into();
                        outcome
                    }
                };
            }
        }

        // If `startStateDiffRecording` has been called, update the `reverted` status of the
        // previous call depth's recorded accesses, if any
        if let Some(recorded_account_diffs_stack) = &mut self.recorded_account_diffs_stack {
            // The root call cannot be recorded.
            if ecx.journaled_state.depth() > 0 {
                let mut last_depth =
                    recorded_account_diffs_stack.pop().expect("missing CREATE account accesses");
                // Update the reverted status of all deeper calls if this call reverted, in
                // accordance with EVM behavior
                if outcome.result.is_revert() {
                    last_depth.iter_mut().for_each(|element| {
                        element.reverted = true;
                        element
                            .storageAccesses
                            .iter_mut()
                            .for_each(|storage_access| storage_access.reverted = true);
                    })
                }
                let create_access = last_depth.first_mut().expect("empty AccountAccesses");
                // Assert that we're at the correct depth before recording post-create state
                // changes. Depending on what depth the cheat was called at, there
                // may not be any pending calls to update if execution has
                // percolated up to a higher depth.
                if create_access.depth == ecx.journaled_state.depth() {
                    debug_assert_eq!(
                        create_access.kind as u8,
                        crate::Vm::AccountAccessKind::Create as u8
                    );
                    if let Some(address) = outcome.address {
                        if let Ok(created_acc) =
                            ecx.journaled_state.load_account(address, &mut ecx.db)
                        {
                            create_access.newBalance = created_acc.info.balance;
                            create_access.deployedCode =
                                created_acc.info.code.clone().unwrap_or_default().original_bytes();
                        }
                    }
                }
                // Merge the last depth's AccountAccesses into the AccountAccesses at the current
                // depth, or push them back onto the pending vector if higher depths were not
                // recorded. This preserves ordering of accesses.
                if let Some(last) = recorded_account_diffs_stack.last_mut() {
                    last.append(&mut last_depth);
                } else {
                    recorded_account_diffs_stack.push(last_depth);
                }
            }
        }

        if self.record_next_create_address {
            self.record_next_create_address = false;
            if let Some(address) = outcome.address {
                self.skip_zk_vm_addresses.insert(address);
            }
        }

        outcome
    }

    pub fn create_with_executor(
        &mut self,
        ecx: Ecx,
        call: &mut CreateInputs,
        executor: &mut impl CheatcodesExecutor,
    ) -> Option<CreateOutcome> {
        self.create_common(ecx, call, executor)
    }

    pub fn call_with_executor(
        &mut self,
        ecx: Ecx,
        call: &mut CallInputs,
        executor: &mut impl CheatcodesExecutor,
    ) -> Option<CallOutcome> {
        let ecx_inner = &mut ecx.inner;
        let gas = Gas::new(call.gas_limit);

        // At the root call to test function or script `run()`/`setUp()` functions, we are
        // decreasing sender nonce to ensure that it matches on-chain nonce once we start
        // broadcasting.
        if ecx_inner.journaled_state.depth == 0 {
            let sender = ecx_inner.env.tx.caller;
            let account = match super::evm::journaled_account(ecx_inner, sender) {
                Ok(account) => account,
                Err(err) => {
                    return Some(CallOutcome {
                        result: InterpreterResult {
                            result: InstructionResult::Revert,
                            output: err.abi_encode().into(),
                            gas,
                        },
                        memory_offset: call.return_memory_offset.clone(),
                    })
                }
            };
            let prev = account.info.nonce;
            let nonce = prev.saturating_sub(1);
            account.info.nonce = nonce;
            // NOTE(zk): We sync with the nonce changes to ensure that the nonce matches
            foundry_zksync_core::cheatcodes::set_nonce(sender, U256::from(nonce), ecx_inner);

            trace!(target: "cheatcodes", %sender, nonce, prev, "corrected nonce");
        }

        if call.target_address == CHEATCODE_ADDRESS {
            return match self.apply_cheatcode(ecx, call, executor) {
                Ok(retdata) => Some(CallOutcome {
                    result: InterpreterResult {
                        result: InstructionResult::Return,
                        output: retdata.into(),
                        gas,
                    },
                    memory_offset: call.return_memory_offset.clone(),
                }),
                Err(err) => Some(CallOutcome {
                    result: InterpreterResult {
                        result: InstructionResult::Revert,
                        output: err.abi_encode().into(),
                        gas,
                    },
                    memory_offset: call.return_memory_offset.clone(),
                }),
            };
        }

        if call.target_address == HARDHAT_CONSOLE_ADDRESS {
            return None;
        }

        let mut factory_deps = Vec::new();

        if call.target_address == DEFAULT_CREATE2_DEPLOYER && self.use_zk_vm {
            call.target_address = DEFAULT_CREATE2_DEPLOYER_ZKSYNC;
            call.bytecode_address = DEFAULT_CREATE2_DEPLOYER_ZKSYNC;

            let (salt, init_code) = call.input.split_at(32);
            let find_contract = self
                .dual_compiled_contracts
                .find_bytecode(init_code)
                .unwrap_or_else(|| panic!("failed finding contract for {init_code:?}"));

            let constructor_args = find_contract.constructor_args();
            let contract = find_contract.contract();

            factory_deps = self.dual_compiled_contracts.fetch_all_factory_deps(contract);

            let create_input = foundry_zksync_core::encode_create_params(
                &CreateScheme::Create2 { salt: U256::from_be_slice(salt) },
                contract.zk_bytecode_hash,
                constructor_args.to_vec(),
            );

            call.input = create_input.into();
        }

        // Handle expected calls

        // Grab the different calldatas expected.
        if let Some(expected_calls_for_target) = self.expected_calls.get_mut(&call.bytecode_address)
        {
            // Match every partial/full calldata
            for (calldata, (expected, actual_count)) in expected_calls_for_target {
                // Increment actual times seen if...
                // The calldata is at most, as big as this call's input, and
                if calldata.len() <= call.input.len() &&
                    // Both calldata match, taking the length of the assumed smaller one (which will have at least the selector), and
                    *calldata == call.input[..calldata.len()] &&
                    // The value matches, if provided
                    expected
                        .value
                        .map_or(true, |value| Some(value) == call.transfer_value()) &&
                    // The gas matches, if provided
                    expected.gas.map_or(true, |gas| gas == call.gas_limit) &&
                    // The minimum gas matches, if provided
                    expected.min_gas.map_or(true, |min_gas| min_gas <= call.gas_limit)
                {
                    *actual_count += 1;
                }
            }
        }

        // Handle mocked calls
        if let Some(mocks) = self.mocked_calls.get_mut(&call.bytecode_address) {
            let ctx =
                MockCallDataContext { calldata: call.input.clone(), value: call.transfer_value() };

            if let Some(return_data_queue) = match mocks.get_mut(&ctx) {
                Some(queue) => Some(queue),
                None => mocks
                    .iter_mut()
                    .find(|(mock, _)| {
                        call.input.get(..mock.calldata.len()) == Some(&mock.calldata[..]) &&
                            mock.value.map_or(true, |value| Some(value) == call.transfer_value())
                    })
                    .map(|(_, v)| v),
            } {
                if let Some(return_data) = if return_data_queue.len() == 1 {
                    // If the mocked calls stack has a single element in it, don't empty it
                    return_data_queue.front().map(|x| x.to_owned())
                } else {
                    // Else, we pop the front element
                    return_data_queue.pop_front()
                } {
                    return Some(CallOutcome {
                        result: InterpreterResult {
                            result: return_data.ret_type,
                            output: return_data.data,
                            gas,
                        },
                        memory_offset: call.return_memory_offset.clone(),
                    });
                }
            }
        }

        // Apply our prank
        if let Some(prank) = &self.prank {
<<<<<<< HEAD
            if ecx_inner.journaled_state.depth() >= prank.depth && call.caller == prank.prank_caller
            {
=======
            // Apply delegate call, `call.caller`` will not equal `prank.prank_caller`
            if let CallScheme::DelegateCall | CallScheme::ExtDelegateCall = call.scheme {
                if prank.delegate_call {
                    call.target_address = prank.new_caller;
                    call.caller = prank.new_caller;
                    let acc = ecx.journaled_state.account(prank.new_caller);
                    call.value = CallValue::Apparent(acc.info.balance);
                    if let Some(new_origin) = prank.new_origin {
                        ecx.env.tx.caller = new_origin;
                    }
                }
            }

            if ecx.journaled_state.depth() >= prank.depth && call.caller == prank.prank_caller {
>>>>>>> fef20981
                let mut prank_applied = false;

                // At the target depth we set `msg.sender`
                if ecx_inner.journaled_state.depth() == prank.depth {
                    call.caller = prank.new_caller;
                    prank_applied = true;
                }

                // At the target depth, or deeper, we set `tx.origin`
                if let Some(new_origin) = prank.new_origin {
                    ecx_inner.env.tx.caller = new_origin;
                    prank_applied = true;
                }

                // If prank applied for first time, then update
                if prank_applied {
                    if let Some(applied_prank) = prank.first_time_applied() {
                        self.prank = Some(applied_prank);
                    }
                }
            }
        }

        // Apply our broadcast
        if let Some(broadcast) = &self.broadcast {
            // We only apply a broadcast *to a specific depth*.
            //
            // We do this because any subsequent contract calls *must* exist on chain and
            // we only want to grab *this* call, not internal ones
            if ecx_inner.journaled_state.depth() == broadcast.depth &&
                call.caller == broadcast.original_caller
            {
                // At the target depth we set `msg.sender` & tx.origin.
                // We are simulating the caller as being an EOA, so *both* must be set to the
                // broadcast.origin.
                ecx_inner.env.tx.caller = broadcast.new_origin;

                call.caller = broadcast.new_origin;
                // Add a `legacy` transaction to the VecDeque. We use a legacy transaction here
                // because we only need the from, to, value, and data. We can later change this
                // into 1559, in the cli package, relatively easily once we
                // know the target chain supports EIP-1559.
                if !call.is_static {
                    if let Err(err) = ecx_inner.load_account(broadcast.new_origin) {
                        return Some(CallOutcome {
                            result: InterpreterResult {
                                result: InstructionResult::Revert,
                                output: Error::encode(err),
                                gas,
                            },
                            memory_offset: call.return_memory_offset.clone(),
                        })
                    }

                    let is_fixed_gas_limit = check_if_fixed_gas_limit(ecx_inner, call.gas_limit);

                    let account =
                        ecx_inner.journaled_state.state().get_mut(&broadcast.new_origin).unwrap();

                    let nonce = if self.use_zk_vm {
                        foundry_zksync_core::nonce(broadcast.new_origin, ecx_inner) as u64
                    } else {
                        account.info.nonce
                    };

                    let account =
                        ecx_inner.journaled_state.state().get_mut(&broadcast.new_origin).unwrap();

                    let zk_tx = if self.use_zk_vm {
                        let injected_factory_deps = self.zk_use_factory_deps.iter().map(|contract| {
                            crate::fs::get_artifact_code(self, contract, false)
                                .inspect(|_| info!(contract, "pushing factory dep"))
                                .unwrap_or_else(|_| {
                                    panic!("failed to get bytecode for factory deps contract {contract}")
                                })
                                .to_vec()
                        }).collect_vec();
                        factory_deps.extend(injected_factory_deps.clone());

                        let paymaster_params =
                            self.paymaster_params.clone().map(|paymaster_data| PaymasterParams {
                                paymaster: paymaster_data.address.to_h160(),
                                paymaster_input: paymaster_data.input.to_vec(),
                            });
                        // We shouldn't need factory_deps for CALLs
                        if call.target_address == DEFAULT_CREATE2_DEPLOYER_ZKSYNC {
                            Some(ZkTransactionMetadata {
                                factory_deps: factory_deps.clone(),
                                paymaster_data: paymaster_params,
                            })
                        } else {
                            Some(ZkTransactionMetadata {
                                // For this case we use only the injected factory deps
                                factory_deps: injected_factory_deps,
                                paymaster_data: paymaster_params,
                            })
                        }
                    } else {
                        None
                    };

                    let mut tx_req = TransactionRequest {
                        from: Some(broadcast.new_origin),
                        to: Some(TxKind::from(Some(call.target_address))),
                        value: call.transfer_value(),
                        input: TransactionInput::new(call.input.clone()),
                        nonce: Some(account.info.nonce),
                        chain_id: Some(ecx.env.cfg.chain_id),
                        gas: if is_fixed_gas_limit { Some(call.gas_limit) } else { None },
                        ..Default::default()
                    };

                    if let Some(auth_list) = self.active_delegation.take() {
                        tx_req.authorization_list = Some(vec![auth_list]);
                    } else {
                        tx_req.authorization_list = None;
                    }

                    self.broadcastable_transactions.push_back(BroadcastableTransaction {
<<<<<<< HEAD
                        rpc: ecx_inner.db.active_fork_url(),
                        transaction: TransactionRequest {
                            from: Some(broadcast.new_origin),
                            to: Some(TxKind::from(Some(call.target_address))),
                            value: call.transfer_value(),
                            input: TransactionInput::new(call.input.clone()),
                            nonce: Some(nonce),
                            gas: if is_fixed_gas_limit { Some(call.gas_limit) } else { None },
                            ..Default::default()
                        }
                        .into(),
                        zk_tx,
=======
                        rpc: ecx.db.active_fork_url(),
                        transaction: tx_req.into(),
>>>>>>> fef20981
                    });
                    debug!(target: "cheatcodes", tx=?self.broadcastable_transactions.back().unwrap(), "broadcastable call");

                    // Explicitly increment nonce if calls are not isolated.
                    if !self.config.evm_opts.isolate {
                        let prev = account.info.nonce;
                        account.info.nonce += 1;
                        debug!(target: "cheatcodes", address=%broadcast.new_origin, nonce=prev+1, prev, "incremented nonce");
                    }
                } else if broadcast.single_call {
                    let msg =
                    "`staticcall`s are not allowed after `broadcast`; use `startBroadcast` instead";
                    return Some(CallOutcome {
                        result: InterpreterResult {
                            result: InstructionResult::Revert,
                            output: Error::encode(msg),
                            gas,
                        },
                        memory_offset: call.return_memory_offset.clone(),
                    });
                }
            }
        }

        // Record called accounts if `startStateDiffRecording` has been called
        if let Some(recorded_account_diffs_stack) = &mut self.recorded_account_diffs_stack {
            // Determine if account is "initialized," ie, it has a non-zero balance, a non-zero
            // nonce, a non-zero KECCAK_EMPTY codehash, or non-empty code
            let initialized;
            let old_balance;
            if let Ok(acc) = ecx.load_account(call.target_address) {
                initialized = acc.info.exists();
                old_balance = acc.info.balance;
            } else {
                initialized = false;
                old_balance = U256::ZERO;
            }
            let kind = match call.scheme {
                CallScheme::Call => crate::Vm::AccountAccessKind::Call,
                CallScheme::CallCode => crate::Vm::AccountAccessKind::CallCode,
                CallScheme::DelegateCall => crate::Vm::AccountAccessKind::DelegateCall,
                CallScheme::StaticCall => crate::Vm::AccountAccessKind::StaticCall,
                CallScheme::ExtCall => crate::Vm::AccountAccessKind::Call,
                CallScheme::ExtStaticCall => crate::Vm::AccountAccessKind::StaticCall,
                CallScheme::ExtDelegateCall => crate::Vm::AccountAccessKind::DelegateCall,
            };
            // Record this call by pushing it to a new pending vector; all subsequent calls at
            // that depth will be pushed to the same vector. When the call ends, the
            // RecordedAccountAccess (and all subsequent RecordedAccountAccesses) will be
            // updated with the revert status of this call, since the EVM does not mark accounts
            // as "warm" if the call from which they were accessed is reverted
            recorded_account_diffs_stack.push(vec![AccountAccess {
                chainInfo: crate::Vm::ChainInfo {
                    forkId: ecx.db.active_fork_id().unwrap_or_default(),
                    chainId: U256::from(ecx.env.cfg.chain_id),
                },
                accessor: call.caller,
                account: call.bytecode_address,
                kind,
                initialized,
                oldBalance: old_balance,
                newBalance: U256::ZERO, // updated on call_end
                value: call.call_value(),
                data: call.input.clone(),
                reverted: false,
                deployedCode: Bytes::new(),
                storageAccesses: vec![], // updated on step
                depth: ecx.journaled_state.depth(),
            }]);
        }

        if self.use_zk_vm {
            if let Some(result) = self.try_call_in_zk(factory_deps, ecx, call, executor) {
                return Some(result);
            }
        }

        None
    }

    /// Try handling the `CALL` within zkEVM.
    /// If `Some` is returned then the result must be returned immediately, else the call must be
    /// handled in EVM.
    fn try_call_in_zk(
        &mut self,
        factory_deps: Vec<Vec<u8>>,
        ecx: Ecx,
        call: &mut CallInputs,
        executor: &mut impl CheatcodesExecutor,
    ) -> Option<CallOutcome> {
        // also skip if the target was created during a zkEVM skip
        self.skip_zk_vm =
            self.skip_zk_vm || self.skip_zk_vm_addresses.contains(&call.target_address);
        if self.skip_zk_vm {
            self.skip_zk_vm = false; // handled the skip, reset flag
            info!("running create in EVM, instead of zkEVM (skipped) {:#?}", call);
            return None;
        }

        if ecx
            .db
            .get_test_contract_address()
            .map(|addr| call.bytecode_address == addr)
            .unwrap_or_default()
        {
            info!(
                "running call in EVM, instead of zkEVM (Test Contract) {:#?}",
                call.bytecode_address
            );
            return None
        }

        info!("running call in zkEVM {:#?}", call);
        let zk_persist_nonce_update = self.zk_persist_nonce_update.check();
        let ccx = foundry_zksync_core::vm::CheatcodeTracerContext {
            mocked_calls: self.mocked_calls.clone(),
            expected_calls: Some(&mut self.expected_calls),
            accesses: self.accesses.as_mut(),
            persisted_factory_deps: Some(&mut self.persisted_factory_deps),
            paymaster_data: self.paymaster_params.take(),
            persist_nonce_update: self.broadcast.is_some() || zk_persist_nonce_update,
        };

        let mut gas = Gas::new(call.gas_limit);
        match foundry_zksync_core::vm::call::<_, DatabaseError>(call, factory_deps, ecx, ccx) {
            Ok(result) => {
                // append console logs from zkEVM to the current executor's LogTracer
                result.logs.iter().filter_map(decode_console_log).for_each(|decoded_log| {
                    executor.console_log(
                        &mut CheatsCtxt {
                            state: self,
                            ecx: &mut ecx.inner,
                            precompiles: &mut ecx.precompiles,
                            gas_limit: call.gas_limit,
                            caller: call.caller,
                        },
                        decoded_log,
                    );
                });

                // skip log processing for static calls
                if !call.is_static {
                    if let Some(recorded_logs) = &mut self.recorded_logs {
                        recorded_logs.extend(result.logs.clone().into_iter().map(|log| Vm::Log {
                            topics: log.data.topics().to_vec(),
                            data: log.data.data.clone(),
                            emitter: log.address,
                        }));
                    }

                    // append traces
                    executor.trace_zksync(self, ecx, result.call_traces);

                    // for each log in cloned logs call handle_expect_emit
                    if !self.expected_emits.is_empty() {
                        for log in result.logs {
                            expect::handle_expect_emit(self, &log, &mut Default::default());
                        }
                    }
                }

                match result.execution_result {
                    ExecutionResult::Success { output, gas_used, .. } => {
                        let _ = gas.record_cost(gas_used);
                        match output {
                            Output::Call(bytes) => Some(CallOutcome {
                                result: InterpreterResult {
                                    result: InstructionResult::Return,
                                    output: bytes,
                                    gas,
                                },
                                memory_offset: call.return_memory_offset.clone(),
                            }),
                            _ => Some(CallOutcome {
                                result: InterpreterResult {
                                    result: InstructionResult::Revert,
                                    output: Bytes::new(),
                                    gas,
                                },
                                memory_offset: call.return_memory_offset.clone(),
                            }),
                        }
                    }
                    ExecutionResult::Revert { output, gas_used, .. } => {
                        let _ = gas.record_cost(gas_used);
                        Some(CallOutcome {
                            result: InterpreterResult {
                                result: InstructionResult::Revert,
                                output,
                                gas,
                            },
                            memory_offset: call.return_memory_offset.clone(),
                        })
                    }
                    ExecutionResult::Halt { .. } => Some(CallOutcome {
                        result: InterpreterResult {
                            result: InstructionResult::Revert,
                            output: Bytes::from_iter(String::from("zk vm halted").as_bytes()),
                            gas,
                        },
                        memory_offset: call.return_memory_offset.clone(),
                    }),
                }
            }
            Err(err) => {
                error!("error inspecting zkEVM: {err:?}");
                Some(CallOutcome {
                    result: InterpreterResult {
                        result: InstructionResult::Revert,
                        output: Bytes::from_iter(
                            format!("error inspecting zkEVM: {err:?}").as_bytes(),
                        ),
                        gas,
                    },
                    memory_offset: call.return_memory_offset.clone(),
                })
            }
        }
    }

    pub fn rng(&mut self) -> &mut impl Rng {
        self.test_runner().rng()
    }

    pub fn test_runner(&mut self) -> &mut TestRunner {
        self.test_runner.get_or_insert_with(|| match self.config.seed {
            Some(seed) => TestRunner::new_with_rng(
                proptest::test_runner::Config::default(),
                TestRng::from_seed(RngAlgorithm::ChaCha, &seed.to_be_bytes::<32>()),
            ),
            None => TestRunner::new(proptest::test_runner::Config::default()),
        })
    }

    /// Returns existing or set a default `ArbitraryStorage` option.
    /// Used by `setArbitraryStorage` cheatcode to track addresses with arbitrary storage.
    pub fn arbitrary_storage(&mut self) -> &mut ArbitraryStorage {
        self.arbitrary_storage.get_or_insert_with(ArbitraryStorage::default)
    }

    /// Whether the given address has arbitrary storage.
    pub fn has_arbitrary_storage(&self, address: &Address) -> bool {
        match &self.arbitrary_storage {
            Some(storage) => storage.values.contains_key(address),
            None => false,
        }
    }

    /// Whether the given address is a copy of an address with arbitrary storage.
    pub fn is_arbitrary_storage_copy(&self, address: &Address) -> bool {
        match &self.arbitrary_storage {
            Some(storage) => storage.copies.contains_key(address),
            None => false,
        }
    }
}

impl Inspector<&mut dyn DatabaseExt> for Cheatcodes {
    #[inline]
    fn initialize_interp(&mut self, interpreter: &mut Interpreter, ecx: Ecx) {
        // When the first interpreter is initialized we've circumvented the balance and gas checks,
        // so we apply our actual block data with the correct fees and all.
        if let Some(block) = self.block.take() {
            ecx.env.block = block;
        }
        if let Some(gas_price) = self.gas_price.take() {
            ecx.env.tx.gas_price = gas_price;
        }

        let migration_allowed = self
            .zk_startup_migration
            .as_ref()
            .map(|migration| migration.is_allowed())
            .unwrap_or(false);
        if migration_allowed && !self.use_zk_vm {
            self.select_zk_vm(ecx, None);
            if let Some(zk_startup_migration) = &mut self.zk_startup_migration {
                zk_startup_migration.done();
            }
            debug!("startup zkEVM storage migration completed");
        }

        // Record gas for current frame.
        if self.gas_metering.paused {
            self.gas_metering.paused_frames.push(interpreter.gas);
        }
    }

    #[inline]
    fn step(&mut self, interpreter: &mut Interpreter, ecx: Ecx) {
        self.pc = interpreter.program_counter();

        // `pauseGasMetering`: pause / resume interpreter gas.
        if self.gas_metering.paused {
            self.meter_gas(interpreter);
        }

        // `resetGasMetering`: reset interpreter gas.
        if self.gas_metering.reset {
            self.meter_gas_reset(interpreter);
        }

        // `record`: record storage reads and writes.
        if self.accesses.is_some() {
            self.record_accesses(interpreter);
        }

        // `startStateDiffRecording`: record granular ordered storage accesses.
        if self.recorded_account_diffs_stack.is_some() {
            self.record_state_diffs(interpreter, ecx);
        }

        // `expectSafeMemory`: check if the current opcode is allowed to interact with memory.
        if !self.allowed_mem_writes.is_empty() {
            self.check_mem_opcodes(interpreter, ecx.journaled_state.depth());
        }

        // `startMappingRecording`: record SSTORE and KECCAK256.
        if let Some(mapping_slots) = &mut self.mapping_slots {
            mapping::step(mapping_slots, interpreter);
        }

        // `snapshotGas*`: take a snapshot of the current gas.
        if self.gas_metering.recording {
            self.meter_gas_record(interpreter, ecx);
        }
    }

    #[inline]
    fn step_end(&mut self, interpreter: &mut Interpreter, ecx: Ecx) {
        // override address(x).balance retrieval to make it consistent between EraVM and EVM
        if self.use_zk_vm {
            let address = match interpreter.current_opcode() {
                op::SELFBALANCE => interpreter.contract().target_address,
                op::BALANCE => {
                    if interpreter.stack.is_empty() {
                        interpreter.instruction_result = InstructionResult::StackUnderflow;
                        return;
                    }

                    Address::from_word(B256::from(unsafe { interpreter.stack.pop_unsafe() }))
                }
                _ => return,
            };

            // Safety: Length is checked above.
            let balance = foundry_zksync_core::balance(address, ecx);

            // Skip the current BALANCE instruction since we've already handled it
            match interpreter.stack.push(balance) {
                Ok(_) => unsafe {
                    interpreter.instruction_pointer = interpreter.instruction_pointer.add(1);
                },
                Err(e) => {
                    interpreter.instruction_result = e;
                }
            }
        }

        if self.gas_metering.paused {
            self.meter_gas_end(interpreter);
        }

        if self.gas_metering.touched {
            self.meter_gas_check(interpreter);
        }

        // `setArbitraryStorage` and `copyStorage`: add arbitrary values to storage.
        if self.arbitrary_storage.is_some() {
            self.arbitrary_storage_end(interpreter, ecx);
        }
    }

    fn log(&mut self, interpreter: &mut Interpreter, _ecx: Ecx, log: &Log) {
        if !self.expected_emits.is_empty() {
            expect::handle_expect_emit(self, log, interpreter);
        }

        // `recordLogs`
        if let Some(storage_recorded_logs) = &mut self.recorded_logs {
            storage_recorded_logs.push(Vm::Log {
                topics: log.data.topics().to_vec(),
                data: log.data.data.clone(),
                emitter: log.address,
            });
        }
    }

    fn call(&mut self, ecx: Ecx, inputs: &mut CallInputs) -> Option<CallOutcome> {
        Self::call_with_executor(self, ecx, inputs, &mut TransparentCheatcodesExecutor)
    }

    fn call_end(&mut self, ecx: Ecx, call: &CallInputs, mut outcome: CallOutcome) -> CallOutcome {
        let ecx = &mut ecx.inner;
        let cheatcode_call = call.target_address == CHEATCODE_ADDRESS ||
            call.target_address == HARDHAT_CONSOLE_ADDRESS;

        // Clean up pranks/broadcasts if it's not a cheatcode call end. We shouldn't do
        // it for cheatcode calls because they are not applied for cheatcodes in the `call` hook.
        // This should be placed before the revert handling, because we might exit early there
        if !cheatcode_call {
            // Clean up pranks
            if let Some(prank) = &self.prank {
                if ecx.journaled_state.depth() == prank.depth {
                    ecx.env.tx.caller = prank.prank_origin;

                    // Clean single-call prank once we have returned to the original depth
                    if prank.single_call {
                        let _ = self.prank.take();
                    }
                }
            }

            // Clean up broadcast
            if let Some(broadcast) = &self.broadcast {
                if ecx.journaled_state.depth() == broadcast.depth {
                    ecx.env.tx.caller = broadcast.original_origin;

                    // Clean single-call broadcast once we have returned to the original depth
                    if broadcast.single_call {
                        let _ = self.broadcast.take();
                    }
                }
            }
        }

        // Handle assume not revert cheatcode.
        if let Some(assume_no_revert) = &self.assume_no_revert {
            if ecx.journaled_state.depth() == assume_no_revert.depth && !cheatcode_call {
                // Discard run if we're at the same depth as cheatcode and call reverted.
                if outcome.result.is_revert() {
                    outcome.result.output = Error::from(MAGIC_ASSUME).abi_encode().into();
                    return outcome;
                }
                // Call didn't revert, reset `assume_no_revert` state.
                self.assume_no_revert = None;
            }
        }

        // Handle expected reverts.
        if let Some(expected_revert) = &mut self.expected_revert {
            // Record current reverter address before processing the expect revert if call reverted,
            // expect revert is set with expected reverter address and no actual reverter set yet.
            if outcome.result.is_revert() &&
                expected_revert.reverter.is_some() &&
                expected_revert.reverted_by.is_none()
            {
                expected_revert.reverted_by = Some(call.target_address);
            }

            if ecx.journaled_state.depth() <= expected_revert.depth {
                let needs_processing = match expected_revert.kind {
                    ExpectedRevertKind::Default => !cheatcode_call,
                    // `pending_processing` == true means that we're in the `call_end` hook for
                    // `vm.expectCheatcodeRevert` and shouldn't expect revert here
                    ExpectedRevertKind::Cheatcode { pending_processing } => {
                        cheatcode_call && !pending_processing
                    }
                };

                if needs_processing {
                    let expected_revert = std::mem::take(&mut self.expected_revert).unwrap();
                    return match expect::handle_expect_revert(
                        cheatcode_call,
                        false,
                        &expected_revert,
                        outcome.result.result,
                        outcome.result.output.clone(),
                        &self.config.available_artifacts,
                    ) {
                        Err(error) => {
                            trace!(expected=?expected_revert, ?error, status=?outcome.result.result, "Expected revert mismatch");
                            outcome.result.result = InstructionResult::Revert;
                            outcome.result.output = error.abi_encode().into();
                            outcome
                        }
                        Ok((_, retdata)) => {
                            outcome.result.result = InstructionResult::Return;
                            outcome.result.output = retdata;
                            outcome
                        }
                    };
                }

                // Flip `pending_processing` flag for cheatcode revert expectations, marking that
                // we've exited the `expectCheatcodeRevert` call scope
                if let ExpectedRevertKind::Cheatcode { pending_processing } =
                    &mut self.expected_revert.as_mut().unwrap().kind
                {
                    *pending_processing = false;
                }
            }
        }

        // Exit early for calls to cheatcodes as other logic is not relevant for cheatcode
        // invocations
        if cheatcode_call {
            return outcome;
        }

        // Record the gas usage of the call, this allows the `lastCallGas` cheatcode to
        // retrieve the gas usage of the last call.
        let gas = outcome.result.gas;
        self.gas_metering.last_call_gas = Some(crate::Vm::Gas {
            gasLimit: gas.limit(),
            gasTotalUsed: gas.spent(),
            gasMemoryUsed: 0,
            gasRefunded: gas.refunded(),
            gasRemaining: gas.remaining(),
        });

        // If `startStateDiffRecording` has been called, update the `reverted` status of the
        // previous call depth's recorded accesses, if any
        if let Some(recorded_account_diffs_stack) = &mut self.recorded_account_diffs_stack {
            // The root call cannot be recorded.
            if ecx.journaled_state.depth() > 0 {
                let mut last_recorded_depth =
                    recorded_account_diffs_stack.pop().expect("missing CALL account accesses");
                // Update the reverted status of all deeper calls if this call reverted, in
                // accordance with EVM behavior
                if outcome.result.is_revert() {
                    last_recorded_depth.iter_mut().for_each(|element| {
                        element.reverted = true;
                        element
                            .storageAccesses
                            .iter_mut()
                            .for_each(|storage_access| storage_access.reverted = true);
                    })
                }
                let call_access = last_recorded_depth.first_mut().expect("empty AccountAccesses");
                // Assert that we're at the correct depth before recording post-call state changes.
                // Depending on the depth the cheat was called at, there may not be any pending
                // calls to update if execution has percolated up to a higher depth.
                if call_access.depth == ecx.journaled_state.depth() {
                    if let Ok(acc) = ecx.load_account(call.target_address) {
                        debug_assert!(access_is_call(call_access.kind));
                        call_access.newBalance = acc.info.balance;
                    }
                }
                // Merge the last depth's AccountAccesses into the AccountAccesses at the current
                // depth, or push them back onto the pending vector if higher depths were not
                // recorded. This preserves ordering of accesses.
                if let Some(last) = recorded_account_diffs_stack.last_mut() {
                    last.append(&mut last_recorded_depth);
                } else {
                    recorded_account_diffs_stack.push(last_recorded_depth);
                }
            }
        }

        // At the end of the call,
        // we need to check if we've found all the emits.
        // We know we've found all the expected emits in the right order
        // if the queue is fully matched.
        // If it's not fully matched, then either:
        // 1. Not enough events were emitted (we'll know this because the amount of times we
        // inspected events will be less than the size of the queue) 2. The wrong events
        // were emitted (The inspected events should match the size of the queue, but still some
        // events will not be matched)

        // First, check that we're at the call depth where the emits were declared from.
        let should_check_emits = self
            .expected_emits
            .iter()
            .any(|expected| expected.depth == ecx.journaled_state.depth()) &&
            // Ignore staticcalls
            !call.is_static;
        if should_check_emits {
            // Not all emits were matched.
            if self.expected_emits.iter().any(|expected| !expected.found) {
                outcome.result.result = InstructionResult::Revert;
                outcome.result.output = "log != expected log".abi_encode().into();
                return outcome;
            } else {
                // All emits were found, we're good.
                // Clear the queue, as we expect the user to declare more events for the next call
                // if they wanna match further events.
                self.expected_emits.clear()
            }
        }

        // this will ensure we don't have false positives when trying to diagnose reverts in fork
        // mode
        let diag = self.fork_revert_diagnostic.take();

        // if there's a revert and a previous call was diagnosed as fork related revert then we can
        // return a better error here
        if outcome.result.is_revert() {
            if let Some(err) = diag {
                outcome.result.output = Error::encode(err.to_error_msg(&self.labels));
                return outcome;
            }
        }

        // try to diagnose reverts in multi-fork mode where a call is made to an address that does
        // not exist
        if let TxKind::Call(test_contract) = ecx.env.tx.transact_to {
            // if a call to a different contract than the original test contract returned with
            // `Stop` we check if the contract actually exists on the active fork
            if ecx.db.is_forked_mode() &&
                outcome.result.result == InstructionResult::Stop &&
                call.target_address != test_contract
            {
                self.fork_revert_diagnostic =
                    ecx.db.diagnose_revert(call.target_address, &ecx.journaled_state);
            }
        }

        // If the depth is 0, then this is the root call terminating
        if ecx.journaled_state.depth() == 0 {
            // If we already have a revert, we shouldn't run the below logic as it can obfuscate an
            // earlier error that happened first with unrelated information about
            // another error when using cheatcodes.
            if outcome.result.is_revert() {
                return outcome;
            }

            // If there's not a revert, we can continue on to run the last logic for expect*
            // cheatcodes. Match expected calls
            for (address, calldatas) in &self.expected_calls {
                // Loop over each address, and for each address, loop over each calldata it expects.
                for (calldata, (expected, actual_count)) in calldatas {
                    // Grab the values we expect to see
                    let ExpectedCallData { gas, min_gas, value, count, call_type } = expected;

                    let failed = match call_type {
                        // If the cheatcode was called with a `count` argument,
                        // we must check that the EVM performed a CALL with this calldata exactly
                        // `count` times.
                        ExpectedCallType::Count => *count != *actual_count,
                        // If the cheatcode was called without a `count` argument,
                        // we must check that the EVM performed a CALL with this calldata at least
                        // `count` times. The amount of times to check was
                        // the amount of time the cheatcode was called.
                        ExpectedCallType::NonCount => *count > *actual_count,
                    };
                    if failed {
                        let expected_values = [
                            Some(format!("data {}", hex::encode_prefixed(calldata))),
                            value.as_ref().map(|v| format!("value {v}")),
                            gas.map(|g| format!("gas {g}")),
                            min_gas.map(|g| format!("minimum gas {g}")),
                        ]
                        .into_iter()
                        .flatten()
                        .join(", ");
                        let but = if outcome.result.is_ok() {
                            let s = if *actual_count == 1 { "" } else { "s" };
                            format!("was called {actual_count} time{s}")
                        } else {
                            "the call reverted instead; \
                             ensure you're testing the happy path when using `expectCall`"
                                .to_string()
                        };
                        let s = if *count == 1 { "" } else { "s" };
                        let msg = format!(
                            "expected call to {address} with {expected_values} \
                             to be called {count} time{s}, but {but}"
                        );
                        outcome.result.result = InstructionResult::Revert;
                        outcome.result.output = Error::encode(msg);

                        return outcome;
                    }
                }
            }

            // Check if we have any leftover expected emits
            // First, if any emits were found at the root call, then we its ok and we remove them.
            self.expected_emits.retain(|expected| !expected.found);
            // If not empty, we got mismatched emits
            if !self.expected_emits.is_empty() {
                let msg = if outcome.result.is_ok() {
                    "expected an emit, but no logs were emitted afterwards. \
                     you might have mismatched events or not enough events were emitted"
                } else {
                    "expected an emit, but the call reverted instead. \
                     ensure you're testing the happy path when using `expectEmit`"
                };
                outcome.result.result = InstructionResult::Revert;
                outcome.result.output = Error::encode(msg);
                return outcome;
            }
        }

        outcome
    }

    fn create(&mut self, ecx: Ecx, call: &mut CreateInputs) -> Option<CreateOutcome> {
        self.create_common(ecx, call, &mut TransparentCheatcodesExecutor)
    }

    fn create_end(
        &mut self,
        ecx: Ecx,
        _call: &CreateInputs,
        outcome: CreateOutcome,
    ) -> CreateOutcome {
        self.create_end_common(ecx, outcome)
    }

    fn eofcreate(&mut self, ecx: Ecx, call: &mut EOFCreateInputs) -> Option<CreateOutcome> {
        self.create_common(ecx, call, &mut TransparentCheatcodesExecutor)
    }

    fn eofcreate_end(
        &mut self,
        ecx: Ecx,
        _call: &EOFCreateInputs,
        outcome: CreateOutcome,
    ) -> CreateOutcome {
        self.create_end_common(ecx, outcome)
    }
}

impl InspectorExt for Cheatcodes {
    fn should_use_create2_factory(&mut self, ecx: Ecx, inputs: &mut CreateInputs) -> bool {
        if let CreateScheme::Create2 { .. } = inputs.scheme {
            let target_depth = if let Some(prank) = &self.prank {
                prank.depth
            } else if let Some(broadcast) = &self.broadcast {
                broadcast.depth
            } else {
                1
            };

            ecx.journaled_state.depth() == target_depth &&
                (self.broadcast.is_some() || self.config.always_use_create_2_factory)
        } else {
            false
        }
    }
}

impl Cheatcodes {
    #[cold]
    fn meter_gas(&mut self, interpreter: &mut Interpreter) {
        if let Some(paused_gas) = self.gas_metering.paused_frames.last() {
            // Keep gas constant if paused.
            interpreter.gas = *paused_gas;
        } else {
            // Record frame paused gas.
            self.gas_metering.paused_frames.push(interpreter.gas);
        }
    }

    #[cold]
    fn meter_gas_record(&mut self, interpreter: &mut Interpreter, ecx: Ecx) {
        if matches!(interpreter.instruction_result, InstructionResult::Continue) {
            self.gas_metering.gas_records.iter_mut().for_each(|record| {
                if ecx.journaled_state.depth() == record.depth {
                    // Skip the first opcode of the first call frame as it includes the gas cost of
                    // creating the snapshot.
                    if self.gas_metering.last_gas_used != 0 {
                        let gas_diff =
                            interpreter.gas.spent().saturating_sub(self.gas_metering.last_gas_used);
                        record.gas_used = record.gas_used.saturating_add(gas_diff);
                    }

                    // Update `last_gas_used` to the current spent gas for the next iteration to
                    // compare against.
                    self.gas_metering.last_gas_used = interpreter.gas.spent();
                }
            });
        }
    }

    #[cold]
    fn meter_gas_end(&mut self, interpreter: &mut Interpreter) {
        // Remove recorded gas if we exit frame.
        if will_exit(interpreter.instruction_result) {
            self.gas_metering.paused_frames.pop();
        }
    }

    #[cold]
    fn meter_gas_reset(&mut self, interpreter: &mut Interpreter) {
        interpreter.gas = Gas::new(interpreter.gas().limit());
        self.gas_metering.reset = false;
    }

    #[cold]
    fn meter_gas_check(&mut self, interpreter: &mut Interpreter) {
        if will_exit(interpreter.instruction_result) {
            // Reset gas if spent is less than refunded.
            // This can happen if gas was paused / resumed or reset.
            // https://github.com/foundry-rs/foundry/issues/4370
            if interpreter.gas.spent() <
                u64::try_from(interpreter.gas.refunded()).unwrap_or_default()
            {
                interpreter.gas = Gas::new(interpreter.gas.limit());
            }
        }
    }

    /// Generates or copies arbitrary values for storage slots.
    /// Invoked in inspector `step_end` (when the current opcode is not executed), if current opcode
    /// to execute is `SLOAD` and storage slot is cold.
    /// Ensures that in next step (when `SLOAD` opcode is executed) an arbitrary value is returned:
    /// - copies the existing arbitrary storage value (or the new generated one if no value in
    ///   cache) from mapped source address to the target address.
    /// - generates arbitrary value and saves it in target address storage.
    #[cold]
    fn arbitrary_storage_end(&mut self, interpreter: &mut Interpreter, ecx: Ecx) {
        let (key, target_address) = if interpreter.current_opcode() == op::SLOAD {
            (try_or_return!(interpreter.stack().peek(0)), interpreter.contract().target_address)
        } else {
            return
        };

        let Ok(value) = ecx.sload(target_address, key) else {
            return;
        };

        if value.is_cold && value.data.is_zero() {
            if self.has_arbitrary_storage(&target_address) {
                let arbitrary_value = self.rng().gen();
                self.arbitrary_storage.as_mut().unwrap().save(
                    &mut ecx.inner,
                    target_address,
                    key,
                    arbitrary_value,
                );
            } else if self.is_arbitrary_storage_copy(&target_address) {
                let arbitrary_value = self.rng().gen();
                self.arbitrary_storage.as_mut().unwrap().copy(
                    &mut ecx.inner,
                    target_address,
                    key,
                    arbitrary_value,
                );
            }
        }
    }

    /// Records storage slots reads and writes.
    #[cold]
    fn record_accesses(&mut self, interpreter: &mut Interpreter) {
        let Some(access) = &mut self.accesses else { return };
        match interpreter.current_opcode() {
            op::SLOAD => {
                let key = try_or_return!(interpreter.stack().peek(0));
                access.record_read(interpreter.contract().target_address, key);
            }
            op::SSTORE => {
                let key = try_or_return!(interpreter.stack().peek(0));
                access.record_write(interpreter.contract().target_address, key);
            }
            _ => {}
        }
    }

    #[cold]
    fn record_state_diffs(&mut self, interpreter: &mut Interpreter, ecx: Ecx) {
        let Some(account_accesses) = &mut self.recorded_account_diffs_stack else { return };
        match interpreter.current_opcode() {
            op::SELFDESTRUCT => {
                // Ensure that we're not selfdestructing a context recording was initiated on
                let Some(last) = account_accesses.last_mut() else { return };

                // get previous balance and initialized status of the target account
                let target = try_or_return!(interpreter.stack().peek(0));
                let target = Address::from_word(B256::from(target));
                let (initialized, old_balance) = ecx
                    .load_account(target)
                    .map(|account| (account.info.exists(), account.info.balance))
                    .unwrap_or_default();

                // load balance of this account
                let value = ecx
                    .balance(interpreter.contract().target_address)
                    .map(|b| b.data)
                    .unwrap_or(U256::ZERO);

                // register access for the target account
                last.push(crate::Vm::AccountAccess {
                    chainInfo: crate::Vm::ChainInfo {
                        forkId: ecx.db.active_fork_id().unwrap_or_default(),
                        chainId: U256::from(ecx.env.cfg.chain_id),
                    },
                    accessor: interpreter.contract().target_address,
                    account: target,
                    kind: crate::Vm::AccountAccessKind::SelfDestruct,
                    initialized,
                    oldBalance: old_balance,
                    newBalance: old_balance + value,
                    value,
                    data: Bytes::new(),
                    reverted: false,
                    deployedCode: Bytes::new(),
                    storageAccesses: vec![],
                    depth: ecx.journaled_state.depth(),
                });
            }

            op::SLOAD => {
                let Some(last) = account_accesses.last_mut() else { return };

                let key = try_or_return!(interpreter.stack().peek(0));
                let address = interpreter.contract().target_address;

                // Try to include present value for informational purposes, otherwise assume
                // it's not set (zero value)
                let mut present_value = U256::ZERO;
                // Try to load the account and the slot's present value
                if ecx.load_account(address).is_ok() {
                    if let Ok(previous) = ecx.sload(address, key) {
                        present_value = previous.data;
                    }
                }
                let access = crate::Vm::StorageAccess {
                    account: interpreter.contract().target_address,
                    slot: key.into(),
                    isWrite: false,
                    previousValue: present_value.into(),
                    newValue: present_value.into(),
                    reverted: false,
                };
                append_storage_access(last, access, ecx.journaled_state.depth());
            }
            op::SSTORE => {
                let Some(last) = account_accesses.last_mut() else { return };

                let key = try_or_return!(interpreter.stack().peek(0));
                let value = try_or_return!(interpreter.stack().peek(1));
                let address = interpreter.contract().target_address;
                // Try to load the account and the slot's previous value, otherwise, assume it's
                // not set (zero value)
                let mut previous_value = U256::ZERO;
                if ecx.load_account(address).is_ok() {
                    if let Ok(previous) = ecx.sload(address, key) {
                        previous_value = previous.data;
                    }
                }

                let access = crate::Vm::StorageAccess {
                    account: address,
                    slot: key.into(),
                    isWrite: true,
                    previousValue: previous_value.into(),
                    newValue: value.into(),
                    reverted: false,
                };
                append_storage_access(last, access, ecx.journaled_state.depth());
            }

            // Record account accesses via the EXT family of opcodes
            op::EXTCODECOPY | op::EXTCODESIZE | op::EXTCODEHASH | op::BALANCE => {
                let kind = match interpreter.current_opcode() {
                    op::EXTCODECOPY => crate::Vm::AccountAccessKind::Extcodecopy,
                    op::EXTCODESIZE => crate::Vm::AccountAccessKind::Extcodesize,
                    op::EXTCODEHASH => crate::Vm::AccountAccessKind::Extcodehash,
                    op::BALANCE => crate::Vm::AccountAccessKind::Balance,
                    _ => unreachable!(),
                };
                let address =
                    Address::from_word(B256::from(try_or_return!(interpreter.stack().peek(0))));
                let initialized;
                let balance;
                if let Ok(acc) = ecx.load_account(address) {
                    initialized = acc.info.exists();
                    balance = acc.info.balance;
                } else {
                    initialized = false;
                    balance = U256::ZERO;
                }
                let account_access = crate::Vm::AccountAccess {
                    chainInfo: crate::Vm::ChainInfo {
                        forkId: ecx.db.active_fork_id().unwrap_or_default(),
                        chainId: U256::from(ecx.env.cfg.chain_id),
                    },
                    accessor: interpreter.contract().target_address,
                    account: address,
                    kind,
                    initialized,
                    oldBalance: balance,
                    newBalance: balance,
                    value: U256::ZERO,
                    data: Bytes::new(),
                    reverted: false,
                    deployedCode: Bytes::new(),
                    storageAccesses: vec![],
                    depth: ecx.journaled_state.depth(),
                };
                // Record the EXT* call as an account access at the current depth
                // (future storage accesses will be recorded in a new "Resume" context)
                if let Some(last) = account_accesses.last_mut() {
                    last.push(account_access);
                } else {
                    account_accesses.push(vec![account_access]);
                }
            }
            _ => {}
        }
    }

    /// Checks to see if the current opcode can either mutate directly or expand memory.
    ///
    /// If the opcode at the current program counter is a match, check if the modified memory lies
    /// within the allowed ranges. If not, revert and fail the test.
    #[cold]
    fn check_mem_opcodes(&self, interpreter: &mut Interpreter, depth: u64) {
        let Some(ranges) = self.allowed_mem_writes.get(&depth) else {
            return;
        };

        // The `mem_opcode_match` macro is used to match the current opcode against a list of
        // opcodes that can mutate memory (either directly or expansion via reading). If the
        // opcode is a match, the memory offsets that are being written to are checked to be
        // within the allowed ranges. If not, the test is failed and the transaction is
        // reverted. For all opcodes that can mutate memory aside from MSTORE,
        // MSTORE8, and MLOAD, the size and destination offset are on the stack, and
        // the macro expands all of these cases. For MSTORE, MSTORE8, and MLOAD, the
        // size of the memory write is implicit, so these cases are hard-coded.
        macro_rules! mem_opcode_match {
            ($(($opcode:ident, $offset_depth:expr, $size_depth:expr, $writes:expr)),* $(,)?) => {
                match interpreter.current_opcode() {
                    ////////////////////////////////////////////////////////////////
                    //    OPERATIONS THAT CAN EXPAND/MUTATE MEMORY BY WRITING     //
                    ////////////////////////////////////////////////////////////////

                    op::MSTORE => {
                        // The offset of the mstore operation is at the top of the stack.
                        let offset = try_or_return!(interpreter.stack().peek(0)).saturating_to::<u64>();

                        // If none of the allowed ranges contain [offset, offset + 32), memory has been
                        // unexpectedly mutated.
                        if !ranges.iter().any(|range| {
                            range.contains(&offset) && range.contains(&(offset + 31))
                        }) {
                            // SPECIAL CASE: When the compiler attempts to store the selector for
                            // `stopExpectSafeMemory`, this is allowed. It will do so at the current free memory
                            // pointer, which could have been updated to the exclusive upper bound during
                            // execution.
                            let value = try_or_return!(interpreter.stack().peek(1)).to_be_bytes::<32>();
                            if value[..SELECTOR_LEN] == stopExpectSafeMemoryCall::SELECTOR {
                                return
                            }

                            disallowed_mem_write(offset, 32, interpreter, ranges);
                            return
                        }
                    }
                    op::MSTORE8 => {
                        // The offset of the mstore8 operation is at the top of the stack.
                        let offset = try_or_return!(interpreter.stack().peek(0)).saturating_to::<u64>();

                        // If none of the allowed ranges contain the offset, memory has been
                        // unexpectedly mutated.
                        if !ranges.iter().any(|range| range.contains(&offset)) {
                            disallowed_mem_write(offset, 1, interpreter, ranges);
                            return
                        }
                    }

                    ////////////////////////////////////////////////////////////////
                    //        OPERATIONS THAT CAN EXPAND MEMORY BY READING        //
                    ////////////////////////////////////////////////////////////////

                    op::MLOAD => {
                        // The offset of the mload operation is at the top of the stack
                        let offset = try_or_return!(interpreter.stack().peek(0)).saturating_to::<u64>();

                        // If the offset being loaded is >= than the memory size, the
                        // memory is being expanded. If none of the allowed ranges contain
                        // [offset, offset + 32), memory has been unexpectedly mutated.
                        if offset >= interpreter.shared_memory.len() as u64 && !ranges.iter().any(|range| {
                            range.contains(&offset) && range.contains(&(offset + 31))
                        }) {
                            disallowed_mem_write(offset, 32, interpreter, ranges);
                            return
                        }
                    }

                    ////////////////////////////////////////////////////////////////
                    //          OPERATIONS WITH OFFSET AND SIZE ON STACK          //
                    ////////////////////////////////////////////////////////////////

                    op::CALL => {
                        // The destination offset of the operation is the fifth element on the stack.
                        let dest_offset = try_or_return!(interpreter.stack().peek(5)).saturating_to::<u64>();

                        // The size of the data that will be copied is the sixth element on the stack.
                        let size = try_or_return!(interpreter.stack().peek(6)).saturating_to::<u64>();

                        // If none of the allowed ranges contain [dest_offset, dest_offset + size),
                        // memory outside of the expected ranges has been touched. If the opcode
                        // only reads from memory, this is okay as long as the memory is not expanded.
                        let fail_cond = !ranges.iter().any(|range| {
                            range.contains(&dest_offset) &&
                                range.contains(&(dest_offset + size.saturating_sub(1)))
                        });

                        // If the failure condition is met, set the output buffer to a revert string
                        // that gives information about the allowed ranges and revert.
                        if fail_cond {
                            // SPECIAL CASE: When a call to `stopExpectSafeMemory` is performed, this is allowed.
                            // It allocated calldata at the current free memory pointer, and will attempt to read
                            // from this memory region to perform the call.
                            let to = Address::from_word(try_or_return!(interpreter.stack().peek(1)).to_be_bytes::<32>().into());
                            if to == CHEATCODE_ADDRESS {
                                let args_offset = try_or_return!(interpreter.stack().peek(3)).saturating_to::<usize>();
                                let args_size = try_or_return!(interpreter.stack().peek(4)).saturating_to::<usize>();
                                let memory_word = interpreter.shared_memory.slice(args_offset, args_size);
                                if memory_word[..SELECTOR_LEN] == stopExpectSafeMemoryCall::SELECTOR {
                                    return
                                }
                            }

                            disallowed_mem_write(dest_offset, size, interpreter, ranges);
                            return
                        }
                    }

                    $(op::$opcode => {
                        // The destination offset of the operation.
                        let dest_offset = try_or_return!(interpreter.stack().peek($offset_depth)).saturating_to::<u64>();

                        // The size of the data that will be copied.
                        let size = try_or_return!(interpreter.stack().peek($size_depth)).saturating_to::<u64>();

                        // If none of the allowed ranges contain [dest_offset, dest_offset + size),
                        // memory outside of the expected ranges has been touched. If the opcode
                        // only reads from memory, this is okay as long as the memory is not expanded.
                        let fail_cond = !ranges.iter().any(|range| {
                                range.contains(&dest_offset) &&
                                    range.contains(&(dest_offset + size.saturating_sub(1)))
                            }) && ($writes ||
                                [dest_offset, (dest_offset + size).saturating_sub(1)].into_iter().any(|offset| {
                                    offset >= interpreter.shared_memory.len() as u64
                                })
                            );

                        // If the failure condition is met, set the output buffer to a revert string
                        // that gives information about the allowed ranges and revert.
                        if fail_cond {
                            disallowed_mem_write(dest_offset, size, interpreter, ranges);
                            return
                        }
                    })*

                    _ => {}
                }
            }
        }

        // Check if the current opcode can write to memory, and if so, check if the memory
        // being written to is registered as safe to modify.
        mem_opcode_match!(
            (CALLDATACOPY, 0, 2, true),
            (CODECOPY, 0, 2, true),
            (RETURNDATACOPY, 0, 2, true),
            (EXTCODECOPY, 1, 3, true),
            (CALLCODE, 5, 6, true),
            (STATICCALL, 4, 5, true),
            (DELEGATECALL, 4, 5, true),
            (KECCAK256, 0, 1, false),
            (LOG0, 0, 1, false),
            (LOG1, 0, 1, false),
            (LOG2, 0, 1, false),
            (LOG3, 0, 1, false),
            (LOG4, 0, 1, false),
            (CREATE, 1, 2, false),
            (CREATE2, 1, 2, false),
            (RETURN, 0, 1, false),
            (REVERT, 0, 1, false),
        );
    }
}

/// Helper that expands memory, stores a revert string pertaining to a disallowed memory write,
/// and sets the return range to the revert string's location in memory.
///
/// This will set the interpreter's next action to a return with the revert string as the output.
/// And trigger a revert.
fn disallowed_mem_write(
    dest_offset: u64,
    size: u64,
    interpreter: &mut Interpreter,
    ranges: &[Range<u64>],
) {
    let revert_string = format!(
        "memory write at offset 0x{:02X} of size 0x{:02X} not allowed; safe range: {}",
        dest_offset,
        size,
        ranges.iter().map(|r| format!("(0x{:02X}, 0x{:02X}]", r.start, r.end)).join(" U ")
    );

    interpreter.instruction_result = InstructionResult::Revert;
    interpreter.next_action = InterpreterAction::Return {
        result: InterpreterResult {
            output: Error::encode(revert_string),
            gas: interpreter.gas,
            result: InstructionResult::Revert,
        },
    };
}

// Determines if the gas limit on a given call was manually set in the script and should therefore
// not be overwritten by later estimations
fn check_if_fixed_gas_limit(ecx: InnerEcx, call_gas_limit: u64) -> bool {
    // If the gas limit was not set in the source code it is set to the estimated gas left at the
    // time of the call, which should be rather close to configured gas limit.
    // TODO: Find a way to reliably make this determination.
    // For example by generating it in the compilation or EVM simulation process
    U256::from(ecx.env.tx.gas_limit) > ecx.env.block.gas_limit &&
        U256::from(call_gas_limit) <= ecx.env.block.gas_limit
        // Transfers in forge scripts seem to be estimated at 2300 by revm leading to "Intrinsic
        // gas too low" failure when simulated on chain
        && call_gas_limit > 2300
}

/// Returns true if the kind of account access is a call.
fn access_is_call(kind: crate::Vm::AccountAccessKind) -> bool {
    matches!(
        kind,
        crate::Vm::AccountAccessKind::Call |
            crate::Vm::AccountAccessKind::StaticCall |
            crate::Vm::AccountAccessKind::CallCode |
            crate::Vm::AccountAccessKind::DelegateCall
    )
}

/// Appends an AccountAccess that resumes the recording of the current context.
fn append_storage_access(
    last: &mut Vec<AccountAccess>,
    storage_access: crate::Vm::StorageAccess,
    storage_depth: u64,
) {
    // Assert that there's an existing record for the current context.
    if !last.is_empty() && last.first().unwrap().depth < storage_depth {
        // Three cases to consider:
        // 1. If there hasn't been a context switch since the start of this context, then add the
        //    storage access to the current context record.
        // 2. If there's an existing Resume record, then add the storage access to it.
        // 3. Otherwise, create a new Resume record based on the current context.
        if last.len() == 1 {
            last.first_mut().unwrap().storageAccesses.push(storage_access);
        } else {
            let last_record = last.last_mut().unwrap();
            if last_record.kind as u8 == crate::Vm::AccountAccessKind::Resume as u8 {
                last_record.storageAccesses.push(storage_access);
            } else {
                let entry = last.first().unwrap();
                let resume_record = crate::Vm::AccountAccess {
                    chainInfo: crate::Vm::ChainInfo {
                        forkId: entry.chainInfo.forkId,
                        chainId: entry.chainInfo.chainId,
                    },
                    accessor: entry.accessor,
                    account: entry.account,
                    kind: crate::Vm::AccountAccessKind::Resume,
                    initialized: entry.initialized,
                    storageAccesses: vec![storage_access],
                    reverted: entry.reverted,
                    // The remaining fields are defaults
                    oldBalance: U256::ZERO,
                    newBalance: U256::ZERO,
                    value: U256::ZERO,
                    data: Bytes::new(),
                    deployedCode: Bytes::new(),
                    depth: entry.depth,
                };
                last.push(resume_record);
            }
        }
    }
}

/// Dispatches the cheatcode call to the appropriate function.
fn apply_dispatch(
    calls: &Vm::VmCalls,
    ccx: &mut CheatsCtxt,
    executor: &mut dyn CheatcodesExecutor,
) -> Result {
    let cheat = calls_as_dyn_cheatcode(calls);

    let _guard = debug_span!(target: "cheatcodes", "apply", id = %cheat.id()).entered();
    trace!(target: "cheatcodes", cheat = ?cheat.as_debug(), "applying");

    if let spec::Status::Deprecated(replacement) = *cheat.status() {
        ccx.state.deprecated.insert(cheat.signature(), replacement);
    }

    // Apply the cheatcode.
    let mut result = cheat.dyn_apply(ccx, executor);

    // Format the error message to include the cheatcode name.
    if let Err(e) = &mut result {
        if e.is_str() {
            let name = cheat.name();
            // Skip showing the cheatcode name for:
            // - assertions: too verbose, and can already be inferred from the error message
            // - `rpcUrl`: forge-std relies on it in `getChainWithUpdatedRpcUrl`
            if !name.contains("assert") && name != "rpcUrl" {
                *e = fmt_err!("vm.{name}: {e}");
            }
        }
    }

    trace!(
        target: "cheatcodes",
        return = %match &result {
            Ok(b) => hex::encode(b),
            Err(e) => e.to_string(),
        }
    );

    result
}

fn calls_as_dyn_cheatcode(calls: &Vm::VmCalls) -> &dyn DynCheatcode {
    macro_rules! as_dyn {
        ($($variant:ident),*) => {
            match calls {
                $(Vm::VmCalls::$variant(cheat) => cheat,)*
            }
        };
    }
    vm_calls!(as_dyn)
}

/// Helper function to check if frame execution will exit.
fn will_exit(ir: InstructionResult) -> bool {
    !matches!(ir, InstructionResult::Continue | InstructionResult::CallOrCreate)
}<|MERGE_RESOLUTION|>--- conflicted
+++ resolved
@@ -60,13 +60,9 @@
         InterpreterResult,
     },
     primitives::{
-<<<<<<< HEAD
         AccountInfo, BlockEnv, Bytecode, CreateScheme, EVMError, Env, EvmStorageSlot,
-        ExecutionResult, HashMap as rHashMap, Output, SpecId, EOF_MAGIC_BYTES, KECCAK_EMPTY,
-=======
-        BlockEnv, CreateScheme, EVMError, EvmStorageSlot, SignedAuthorization, SpecId,
-        EOF_MAGIC_BYTES,
->>>>>>> fef20981
+        ExecutionResult, HashMap as rHashMap, Output, SignedAuthorization, SpecId, EOF_MAGIC_BYTES,
+        KECCAK_EMPTY,
     },
     EvmContext, InnerEvmContext, Inspector,
 };
@@ -712,8 +708,6 @@
             fs_commit: true,
             labels: config.labels.clone(),
             config,
-            dual_compiled_contracts,
-            zk_startup_migration,
             block: Default::default(),
             active_delegation: Default::default(),
             gas_price: Default::default(),
@@ -745,10 +739,13 @@
             arbitrary_storage: Default::default(),
             deprecated: Default::default(),
             wallets: Default::default(),
+            dual_compiled_contracts,
+            zk_startup_migration,
             use_zk_vm: Default::default(),
             skip_zk_vm: Default::default(),
             skip_zk_vm_addresses: Default::default(),
             record_next_create_address: Default::default(),
+            //TODO(zk): use initialized above
             persisted_factory_deps: Default::default(),
             paymaster_params: None,
             zk_use_factory_deps: Default::default(),
@@ -1680,11 +1677,8 @@
 
         // Apply our prank
         if let Some(prank) = &self.prank {
-<<<<<<< HEAD
-            if ecx_inner.journaled_state.depth() >= prank.depth && call.caller == prank.prank_caller
-            {
-=======
             // Apply delegate call, `call.caller`` will not equal `prank.prank_caller`
+            // TODO(zk): support delegatecall prank
             if let CallScheme::DelegateCall | CallScheme::ExtDelegateCall = call.scheme {
                 if prank.delegate_call {
                     call.target_address = prank.new_caller;
@@ -1698,7 +1692,6 @@
             }
 
             if ecx.journaled_state.depth() >= prank.depth && call.caller == prank.prank_caller {
->>>>>>> fef20981
                 let mut prank_applied = false;
 
                 // At the target depth we set `msg.sender`
@@ -1805,7 +1798,7 @@
                         to: Some(TxKind::from(Some(call.target_address))),
                         value: call.transfer_value(),
                         input: TransactionInput::new(call.input.clone()),
-                        nonce: Some(account.info.nonce),
+                        nonce: Some(nonce),
                         chain_id: Some(ecx.env.cfg.chain_id),
                         gas: if is_fixed_gas_limit { Some(call.gas_limit) } else { None },
                         ..Default::default()
@@ -1818,23 +1811,9 @@
                     }
 
                     self.broadcastable_transactions.push_back(BroadcastableTransaction {
-<<<<<<< HEAD
-                        rpc: ecx_inner.db.active_fork_url(),
-                        transaction: TransactionRequest {
-                            from: Some(broadcast.new_origin),
-                            to: Some(TxKind::from(Some(call.target_address))),
-                            value: call.transfer_value(),
-                            input: TransactionInput::new(call.input.clone()),
-                            nonce: Some(nonce),
-                            gas: if is_fixed_gas_limit { Some(call.gas_limit) } else { None },
-                            ..Default::default()
-                        }
-                        .into(),
-                        zk_tx,
-=======
                         rpc: ecx.db.active_fork_url(),
                         transaction: tx_req.into(),
->>>>>>> fef20981
+                        zk_tx,
                     });
                     debug!(target: "cheatcodes", tx=?self.broadcastable_transactions.back().unwrap(), "broadcastable call");
 
