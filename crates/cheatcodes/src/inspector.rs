--- conflicted
+++ resolved
@@ -10,14 +10,10 @@
     strategy::CheatcodeInspectorStrategy,
     test::{
         assume::AssumeNoRevert,
-<<<<<<< HEAD
-        expect::{self, ExpectedEmit, ExpectedRevert, ExpectedRevertKind},
-=======
         expect::{
             self, ExpectedCallData, ExpectedCallTracker, ExpectedCallType, ExpectedEmitTracker,
             ExpectedRevert, ExpectedRevertKind,
         },
->>>>>>> 5e72c69e
     },
     utils::IgnoredTraces,
     CheatsConfig, CheatsCtxt, DynCheatcode, Error, Result,
