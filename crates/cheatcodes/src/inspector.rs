--- conflicted
+++ resolved
@@ -22,14 +22,10 @@
     map::{AddressHashMap, HashMap, HashSet},
     Address, Bytes, Log, TxKind, B256, U256,
 };
-<<<<<<< HEAD
-use alloy_rpc_types::AccessList;
-=======
 use alloy_rpc_types::{
     request::{TransactionInput, TransactionRequest},
     AccessList,
 };
->>>>>>> 1da4d324
 use alloy_sol_types::{SolCall, SolInterface, SolValue};
 use foundry_cheatcodes_common::{
     expect::{ExpectedCallData, ExpectedCallTracker, ExpectedCallType},
@@ -756,8 +752,6 @@
     where
         Input: CommonCreateInput,
     {
-<<<<<<< HEAD
-=======
         // Check if we should intercept this create
         if self.intercept_next_create_call {
             // Reset the flag
@@ -779,7 +773,6 @@
 
         let ecx = &mut ecx.inner;
         let gas = Gas::new(input.gas_limit());
->>>>>>> 1da4d324
         let curr_depth = ecx.journaled_state.depth();
         let ecx_inner = &mut ecx.inner;
         let gas = Gas::new(input.gas_limit());
@@ -801,11 +794,7 @@
 
         // Apply EIP-2930 access lists.
         if let Some(access_list) = &self.access_list {
-<<<<<<< HEAD
-            ecx_inner.env.tx.access_list = access_list.to_vec();
-=======
             ecx.env.tx.access_list = access_list.to_vec();
->>>>>>> 1da4d324
         }
 
         // Apply our broadcast
@@ -1169,21 +1158,14 @@
         // Apply our prank
         if let Some(prank) = &self.get_prank(curr_depth) {
             // Apply delegate call, `call.caller`` will not equal `prank.prank_caller`
-<<<<<<< HEAD
             // TODO(zk): support delegatecall prank
             if let CallScheme::DelegateCall | CallScheme::ExtDelegateCall = call.scheme {
-                if prank.delegate_call {
+                if prank.delegate_call { // Dustin used current change 
                     call.target_address = prank.new_caller;
                     call.caller = prank.new_caller;
                     // NOTE(zk): ecx_inner vs upstream's ecx used here
                     let acc = ecx_inner.journaled_state.account(prank.new_caller);
                     call.value = CallValue::Apparent(acc.info.balance);
-=======
-            if prank.delegate_call && curr_depth == prank.depth {
-                if let CallScheme::DelegateCall | CallScheme::ExtDelegateCall = call.scheme {
-                    call.target_address = prank.new_caller;
-                    call.caller = prank.new_caller;
->>>>>>> 1da4d324
                     if let Some(new_origin) = prank.new_origin {
                         ecx_inner.env.tx.caller = new_origin;
                     }
@@ -1216,11 +1198,7 @@
 
         // Apply EIP-2930 access lists.
         if let Some(access_list) = &self.access_list {
-<<<<<<< HEAD
-            ecx_inner.env.tx.access_list = access_list.to_vec();
-=======
             ecx.env.tx.access_list = access_list.to_vec();
->>>>>>> 1da4d324
         }
 
         // Apply our broadcast
