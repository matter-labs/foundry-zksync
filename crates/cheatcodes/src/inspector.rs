--- conflicted
+++ resolved
@@ -38,13 +38,9 @@
     constants::{CHEATCODE_ADDRESS, HARDHAT_CONSOLE_ADDRESS, MAGIC_ASSUME},
     evm::{FoundryEvm, new_evm_with_existing_context},
 };
-<<<<<<< HEAD
-use foundry_evm_traces::TracingInspectorConfig;
-=======
 use foundry_evm_traces::{
     TracingInspector, TracingInspectorConfig, identifier::SignaturesIdentifier,
 };
->>>>>>> aa382a78
 use foundry_wallets::multi_wallet::MultiWallet;
 use foundry_zksync_inspectors::TraceCollector;
 use itertools::Itertools;
@@ -116,11 +112,7 @@
     }
 
     /// Returns a mutable reference to the tracing inspector if it is available.
-<<<<<<< HEAD
     fn tracing_inspector(&mut self) -> Option<&mut Option<Box<TraceCollector>>> {
-=======
-    fn tracing_inspector(&mut self) -> Option<&mut TracingInspector> {
->>>>>>> aa382a78
         None
     }
 
@@ -513,10 +505,12 @@
     pub deprecated: HashMap<&'static str, Option<&'static str>>,
     /// Unlocked wallets used in scripts and testing of scripts.
     pub wallets: Option<Wallets>,
-<<<<<<< HEAD
 
     /// The behavior strategy.
     pub strategy: CheatcodeInspectorStrategy,
+
+    /// Signatures identifier for decoding events and functions
+    pub signatures_identifier: Option<SignaturesIdentifier>,
 }
 
 impl Clone for Cheatcodes {
@@ -564,10 +558,6 @@
             test_context: self.test_context.clone(),
         }
     }
-=======
-    /// Signatures identifier for decoding events and functions
-    pub signatures_identifier: Option<SignaturesIdentifier>,
->>>>>>> aa382a78
 }
 
 // This is not derived because calling this in `fn new` with `..Default::default()` creates a second
