--- conflicted
+++ resolved
@@ -479,8 +479,7 @@
     pub ignored_traces: IgnoredTraces,
 
     /// Addresses with arbitrary storage.
-<<<<<<< HEAD
-    pub arbitrary_storage: ArbitraryStorage,
+    pub arbitrary_storage: Option<ArbitraryStorage>,
 
     /// Use ZK-VM to execute CALLs and CREATEs.
     pub use_zk_vm: bool,
@@ -509,9 +508,6 @@
     /// This can be done as each test runs with its own [Cheatcodes] instance, thereby
     /// providing the necessary level of isolation.
     pub persisted_factory_deps: HashMap<H256, Vec<u8>>,
-=======
-    pub arbitrary_storage: Option<ArbitraryStorage>,
->>>>>>> da77402c
 }
 
 // This is not derived because calling this in `fn new` with `..Default::default()` creates a second
