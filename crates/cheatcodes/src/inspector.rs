--- conflicted
+++ resolved
@@ -9,15 +9,8 @@
     },
     inspector::utils::CommonCreateInput,
     script::{Broadcast, ScriptWallets},
-<<<<<<< HEAD
     test::expect::{self, ExpectedEmit, ExpectedRevert, ExpectedRevertKind},
-=======
-    test::expect::{
-        self, ExpectedCallData, ExpectedCallTracker, ExpectedCallType, ExpectedEmit,
-        ExpectedRevert, ExpectedRevertKind,
-    },
     utils::IgnoredTraces,
->>>>>>> bdf48aa6
     CheatsConfig, CheatsCtxt, DynCheatcode, Error, Result, Vm,
     Vm::AccountAccess,
 };
@@ -42,16 +35,13 @@
     utils::new_evm_with_existing_context,
     InspectorExt,
 };
-<<<<<<< HEAD
 use foundry_zksync_compiler::{DualCompiledContract, DualCompiledContracts};
 use foundry_zksync_core::{
     convert::{ConvertH160, ConvertH256, ConvertRU256, ConvertU256},
     get_account_code_key, get_balance_key, get_nonce_key, Call, ZkTransactionMetadata,
     DEFAULT_CREATE2_DEPLOYER_ZKSYNC,
 };
-=======
-use foundry_evm_traces::TracingInspector;
->>>>>>> bdf48aa6
+use foundry_zksync_inspectors::TraceCollector;
 use itertools::Itertools;
 use rand::{rngs::StdRng, Rng, SeedableRng};
 use revm::{
@@ -59,14 +49,10 @@
         opcode, CallInputs, CallOutcome, CallScheme, CreateInputs, CreateOutcome, EOFCreateInputs,
         EOFCreateKind, Gas, InstructionResult, Interpreter, InterpreterAction, InterpreterResult,
     },
-<<<<<<< HEAD
     primitives::{
         AccountInfo, BlockEnv, Bytecode, CreateScheme, EVMError, Env, EvmStorageSlot,
-        ExecutionResult, HashMap as rHashMap, Output, KECCAK_EMPTY,
+        ExecutionResult, HashMap as rHashMap, Output, SpecId, EOF_MAGIC_BYTES, KECCAK_EMPTY,
     },
-=======
-    primitives::{BlockEnv, CreateScheme, EVMError, SpecId, EOF_MAGIC_BYTES},
->>>>>>> bdf48aa6
     EvmContext, InnerEvmContext, Inspector,
 };
 use rustc_hash::FxHashMap;
@@ -189,7 +175,11 @@
         self.get_inspector::<DB>(ccx.state).console_log(message);
     }
 
-<<<<<<< HEAD
+    /// Returns a mutable reference to the tracing inspector if it is available.
+    fn tracing_inspector(&mut self) -> Option<&mut Option<TraceCollector>> {
+        None
+    }
+
     fn trace_zksync<DB: DatabaseExt>(
         &mut self,
         ccx_state: &mut Cheatcodes,
@@ -197,11 +187,6 @@
         call_traces: Vec<Call>,
     ) {
         self.get_inspector::<DB>(ccx_state).trace_zksync(ecx, call_traces);
-=======
-    /// Returns a mutable reference to the tracing inspector if it is available.
-    fn tracing_inspector(&mut self) -> Option<&mut Option<TracingInspector>> {
-        None
->>>>>>> bdf48aa6
     }
 }
 
@@ -377,7 +362,9 @@
     /// Optional RNG algorithm.
     rng: Option<StdRng>,
 
-<<<<<<< HEAD
+    /// Ignored traces.
+    pub ignored_traces: IgnoredTraces,
+
     /// Use ZK-VM to execute CALLs and CREATEs.
     pub use_zk_vm: bool,
 
@@ -405,10 +392,6 @@
     /// This can be done as each test runs with its own [Cheatcodes] instance, thereby
     /// providing the necessary level of isolation.
     pub persisted_factory_deps: HashMap<H256, Vec<u8>>,
-=======
-    /// Ignored traces.
-    pub ignored_traces: IgnoredTraces,
->>>>>>> bdf48aa6
 }
 
 // This is not derived because calling this in `fn new` with `..Default::default()` creates a second
