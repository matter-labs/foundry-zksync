//! Cheatcode EVM inspector.

use crate::{
    evm::{
        journaled_account,
        mapping::{self, MappingSlots},
        prank::Prank,
        DealRecord,
    },
    inspector::utils::CommonCreateInput,
    script::{Broadcast, ScriptWallets},
    test::expect::{self, ExpectedEmit, ExpectedRevert, ExpectedRevertKind},
    CheatsConfig, CheatsCtxt, DynCheatcode, Error, Result, Vm,
    Vm::AccountAccess,
};
use alloy_primitives::{hex, keccak256, Address, Bytes, Log, TxKind, B256, U256};
use alloy_rpc_types::request::{TransactionInput, TransactionRequest};
use alloy_sol_types::{SolCall, SolInterface, SolValue};
<<<<<<< HEAD
use foundry_cheatcodes_common::{
    expect::{ExpectedCallData, ExpectedCallTracker, ExpectedCallType},
    mock::{MockCallDataContext, MockCallReturnData},
    record::RecordAccess,
};
use foundry_common::{evm::Breakpoints, SELECTOR_LEN};
=======
use foundry_common::{evm::Breakpoints, TransactionMaybeSigned, SELECTOR_LEN};
>>>>>>> 1f9b52c7
use foundry_config::Config;
use foundry_evm_core::{
    abi::{Vm::stopExpectSafeMemoryCall, HARDHAT_CONSOLE_ADDRESS},
    backend::{DatabaseError, DatabaseExt, LocalForkId, RevertDiagnostic},
    constants::{
        CHEATCODE_ADDRESS, CHEATCODE_CONTRACT_HASH, DEFAULT_CREATE2_DEPLOYER,
        DEFAULT_CREATE2_DEPLOYER_CODE,
    },
    decode::decode_console_log,
    utils::new_evm_with_existing_context,
    InspectorExt,
};
use foundry_zksync_compiler::{DualCompiledContract, DualCompiledContracts};
use foundry_zksync_core::{
    convert::{ConvertH160, ConvertH256, ConvertRU256, ConvertU256},
    get_account_code_key, get_balance_key, get_nonce_key, Call, ZkTransactionMetadata,
    DEFAULT_CREATE2_DEPLOYER_ZKSYNC,
};
use itertools::Itertools;
use revm::{
    interpreter::{
        opcode, CallInputs, CallOutcome, CallScheme, CreateInputs, CreateOutcome, EOFCreateInputs,
        Gas, InstructionResult, Interpreter, InterpreterAction, InterpreterResult,
    },
    primitives::{
        AccountInfo, BlockEnv, Bytecode, CreateScheme, EVMError, Env, EvmStorageSlot,
        ExecutionResult, HashMap as rHashMap, Output, TransactTo, KECCAK_EMPTY,
    },
    EvmContext, InnerEvmContext, Inspector,
};
use rustc_hash::FxHashMap;
use serde_json::Value;
use std::{
    collections::{BTreeMap, HashMap, HashSet, VecDeque},
    fs::File,
    io::BufReader,
    ops::Range,
    path::PathBuf,
    sync::Arc,
};
use zksync_types::{
    block::{pack_block_info, unpack_block_info},
    utils::{decompose_full_nonce, nonces_to_full_nonce},
    ACCOUNT_CODE_STORAGE_ADDRESS, CONTRACT_DEPLOYER_ADDRESS, CURRENT_VIRTUAL_BLOCK_INFO_POSITION,
    H256, KNOWN_CODES_STORAGE_ADDRESS, L2_BASE_TOKEN_ADDRESS, NONCE_HOLDER_ADDRESS,
    SYSTEM_CONTEXT_ADDRESS,
};

mod utils;

/// Helper trait for obtaining complete [revm::Inspector] instance from mutable reference to
/// [Cheatcodes].
///
/// This is needed for cases when inspector itself needs mutable access to [Cheatcodes] state and
/// allows us to correctly execute arbitrary EVM frames from inside cheatcode implementations.
pub trait CheatcodesExecutor {
    /// Core trait method accepting mutable reference to [Cheatcodes] and returning
    /// [revm::Inspector].
    fn get_inspector<'a, DB: DatabaseExt>(
        &'a mut self,
        cheats: &'a mut Cheatcodes,
    ) -> impl InspectorExt<DB> + 'a;

    /// Constructs [revm::Evm] and runs a given closure with it.
    fn with_evm<DB: DatabaseExt, F, O>(
        &mut self,
        ccx: &mut CheatsCtxt<DB>,
        f: F,
    ) -> Result<O, EVMError<DB::Error>>
    where
        F: for<'a, 'b> FnOnce(
            &mut revm::Evm<
                '_,
                &'b mut dyn InspectorExt<&'a mut dyn DatabaseExt>,
                &'a mut dyn DatabaseExt,
            >,
        ) -> Result<O, EVMError<DB::Error>>,
    {
        let mut inspector = self.get_inspector(ccx.state);
        let error = std::mem::replace(&mut ccx.ecx.error, Ok(()));
        let l1_block_info = std::mem::take(&mut ccx.ecx.l1_block_info);

        let inner = revm::InnerEvmContext {
            env: ccx.ecx.env.clone(),
            journaled_state: std::mem::replace(
                &mut ccx.ecx.journaled_state,
                revm::JournaledState::new(Default::default(), Default::default()),
            ),
            db: &mut ccx.ecx.db as &mut dyn DatabaseExt,
            error,
            l1_block_info,
            valid_authorizations: std::mem::take(&mut ccx.ecx.valid_authorizations),
        };

        let mut evm = new_evm_with_existing_context(inner, &mut inspector as _);

        let res = f(&mut evm)?;

        ccx.ecx.journaled_state = evm.context.evm.inner.journaled_state;
        ccx.ecx.env = evm.context.evm.inner.env;
        ccx.ecx.l1_block_info = evm.context.evm.inner.l1_block_info;
        ccx.ecx.error = evm.context.evm.inner.error;
        ccx.ecx.valid_authorizations = evm.context.evm.inner.valid_authorizations;

        Ok(res)
    }

    /// Obtains [revm::Evm] instance and executes the given CREATE frame.
    fn exec_create<DB: DatabaseExt>(
        &mut self,
        inputs: CreateInputs,
        ccx: &mut CheatsCtxt<DB>,
    ) -> Result<CreateOutcome, EVMError<DB::Error>> {
        self.with_evm(ccx, |evm| {
            evm.context.evm.inner.journaled_state.depth += 1;

            let first_frame_or_result =
                evm.handler.execution().create(&mut evm.context, Box::new(inputs))?;

            let mut result = match first_frame_or_result {
                revm::FrameOrResult::Frame(first_frame) => evm.run_the_loop(first_frame)?,
                revm::FrameOrResult::Result(result) => result,
            };

            evm.handler.execution().last_frame_return(&mut evm.context, &mut result)?;

            let outcome = match result {
                revm::FrameResult::Call(_) | revm::FrameResult::EOFCreate(_) => unreachable!(),
                revm::FrameResult::Create(create) => create,
            };

            evm.context.evm.inner.journaled_state.depth -= 1;

            Ok(outcome)
        })
    }

    fn console_log<DB: DatabaseExt>(&mut self, ccx: &mut CheatsCtxt<DB>, message: String) {
        self.get_inspector::<DB>(ccx.state).console_log(message);
    }

    fn trace_zksync<DB: DatabaseExt>(
        &mut self,
        ccx_state: &mut Cheatcodes,
        ecx: &mut EvmContext<DB>,
        call_traces: Vec<Call>,
    ) {
        self.get_inspector::<DB>(ccx_state).trace_zksync(ecx, call_traces);
    }
}

/// Basic implementation of [CheatcodesExecutor] that simply returns the [Cheatcodes] instance as an
/// inspector.
#[derive(Debug, Default, Clone, Copy)]
struct TransparentCheatcodesExecutor;

impl CheatcodesExecutor for TransparentCheatcodesExecutor {
    fn get_inspector<'a, DB: DatabaseExt>(
        &'a mut self,
        cheats: &'a mut Cheatcodes,
    ) -> impl InspectorExt<DB> + 'a {
        cheats
    }
}

macro_rules! try_or_return {
    ($e:expr) => {
        match $e {
            Ok(v) => v,
            Err(_) => return,
        }
    };
}

/// Contains additional, test specific resources that should be kept for the duration of the test
#[derive(Debug, Default)]
pub struct Context {
    /// Buffered readers for files opened for reading (path => BufReader mapping)
    pub opened_read_files: HashMap<PathBuf, BufReader<File>>,
}

/// Every time we clone `Context`, we want it to be empty
impl Clone for Context {
    fn clone(&self) -> Self {
        Default::default()
    }
}

impl Context {
    /// Clears the context.
    #[inline]
    pub fn clear(&mut self) {
        self.opened_read_files.clear();
    }
}

/// Helps collecting transactions from different forks.
#[derive(Clone, Debug)]
pub struct BroadcastableTransaction {
    /// The optional RPC URL.
    pub rpc: Option<String>,
    /// The transaction to broadcast.
<<<<<<< HEAD
    pub transaction: TransactionRequest,
    /// ZK-VM factory deps
    pub zk_tx: Option<ZkTransactionMetadata>,
=======
    pub transaction: TransactionMaybeSigned,
>>>>>>> 1f9b52c7
}

/// List of transactions that can be broadcasted.
pub type BroadcastableTransactions = VecDeque<BroadcastableTransaction>;

/// An EVM inspector that handles calls to various cheatcodes, each with their own behavior.
///
/// Cheatcodes can be called by contracts during execution to modify the VM environment, such as
/// mocking addresses, signatures and altering call reverts.
///
/// Executing cheatcodes can be very powerful. Most cheatcodes are limited to evm internals, but
/// there are also cheatcodes like `ffi` which can execute arbitrary commands or `writeFile` and
/// `readFile` which can manipulate files of the filesystem. Therefore, several restrictions are
/// implemented for these cheatcodes:
/// - `ffi`, and file cheatcodes are _always_ opt-in (via foundry config) and never enabled by
///   default: all respective cheatcode handlers implement the appropriate checks
/// - File cheatcodes require explicit permissions which paths are allowed for which operation, see
///   `Config.fs_permission`
/// - Only permitted accounts are allowed to execute cheatcodes in forking mode, this ensures no
///   contract deployed on the live network is able to execute cheatcodes by simply calling the
///   cheatcode address: by default, the caller, test contract and newly deployed contracts are
///   allowed to execute cheatcodes
#[derive(Clone, Debug)]
pub struct Cheatcodes {
    /// The block environment
    ///
    /// Used in the cheatcode handler to overwrite the block environment separately from the
    /// execution block environment.
    pub block: Option<BlockEnv>,

    /// The gas price
    ///
    /// Used in the cheatcode handler to overwrite the gas price separately from the gas price
    /// in the execution environment.
    pub gas_price: Option<U256>,

    /// Address labels
    pub labels: HashMap<Address, String>,

    /// Prank information
    pub prank: Option<Prank>,

    /// Expected revert information
    pub expected_revert: Option<ExpectedRevert>,

    /// Additional diagnostic for reverts
    pub fork_revert_diagnostic: Option<RevertDiagnostic>,

    /// Recorded storage reads and writes
    pub accesses: Option<RecordAccess>,

    /// Recorded account accesses (calls, creates) organized by relative call depth, where the
    /// topmost vector corresponds to accesses at the depth at which account access recording
    /// began. Each vector in the matrix represents a list of accesses at a specific call
    /// depth. Once that call context has ended, the last vector is removed from the matrix and
    /// merged into the previous vector.
    pub recorded_account_diffs_stack: Option<Vec<Vec<AccountAccess>>>,

    /// Recorded logs
    pub recorded_logs: Option<Vec<crate::Vm::Log>>,

    /// Cache of the amount of gas used in previous call.
    /// This is used by the `lastCallGas` cheatcode.
    pub last_call_gas: Option<crate::Vm::Gas>,

    /// Mocked calls
    // **Note**: inner must a BTreeMap because of special `Ord` impl for `MockCallDataContext`
    pub mocked_calls: HashMap<Address, BTreeMap<MockCallDataContext, MockCallReturnData>>,

    /// Expected calls
    pub expected_calls: ExpectedCallTracker,
    /// Expected emits
    pub expected_emits: VecDeque<ExpectedEmit>,

    /// Map of context depths to memory offset ranges that may be written to within the call depth.
    pub allowed_mem_writes: FxHashMap<u64, Vec<Range<u64>>>,

    /// Current broadcasting information
    pub broadcast: Option<Broadcast>,

    /// Scripting based transactions
    pub broadcastable_transactions: BroadcastableTransactions,

    /// Additional, user configurable context this Inspector has access to when inspecting a call
    pub config: Arc<CheatsConfig>,

    /// Test-scoped context holding data that needs to be reset every test run
    pub context: Context,

    /// Whether to commit FS changes such as file creations, writes and deletes.
    /// Used to prevent duplicate changes file executing non-committing calls.
    pub fs_commit: bool,

    /// Serialized JSON values.
    // **Note**: both must a BTreeMap to ensure the order of the keys is deterministic.
    pub serialized_jsons: BTreeMap<String, BTreeMap<String, Value>>,

    /// All recorded ETH `deal`s.
    pub eth_deals: Vec<DealRecord>,

    /// Holds the stored gas info for when we pause gas metering. It is an `Option<Option<..>>`
    /// because the `call` callback in an `Inspector` doesn't get access to
    /// the `revm::Interpreter` which holds the `revm::Gas` struct that
    /// we need to copy. So we convert it to a `Some(None)` in `apply_cheatcode`, and once we have
    /// the interpreter, we copy the gas struct. Then each time there is an execution of an
    /// operation, we reset the gas.
    pub gas_metering: Option<Option<Gas>>,

    /// Holds stored gas info for when we pause gas metering, and we're entering/inside
    /// CREATE / CREATE2 frames. This is needed to make gas meter pausing work correctly when
    /// paused and creating new contracts.
    pub gas_metering_create: Option<Option<Gas>>,

    /// Mapping slots.
    pub mapping_slots: Option<HashMap<Address, MappingSlots>>,

    /// The current program counter.
    pub pc: usize,
    /// Breakpoints supplied by the `breakpoint` cheatcode.
    /// `char -> (address, pc)`
    pub breakpoints: Breakpoints,

    /// Use ZK-VM to execute CALLs and CREATEs.
    pub use_zk_vm: bool,

    /// When in zkEVM context, execute the next CALL or CREATE in the EVM instead.
    pub skip_zk_vm: bool,

    /// Any contracts that were deployed in `skip_zk_vm` step.
    /// This makes it easier to dispatch calls to any of these addresses in zkEVM context, directly
    /// to EVM. Alternatively, we'd need to add `vm.zkVmSkip()` to these calls manually.
    pub skip_zk_vm_addresses: HashSet<Address>,

    /// Records the next create address for `skip_zk_vm_addresses`.
    pub record_next_create_address: bool,

    /// Dual compiled contracts
    pub dual_compiled_contracts: DualCompiledContracts,

    /// Starts the cheatcode inspector in ZK mode.
    /// This is set to `false`, once the startup migration is completed.
    pub startup_zk: bool,

    /// The list of factory_deps seen so far during a test or script execution.
    /// Ideally these would be persisted in the storage, but since modifying [revm::JournaledState]
    /// would be a significant refactor, we maintain the factory_dep part in the [Cheatcodes].
    /// This can be done as each test runs with its own [Cheatcodes] instance, thereby
    /// providing the necessary level of isolation.
    pub persisted_factory_deps: HashMap<H256, Vec<u8>>,
}

// This is not derived because calling this in `fn new` with `..Default::default()` creates a second
// `CheatsConfig` which is unused, and inside it `ProjectPathsConfig` is relatively expensive to
// create.
impl Default for Cheatcodes {
    fn default() -> Self {
        Self::new(Arc::default())
    }
}

impl Cheatcodes {
    /// Creates a new `Cheatcodes` with the given settings.
    pub fn new(config: Arc<CheatsConfig>) -> Self {
        let mut dual_compiled_contracts = config.dual_compiled_contracts.clone();

        // We add the empty bytecode manually so it is correctly translated in zk mode.
        // This is used in many places in foundry, e.g. in cheatcode contract's account code.
        let empty_bytes = Bytes::from_static(&[0]);
        let zk_bytecode_hash = foundry_zksync_core::hash_bytecode(&foundry_zksync_core::EMPTY_CODE);
        let zk_deployed_bytecode = foundry_zksync_core::EMPTY_CODE.to_vec();

        dual_compiled_contracts.push(DualCompiledContract {
            name: String::from("EmptyEVMBytecode"),
            zk_bytecode_hash,
            zk_deployed_bytecode: zk_deployed_bytecode.clone(),
            zk_factory_deps: Default::default(),
            evm_bytecode_hash: B256::from_slice(&keccak256(&empty_bytes)[..]),
            evm_deployed_bytecode: Bytecode::new_raw(empty_bytes.clone()).bytecode().to_vec(),
            evm_bytecode: Bytecode::new_raw(empty_bytes).bytecode().to_vec(),
        });

        let cheatcodes_bytecode = {
            let mut bytecode = CHEATCODE_ADDRESS.abi_encode_packed();
            bytecode.append(&mut [0; 12].to_vec());
            Bytes::from(bytecode)
        };
        dual_compiled_contracts.push(DualCompiledContract {
            name: String::from("CheatcodeBytecode"),
            // we put a different bytecode hash here so when importing back to EVM
            // we avoid collision with EmptyEVMBytecode for the cheatcodes
            zk_bytecode_hash: foundry_zksync_core::hash_bytecode(CHEATCODE_CONTRACT_HASH.as_ref()),
            zk_deployed_bytecode: cheatcodes_bytecode.to_vec(),
            zk_factory_deps: Default::default(),
            evm_bytecode_hash: CHEATCODE_CONTRACT_HASH,
            evm_deployed_bytecode: cheatcodes_bytecode.to_vec(),
            evm_bytecode: cheatcodes_bytecode.to_vec(),
        });

        let mut persisted_factory_deps = HashMap::new();
        persisted_factory_deps.insert(zk_bytecode_hash, zk_deployed_bytecode);

        let startup_zk = config.use_zk;
        Self {
            fs_commit: true,
            labels: config.labels.clone(),
            config,
            dual_compiled_contracts,
            startup_zk,
            block: Default::default(),
            gas_price: Default::default(),
            prank: Default::default(),
            expected_revert: Default::default(),
            fork_revert_diagnostic: Default::default(),
            accesses: Default::default(),
            recorded_account_diffs_stack: Default::default(),
            recorded_logs: Default::default(),
            last_call_gas: Default::default(),
            mocked_calls: Default::default(),
            expected_calls: Default::default(),
            expected_emits: Default::default(),
            allowed_mem_writes: Default::default(),
            broadcast: Default::default(),
            broadcastable_transactions: Default::default(),
            context: Default::default(),
            serialized_jsons: Default::default(),
            eth_deals: Default::default(),
            gas_metering: Default::default(),
            gas_metering_create: Default::default(),
            mapping_slots: Default::default(),
            pc: Default::default(),
            breakpoints: Default::default(),
            use_zk_vm: Default::default(),
            skip_zk_vm: Default::default(),
            skip_zk_vm_addresses: Default::default(),
            record_next_create_address: Default::default(),
            persisted_factory_deps: Default::default(),
        }
    }

    /// Returns the configured script wallets.
    pub fn script_wallets(&self) -> Option<&ScriptWallets> {
        self.config.script_wallets.as_ref()
    }

    /// Decodes the input data and applies the cheatcode.
    fn apply_cheatcode<DB: DatabaseExt, E: CheatcodesExecutor>(
        &mut self,
        ecx: &mut EvmContext<DB>,
        call: &CallInputs,
        executor: &mut E,
    ) -> Result {
        // decode the cheatcode call
        let decoded = Vm::VmCalls::abi_decode(&call.input, false).map_err(|e| {
            if let alloy_sol_types::Error::UnknownSelector { name: _, selector } = e {
                let msg = format!(
                    "unknown cheatcode with selector {selector}; \
                     you may have a mismatch between the `Vm` interface (likely in `forge-std`) \
                     and the `forge` version"
                );
                return alloy_sol_types::Error::Other(std::borrow::Cow::Owned(msg));
            }
            e
        })?;
        let caller = call.caller;

        // ensure the caller is allowed to execute cheatcodes,
        // but only if the backend is in forking mode
        ecx.db.ensure_cheatcode_access_forking_mode(&caller)?;

        apply_dispatch(
            &decoded,
            &mut CheatsCtxt {
                state: self,
                ecx: &mut ecx.inner,
                precompiles: &mut ecx.precompiles,
                gas_limit: call.gas_limit,
                caller,
            },
            executor,
        )
    }

    /// Grants cheat code access for new contracts if the caller also has
    /// cheatcode access or the new contract is created in top most call.
    ///
    /// There may be cheatcodes in the constructor of the new contract, in order to allow them
    /// automatically we need to determine the new address.
    fn allow_cheatcodes_on_create<DB: DatabaseExt>(
        &self,
        ecx: &mut InnerEvmContext<DB>,
        caller: Address,
        created_address: Address,
    ) {
        if ecx.journaled_state.depth <= 1 || ecx.db.has_cheatcode_access(&caller) {
            ecx.db.allow_cheatcode_access(created_address);
        }
    }

    /// Called when there was a revert.
    ///
    /// Cleanup any previously applied cheatcodes that altered the state in such a way that revm's
    /// revert would run into issues.
    pub fn on_revert<DB: DatabaseExt>(&mut self, ecx: &mut EvmContext<DB>) {
        trace!(deals=?self.eth_deals.len(), "rolling back deals");

        // Delay revert clean up until expected revert is handled, if set.
        if self.expected_revert.is_some() {
            return;
        }

        // we only want to apply cleanup top level
        if ecx.journaled_state.depth() > 0 {
            return;
        }

        // Roll back all previously applied deals
        // This will prevent overflow issues in revm's [`JournaledState::journal_revert`] routine
        // which rolls back any transfers.
        while let Some(record) = self.eth_deals.pop() {
            if let Some(acc) = ecx.journaled_state.state.get_mut(&record.address) {
                acc.info.balance = record.old_balance;
            }
        }
    }
    /// Selects the appropriate VM for the fork. Options: EVM, ZK-VM.
    /// CALL and CREATE are handled by the selected VM.
    ///
    /// Additionally:
    /// * Translates block information
    /// * Translates all persisted addresses
    pub fn select_fork_vm<DB: DatabaseExt>(
        &mut self,
        data: &mut InnerEvmContext<DB>,
        fork_id: LocalForkId,
    ) {
        let fork_info = data.db.get_fork_info(fork_id).expect("failed getting fork info");
        if fork_info.fork_type.is_evm() {
            self.select_evm(data)
        } else {
            self.select_zk_vm(data, Some(&fork_info.fork_env))
        }
    }

    /// Switch to EVM and translate block info, balances, nonces and deployed codes for persistent
    /// accounts
    pub fn select_evm<DB: DatabaseExt>(&mut self, data: &mut InnerEvmContext<DB>) {
        if !self.use_zk_vm {
            tracing::info!("already in EVM");
            return
        }

        tracing::info!("switching to EVM");
        self.use_zk_vm = false;

        let system_account = SYSTEM_CONTEXT_ADDRESS.to_address();
        journaled_account(data, system_account).expect("failed to load account");
        let balance_account = L2_BASE_TOKEN_ADDRESS.to_address();
        journaled_account(data, balance_account).expect("failed to load account");
        let nonce_account = NONCE_HOLDER_ADDRESS.to_address();
        journaled_account(data, nonce_account).expect("failed to load account");
        let account_code_account = ACCOUNT_CODE_STORAGE_ADDRESS.to_address();
        journaled_account(data, account_code_account).expect("failed to load account");

        // TODO we might need to store the deployment nonce under the contract storage
        // to not lose it across VMs.

        let block_info_key = CURRENT_VIRTUAL_BLOCK_INFO_POSITION.to_ru256();
        let (block_info, _) = data.sload(system_account, block_info_key).unwrap_or_default();
        let (block_number, block_timestamp) = unpack_block_info(block_info.to_u256());
        data.env.block.number = U256::from(block_number);
        data.env.block.timestamp = U256::from(block_timestamp);

        let test_contract = data.db.get_test_contract_address();
        for address in data.db.persistent_accounts().into_iter().chain([data.env.tx.caller]) {
            info!(?address, "importing to evm state");

            let balance_key = get_balance_key(address);
            let nonce_key = get_nonce_key(address);

            let (balance, _) = data.sload(balance_account, balance_key).unwrap_or_default();
            let (full_nonce, _) = data.sload(nonce_account, nonce_key).unwrap_or_default();
            let (tx_nonce, _deployment_nonce) = decompose_full_nonce(full_nonce.to_u256());
            let nonce = tx_nonce.as_u64();

            let account_code_key = get_account_code_key(address);
            let (code_hash, code) = data
                .sload(account_code_account, account_code_key)
                .map(|(value, _)| value)
                .ok()
                .and_then(|zk_bytecode_hash| {
                    self.dual_compiled_contracts
                        .find_by_zk_bytecode_hash(zk_bytecode_hash.to_h256())
                        .map(|contract| {
                            (
                                contract.evm_bytecode_hash,
                                Some(Bytecode::new_raw(Bytes::from(
                                    contract.evm_deployed_bytecode.clone(),
                                ))),
                            )
                        })
                })
                .unwrap_or_else(|| (KECCAK_EMPTY, None));

            let account = journaled_account(data, address).expect("failed to load account");
            let _ = std::mem::replace(&mut account.info.balance, balance);
            let _ = std::mem::replace(&mut account.info.nonce, nonce);

            if test_contract.map(|addr| addr == address).unwrap_or_default() {
                tracing::trace!(?address, "ignoring code translation for test contract");
            } else {
                account.info.code_hash = code_hash;
                account.info.code.clone_from(&code);
            }
        }
    }

    /// Switch to ZK-VM and translate block info, balances, nonces and deployed codes for persistent
    /// accounts
    pub fn select_zk_vm<DB: DatabaseExt>(
        &mut self,
        data: &mut InnerEvmContext<DB>,
        new_env: Option<&Env>,
    ) {
        if self.use_zk_vm {
            tracing::info!("already in ZK-VM");
            return
        }

        tracing::info!("switching to ZK-VM");
        self.use_zk_vm = true;

        let env = new_env.unwrap_or(data.env.as_ref());

        let mut system_storage: rHashMap<U256, EvmStorageSlot> = Default::default();
        let block_info_key = CURRENT_VIRTUAL_BLOCK_INFO_POSITION.to_ru256();
        let block_info =
            pack_block_info(env.block.number.as_limbs()[0], env.block.timestamp.as_limbs()[0]);
        system_storage.insert(block_info_key, EvmStorageSlot::new(block_info.to_ru256()));

        let mut l2_eth_storage: rHashMap<U256, EvmStorageSlot> = Default::default();
        let mut nonce_storage: rHashMap<U256, EvmStorageSlot> = Default::default();
        let mut account_code_storage: rHashMap<U256, EvmStorageSlot> = Default::default();
        let mut known_codes_storage: rHashMap<U256, EvmStorageSlot> = Default::default();
        let mut deployed_codes: HashMap<Address, AccountInfo> = Default::default();

        for address in data.db.persistent_accounts().into_iter().chain([data.env.tx.caller]) {
            info!(?address, "importing to zk state");

            let account = journaled_account(data, address).expect("failed to load account");
            let info = &account.info;

            let balance_key = get_balance_key(address);
            l2_eth_storage.insert(balance_key, EvmStorageSlot::new(info.balance));

            // TODO we need to find a proper way to handle deploy nonces instead of replicating
            let full_nonce = nonces_to_full_nonce(info.nonce.into(), info.nonce.into());

            let nonce_key = get_nonce_key(address);
            nonce_storage.insert(nonce_key, EvmStorageSlot::new(full_nonce.to_ru256()));

            if let Some(contract) = self.dual_compiled_contracts.iter().find(|contract| {
                info.code_hash != KECCAK_EMPTY && info.code_hash == contract.evm_bytecode_hash
            }) {
                account_code_storage.insert(
                    get_account_code_key(address),
                    EvmStorageSlot::new(contract.zk_bytecode_hash.to_ru256()),
                );
                known_codes_storage
                    .insert(contract.zk_bytecode_hash.to_ru256(), EvmStorageSlot::new(U256::ZERO));

                let code_hash = B256::from_slice(contract.zk_bytecode_hash.as_bytes());
                deployed_codes.insert(
                    address,
                    AccountInfo {
                        balance: info.balance,
                        nonce: info.nonce,
                        code_hash,
                        code: Some(Bytecode::new_raw(Bytes::from(
                            contract.zk_deployed_bytecode.clone(),
                        ))),
                    },
                );
            } else {
                tracing::debug!(code_hash = ?info.code_hash, ?address, "no zk contract found")
            }
        }

        let system_addr = SYSTEM_CONTEXT_ADDRESS.to_address();
        let system_account = journaled_account(data, system_addr).expect("failed to load account");
        system_account.storage.extend(system_storage.clone());

        let balance_addr = L2_BASE_TOKEN_ADDRESS.to_address();
        let balance_account =
            journaled_account(data, balance_addr).expect("failed to load account");
        balance_account.storage.extend(l2_eth_storage.clone());

        let nonce_addr = NONCE_HOLDER_ADDRESS.to_address();
        let nonce_account = journaled_account(data, nonce_addr).expect("failed to load account");
        nonce_account.storage.extend(nonce_storage.clone());

        let account_code_addr = ACCOUNT_CODE_STORAGE_ADDRESS.to_address();
        let account_code_account =
            journaled_account(data, account_code_addr).expect("failed to load account");
        account_code_account.storage.extend(account_code_storage.clone());

        let known_codes_addr = KNOWN_CODES_STORAGE_ADDRESS.to_address();
        let known_codes_account =
            journaled_account(data, known_codes_addr).expect("failed to load account");
        known_codes_account.storage.extend(known_codes_storage.clone());

        let test_contract = data.db.get_test_contract_address();
        for (address, info) in deployed_codes {
            let account = journaled_account(data, address).expect("failed to load account");
            let _ = std::mem::replace(&mut account.info.balance, info.balance);
            let _ = std::mem::replace(&mut account.info.nonce, info.nonce);
            if test_contract.map(|addr| addr == address).unwrap_or_default() {
                tracing::trace!(?address, "ignoring code translation for test contract");
            } else {
                account.info.code_hash = info.code_hash;
                account.info.code.clone_from(&info.code);
            }
        }
    }

    // common create functionality for both legacy and EOF.
    fn create_common<DB, Input>(
        &mut self,
        ecx: &mut EvmContext<DB>,
        mut input: Input,
        executor: &mut impl CheatcodesExecutor,
    ) -> Option<CreateOutcome>
    where
        DB: DatabaseExt,
        Input: CommonCreateInput<DB>,
    {
        let ecx_inner = &mut ecx.inner;
        let gas = Gas::new(input.gas_limit());

        // Apply our prank
        if let Some(prank) = &self.prank {
            if ecx_inner.journaled_state.depth() >= prank.depth &&
                input.caller() == prank.prank_caller
            {
                // At the target depth we set `msg.sender`
                if ecx_inner.journaled_state.depth() == prank.depth {
                    input.set_caller(prank.new_caller);
                }

                // At the target depth, or deeper, we set `tx.origin`
                if let Some(new_origin) = prank.new_origin {
                    ecx_inner.env.tx.caller = new_origin;
                }
            }
        }

        // Apply our broadcast
        if let Some(broadcast) = &self.broadcast {
            if ecx_inner.journaled_state.depth() >= broadcast.depth &&
                input.caller() == broadcast.original_caller
            {
                if let Err(err) =
                    ecx_inner.journaled_state.load_account(broadcast.new_origin, &mut ecx_inner.db)
                {
                    return Some(CreateOutcome {
                        result: InterpreterResult {
                            result: InstructionResult::Revert,
                            output: Error::encode(err),
                            gas,
                        },
                        address: None,
                    });
                }

                ecx_inner.env.tx.caller = broadcast.new_origin;

                if ecx_inner.journaled_state.depth() == broadcast.depth {
                    input.set_caller(broadcast.new_origin);
                    let is_fixed_gas_limit = check_if_fixed_gas_limit(ecx_inner, input.gas_limit());

                    let mut to = None;
                    let mut nonce: u64 =
                        ecx_inner.journaled_state.state()[&broadcast.new_origin].info.nonce;
                    //drop the mutable borrow of account
                    let mut call_init_code = input.init_code();
                    let mut zk_tx = if self.use_zk_vm {
                        to = Some(TxKind::Call(CONTRACT_DEPLOYER_ADDRESS.to_address()));
                        nonce = foundry_zksync_core::nonce(broadcast.new_origin, ecx_inner) as u64;
                        let contract = self
                            .dual_compiled_contracts
                            .find_by_evm_bytecode(&input.init_code().0)
                            .unwrap_or_else(|| {
                                panic!("failed finding contract for {:?}", input.init_code())
                            });
                        let factory_deps =
                            self.dual_compiled_contracts.fetch_all_factory_deps(contract);

                        let constructor_input =
                            call_init_code[contract.evm_bytecode.len()..].to_vec();

                        let create_input = foundry_zksync_core::encode_create_params(
                            &input.scheme().unwrap_or(CreateScheme::Create),
                            contract.zk_bytecode_hash,
                            constructor_input,
                        );
                        call_init_code = Bytes::from(create_input);

                        Some(factory_deps)
                    } else {
                        None
                    };
                    let rpc = ecx_inner.db.active_fork_url();
                    if let Some(factory_deps) = zk_tx {
                        let mut batched =
                            foundry_zksync_core::vm::batch_factory_dependencies(factory_deps);
                        debug!(batches = batched.len(), "splitting factory deps for broadcast");
                        // the last batch is the final one that does the deployment
                        zk_tx = batched.pop();

                        for factory_deps in batched {
                            self.broadcastable_transactions.push_back(BroadcastableTransaction {
                                rpc: rpc.clone(),
                                transaction: TransactionRequest {
                                    from: Some(broadcast.new_origin),
                                    to: Some(TxKind::Call(Address::ZERO)),
                                    value: Some(input.value()),
                                    nonce: Some(nonce),
                                    ..Default::default()
                                },
                                zk_tx: Some(ZkTransactionMetadata { factory_deps }),
                            });

                            //update nonce for each tx
                            nonce += 1;
                        }
                    }
                    self.broadcastable_transactions.push_back(BroadcastableTransaction {
                        rpc,
                        transaction: TransactionRequest {
                            from: Some(broadcast.new_origin),
                            to,
                            value: Some(input.value()),
                            input: TransactionInput::new(call_init_code),
                            nonce: Some(nonce),
                            gas: if is_fixed_gas_limit {
                                Some(input.gas_limit() as u128)
                            } else {
                                None
                            },
                            ..Default::default()
<<<<<<< HEAD
                        },
                        zk_tx: zk_tx.map(ZkTransactionMetadata::new),
=======
                        }
                        .into(),
>>>>>>> 1f9b52c7
                    });

                    input.log_debug(self, &input.scheme().unwrap_or(CreateScheme::Create));
                }
            }
        }

        // Allow cheatcodes from the address of the new contract
        let address = input.allow_cheatcodes(self, ecx);

        // If `recordAccountAccesses` has been called, record the create
        if let Some(recorded_account_diffs_stack) = &mut self.recorded_account_diffs_stack {
            recorded_account_diffs_stack.push(vec![AccountAccess {
                chainInfo: crate::Vm::ChainInfo {
                    forkId: ecx.db.active_fork_id().unwrap_or_default(),
                    chainId: U256::from(ecx.env.cfg.chain_id),
                },
                accessor: input.caller(),
                account: address,
                kind: crate::Vm::AccountAccessKind::Create,
                initialized: true,
                oldBalance: U256::ZERO, // updated on (eof)create_end
                newBalance: U256::ZERO, // updated on (eof)create_end
                value: input.value(),
                data: input.init_code(),
                reverted: false,
                deployedCode: Bytes::new(), // updated on (eof)create_end
                storageAccesses: vec![],    // updated on (eof)create_end
                depth: ecx.journaled_state.depth(),
            }]);
        }

        if self.use_zk_vm {
            if let Some(result) = self.try_create_in_zk(ecx, input, executor) {
                return Some(result);
            }
        }

        None
    }

    /// Try handling the `CREATE` within zkEVM.
    /// If `Some` is returned then the result must be returned immediately, else the call must be
    /// handled in EVM.
    fn try_create_in_zk<DB, Input>(
        &mut self,
        ecx: &mut EvmContext<DB>,
        input: Input,
        executor: &mut impl CheatcodesExecutor,
    ) -> Option<CreateOutcome>
    where
        DB: DatabaseExt,
        Input: CommonCreateInput<DB>,
    {
        if self.skip_zk_vm {
            self.skip_zk_vm = false; // handled the skip, reset flag
            self.record_next_create_address = true;
            info!("running create in EVM, instead of zkEVM (skipped)");
            return None
        }

        if input.init_code().0 == DEFAULT_CREATE2_DEPLOYER_CODE {
            info!("running create in EVM, instead of zkEVM (DEFAULT_CREATE2_DEPLOYER_CODE)");
            return None
        }

        info!("running create in zkEVM");

        let zk_contract = self
            .dual_compiled_contracts
            .find_by_evm_bytecode(&input.init_code().0)
            .unwrap_or_else(|| panic!("failed finding contract for {:?}", input.init_code()));

        let factory_deps = self.dual_compiled_contracts.fetch_all_factory_deps(zk_contract);
        tracing::debug!(contract = zk_contract.name, "using dual compiled contract");

        let ccx = foundry_zksync_core::vm::CheatcodeTracerContext {
            mocked_calls: self.mocked_calls.clone(),
            expected_calls: Some(&mut self.expected_calls),
            accesses: self.accesses.as_mut(),
            persisted_factory_deps: Some(&mut self.persisted_factory_deps),
        };
        let create_inputs = CreateInputs {
            scheme: input.scheme().unwrap_or(CreateScheme::Create),
            init_code: input.init_code(),
            value: input.value(),
            caller: input.caller(),
            gas_limit: input.gas_limit(),
        };

        // We currently exhaust the entire gas for the call as zkEVM returns a very high
        // amount of gas that OOGs revm.
        let gas = Gas::new(input.gas_limit());
        match foundry_zksync_core::vm::create::<_, DatabaseError>(
            &create_inputs,
            zk_contract,
            factory_deps,
            ecx,
            ccx,
        ) {
            Ok(result) => {
                if let Some(recorded_logs) = &mut self.recorded_logs {
                    recorded_logs.extend(result.logs.clone().into_iter().map(|log| Vm::Log {
                        topics: log.data.topics().to_vec(),
                        data: log.data.data.clone(),
                        emitter: log.address,
                    }));
                }

                // append console logs from zkEVM to the current executor's LogTracer
                result.logs.iter().filter_map(decode_console_log).for_each(|decoded_log| {
                    executor.console_log(
                        &mut CheatsCtxt {
                            state: self,
                            ecx: &mut ecx.inner,
                            precompiles: &mut ecx.precompiles,
                            gas_limit: create_inputs.gas_limit,
                            caller: create_inputs.caller,
                        },
                        decoded_log,
                    );
                });

                // append traces
                executor.trace_zksync(self, ecx, result.call_traces);

                // for each log in cloned logs call handle_expect_emit
                if !self.expected_emits.is_empty() {
                    for log in result.logs {
                        expect::handle_expect_emit(self, &log);
                    }
                }

                match result.execution_result {
                    ExecutionResult::Success { output, .. } => match output {
                        Output::Create(bytes, address) => Some(CreateOutcome {
                            result: InterpreterResult {
                                result: InstructionResult::Return,
                                output: bytes,
                                gas,
                            },
                            address,
                        }),
                        _ => Some(CreateOutcome {
                            result: InterpreterResult {
                                result: InstructionResult::Revert,
                                output: Bytes::new(),
                                gas,
                            },
                            address: None,
                        }),
                    },
                    ExecutionResult::Revert { output, .. } => Some(CreateOutcome {
                        result: InterpreterResult {
                            result: InstructionResult::Revert,
                            output,
                            gas,
                        },
                        address: None,
                    }),
                    ExecutionResult::Halt { .. } => Some(CreateOutcome {
                        result: InterpreterResult {
                            result: InstructionResult::Revert,
                            output: Bytes::from_iter(String::from("zk vm halted").as_bytes()),
                            gas,
                        },
                        address: None,
                    }),
                }
            }
            Err(err) => {
                error!("error inspecting zkEVM: {err:?}");
                Some(CreateOutcome {
                    result: InterpreterResult {
                        result: InstructionResult::Revert,
                        output: Bytes::from_iter(
                            format!("error inspecting zkEVM: {err:?}").as_bytes(),
                        ),
                        gas,
                    },
                    address: None,
                })
            }
        }
    }

    // common create_end functionality for both legacy and EOF.
    fn create_end_common<DB>(
        &mut self,
        ecx: &mut EvmContext<DB>,
        mut outcome: CreateOutcome,
    ) -> CreateOutcome
    where
        DB: DatabaseExt,
    {
        let ecx = &mut ecx.inner;

        // Clean up pranks
        if let Some(prank) = &self.prank {
            if ecx.journaled_state.depth() == prank.depth {
                ecx.env.tx.caller = prank.prank_origin;

                // Clean single-call prank once we have returned to the original depth
                if prank.single_call {
                    std::mem::take(&mut self.prank);
                }
            }
        }

        // Clean up broadcasts
        if let Some(broadcast) = &self.broadcast {
            if ecx.journaled_state.depth() == broadcast.depth {
                ecx.env.tx.caller = broadcast.original_origin;

                // Clean single-call broadcast once we have returned to the original depth
                if broadcast.single_call {
                    std::mem::take(&mut self.broadcast);
                }
            }
        }

        // Handle expected reverts
        if let Some(expected_revert) = &self.expected_revert {
            if ecx.journaled_state.depth() <= expected_revert.depth &&
                matches!(expected_revert.kind, ExpectedRevertKind::Default)
            {
                let expected_revert = std::mem::take(&mut self.expected_revert).unwrap();
                return match expect::handle_expect_revert(
                    true,
                    expected_revert.reason.as_deref(),
                    outcome.result.result,
                    outcome.result.output.clone(),
                ) {
                    Ok((address, retdata)) => {
                        outcome.result.result = InstructionResult::Return;
                        outcome.result.output = retdata;
                        outcome.address = address;
                        outcome
                    }
                    Err(err) => {
                        outcome.result.result = InstructionResult::Revert;
                        outcome.result.output = err.abi_encode().into();
                        outcome
                    }
                };
            }
        }

        // If `startStateDiffRecording` has been called, update the `reverted` status of the
        // previous call depth's recorded accesses, if any
        if let Some(recorded_account_diffs_stack) = &mut self.recorded_account_diffs_stack {
            // The root call cannot be recorded.
            if ecx.journaled_state.depth() > 0 {
                let mut last_depth =
                    recorded_account_diffs_stack.pop().expect("missing CREATE account accesses");
                // Update the reverted status of all deeper calls if this call reverted, in
                // accordance with EVM behavior
                if outcome.result.is_revert() {
                    last_depth.iter_mut().for_each(|element| {
                        element.reverted = true;
                        element
                            .storageAccesses
                            .iter_mut()
                            .for_each(|storage_access| storage_access.reverted = true);
                    })
                }
                let create_access = last_depth.first_mut().expect("empty AccountAccesses");
                // Assert that we're at the correct depth before recording post-create state
                // changes. Depending on what depth the cheat was called at, there
                // may not be any pending calls to update if execution has
                // percolated up to a higher depth.
                if create_access.depth == ecx.journaled_state.depth() {
                    debug_assert_eq!(
                        create_access.kind as u8,
                        crate::Vm::AccountAccessKind::Create as u8
                    );
                    if let Some(address) = outcome.address {
                        if let Ok((created_acc, _)) =
                            ecx.journaled_state.load_account(address, &mut ecx.db)
                        {
                            create_access.newBalance = created_acc.info.balance;
                            create_access.deployedCode =
                                created_acc.info.code.clone().unwrap_or_default().original_bytes();
                        }
                    }
                }
                // Merge the last depth's AccountAccesses into the AccountAccesses at the current
                // depth, or push them back onto the pending vector if higher depths were not
                // recorded. This preserves ordering of accesses.
                if let Some(last) = recorded_account_diffs_stack.last_mut() {
                    last.append(&mut last_depth);
                } else {
                    recorded_account_diffs_stack.push(last_depth);
                }
            }
        }

        if self.record_next_create_address {
            self.record_next_create_address = false;
            if let Some(address) = outcome.address {
                self.skip_zk_vm_addresses.insert(address);
            }
        }

        outcome
    }

    pub fn create_with_executor<DB: DatabaseExt>(
        &mut self,
        ecx: &mut EvmContext<DB>,
        call: &mut CreateInputs,
        executor: &mut impl CheatcodesExecutor,
    ) -> Option<CreateOutcome> {
        self.create_common(ecx, call, executor)
    }

    pub fn call_with_executor<DB: DatabaseExt>(
        &mut self,
        ecx: &mut EvmContext<DB>,
        call: &mut CallInputs,
        executor: &mut impl CheatcodesExecutor,
    ) -> Option<CallOutcome> {
        let ecx_inner = &mut ecx.inner;
        let gas = Gas::new(call.gas_limit);

        // At the root call to test function or script `run()`/`setUp()` functions, we are
        // decreasing sender nonce to ensure that it matches on-chain nonce once we start
        // broadcasting.
        if ecx_inner.journaled_state.depth == 0 {
            let sender = ecx_inner.env.tx.caller;
            if sender != Config::DEFAULT_SENDER {
                let account = match super::evm::journaled_account(ecx_inner, sender) {
                    Ok(account) => account,
                    Err(err) => {
                        return Some(CallOutcome {
                            result: InterpreterResult {
                                result: InstructionResult::Revert,
                                output: err.abi_encode().into(),
                                gas,
                            },
                            memory_offset: call.return_memory_offset.clone(),
                        })
                    }
                };
                let prev = account.info.nonce;
                account.info.nonce = prev.saturating_sub(1);

                trace!(target: "cheatcodes", %sender, nonce=account.info.nonce, prev, "corrected nonce");
            }
        }

        if call.target_address == CHEATCODE_ADDRESS {
            return match self.apply_cheatcode(ecx, call, executor) {
                Ok(retdata) => Some(CallOutcome {
                    result: InterpreterResult {
                        result: InstructionResult::Return,
                        output: retdata.into(),
                        gas,
                    },
                    memory_offset: call.return_memory_offset.clone(),
                }),
                Err(err) => Some(CallOutcome {
                    result: InterpreterResult {
                        result: InstructionResult::Revert,
                        output: err.abi_encode().into(),
                        gas,
                    },
                    memory_offset: call.return_memory_offset.clone(),
                }),
            };
        }

        if call.target_address == HARDHAT_CONSOLE_ADDRESS {
            return None;
        }

        let mut factory_deps = Vec::new();

        if call.target_address == DEFAULT_CREATE2_DEPLOYER && self.use_zk_vm {
            call.target_address = DEFAULT_CREATE2_DEPLOYER_ZKSYNC;
            call.bytecode_address = DEFAULT_CREATE2_DEPLOYER_ZKSYNC;

            let (salt, init_code) = call.input.split_at(32);
            let contract = self
                .dual_compiled_contracts
                .find_by_evm_bytecode(init_code)
                .unwrap_or_else(|| panic!("failed finding contract for {init_code:?}"));

            factory_deps = self.dual_compiled_contracts.fetch_all_factory_deps(contract);

            let constructor_input = init_code[contract.evm_bytecode.len()..].to_vec();

            let create_input = foundry_zksync_core::encode_create_params(
                &CreateScheme::Create2 { salt: U256::from_be_slice(salt) },
                contract.zk_bytecode_hash,
                constructor_input,
            );

            call.input = create_input.into();
        }

        // Handle expected calls

        // Grab the different calldatas expected.
        if let Some(expected_calls_for_target) = self.expected_calls.get_mut(&call.bytecode_address)
        {
            // Match every partial/full calldata
            for (calldata, (expected, actual_count)) in expected_calls_for_target {
                // Increment actual times seen if...
                // The calldata is at most, as big as this call's input, and
                if calldata.len() <= call.input.len() &&
                    // Both calldata match, taking the length of the assumed smaller one (which will have at least the selector), and
                    *calldata == call.input[..calldata.len()] &&
                    // The value matches, if provided
                    expected
                        .value
                        .map_or(true, |value| Some(value) == call.transfer_value()) &&
                    // The gas matches, if provided
                    expected.gas.map_or(true, |gas| gas == call.gas_limit) &&
                    // The minimum gas matches, if provided
                    expected.min_gas.map_or(true, |min_gas| min_gas <= call.gas_limit)
                {
                    *actual_count += 1;
                }
            }
        }

        // Handle mocked calls
        if let Some(mocks) = self.mocked_calls.get(&call.bytecode_address) {
            let ctx =
                MockCallDataContext { calldata: call.input.clone(), value: call.transfer_value() };
            if let Some(return_data) = mocks.get(&ctx).or_else(|| {
                mocks
                    .iter()
                    .find(|(mock, _)| {
                        call.input.get(..mock.calldata.len()) == Some(&mock.calldata[..]) &&
                            mock.value.map_or(true, |value| Some(value) == call.transfer_value())
                    })
                    .map(|(_, v)| v)
            }) {
                return Some(CallOutcome {
                    result: InterpreterResult {
                        result: return_data.ret_type,
                        output: return_data.data.clone(),
                        gas,
                    },
                    memory_offset: call.return_memory_offset.clone(),
                });
            }
        }

        // Apply our prank
        if let Some(prank) = &self.prank {
            if ecx_inner.journaled_state.depth() >= prank.depth && call.caller == prank.prank_caller
            {
                let mut prank_applied = false;

                // At the target depth we set `msg.sender`
                if ecx_inner.journaled_state.depth() == prank.depth {
                    call.caller = prank.new_caller;
                    prank_applied = true;
                }

                // At the target depth, or deeper, we set `tx.origin`
                if let Some(new_origin) = prank.new_origin {
                    ecx_inner.env.tx.caller = new_origin;
                    prank_applied = true;
                }

                // If prank applied for first time, then update
                if prank_applied {
                    if let Some(applied_prank) = prank.first_time_applied() {
                        self.prank = Some(applied_prank);
                    }
                }
            }
        }

        // Apply our broadcast
        if let Some(broadcast) = &self.broadcast {
            // We only apply a broadcast *to a specific depth*.
            //
            // We do this because any subsequent contract calls *must* exist on chain and
            // we only want to grab *this* call, not internal ones
            if ecx_inner.journaled_state.depth() == broadcast.depth &&
                call.caller == broadcast.original_caller
            {
                // At the target depth we set `msg.sender` & tx.origin.
                // We are simulating the caller as being an EOA, so *both* must be set to the
                // broadcast.origin.
                ecx_inner.env.tx.caller = broadcast.new_origin;

                call.caller = broadcast.new_origin;
                // Add a `legacy` transaction to the VecDeque. We use a legacy transaction here
                // because we only need the from, to, value, and data. We can later change this
                // into 1559, in the cli package, relatively easily once we
                // know the target chain supports EIP-1559.
                if !call.is_static {
                    if let Err(err) = ecx_inner.load_account(broadcast.new_origin) {
                        return Some(CallOutcome {
                            result: InterpreterResult {
                                result: InstructionResult::Revert,
                                output: Error::encode(err),
                                gas,
                            },
                            memory_offset: call.return_memory_offset.clone(),
                        })
                    }

                    let is_fixed_gas_limit = check_if_fixed_gas_limit(ecx_inner, call.gas_limit);

                    let account =
                        ecx_inner.journaled_state.state().get_mut(&broadcast.new_origin).unwrap();

                    let nonce = if self.use_zk_vm {
                        foundry_zksync_core::nonce(broadcast.new_origin, ecx_inner) as u64
                    } else {
                        account.info.nonce
                    };

                    let account =
                        ecx_inner.journaled_state.state().get_mut(&broadcast.new_origin).unwrap();

                    let zk_tx = if self.use_zk_vm {
                        // We shouldn't need factory_deps for CALLs
                        if call.target_address == DEFAULT_CREATE2_DEPLOYER_ZKSYNC {
                            Some(ZkTransactionMetadata { factory_deps: factory_deps.clone() })
                        } else {
                            Some(ZkTransactionMetadata { factory_deps: Default::default() })
                        }
                    } else {
                        None
                    };

                    self.broadcastable_transactions.push_back(BroadcastableTransaction {
                        rpc: ecx_inner.db.active_fork_url(),
                        transaction: TransactionRequest {
                            from: Some(broadcast.new_origin),
                            to: Some(TxKind::from(Some(call.target_address))),
                            value: call.transfer_value(),
                            input: TransactionInput::new(call.input.clone()),
                            nonce: Some(nonce),
                            gas: if is_fixed_gas_limit {
                                Some(call.gas_limit as u128)
                            } else {
                                None
                            },
                            ..Default::default()
<<<<<<< HEAD
                        },
                        zk_tx,
=======
                        }
                        .into(),
>>>>>>> 1f9b52c7
                    });
                    debug!(target: "cheatcodes", tx=?self.broadcastable_transactions.back().unwrap(), "broadcastable call");

                    let prev = account.info.nonce;

                    // Touch account to ensure that incremented nonce is committed
                    account.mark_touch();
                    account.info.nonce += 1;
                    debug!(target: "cheatcodes", address=%broadcast.new_origin, nonce=prev+1, prev, "incremented nonce");
                } else if broadcast.single_call {
                    let msg =
                    "`staticcall`s are not allowed after `broadcast`; use `startBroadcast` instead";
                    return Some(CallOutcome {
                        result: InterpreterResult {
                            result: InstructionResult::Revert,
                            output: Error::encode(msg),
                            gas,
                        },
                        memory_offset: call.return_memory_offset.clone(),
                    });
                }
            }
        }

        // Record called accounts if `startStateDiffRecording` has been called
        if let Some(recorded_account_diffs_stack) = &mut self.recorded_account_diffs_stack {
            // Determine if account is "initialized," ie, it has a non-zero balance, a non-zero
            // nonce, a non-zero KECCAK_EMPTY codehash, or non-empty code
            let initialized;
            let old_balance;
            if let Ok((acc, _)) = ecx.load_account(call.target_address) {
                initialized = acc.info.exists();
                old_balance = acc.info.balance;
            } else {
                initialized = false;
                old_balance = U256::ZERO;
            }
            let kind = match call.scheme {
                CallScheme::Call => crate::Vm::AccountAccessKind::Call,
                CallScheme::CallCode => crate::Vm::AccountAccessKind::CallCode,
                CallScheme::DelegateCall => crate::Vm::AccountAccessKind::DelegateCall,
                CallScheme::StaticCall => crate::Vm::AccountAccessKind::StaticCall,
                CallScheme::ExtCall => crate::Vm::AccountAccessKind::Call,
                CallScheme::ExtStaticCall => crate::Vm::AccountAccessKind::StaticCall,
                CallScheme::ExtDelegateCall => crate::Vm::AccountAccessKind::DelegateCall,
            };
            // Record this call by pushing it to a new pending vector; all subsequent calls at
            // that depth will be pushed to the same vector. When the call ends, the
            // RecordedAccountAccess (and all subsequent RecordedAccountAccesses) will be
            // updated with the revert status of this call, since the EVM does not mark accounts
            // as "warm" if the call from which they were accessed is reverted
            recorded_account_diffs_stack.push(vec![AccountAccess {
                chainInfo: crate::Vm::ChainInfo {
                    forkId: ecx.db.active_fork_id().unwrap_or_default(),
                    chainId: U256::from(ecx.env.cfg.chain_id),
                },
                accessor: call.caller,
                account: call.bytecode_address,
                kind,
                initialized,
                oldBalance: old_balance,
                newBalance: U256::ZERO, // updated on call_end
                value: call.call_value(),
                data: call.input.clone(),
                reverted: false,
                deployedCode: Bytes::new(),
                storageAccesses: vec![], // updated on step
                depth: ecx.journaled_state.depth(),
            }]);
        }

        if self.use_zk_vm {
            if let Some(result) = self.try_call_in_zk(factory_deps, ecx, call, executor) {
                return Some(result);
            }
        }

        None
    }

    /// Try handling the `CALL` within zkEVM.
    /// If `Some` is returned then the result must be returned immediately, else the call must be
    /// handled in EVM.
    fn try_call_in_zk<DB>(
        &mut self,
        factory_deps: Vec<Vec<u8>>,
        ecx: &mut EvmContext<DB>,
        call: &mut CallInputs,
        executor: &mut impl CheatcodesExecutor,
    ) -> Option<CallOutcome>
    where
        DB: DatabaseExt,
    {
        // also skip if the target was created during a zkEVM skip
        self.skip_zk_vm =
            self.skip_zk_vm || self.skip_zk_vm_addresses.contains(&call.target_address);
        if self.skip_zk_vm {
            self.skip_zk_vm = false; // handled the skip, reset flag
            info!("running create in EVM, instead of zkEVM (skipped) {:#?}", call);
            return None;
        }

        if let TransactTo::Call(test_contract) = ecx.env.tx.transact_to {
            if call.bytecode_address == test_contract {
                info!("running call in EVM, instead of zkEVM (Test Contract) {:#?}", ecx.env.tx);
                return None
            }
        }

        info!("running call in zkEVM {:#?}", call);

        let ccx = foundry_zksync_core::vm::CheatcodeTracerContext {
            mocked_calls: self.mocked_calls.clone(),
            expected_calls: Some(&mut self.expected_calls),
            accesses: self.accesses.as_mut(),
            persisted_factory_deps: Some(&mut self.persisted_factory_deps),
        };

        // We currently exhaust the entire gas for the call as zkEVM returns a very high amount
        // of gas that OOGs revm.
        let gas = Gas::new(call.gas_limit);
        match foundry_zksync_core::vm::call::<_, DatabaseError>(call, factory_deps, ecx, ccx) {
            Ok(result) => {
                // append console logs from zkEVM to the current executor's LogTracer
                result.logs.iter().filter_map(decode_console_log).for_each(|decoded_log| {
                    executor.console_log(
                        &mut CheatsCtxt {
                            state: self,
                            ecx: &mut ecx.inner,
                            precompiles: &mut ecx.precompiles,
                            gas_limit: call.gas_limit,
                            caller: call.caller,
                        },
                        decoded_log,
                    );
                });

                // skip log processing for static calls
                if !call.is_static {
                    if let Some(recorded_logs) = &mut self.recorded_logs {
                        recorded_logs.extend(result.logs.clone().into_iter().map(|log| Vm::Log {
                            topics: log.data.topics().to_vec(),
                            data: log.data.data.clone(),
                            emitter: log.address,
                        }));
                    }

                    // append traces
                    executor.trace_zksync(self, ecx, result.call_traces);

                    // for each log in cloned logs call handle_expect_emit
                    if !self.expected_emits.is_empty() {
                        for log in result.logs {
                            expect::handle_expect_emit(self, &log);
                        }
                    }
                }

                match result.execution_result {
                    ExecutionResult::Success { output, .. } => match output {
                        Output::Call(bytes) => Some(CallOutcome {
                            result: InterpreterResult {
                                result: InstructionResult::Return,
                                output: bytes,
                                gas,
                            },
                            memory_offset: call.return_memory_offset.clone(),
                        }),
                        _ => Some(CallOutcome {
                            result: InterpreterResult {
                                result: InstructionResult::Revert,
                                output: Bytes::new(),
                                gas,
                            },
                            memory_offset: call.return_memory_offset.clone(),
                        }),
                    },
                    ExecutionResult::Revert { output, .. } => Some(CallOutcome {
                        result: InterpreterResult {
                            result: InstructionResult::Revert,
                            output,
                            gas,
                        },
                        memory_offset: call.return_memory_offset.clone(),
                    }),
                    ExecutionResult::Halt { .. } => Some(CallOutcome {
                        result: InterpreterResult {
                            result: InstructionResult::Revert,
                            output: Bytes::from_iter(String::from("zk vm halted").as_bytes()),
                            gas,
                        },
                        memory_offset: call.return_memory_offset.clone(),
                    }),
                }
            }
            Err(err) => {
                error!("error inspecting zkEVM: {err:?}");
                Some(CallOutcome {
                    result: InterpreterResult {
                        result: InstructionResult::Revert,
                        output: Bytes::from_iter(
                            format!("error inspecting zkEVM: {err:?}").as_bytes(),
                        ),
                        gas,
                    },
                    memory_offset: call.return_memory_offset.clone(),
                })
            }
        }
    }
}

impl<DB: DatabaseExt> Inspector<DB> for Cheatcodes {
    #[inline]
    fn initialize_interp(&mut self, _interpreter: &mut Interpreter, ecx: &mut EvmContext<DB>) {
        // When the first interpreter is initialized we've circumvented the balance and gas checks,
        // so we apply our actual block data with the correct fees and all.
        if let Some(block) = self.block.take() {
            ecx.env.block = block;
        }
        if let Some(gas_price) = self.gas_price.take() {
            ecx.env.tx.gas_price = gas_price;
        }
        if self.startup_zk && !self.use_zk_vm {
            self.startup_zk = false; // We only do this once.
            self.select_zk_vm(ecx, None);
        }
    }

    #[inline]
    fn step(&mut self, interpreter: &mut Interpreter, ecx: &mut EvmContext<DB>) {
        self.pc = interpreter.program_counter();

        // `pauseGasMetering`: reset interpreter gas.
        if self.gas_metering.is_some() {
            self.meter_gas(interpreter);
        }

        // `record`: record storage reads and writes.
        if self.accesses.is_some() {
            self.record_accesses(interpreter);
        }

        // `startStateDiffRecording`: record granular ordered storage accesses.
        if self.recorded_account_diffs_stack.is_some() {
            self.record_state_diffs(interpreter, ecx);
        }

        // `expectSafeMemory`: check if the current opcode is allowed to interact with memory.
        if !self.allowed_mem_writes.is_empty() {
            self.check_mem_opcodes(interpreter, ecx.journaled_state.depth());
        }

        // `startMappingRecording`: record SSTORE and KECCAK256.
        if let Some(mapping_slots) = &mut self.mapping_slots {
            mapping::step(mapping_slots, interpreter);
        }
    }

    #[inline]
    fn step_end(&mut self, interpreter: &mut Interpreter, ecx: &mut EvmContext<DB>) {
        // override address(x).balance retrieval to make it consistent between EraVM and EVM
        if self.use_zk_vm {
            let address = match interpreter.current_opcode() {
                opcode::SELFBALANCE => interpreter.contract().target_address,
                opcode::BALANCE => {
                    if interpreter.stack.is_empty() {
                        interpreter.instruction_result = InstructionResult::StackUnderflow;
                        return;
                    }

                    Address::from_word(B256::from(unsafe { interpreter.stack.pop_unsafe() }))
                }
                _ => return,
            };

            // Safety: Length is checked above.
            let balance = foundry_zksync_core::balance(address, ecx);

            // Skip the current BALANCE instruction since we've already handled it
            match interpreter.stack.push(balance) {
                Ok(_) => unsafe {
                    interpreter.instruction_pointer = interpreter.instruction_pointer.add(1);
                },
                Err(e) => {
                    interpreter.instruction_result = e;
                }
            }
        }
    }

    fn log(&mut self, _interpreter: &mut Interpreter, _context: &mut EvmContext<DB>, log: &Log) {
        if !self.expected_emits.is_empty() {
            expect::handle_expect_emit(self, log);
        }

        // `recordLogs`
        if let Some(storage_recorded_logs) = &mut self.recorded_logs {
            storage_recorded_logs.push(Vm::Log {
                topics: log.data.topics().to_vec(),
                data: log.data.data.clone(),
                emitter: log.address,
            });
        }
    }

    fn call(
        &mut self,
        context: &mut EvmContext<DB>,
        inputs: &mut CallInputs,
    ) -> Option<CallOutcome> {
        Self::call_with_executor(self, context, inputs, &mut TransparentCheatcodesExecutor)
    }

    fn call_end(
        &mut self,
        ecx: &mut EvmContext<DB>,
        call: &CallInputs,
        mut outcome: CallOutcome,
    ) -> CallOutcome {
        let ecx = &mut ecx.inner;
        let cheatcode_call = call.target_address == CHEATCODE_ADDRESS ||
            call.target_address == HARDHAT_CONSOLE_ADDRESS;

        // Clean up pranks/broadcasts if it's not a cheatcode call end. We shouldn't do
        // it for cheatcode calls because they are not appplied for cheatcodes in the `call` hook.
        // This should be placed before the revert handling, because we might exit early there
        if !cheatcode_call {
            // Clean up pranks
            if let Some(prank) = &self.prank {
                if ecx.journaled_state.depth() == prank.depth {
                    ecx.env.tx.caller = prank.prank_origin;

                    // Clean single-call prank once we have returned to the original depth
                    if prank.single_call {
                        let _ = self.prank.take();
                    }
                }
            }

            // Clean up broadcast
            if let Some(broadcast) = &self.broadcast {
                if ecx.journaled_state.depth() == broadcast.depth {
                    ecx.env.tx.caller = broadcast.original_origin;

                    // Clean single-call broadcast once we have returned to the original depth
                    if broadcast.single_call {
                        let _ = self.broadcast.take();
                    }
                }
            }
        }

        // Handle expected reverts
        if let Some(expected_revert) = &self.expected_revert {
            if ecx.journaled_state.depth() <= expected_revert.depth {
                let needs_processing: bool = match expected_revert.kind {
                    ExpectedRevertKind::Default => !cheatcode_call,
                    // `pending_processing` == true means that we're in the `call_end` hook for
                    // `vm.expectCheatcodeRevert` and shouldn't expect revert here
                    ExpectedRevertKind::Cheatcode { pending_processing } => {
                        cheatcode_call && !pending_processing
                    }
                };

                if needs_processing {
                    let expected_revert = std::mem::take(&mut self.expected_revert).unwrap();
                    return match expect::handle_expect_revert(
                        false,
                        expected_revert.reason.as_deref(),
                        outcome.result.result,
                        outcome.result.output.clone(),
                    ) {
                        Err(error) => {
                            trace!(expected=?expected_revert, ?error, status=?outcome.result.result, "Expected revert mismatch");
                            outcome.result.result = InstructionResult::Revert;
                            outcome.result.output = error.abi_encode().into();
                            outcome
                        }
                        Ok((_, retdata)) => {
                            outcome.result.result = InstructionResult::Return;
                            outcome.result.output = retdata;
                            outcome
                        }
                    };
                }

                // Flip `pending_processing` flag for cheatcode revert expectations, marking that
                // we've exited the `expectCheatcodeRevert` call scope
                if let ExpectedRevertKind::Cheatcode { pending_processing } =
                    &mut self.expected_revert.as_mut().unwrap().kind
                {
                    if *pending_processing {
                        *pending_processing = false;
                    }
                }
            }
        }

        // Exit early for calls to cheatcodes as other logic is not relevant for cheatcode
        // invocations
        if cheatcode_call {
            return outcome;
        }

        // Record the gas usage of the call, this allows the `lastCallGas` cheatcode to
        // retrieve the gas usage of the last call.
        let gas = outcome.result.gas;
        self.last_call_gas = Some(crate::Vm::Gas {
            gasLimit: gas.limit(),
            gasTotalUsed: gas.spent(),
            gasMemoryUsed: 0,
            gasRefunded: gas.refunded(),
            gasRemaining: gas.remaining(),
        });

        // If `startStateDiffRecording` has been called, update the `reverted` status of the
        // previous call depth's recorded accesses, if any
        if let Some(recorded_account_diffs_stack) = &mut self.recorded_account_diffs_stack {
            // The root call cannot be recorded.
            if ecx.journaled_state.depth() > 0 {
                let mut last_recorded_depth =
                    recorded_account_diffs_stack.pop().expect("missing CALL account accesses");
                // Update the reverted status of all deeper calls if this call reverted, in
                // accordance with EVM behavior
                if outcome.result.is_revert() {
                    last_recorded_depth.iter_mut().for_each(|element| {
                        element.reverted = true;
                        element
                            .storageAccesses
                            .iter_mut()
                            .for_each(|storage_access| storage_access.reverted = true);
                    })
                }
                let call_access = last_recorded_depth.first_mut().expect("empty AccountAccesses");
                // Assert that we're at the correct depth before recording post-call state changes.
                // Depending on the depth the cheat was called at, there may not be any pending
                // calls to update if execution has percolated up to a higher depth.
                if call_access.depth == ecx.journaled_state.depth() {
                    if let Ok((acc, _)) = ecx.load_account(call.target_address) {
                        debug_assert!(access_is_call(call_access.kind));
                        call_access.newBalance = acc.info.balance;
                    }
                }
                // Merge the last depth's AccountAccesses into the AccountAccesses at the current
                // depth, or push them back onto the pending vector if higher depths were not
                // recorded. This preserves ordering of accesses.
                if let Some(last) = recorded_account_diffs_stack.last_mut() {
                    last.append(&mut last_recorded_depth);
                } else {
                    recorded_account_diffs_stack.push(last_recorded_depth);
                }
            }
        }

        // At the end of the call,
        // we need to check if we've found all the emits.
        // We know we've found all the expected emits in the right order
        // if the queue is fully matched.
        // If it's not fully matched, then either:
        // 1. Not enough events were emitted (we'll know this because the amount of times we
        // inspected events will be less than the size of the queue) 2. The wrong events
        // were emitted (The inspected events should match the size of the queue, but still some
        // events will not be matched)

        // First, check that we're at the call depth where the emits were declared from.
        let should_check_emits = self
            .expected_emits
            .iter()
            .any(|expected| expected.depth == ecx.journaled_state.depth()) &&
            // Ignore staticcalls
            !call.is_static;
        if should_check_emits {
            // Not all emits were matched.
            if self.expected_emits.iter().any(|expected| !expected.found) {
                outcome.result.result = InstructionResult::Revert;
                outcome.result.output = "log != expected log".abi_encode().into();
                return outcome;
            } else {
                // All emits were found, we're good.
                // Clear the queue, as we expect the user to declare more events for the next call
                // if they wanna match further events.
                self.expected_emits.clear()
            }
        }

        // this will ensure we don't have false positives when trying to diagnose reverts in fork
        // mode
        let diag = self.fork_revert_diagnostic.take();

        // if there's a revert and a previous call was diagnosed as fork related revert then we can
        // return a better error here
        if outcome.result.is_revert() {
            if let Some(err) = diag {
                outcome.result.output = Error::encode(err.to_error_msg(&self.labels));
                return outcome;
            }
        }

        // try to diagnose reverts in multi-fork mode where a call is made to an address that does
        // not exist
        if let TxKind::Call(test_contract) = ecx.env.tx.transact_to {
            // if a call to a different contract than the original test contract returned with
            // `Stop` we check if the contract actually exists on the active fork
            if ecx.db.is_forked_mode() &&
                outcome.result.result == InstructionResult::Stop &&
                call.target_address != test_contract
            {
                self.fork_revert_diagnostic =
                    ecx.db.diagnose_revert(call.target_address, &ecx.journaled_state);
            }
        }

        // If the depth is 0, then this is the root call terminating
        if ecx.journaled_state.depth() == 0 {
            // If we already have a revert, we shouldn't run the below logic as it can obfuscate an
            // earlier error that happened first with unrelated information about
            // another error when using cheatcodes.
            if outcome.result.is_revert() {
                return outcome;
            }

            // If there's not a revert, we can continue on to run the last logic for expect*
            // cheatcodes. Match expected calls
            for (address, calldatas) in &self.expected_calls {
                // Loop over each address, and for each address, loop over each calldata it expects.
                for (calldata, (expected, actual_count)) in calldatas {
                    // Grab the values we expect to see
                    let ExpectedCallData { gas, min_gas, value, count, call_type } = expected;

                    let failed = match call_type {
                        // If the cheatcode was called with a `count` argument,
                        // we must check that the EVM performed a CALL with this calldata exactly
                        // `count` times.
                        ExpectedCallType::Count => *count != *actual_count,
                        // If the cheatcode was called without a `count` argument,
                        // we must check that the EVM performed a CALL with this calldata at least
                        // `count` times. The amount of times to check was
                        // the amount of time the cheatcode was called.
                        ExpectedCallType::NonCount => *count > *actual_count,
                    };
                    if failed {
                        let expected_values = [
                            Some(format!("data {}", hex::encode_prefixed(calldata))),
                            value.as_ref().map(|v| format!("value {v}")),
                            gas.map(|g| format!("gas {g}")),
                            min_gas.map(|g| format!("minimum gas {g}")),
                        ]
                        .into_iter()
                        .flatten()
                        .join(", ");
                        let but = if outcome.result.is_ok() {
                            let s = if *actual_count == 1 { "" } else { "s" };
                            format!("was called {actual_count} time{s}")
                        } else {
                            "the call reverted instead; \
                             ensure you're testing the happy path when using `expectCall`"
                                .to_string()
                        };
                        let s = if *count == 1 { "" } else { "s" };
                        let msg = format!(
                            "expected call to {address} with {expected_values} \
                             to be called {count} time{s}, but {but}"
                        );
                        outcome.result.result = InstructionResult::Revert;
                        outcome.result.output = Error::encode(msg);

                        return outcome;
                    }
                }
            }

            // Check if we have any leftover expected emits
            // First, if any emits were found at the root call, then we its ok and we remove them.
            self.expected_emits.retain(|expected| !expected.found);
            // If not empty, we got mismatched emits
            if !self.expected_emits.is_empty() {
                let msg = if outcome.result.is_ok() {
                    "expected an emit, but no logs were emitted afterwards. \
                     you might have mismatched events or not enough events were emitted"
                } else {
                    "expected an emit, but the call reverted instead. \
                     ensure you're testing the happy path when using `expectEmit`"
                };
                outcome.result.result = InstructionResult::Revert;
                outcome.result.output = Error::encode(msg);
                return outcome;
            }
        }

        outcome
    }

    fn create(
        &mut self,
        ecx: &mut EvmContext<DB>,
        call: &mut CreateInputs,
    ) -> Option<CreateOutcome> {
        self.create_common(ecx, call, &mut TransparentCheatcodesExecutor)
    }

    fn create_end(
        &mut self,
        ecx: &mut EvmContext<DB>,
        _call: &CreateInputs,
        outcome: CreateOutcome,
    ) -> CreateOutcome {
        self.create_end_common(ecx, outcome)
    }

    fn eofcreate(
        &mut self,
        ecx: &mut EvmContext<DB>,
        call: &mut EOFCreateInputs,
    ) -> Option<CreateOutcome> {
        self.create_common(ecx, call, &mut TransparentCheatcodesExecutor)
    }

    fn eofcreate_end(
        &mut self,
        ecx: &mut EvmContext<DB>,
        _call: &EOFCreateInputs,
        outcome: CreateOutcome,
    ) -> CreateOutcome {
        self.create_end_common(ecx, outcome)
    }
}

impl<DB: DatabaseExt> InspectorExt<DB> for Cheatcodes {
    fn should_use_create2_factory(
        &mut self,
        ecx: &mut EvmContext<DB>,
        inputs: &mut CreateInputs,
    ) -> bool {
        if let CreateScheme::Create2 { .. } = inputs.scheme {
            let target_depth = if let Some(prank) = &self.prank {
                prank.depth
            } else if let Some(broadcast) = &self.broadcast {
                broadcast.depth
            } else {
                1
            };

            ecx.journaled_state.depth() == target_depth &&
                (self.broadcast.is_some() || self.config.always_use_create_2_factory)
        } else {
            false
        }
    }
}

impl Cheatcodes {
    #[cold]
    fn meter_gas(&mut self, interpreter: &mut Interpreter) {
        match &self.gas_metering {
            None => {}
            // Need to store gas metering.
            Some(None) => self.gas_metering = Some(Some(interpreter.gas)),
            Some(Some(gas)) => {
                match interpreter.current_opcode() {
                    opcode::CREATE | opcode::CREATE2 => {
                        // Set we're about to enter CREATE frame to meter its gas on first opcode
                        // inside it.
                        self.gas_metering_create = Some(None)
                    }
                    opcode::STOP | opcode::RETURN | opcode::SELFDESTRUCT | opcode::REVERT => {
                        match &self.gas_metering_create {
                            None | Some(None) => {
                                // If we are ending current execution frame, we want to reset
                                // interpreter gas to the value of gas spent during frame, so only
                                // the consumed gas is erased.
                                // ref: https://github.com/bluealloy/revm/blob/2cb991091d32330cfe085320891737186947ce5a/crates/revm/src/evm_impl.rs#L190
                                //
                                // It would be nice if we had access to the interpreter in
                                // `call_end`, as we could just do this there instead.
                                interpreter.gas = Gas::new(interpreter.gas.spent());

                                // Make sure CREATE gas metering is resetted.
                                self.gas_metering_create = None
                            }
                            Some(Some(gas)) => {
                                // If this was CREATE frame, set correct gas limit. This is needed
                                // because CREATE opcodes deduct additional gas for code storage,
                                // and deducted amount is compared to gas limit. If we set this to
                                // 0, the CREATE would fail with out of gas.
                                //
                                // If we however set gas limit to the limit of outer frame, it would
                                // cause a panic after erasing gas cost post-create. Reason for this
                                // is pre-create REVM records `gas_limit - (gas_limit / 64)` as gas
                                // used, and erases costs by `remaining` gas post-create.
                                // gas used ref: https://github.com/bluealloy/revm/blob/2cb991091d32330cfe085320891737186947ce5a/crates/revm/src/instructions/host.rs#L254-L258
                                // post-create erase ref: https://github.com/bluealloy/revm/blob/2cb991091d32330cfe085320891737186947ce5a/crates/revm/src/instructions/host.rs#L279
                                interpreter.gas = Gas::new(gas.limit());

                                // Reset CREATE gas metering because we're about to exit its frame.
                                self.gas_metering_create = None
                            }
                        }
                    }
                    _ => {
                        // If just starting with CREATE opcodes, record its inner frame gas.
                        if self.gas_metering_create == Some(None) {
                            self.gas_metering_create = Some(Some(interpreter.gas))
                        }

                        // Don't monitor gas changes, keep it constant.
                        interpreter.gas = *gas;
                    }
                }
            }
        }
    }

    /// Records storage slots reads and writes.
    #[cold]
    fn record_accesses(&mut self, interpreter: &mut Interpreter) {
        let Some(access) = &mut self.accesses else { return };
        match interpreter.current_opcode() {
            opcode::SLOAD => {
                let key = try_or_return!(interpreter.stack().peek(0));
                access.record_read(interpreter.contract().target_address, key);
            }
            opcode::SSTORE => {
                let key = try_or_return!(interpreter.stack().peek(0));
                access.record_write(interpreter.contract().target_address, key);
            }
            _ => {}
        }
    }

    #[cold]
    fn record_state_diffs<DB: DatabaseExt>(
        &mut self,
        interpreter: &mut Interpreter,
        ecx: &mut EvmContext<DB>,
    ) {
        let Some(account_accesses) = &mut self.recorded_account_diffs_stack else { return };
        match interpreter.current_opcode() {
            opcode::SELFDESTRUCT => {
                // Ensure that we're not selfdestructing a context recording was initiated on
                let Some(last) = account_accesses.last_mut() else { return };

                // get previous balance and initialized status of the target account
                let target = try_or_return!(interpreter.stack().peek(0));
                let target = Address::from_word(B256::from(target));
                let (initialized, old_balance) = ecx
                    .load_account(target)
                    .map(|(account, _)| (account.info.exists(), account.info.balance))
                    .unwrap_or_default();

                // load balance of this account
                let value = ecx
                    .balance(interpreter.contract().target_address)
                    .map(|(b, _)| b)
                    .unwrap_or(U256::ZERO);

                // register access for the target account
                last.push(crate::Vm::AccountAccess {
                    chainInfo: crate::Vm::ChainInfo {
                        forkId: ecx.db.active_fork_id().unwrap_or_default(),
                        chainId: U256::from(ecx.env.cfg.chain_id),
                    },
                    accessor: interpreter.contract().target_address,
                    account: target,
                    kind: crate::Vm::AccountAccessKind::SelfDestruct,
                    initialized,
                    oldBalance: old_balance,
                    newBalance: old_balance + value,
                    value,
                    data: Bytes::new(),
                    reverted: false,
                    deployedCode: Bytes::new(),
                    storageAccesses: vec![],
                    depth: ecx.journaled_state.depth(),
                });
            }

            opcode::SLOAD => {
                let Some(last) = account_accesses.last_mut() else { return };

                let key = try_or_return!(interpreter.stack().peek(0));
                let address = interpreter.contract().target_address;

                // Try to include present value for informational purposes, otherwise assume
                // it's not set (zero value)
                let mut present_value = U256::ZERO;
                // Try to load the account and the slot's present value
                if ecx.load_account(address).is_ok() {
                    if let Ok((previous, _)) = ecx.sload(address, key) {
                        present_value = previous;
                    }
                }
                let access = crate::Vm::StorageAccess {
                    account: interpreter.contract().target_address,
                    slot: key.into(),
                    isWrite: false,
                    previousValue: present_value.into(),
                    newValue: present_value.into(),
                    reverted: false,
                };
                append_storage_access(last, access, ecx.journaled_state.depth());
            }
            opcode::SSTORE => {
                let Some(last) = account_accesses.last_mut() else { return };

                let key = try_or_return!(interpreter.stack().peek(0));
                let value = try_or_return!(interpreter.stack().peek(1));
                let address = interpreter.contract().target_address;
                // Try to load the account and the slot's previous value, otherwise, assume it's
                // not set (zero value)
                let mut previous_value = U256::ZERO;
                if ecx.load_account(address).is_ok() {
                    if let Ok((previous, _)) = ecx.sload(address, key) {
                        previous_value = previous;
                    }
                }

                let access = crate::Vm::StorageAccess {
                    account: address,
                    slot: key.into(),
                    isWrite: true,
                    previousValue: previous_value.into(),
                    newValue: value.into(),
                    reverted: false,
                };
                append_storage_access(last, access, ecx.journaled_state.depth());
            }

            // Record account accesses via the EXT family of opcodes
            opcode::EXTCODECOPY | opcode::EXTCODESIZE | opcode::EXTCODEHASH | opcode::BALANCE => {
                let kind = match interpreter.current_opcode() {
                    opcode::EXTCODECOPY => crate::Vm::AccountAccessKind::Extcodecopy,
                    opcode::EXTCODESIZE => crate::Vm::AccountAccessKind::Extcodesize,
                    opcode::EXTCODEHASH => crate::Vm::AccountAccessKind::Extcodehash,
                    opcode::BALANCE => crate::Vm::AccountAccessKind::Balance,
                    _ => unreachable!(),
                };
                let address =
                    Address::from_word(B256::from(try_or_return!(interpreter.stack().peek(0))));
                let initialized;
                let balance;
                if let Ok((acc, _)) = ecx.load_account(address) {
                    initialized = acc.info.exists();
                    balance = acc.info.balance;
                } else {
                    initialized = false;
                    balance = U256::ZERO;
                }
                let account_access = crate::Vm::AccountAccess {
                    chainInfo: crate::Vm::ChainInfo {
                        forkId: ecx.db.active_fork_id().unwrap_or_default(),
                        chainId: U256::from(ecx.env.cfg.chain_id),
                    },
                    accessor: interpreter.contract().target_address,
                    account: address,
                    kind,
                    initialized,
                    oldBalance: balance,
                    newBalance: balance,
                    value: U256::ZERO,
                    data: Bytes::new(),
                    reverted: false,
                    deployedCode: Bytes::new(),
                    storageAccesses: vec![],
                    depth: ecx.journaled_state.depth(),
                };
                // Record the EXT* call as an account access at the current depth
                // (future storage accesses will be recorded in a new "Resume" context)
                if let Some(last) = account_accesses.last_mut() {
                    last.push(account_access);
                } else {
                    account_accesses.push(vec![account_access]);
                }
            }
            _ => {}
        }
    }

    /// Checks to see if the current opcode can either mutate directly or expand memory.
    ///
    /// If the opcode at the current program counter is a match, check if the modified memory lies
    /// within the allowed ranges. If not, revert and fail the test.
    #[cold]
    fn check_mem_opcodes(&self, interpreter: &mut Interpreter, depth: u64) {
        let Some(ranges) = self.allowed_mem_writes.get(&depth) else {
            return;
        };

        // The `mem_opcode_match` macro is used to match the current opcode against a list of
        // opcodes that can mutate memory (either directly or expansion via reading). If the
        // opcode is a match, the memory offsets that are being written to are checked to be
        // within the allowed ranges. If not, the test is failed and the transaction is
        // reverted. For all opcodes that can mutate memory aside from MSTORE,
        // MSTORE8, and MLOAD, the size and destination offset are on the stack, and
        // the macro expands all of these cases. For MSTORE, MSTORE8, and MLOAD, the
        // size of the memory write is implicit, so these cases are hard-coded.
        macro_rules! mem_opcode_match {
            ($(($opcode:ident, $offset_depth:expr, $size_depth:expr, $writes:expr)),* $(,)?) => {
                match interpreter.current_opcode() {
                    ////////////////////////////////////////////////////////////////
                    //    OPERATIONS THAT CAN EXPAND/MUTATE MEMORY BY WRITING     //
                    ////////////////////////////////////////////////////////////////

                    opcode::MSTORE => {
                        // The offset of the mstore operation is at the top of the stack.
                        let offset = try_or_return!(interpreter.stack().peek(0)).saturating_to::<u64>();

                        // If none of the allowed ranges contain [offset, offset + 32), memory has been
                        // unexpectedly mutated.
                        if !ranges.iter().any(|range| {
                            range.contains(&offset) && range.contains(&(offset + 31))
                        }) {
                            // SPECIAL CASE: When the compiler attempts to store the selector for
                            // `stopExpectSafeMemory`, this is allowed. It will do so at the current free memory
                            // pointer, which could have been updated to the exclusive upper bound during
                            // execution.
                            let value = try_or_return!(interpreter.stack().peek(1)).to_be_bytes::<32>();
                            if value[..SELECTOR_LEN] == stopExpectSafeMemoryCall::SELECTOR {
                                return
                            }

                            disallowed_mem_write(offset, 32, interpreter, ranges);
                            return
                        }
                    }
                    opcode::MSTORE8 => {
                        // The offset of the mstore8 operation is at the top of the stack.
                        let offset = try_or_return!(interpreter.stack().peek(0)).saturating_to::<u64>();

                        // If none of the allowed ranges contain the offset, memory has been
                        // unexpectedly mutated.
                        if !ranges.iter().any(|range| range.contains(&offset)) {
                            disallowed_mem_write(offset, 1, interpreter, ranges);
                            return
                        }
                    }

                    ////////////////////////////////////////////////////////////////
                    //        OPERATIONS THAT CAN EXPAND MEMORY BY READING        //
                    ////////////////////////////////////////////////////////////////

                    opcode::MLOAD => {
                        // The offset of the mload operation is at the top of the stack
                        let offset = try_or_return!(interpreter.stack().peek(0)).saturating_to::<u64>();

                        // If the offset being loaded is >= than the memory size, the
                        // memory is being expanded. If none of the allowed ranges contain
                        // [offset, offset + 32), memory has been unexpectedly mutated.
                        if offset >= interpreter.shared_memory.len() as u64 && !ranges.iter().any(|range| {
                            range.contains(&offset) && range.contains(&(offset + 31))
                        }) {
                            disallowed_mem_write(offset, 32, interpreter, ranges);
                            return
                        }
                    }

                    ////////////////////////////////////////////////////////////////
                    //          OPERATIONS WITH OFFSET AND SIZE ON STACK          //
                    ////////////////////////////////////////////////////////////////

                    opcode::CALL => {
                        // The destination offset of the operation is the fifth element on the stack.
                        let dest_offset = try_or_return!(interpreter.stack().peek(5)).saturating_to::<u64>();

                        // The size of the data that will be copied is the sixth element on the stack.
                        let size = try_or_return!(interpreter.stack().peek(6)).saturating_to::<u64>();

                        // If none of the allowed ranges contain [dest_offset, dest_offset + size),
                        // memory outside of the expected ranges has been touched. If the opcode
                        // only reads from memory, this is okay as long as the memory is not expanded.
                        let fail_cond = !ranges.iter().any(|range| {
                            range.contains(&dest_offset) &&
                                range.contains(&(dest_offset + size.saturating_sub(1)))
                        });

                        // If the failure condition is met, set the output buffer to a revert string
                        // that gives information about the allowed ranges and revert.
                        if fail_cond {
                            // SPECIAL CASE: When a call to `stopExpectSafeMemory` is performed, this is allowed.
                            // It allocated calldata at the current free memory pointer, and will attempt to read
                            // from this memory region to perform the call.
                            let to = Address::from_word(try_or_return!(interpreter.stack().peek(1)).to_be_bytes::<32>().into());
                            if to == CHEATCODE_ADDRESS {
                                let args_offset = try_or_return!(interpreter.stack().peek(3)).saturating_to::<usize>();
                                let args_size = try_or_return!(interpreter.stack().peek(4)).saturating_to::<usize>();
                                let memory_word = interpreter.shared_memory.slice(args_offset, args_size);
                                if memory_word[..SELECTOR_LEN] == stopExpectSafeMemoryCall::SELECTOR {
                                    return
                                }
                            }

                            disallowed_mem_write(dest_offset, size, interpreter, ranges);
                            return
                        }
                    }

                    $(opcode::$opcode => {
                        // The destination offset of the operation.
                        let dest_offset = try_or_return!(interpreter.stack().peek($offset_depth)).saturating_to::<u64>();

                        // The size of the data that will be copied.
                        let size = try_or_return!(interpreter.stack().peek($size_depth)).saturating_to::<u64>();

                        // If none of the allowed ranges contain [dest_offset, dest_offset + size),
                        // memory outside of the expected ranges has been touched. If the opcode
                        // only reads from memory, this is okay as long as the memory is not expanded.
                        let fail_cond = !ranges.iter().any(|range| {
                                range.contains(&dest_offset) &&
                                    range.contains(&(dest_offset + size.saturating_sub(1)))
                            }) && ($writes ||
                                [dest_offset, (dest_offset + size).saturating_sub(1)].into_iter().any(|offset| {
                                    offset >= interpreter.shared_memory.len() as u64
                                })
                            );

                        // If the failure condition is met, set the output buffer to a revert string
                        // that gives information about the allowed ranges and revert.
                        if fail_cond {
                            disallowed_mem_write(dest_offset, size, interpreter, ranges);
                            return
                        }
                    })*

                    _ => {}
                }
            }
        }

        // Check if the current opcode can write to memory, and if so, check if the memory
        // being written to is registered as safe to modify.
        mem_opcode_match!(
            (CALLDATACOPY, 0, 2, true),
            (CODECOPY, 0, 2, true),
            (RETURNDATACOPY, 0, 2, true),
            (EXTCODECOPY, 1, 3, true),
            (CALLCODE, 5, 6, true),
            (STATICCALL, 4, 5, true),
            (DELEGATECALL, 4, 5, true),
            (KECCAK256, 0, 1, false),
            (LOG0, 0, 1, false),
            (LOG1, 0, 1, false),
            (LOG2, 0, 1, false),
            (LOG3, 0, 1, false),
            (LOG4, 0, 1, false),
            (CREATE, 1, 2, false),
            (CREATE2, 1, 2, false),
            (RETURN, 0, 1, false),
            (REVERT, 0, 1, false),
        );
    }
}

/// Helper that expands memory, stores a revert string pertaining to a disallowed memory write,
/// and sets the return range to the revert string's location in memory.
///
/// This will set the interpreter's next action to a return with the revert string as the output.
/// And trigger a revert.
fn disallowed_mem_write(
    dest_offset: u64,
    size: u64,
    interpreter: &mut Interpreter,
    ranges: &[Range<u64>],
) {
    let revert_string = format!(
        "memory write at offset 0x{:02X} of size 0x{:02X} not allowed; safe range: {}",
        dest_offset,
        size,
        ranges.iter().map(|r| format!("(0x{:02X}, 0x{:02X}]", r.start, r.end)).join(" U ")
    );

    interpreter.instruction_result = InstructionResult::Revert;
    interpreter.next_action = InterpreterAction::Return {
        result: InterpreterResult {
            output: Error::encode(revert_string),
            gas: interpreter.gas,
            result: InstructionResult::Revert,
        },
    };
}

// Determines if the gas limit on a given call was manually set in the script and should therefore
// not be overwritten by later estimations
fn check_if_fixed_gas_limit<DB: DatabaseExt>(
    ecx: &InnerEvmContext<DB>,
    call_gas_limit: u64,
) -> bool {
    // If the gas limit was not set in the source code it is set to the estimated gas left at the
    // time of the call, which should be rather close to configured gas limit.
    // TODO: Find a way to reliably make this determination.
    // For example by generating it in the compilation or EVM simulation process
    U256::from(ecx.env.tx.gas_limit) > ecx.env.block.gas_limit &&
        U256::from(call_gas_limit) <= ecx.env.block.gas_limit
        // Transfers in forge scripts seem to be estimated at 2300 by revm leading to "Intrinsic
        // gas too low" failure when simulated on chain
        && call_gas_limit > 2300
}

/// Returns true if the kind of account access is a call.
fn access_is_call(kind: crate::Vm::AccountAccessKind) -> bool {
    matches!(
        kind,
        crate::Vm::AccountAccessKind::Call |
            crate::Vm::AccountAccessKind::StaticCall |
            crate::Vm::AccountAccessKind::CallCode |
            crate::Vm::AccountAccessKind::DelegateCall
    )
}

/// Appends an AccountAccess that resumes the recording of the current context.
fn append_storage_access(
    last: &mut Vec<AccountAccess>,
    storage_access: crate::Vm::StorageAccess,
    storage_depth: u64,
) {
    // Assert that there's an existing record for the current context.
    if !last.is_empty() && last.first().unwrap().depth < storage_depth {
        // Three cases to consider:
        // 1. If there hasn't been a context switch since the start of this context, then add the
        //    storage access to the current context record.
        // 2. If there's an existing Resume record, then add the storage access to it.
        // 3. Otherwise, create a new Resume record based on the current context.
        if last.len() == 1 {
            last.first_mut().unwrap().storageAccesses.push(storage_access);
        } else {
            let last_record = last.last_mut().unwrap();
            if last_record.kind as u8 == crate::Vm::AccountAccessKind::Resume as u8 {
                last_record.storageAccesses.push(storage_access);
            } else {
                let entry = last.first().unwrap();
                let resume_record = crate::Vm::AccountAccess {
                    chainInfo: crate::Vm::ChainInfo {
                        forkId: entry.chainInfo.forkId,
                        chainId: entry.chainInfo.chainId,
                    },
                    accessor: entry.accessor,
                    account: entry.account,
                    kind: crate::Vm::AccountAccessKind::Resume,
                    initialized: entry.initialized,
                    storageAccesses: vec![storage_access],
                    reverted: entry.reverted,
                    // The remaining fields are defaults
                    oldBalance: U256::ZERO,
                    newBalance: U256::ZERO,
                    value: U256::ZERO,
                    data: Bytes::new(),
                    deployedCode: Bytes::new(),
                    depth: entry.depth,
                };
                last.push(resume_record);
            }
        }
    }
}

/// Dispatches the cheatcode call to the appropriate function.
fn apply_dispatch<DB: DatabaseExt, E: CheatcodesExecutor>(
    calls: &Vm::VmCalls,
    ccx: &mut CheatsCtxt<DB>,
    executor: &mut E,
) -> Result {
    macro_rules! dispatch {
        ($($variant:ident),*) => {
            match calls {
                $(Vm::VmCalls::$variant(cheat) => crate::Cheatcode::apply_full(cheat, ccx, executor),)*
            }
        };
    }

    let _guard = trace_span_and_call(calls);
    let result = vm_calls!(dispatch);
    trace_return(&result);
    result
}

fn trace_span_and_call(calls: &Vm::VmCalls) -> tracing::span::EnteredSpan {
    let mut cheat = None;
    let mut get_cheat = || *cheat.get_or_insert_with(|| calls_as_dyn_cheatcode(calls));
    let span = debug_span!(target: "cheatcodes", "apply", id = %get_cheat().id());
    let entered = span.entered();
    trace!(target: "cheatcodes", cheat = ?get_cheat().as_debug(), "applying");
    entered
}

fn trace_return(result: &Result) {
    trace!(
        target: "cheatcodes",
        return = %match result {
            Ok(b) => hex::encode(b),
            Err(e) => e.to_string(),
        }
    );
}

#[cold]
fn calls_as_dyn_cheatcode(calls: &Vm::VmCalls) -> &dyn DynCheatcode {
    macro_rules! as_dyn {
        ($($variant:ident),*) => {
            match calls {
                $(Vm::VmCalls::$variant(cheat) => cheat,)*
            }
        };
    }
    vm_calls!(as_dyn)
}<|MERGE_RESOLUTION|>--- conflicted
+++ resolved
@@ -16,16 +16,12 @@
 use alloy_primitives::{hex, keccak256, Address, Bytes, Log, TxKind, B256, U256};
 use alloy_rpc_types::request::{TransactionInput, TransactionRequest};
 use alloy_sol_types::{SolCall, SolInterface, SolValue};
-<<<<<<< HEAD
 use foundry_cheatcodes_common::{
     expect::{ExpectedCallData, ExpectedCallTracker, ExpectedCallType},
     mock::{MockCallDataContext, MockCallReturnData},
     record::RecordAccess,
 };
-use foundry_common::{evm::Breakpoints, SELECTOR_LEN};
-=======
 use foundry_common::{evm::Breakpoints, TransactionMaybeSigned, SELECTOR_LEN};
->>>>>>> 1f9b52c7
 use foundry_config::Config;
 use foundry_evm_core::{
     abi::{Vm::stopExpectSafeMemoryCall, HARDHAT_CONSOLE_ADDRESS},
@@ -228,13 +224,9 @@
     /// The optional RPC URL.
     pub rpc: Option<String>,
     /// The transaction to broadcast.
-<<<<<<< HEAD
-    pub transaction: TransactionRequest,
+    pub transaction: TransactionMaybeSigned,
     /// ZK-VM factory deps
     pub zk_tx: Option<ZkTransactionMetadata>,
-=======
-    pub transaction: TransactionMaybeSigned,
->>>>>>> 1f9b52c7
 }
 
 /// List of transactions that can be broadcasted.
@@ -862,7 +854,8 @@
                                     value: Some(input.value()),
                                     nonce: Some(nonce),
                                     ..Default::default()
-                                },
+                                }
+                                .into(),
                                 zk_tx: Some(ZkTransactionMetadata { factory_deps }),
                             });
 
@@ -870,6 +863,7 @@
                             nonce += 1;
                         }
                     }
+
                     self.broadcastable_transactions.push_back(BroadcastableTransaction {
                         rpc,
                         transaction: TransactionRequest {
@@ -884,13 +878,9 @@
                                 None
                             },
                             ..Default::default()
-<<<<<<< HEAD
-                        },
-                        zk_tx: zk_tx.map(ZkTransactionMetadata::new),
-=======
                         }
                         .into(),
->>>>>>> 1f9b52c7
+                        zk_tx: zk_tx.map(ZkTransactionMetadata::new),
                     });
 
                     input.log_debug(self, &input.scheme().unwrap_or(CreateScheme::Create));
@@ -1439,13 +1429,9 @@
                                 None
                             },
                             ..Default::default()
-<<<<<<< HEAD
-                        },
-                        zk_tx,
-=======
                         }
                         .into(),
->>>>>>> 1f9b52c7
+                        zk_tx,
                     });
                     debug!(target: "cheatcodes", tx=?self.broadcastable_transactions.back().unwrap(), "broadcastable call");
 
