--- conflicted
+++ resolved
@@ -722,27 +722,6 @@
             }
         }
     }
-<<<<<<< HEAD
-=======
-}
-
-impl<DB: DatabaseExt> Inspector<DB> for Cheatcodes {
-    #[inline]
-    fn initialize_interp(&mut self, _: &mut Interpreter, ecx: &mut EvmContext<DB>) {
-        // When the first interpreter is initialized we've circumvented the balance and gas checks,
-        // so we apply our actual block data with the correct fees and all.
-        if let Some(block) = self.block.take() {
-            ecx.env.block = block;
-        }
-        if let Some(gas_price) = self.gas_price.take() {
-            ecx.env.tx.gas_price = gas_price;
-        }
-        if self.startup_zk && !self.use_zk_vm {
-            self.startup_zk = false; // We only do this once.
-            self.select_zk_vm(ecx, None);
-        }
-    }
->>>>>>> 199f0268
 
     // common create functionality for both legacy and EOF.
     fn create_common<DB, Input>(
@@ -2111,8 +2090,7 @@
             _ => {}
         }
     }
-
-<<<<<<< HEAD
+  
     /// Checks to see if the current opcode can either mutate directly or expand memory.
     ///
     /// If the opcode at the current program counter is a match, check if the modified memory lies
@@ -2122,22 +2100,6 @@
         let Some(ranges) = self.allowed_mem_writes.get(&depth) else {
             return;
         };
-=======
-impl<DB: DatabaseExt> InspectorExt<DB> for Cheatcodes {
-    fn should_use_create2_factory(
-        &mut self,
-        ecx: &mut EvmContext<DB>,
-        inputs: &mut CreateInputs,
-    ) -> bool {
-        if let CreateScheme::Create2 { .. } = inputs.scheme {
-            let target_depth = if let Some(prank) = &self.prank {
-                prank.depth
-            } else if let Some(broadcast) = &self.broadcast {
-                broadcast.depth
-            } else {
-                1
-            };
->>>>>>> 199f0268
 
         // The `mem_opcode_match` macro is used to match the current opcode against a list of
         // opcodes that can mutate memory (either directly or expansion via reading). If the
