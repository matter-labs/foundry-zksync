--- conflicted
+++ resolved
@@ -1577,15 +1577,10 @@
             let prev = account.info.nonce;
             let nonce = prev.saturating_sub(1);
             account.info.nonce = nonce;
-<<<<<<< HEAD
-            // NOTE(zk): We sync with the nonce changes to ensure that the nonce matches
-            foundry_zksync_core::cheatcodes::set_nonce(sender, U256::from(nonce), &mut ecx.inner);
-=======
             if self.use_zk_vm {
                 // NOTE(zk): We sync with the nonce changes to ensure that the nonce matches
-                foundry_zksync_core::cheatcodes::set_nonce(sender, U256::from(nonce), ecx_inner);
-            }
->>>>>>> 0dcc03e0
+                foundry_zksync_core::cheatcodes::set_nonce(sender, U256::from(nonce), ecx);
+            }
 
             trace!(target: "cheatcodes", %sender, nonce, prev, "corrected nonce");
         }
