//! Cheatcode EVM inspector.

use crate::{
    evm::{
        journaled_account,
        mapping::{self, MappingSlots},
        prank::Prank,
        DealRecord, GasRecord,
    },
    inspector::utils::CommonCreateInput,
    script::{Broadcast, Wallets},
    test::{
        assume::AssumeNoRevert,
        expect::{self, ExpectedEmit, ExpectedRevert, ExpectedRevertKind},
    },
    utils::IgnoredTraces,
    CheatsConfig, CheatsCtxt, DynCheatcode, Error, Result,
    Vm::{self, AccountAccess},
};
use alloy_primitives::{
    hex, keccak256,
    map::{AddressHashMap, HashMap},
    Address, Bytes, Log, TxKind, B256, U256,
};
use alloy_rpc_types::request::{TransactionInput, TransactionRequest};
use alloy_sol_types::{SolCall, SolInterface, SolValue};
use foundry_cheatcodes_common::{
    expect::{ExpectedCallData, ExpectedCallTracker, ExpectedCallType},
    mock::{MockCallDataContext, MockCallReturnData},
    record::RecordAccess,
};
use foundry_common::{evm::Breakpoints, TransactionMaybeSigned, SELECTOR_LEN};
use foundry_evm_core::{
    abi::{Vm::stopExpectSafeMemoryCall, HARDHAT_CONSOLE_ADDRESS},
    backend::{DatabaseError, DatabaseExt, LocalForkId, RevertDiagnostic},
    constants::{
        CHEATCODE_ADDRESS, CHEATCODE_CONTRACT_HASH, DEFAULT_CREATE2_DEPLOYER,
        DEFAULT_CREATE2_DEPLOYER_CODE, MAGIC_ASSUME,
    },
    decode::decode_console_log,
    utils::new_evm_with_existing_context,
    InspectorExt,
};
use foundry_evm_traces::TracingInspectorConfig;
use foundry_wallets::multi_wallet::MultiWallet;
use foundry_zksync_compiler::{DualCompiledContract, DualCompiledContracts};
use foundry_zksync_core::{
    convert::{ConvertAddress, ConvertH160, ConvertH256, ConvertRU256, ConvertU256},
    get_account_code_key, get_balance_key, get_nonce_key, Call, ZkPaymasterData,
    ZkTransactionMetadata, DEFAULT_CREATE2_DEPLOYER_ZKSYNC,
};
use foundry_zksync_inspectors::TraceCollector;
use itertools::Itertools;
use proptest::test_runner::{RngAlgorithm, TestRng, TestRunner};
use rand::Rng;
use revm::{
    interpreter::{
        opcode as op, CallInputs, CallOutcome, CallScheme, CallValue, CreateInputs, CreateOutcome,
        EOFCreateInputs, EOFCreateKind, Gas, InstructionResult, Interpreter, InterpreterAction,
        InterpreterResult,
    },
    primitives::{
<<<<<<< HEAD
        AccountInfo, BlockEnv, Bytecode, CreateScheme, EVMError, Env, EvmStorageSlot,
        ExecutionResult, HashMap as rHashMap, Output, SignedAuthorization, SpecId, EOF_MAGIC_BYTES,
        KECCAK_EMPTY,
=======
        BlockEnv, CreateScheme, EVMError, EvmStorageSlot, SignedAuthorization, SpecId,
        EOF_MAGIC_BYTES,
>>>>>>> 59f354c1
    },
    EvmContext, InnerEvmContext, Inspector,
};
use serde_json::Value;
use std::{
    collections::{BTreeMap, HashSet, VecDeque},
    fs::File,
    io::BufReader,
    ops::Range,
    path::PathBuf,
    sync::Arc,
};
use zksync_types::{
    block::{pack_block_info, unpack_block_info},
    transaction_request::PaymasterParams,
    utils::{decompose_full_nonce, nonces_to_full_nonce},
    ACCOUNT_CODE_STORAGE_ADDRESS, CONTRACT_DEPLOYER_ADDRESS, CURRENT_VIRTUAL_BLOCK_INFO_POSITION,
    H256, KNOWN_CODES_STORAGE_ADDRESS, L2_BASE_TOKEN_ADDRESS, NONCE_HOLDER_ADDRESS,
    SYSTEM_CONTEXT_ADDRESS,
};

mod utils;

pub type Ecx<'a, 'b, 'c> = &'a mut EvmContext<&'b mut (dyn DatabaseExt + 'c)>;
pub type InnerEcx<'a, 'b, 'c> = &'a mut InnerEvmContext<&'b mut (dyn DatabaseExt + 'c)>;

/// Helper trait for obtaining complete [revm::Inspector] instance from mutable reference to
/// [Cheatcodes].
///
/// This is needed for cases when inspector itself needs mutable access to [Cheatcodes] state and
/// allows us to correctly execute arbitrary EVM frames from inside cheatcode implementations.
pub trait CheatcodesExecutor {
    /// Core trait method accepting mutable reference to [Cheatcodes] and returning
    /// [revm::Inspector].
    fn get_inspector<'a>(&'a mut self, cheats: &'a mut Cheatcodes) -> Box<dyn InspectorExt + 'a>;

    /// Obtains [revm::Evm] instance and executes the given CREATE frame.
    fn exec_create(
        &mut self,
        inputs: CreateInputs,
        ccx: &mut CheatsCtxt,
    ) -> Result<CreateOutcome, EVMError<DatabaseError>> {
        with_evm(self, ccx, |evm| {
            evm.context.evm.inner.journaled_state.depth += 1;

            // Handle EOF bytecode
            let first_frame_or_result = if evm.handler.cfg.spec_id.is_enabled_in(SpecId::OSAKA) &&
                inputs.scheme == CreateScheme::Create &&
                inputs.init_code.starts_with(&EOF_MAGIC_BYTES)
            {
                evm.handler.execution().eofcreate(
                    &mut evm.context,
                    Box::new(EOFCreateInputs::new(
                        inputs.caller,
                        inputs.value,
                        inputs.gas_limit,
                        EOFCreateKind::Tx { initdata: inputs.init_code },
                    )),
                )?
            } else {
                evm.handler.execution().create(&mut evm.context, Box::new(inputs))?
            };

            let mut result = match first_frame_or_result {
                revm::FrameOrResult::Frame(first_frame) => evm.run_the_loop(first_frame)?,
                revm::FrameOrResult::Result(result) => result,
            };

            evm.handler.execution().last_frame_return(&mut evm.context, &mut result)?;

            let outcome = match result {
                revm::FrameResult::Call(_) => unreachable!(),
                revm::FrameResult::Create(create) | revm::FrameResult::EOFCreate(create) => create,
            };

            evm.context.evm.inner.journaled_state.depth -= 1;

            Ok(outcome)
        })
    }

    fn console_log(&mut self, ccx: &mut CheatsCtxt, message: String) {
        self.get_inspector(ccx.state).console_log(message);
    }

    /// Returns a mutable reference to the tracing inspector if it is available.
    fn tracing_inspector(&mut self) -> Option<&mut Option<TraceCollector>> {
        None
    }

    fn trace_zksync(&mut self, ccx_state: &mut Cheatcodes, ecx: Ecx, call_traces: Vec<Call>) {
        let mut inspector = self.get_inspector(ccx_state);

        // We recreate the EvmContext here to satisfy the lifetime parameters as 'static, with
        // regards to the inspector's lifetime.
        let mut ecx_inner = EvmContext {
            inner: InnerEvmContext {
                env: std::mem::take(&mut ecx.env),
                journaled_state: std::mem::replace(
                    &mut ecx.journaled_state,
                    revm::JournaledState::new(Default::default(), Default::default()),
                ),
                error: std::mem::replace(&mut ecx.error, Ok(())),
                l1_block_info: std::mem::take(&mut ecx.l1_block_info),
                db: &mut ecx.db as &mut dyn DatabaseExt,
            },
            precompiles: Default::default(),
        };
        inspector.trace_zksync(&mut ecx_inner, call_traces);

        // re-apply the modified fields to the original ecx.
        let env = std::mem::take(&mut ecx_inner.env);
        let journaled_state = std::mem::replace(
            &mut ecx_inner.journaled_state,
            revm::JournaledState::new(Default::default(), Default::default()),
        );
        let error = std::mem::replace(&mut ecx_inner.error, Ok(()));
        let l1_block_info = std::mem::take(&mut ecx_inner.l1_block_info);
        drop(ecx_inner);

        ecx.env = env;
        ecx.journaled_state = journaled_state;
        ecx.error = error;
        ecx.l1_block_info = l1_block_info;
    }
}

/// Constructs [revm::Evm] and runs a given closure with it.
fn with_evm<E, F, O>(
    executor: &mut E,
    ccx: &mut CheatsCtxt,
    f: F,
) -> Result<O, EVMError<DatabaseError>>
where
    E: CheatcodesExecutor + ?Sized,
    F: for<'a, 'b> FnOnce(
        &mut revm::Evm<'_, &'b mut dyn InspectorExt, &'a mut dyn DatabaseExt>,
    ) -> Result<O, EVMError<DatabaseError>>,
{
    let mut inspector = executor.get_inspector(ccx.state);
    let error = std::mem::replace(&mut ccx.ecx.error, Ok(()));
    let l1_block_info = std::mem::take(&mut ccx.ecx.l1_block_info);

    let inner = revm::InnerEvmContext {
        env: ccx.ecx.env.clone(),
        journaled_state: std::mem::replace(
            &mut ccx.ecx.journaled_state,
            revm::JournaledState::new(Default::default(), Default::default()),
        ),
        db: &mut ccx.ecx.db as &mut dyn DatabaseExt,
        error,
        l1_block_info,
    };

    let mut evm = new_evm_with_existing_context(inner, &mut *inspector);

    let res = f(&mut evm)?;

    ccx.ecx.journaled_state = evm.context.evm.inner.journaled_state;
    ccx.ecx.env = evm.context.evm.inner.env;
    ccx.ecx.l1_block_info = evm.context.evm.inner.l1_block_info;
    ccx.ecx.error = evm.context.evm.inner.error;

    Ok(res)
}

/// Basic implementation of [CheatcodesExecutor] that simply returns the [Cheatcodes] instance as an
/// inspector.
#[derive(Debug, Default, Clone, Copy)]
struct TransparentCheatcodesExecutor;

impl CheatcodesExecutor for TransparentCheatcodesExecutor {
    fn get_inspector<'a>(&'a mut self, cheats: &'a mut Cheatcodes) -> Box<dyn InspectorExt + 'a> {
        Box::new(cheats)
    }
}

macro_rules! try_or_return {
    ($e:expr) => {
        match $e {
            Ok(v) => v,
            Err(_) => return,
        }
    };
}

/// Contains additional, test specific resources that should be kept for the duration of the test
#[derive(Debug, Default)]
pub struct Context {
    /// Buffered readers for files opened for reading (path => BufReader mapping)
    pub opened_read_files: HashMap<PathBuf, BufReader<File>>,
}

/// Every time we clone `Context`, we want it to be empty
impl Clone for Context {
    fn clone(&self) -> Self {
        Default::default()
    }
}

impl Context {
    /// Clears the context.
    #[inline]
    pub fn clear(&mut self) {
        self.opened_read_files.clear();
    }
}

/// Helps collecting transactions from different forks.
#[derive(Clone, Debug)]
pub struct BroadcastableTransaction {
    /// The optional RPC URL.
    pub rpc: Option<String>,
    /// The transaction to broadcast.
    pub transaction: TransactionMaybeSigned,
    /// ZK-VM factory deps
    pub zk_tx: Option<ZkTransactionMetadata>,
}

#[derive(Clone, Debug, Copy)]
pub struct RecordDebugStepInfo {
    /// The debug trace node index when the recording starts.
    pub start_node_idx: usize,
    /// The original tracer config when the recording starts.
    pub original_tracer_config: TracingInspectorConfig,
}

/// Holds gas metering state.
#[derive(Clone, Debug, Default)]
pub struct GasMetering {
    /// True if gas metering is paused.
    pub paused: bool,
    /// True if gas metering was resumed or reset during the test.
    /// Used to reconcile gas when frame ends (if spent less than refunded).
    pub touched: bool,
    /// True if gas metering should be reset to frame limit.
    pub reset: bool,
    /// Stores paused gas frames.
    pub paused_frames: Vec<Gas>,

    /// The group and name of the active snapshot.
    pub active_gas_snapshot: Option<(String, String)>,

    /// Cache of the amount of gas used in previous call.
    /// This is used by the `lastCallGas` cheatcode.
    pub last_call_gas: Option<crate::Vm::Gas>,

    /// True if gas recording is enabled.
    pub recording: bool,
    /// The gas used in the last frame.
    pub last_gas_used: u64,
    /// Gas records for the active snapshots.
    pub gas_records: Vec<GasRecord>,
}

impl GasMetering {
    /// Start the gas recording.
    pub fn start(&mut self) {
        self.recording = true;
    }

    /// Stop the gas recording.
    pub fn stop(&mut self) {
        self.recording = false;
    }

    /// Resume paused gas metering.
    pub fn resume(&mut self) {
        if self.paused {
            self.paused = false;
            self.touched = true;
        }
        self.paused_frames.clear();
    }

    /// Reset gas to limit.
    pub fn reset(&mut self) {
        self.paused = false;
        self.touched = true;
        self.reset = true;
        self.paused_frames.clear();
    }
}

/// Holds data about arbitrary storage.
#[derive(Clone, Debug, Default)]
pub struct ArbitraryStorage {
    /// Mapping of arbitrary storage addresses to generated values (slot, arbitrary value).
    /// (SLOADs return random value if storage slot wasn't accessed).
    /// Changed values are recorded and used to copy storage to different addresses.
    pub values: HashMap<Address, HashMap<U256, U256>>,
    /// Mapping of address with storage copied to arbitrary storage address source.
    pub copies: HashMap<Address, Address>,
}

impl ArbitraryStorage {
    /// Marks an address with arbitrary storage.
    pub fn mark_arbitrary(&mut self, address: &Address) {
        self.values.insert(*address, HashMap::default());
    }

    /// Maps an address that copies storage with the arbitrary storage address.
    pub fn mark_copy(&mut self, from: &Address, to: &Address) {
        if self.values.contains_key(from) {
            self.copies.insert(*to, *from);
        }
    }

    /// Saves arbitrary storage value for a given address:
    /// - store value in changed values cache.
    /// - update account's storage with given value.
    pub fn save(&mut self, ecx: InnerEcx, address: Address, slot: U256, data: U256) {
        self.values.get_mut(&address).expect("missing arbitrary address entry").insert(slot, data);
        if let Ok(mut account) = ecx.load_account(address) {
            account.storage.insert(slot, EvmStorageSlot::new(data));
        }
    }

    /// Copies arbitrary storage value from source address to the given target address:
    /// - if a value is present in arbitrary values cache, then update target storage and return
    ///   existing value.
    /// - if no value was yet generated for given slot, then save new value in cache and update both
    ///   source and target storages.
    pub fn copy(&mut self, ecx: InnerEcx, target: Address, slot: U256, new_value: U256) -> U256 {
        let source = self.copies.get(&target).expect("missing arbitrary copy target entry");
        let storage_cache = self.values.get_mut(source).expect("missing arbitrary source storage");
        let value = match storage_cache.get(&slot) {
            Some(value) => *value,
            None => {
                storage_cache.insert(slot, new_value);
                // Update source storage with new value.
                if let Ok(mut source_account) = ecx.load_account(*source) {
                    source_account.storage.insert(slot, EvmStorageSlot::new(new_value));
                }
                new_value
            }
        };
        // Update target storage with new value.
        if let Ok(mut target_account) = ecx.load_account(target) {
            target_account.storage.insert(slot, EvmStorageSlot::new(value));
        }
        value
    }
}

/// List of transactions that can be broadcasted.
pub type BroadcastableTransactions = VecDeque<BroadcastableTransaction>;

/// Allows overriding nonce update behavior for the tx caller in the zkEVM.
///
/// Since each CREATE or CALL is executed as a separate transaction within zkEVM, we currently skip
/// persisting nonce updates as it erroneously increments the tx nonce. However, under certain
/// situations, e.g. deploying contracts, transacts, etc. the nonce updates must be persisted.
#[derive(Default, Debug, Clone)]
pub enum ZkPersistNonceUpdate {
    /// Never update the nonce. This is currently the default behavior.
    #[default]
    Never,
    /// Override the default behavior, and persist nonce update for tx caller for the next
    /// zkEVM execution _only_.
    PersistNext,
}

impl ZkPersistNonceUpdate {
    /// Persist nonce update for the tx caller for next execution.
    pub fn persist_next(&mut self) {
        *self = Self::PersistNext;
    }

    /// Retrieve if a nonce update must be persisted, or not. Resets the state to default.
    pub fn check(&mut self) -> bool {
        let persist_nonce_update = match self {
            Self::Never => false,
            Self::PersistNext => true,
        };
        *self = Default::default();

        persist_nonce_update
    }
}

/// Setting for migrating the database to zkEVM storage when starting in ZKsync mode.
/// The migration is performed on the DB via the inspector so must only be performed once.
#[derive(Debug, Default, Clone)]
pub enum ZkStartupMigration {
    /// Defer database migration to a later execution point.
    ///
    /// This is required as we need to wait for some baseline deployments
    /// to occur before the test/script execution is performed.
    #[default]
    Defer,
    /// Allow database migration.
    Allow,
    /// Database migration has already been performed.
    Done,
}

impl ZkStartupMigration {
    /// Check if startup migration is allowed. Migration is disallowed if it's to be deferred or has
    /// already been performed.
    pub fn is_allowed(&self) -> bool {
        matches!(self, Self::Allow)
    }

    /// Allow migrating the the DB to zkEVM storage.
    pub fn allow(&mut self) {
        *self = Self::Allow
    }

    /// Mark the migration as completed. It must not be performed again.
    pub fn done(&mut self) {
        *self = Self::Done
    }
}

/// An EVM inspector that handles calls to various cheatcodes, each with their own behavior.
///
/// Cheatcodes can be called by contracts during execution to modify the VM environment, such as
/// mocking addresses, signatures and altering call reverts.
///
/// Executing cheatcodes can be very powerful. Most cheatcodes are limited to evm internals, but
/// there are also cheatcodes like `ffi` which can execute arbitrary commands or `writeFile` and
/// `readFile` which can manipulate files of the filesystem. Therefore, several restrictions are
/// implemented for these cheatcodes:
/// - `ffi`, and file cheatcodes are _always_ opt-in (via foundry config) and never enabled by
///   default: all respective cheatcode handlers implement the appropriate checks
/// - File cheatcodes require explicit permissions which paths are allowed for which operation, see
///   `Config.fs_permission`
/// - Only permitted accounts are allowed to execute cheatcodes in forking mode, this ensures no
///   contract deployed on the live network is able to execute cheatcodes by simply calling the
///   cheatcode address: by default, the caller, test contract and newly deployed contracts are
///   allowed to execute cheatcodes
#[derive(Clone, Debug)]
pub struct Cheatcodes {
    /// The block environment
    ///
    /// Used in the cheatcode handler to overwrite the block environment separately from the
    /// execution block environment.
    pub block: Option<BlockEnv>,

    /// Currently active EIP-7702 delegation that will be consumed when building the next
    /// transaction. Set by `vm.attachDelegation()` and consumed via `.take()` during
    /// transaction construction.
    pub active_delegation: Option<SignedAuthorization>,

    /// The gas price.
    ///
    /// Used in the cheatcode handler to overwrite the gas price separately from the gas price
    /// in the execution environment.
    pub gas_price: Option<U256>,

    /// Address labels
    pub labels: AddressHashMap<String>,

    /// Prank information
    pub prank: Option<Prank>,

    /// Expected revert information
    pub expected_revert: Option<ExpectedRevert>,

    /// Assume next call can revert and discard fuzz run if it does.
    pub assume_no_revert: Option<AssumeNoRevert>,

    /// Additional diagnostic for reverts
    pub fork_revert_diagnostic: Option<RevertDiagnostic>,

    /// Recorded storage reads and writes
    pub accesses: Option<RecordAccess>,

    /// Recorded account accesses (calls, creates) organized by relative call depth, where the
    /// topmost vector corresponds to accesses at the depth at which account access recording
    /// began. Each vector in the matrix represents a list of accesses at a specific call
    /// depth. Once that call context has ended, the last vector is removed from the matrix and
    /// merged into the previous vector.
    pub recorded_account_diffs_stack: Option<Vec<Vec<AccountAccess>>>,

    /// The information of the debug step recording.
    pub record_debug_steps_info: Option<RecordDebugStepInfo>,

    /// Recorded logs
    pub recorded_logs: Option<Vec<crate::Vm::Log>>,

    /// Mocked calls
    // **Note**: inner must a BTreeMap because of special `Ord` impl for `MockCallDataContext`
    pub mocked_calls: HashMap<Address, BTreeMap<MockCallDataContext, VecDeque<MockCallReturnData>>>,

    /// Mocked functions. Maps target address to be mocked to pair of (calldata, mock address).
    pub mocked_functions: HashMap<Address, HashMap<Bytes, Address>>,

    /// Expected calls
    pub expected_calls: ExpectedCallTracker,
    /// Expected emits
    pub expected_emits: VecDeque<ExpectedEmit>,

    /// Map of context depths to memory offset ranges that may be written to within the call depth.
    pub allowed_mem_writes: HashMap<u64, Vec<Range<u64>>>,

    /// Current broadcasting information
    pub broadcast: Option<Broadcast>,

    /// Scripting based transactions
    pub broadcastable_transactions: BroadcastableTransactions,

    /// Additional, user configurable context this Inspector has access to when inspecting a call.
    pub config: Arc<CheatsConfig>,

    /// Test-scoped context holding data that needs to be reset every test run
    pub context: Context,

    /// Whether to commit FS changes such as file creations, writes and deletes.
    /// Used to prevent duplicate changes file executing non-committing calls.
    pub fs_commit: bool,

    /// Serialized JSON values.
    // **Note**: both must a BTreeMap to ensure the order of the keys is deterministic.
    pub serialized_jsons: BTreeMap<String, BTreeMap<String, Value>>,

    /// All recorded ETH `deal`s.
    pub eth_deals: Vec<DealRecord>,

    /// Gas metering state.
    pub gas_metering: GasMetering,

    /// Contains gas snapshots made over the course of a test suite.
    // **Note**: both must a BTreeMap to ensure the order of the keys is deterministic.
    pub gas_snapshots: BTreeMap<String, BTreeMap<String, String>>,

    /// Mapping slots.
    pub mapping_slots: Option<AddressHashMap<MappingSlots>>,

    /// The current program counter.
    pub pc: usize,
    /// Breakpoints supplied by the `breakpoint` cheatcode.
    /// `char -> (address, pc)`
    pub breakpoints: Breakpoints,

    /// Optional cheatcodes `TestRunner`. Used for generating random values from uint and int
    /// strategies.
    test_runner: Option<TestRunner>,

    /// Ignored traces.
    pub ignored_traces: IgnoredTraces,

    /// Addresses with arbitrary storage.
    pub arbitrary_storage: Option<ArbitraryStorage>,

    /// Deprecated cheatcodes mapped to the reason. Used to report warnings on test results.
    pub deprecated: HashMap<&'static str, Option<&'static str>>,
    /// Unlocked wallets used in scripts and testing of scripts.
    pub wallets: Option<Wallets>,

    /// Use ZK-VM to execute CALLs and CREATEs.
    pub use_zk_vm: bool,

    /// When in zkEVM context, execute the next CALL or CREATE in the EVM instead.
    pub skip_zk_vm: bool,

    /// Any contracts that were deployed in `skip_zk_vm` step.
    /// This makes it easier to dispatch calls to any of these addresses in zkEVM context, directly
    /// to EVM. Alternatively, we'd need to add `vm.zkVmSkip()` to these calls manually.
    pub skip_zk_vm_addresses: HashSet<Address>,

    /// Records the next create address for `skip_zk_vm_addresses`.
    pub record_next_create_address: bool,

    /// Paymaster params
    pub paymaster_params: Option<ZkPaymasterData>,

    /// Dual compiled contracts
    pub dual_compiled_contracts: DualCompiledContracts,

    /// The migration status of the database to zkEVM storage, `None` if we start in EVM context.
    pub zk_startup_migration: Option<ZkStartupMigration>,

    /// Factory deps stored through `zkUseFactoryDep`. These factory deps are used in the next
    /// CREATE or CALL, and cleared after.
    pub zk_use_factory_deps: Vec<String>,

    /// The list of factory_deps seen so far during a test or script execution.
    /// Ideally these would be persisted in the storage, but since modifying [revm::JournaledState]
    /// would be a significant refactor, we maintain the factory_dep part in the [Cheatcodes].
    /// This can be done as each test runs with its own [Cheatcodes] instance, thereby
    /// providing the necessary level of isolation.
    pub persisted_factory_deps: HashMap<H256, Vec<u8>>,

    /// Nonce update persistence behavior in zkEVM for the tx caller.
    pub zk_persist_nonce_update: ZkPersistNonceUpdate,
}

// This is not derived because calling this in `fn new` with `..Default::default()` creates a second
// `CheatsConfig` which is unused, and inside it `ProjectPathsConfig` is relatively expensive to
// create.
impl Default for Cheatcodes {
    fn default() -> Self {
        Self::new(Arc::default())
    }
}

impl Cheatcodes {
    /// Creates a new `Cheatcodes` with the given settings.
    pub fn new(config: Arc<CheatsConfig>) -> Self {
        let mut dual_compiled_contracts = config.dual_compiled_contracts.clone();

        // We add the empty bytecode manually so it is correctly translated in zk mode.
        // This is used in many places in foundry, e.g. in cheatcode contract's account code.
        let empty_bytes = Bytes::from_static(&[0]);
        let zk_bytecode_hash = foundry_zksync_core::hash_bytecode(&foundry_zksync_core::EMPTY_CODE);
        let zk_deployed_bytecode = foundry_zksync_core::EMPTY_CODE.to_vec();

        dual_compiled_contracts.push(DualCompiledContract {
            name: String::from("EmptyEVMBytecode"),
            zk_bytecode_hash,
            zk_deployed_bytecode: zk_deployed_bytecode.clone(),
            zk_factory_deps: Default::default(),
            evm_bytecode_hash: B256::from_slice(&keccak256(&empty_bytes)[..]),
            evm_deployed_bytecode: Bytecode::new_raw(empty_bytes.clone()).bytecode().to_vec(),
            evm_bytecode: Bytecode::new_raw(empty_bytes).bytecode().to_vec(),
        });

        let cheatcodes_bytecode = {
            let mut bytecode = CHEATCODE_ADDRESS.abi_encode_packed();
            bytecode.append(&mut [0; 12].to_vec());
            Bytes::from(bytecode)
        };
        dual_compiled_contracts.push(DualCompiledContract {
            name: String::from("CheatcodeBytecode"),
            // we put a different bytecode hash here so when importing back to EVM
            // we avoid collision with EmptyEVMBytecode for the cheatcodes
            zk_bytecode_hash: foundry_zksync_core::hash_bytecode(CHEATCODE_CONTRACT_HASH.as_ref()),
            zk_deployed_bytecode: cheatcodes_bytecode.to_vec(),
            zk_factory_deps: Default::default(),
            evm_bytecode_hash: CHEATCODE_CONTRACT_HASH,
            evm_deployed_bytecode: cheatcodes_bytecode.to_vec(),
            evm_bytecode: cheatcodes_bytecode.to_vec(),
        });

        let mut persisted_factory_deps = HashMap::new();
        persisted_factory_deps.insert(zk_bytecode_hash, zk_deployed_bytecode);

        let zk_startup_migration = config.use_zk.then_some(ZkStartupMigration::Defer);

        Self {
            fs_commit: true,
            labels: config.labels.clone(),
            config,
            block: Default::default(),
            active_delegation: Default::default(),
            gas_price: Default::default(),
            prank: Default::default(),
            expected_revert: Default::default(),
            assume_no_revert: Default::default(),
            fork_revert_diagnostic: Default::default(),
            accesses: Default::default(),
            recorded_account_diffs_stack: Default::default(),
            recorded_logs: Default::default(),
            record_debug_steps_info: Default::default(),
            mocked_calls: Default::default(),
            mocked_functions: Default::default(),
            expected_calls: Default::default(),
            expected_emits: Default::default(),
            allowed_mem_writes: Default::default(),
            broadcast: Default::default(),
            broadcastable_transactions: Default::default(),
            context: Default::default(),
            serialized_jsons: Default::default(),
            eth_deals: Default::default(),
            gas_metering: Default::default(),
            gas_snapshots: Default::default(),
            mapping_slots: Default::default(),
            pc: Default::default(),
            breakpoints: Default::default(),
            test_runner: Default::default(),
            ignored_traces: Default::default(),
            arbitrary_storage: Default::default(),
            deprecated: Default::default(),
            wallets: Default::default(),
            dual_compiled_contracts,
            zk_startup_migration,
            use_zk_vm: Default::default(),
            skip_zk_vm: Default::default(),
            skip_zk_vm_addresses: Default::default(),
            record_next_create_address: Default::default(),
            //TODO(zk): use initialized above
            persisted_factory_deps: Default::default(),
            paymaster_params: None,
            zk_use_factory_deps: Default::default(),
            zk_persist_nonce_update: Default::default(),
        }
    }

    /// Returns the configured wallets if available, else creates a new instance.
    pub fn wallets(&mut self) -> &Wallets {
        self.wallets.get_or_insert_with(|| Wallets::new(MultiWallet::default(), None))
    }

    /// Sets the unlocked wallets.
    pub fn set_wallets(&mut self, wallets: Wallets) {
        self.wallets = Some(wallets);
    }

    /// Decodes the input data and applies the cheatcode.
    fn apply_cheatcode(
        &mut self,
        ecx: Ecx,
        call: &CallInputs,
        executor: &mut dyn CheatcodesExecutor,
    ) -> Result {
        // decode the cheatcode call
        let decoded = Vm::VmCalls::abi_decode(&call.input, false).map_err(|e| {
            if let alloy_sol_types::Error::UnknownSelector { name: _, selector } = e {
                let msg = format!(
                    "unknown cheatcode with selector {selector}; \
                     you may have a mismatch between the `Vm` interface (likely in `forge-std`) \
                     and the `forge` version"
                );
                return alloy_sol_types::Error::Other(std::borrow::Cow::Owned(msg));
            }
            e
        })?;
        let caller = call.caller;

        // ensure the caller is allowed to execute cheatcodes,
        // but only if the backend is in forking mode
        ecx.db.ensure_cheatcode_access_forking_mode(&caller)?;

        apply_dispatch(
            &decoded,
            &mut CheatsCtxt {
                state: self,
                ecx: &mut ecx.inner,
                precompiles: &mut ecx.precompiles,
                gas_limit: call.gas_limit,
                caller,
            },
            executor,
        )
    }

    /// Grants cheat code access for new contracts if the caller also has
    /// cheatcode access or the new contract is created in top most call.
    ///
    /// There may be cheatcodes in the constructor of the new contract, in order to allow them
    /// automatically we need to determine the new address.
    fn allow_cheatcodes_on_create(&self, ecx: InnerEcx, caller: Address, created_address: Address) {
        if ecx.journaled_state.depth <= 1 || ecx.db.has_cheatcode_access(&caller) {
            ecx.db.allow_cheatcode_access(created_address);
        }
    }

    /// Called when there was a revert.
    ///
    /// Cleanup any previously applied cheatcodes that altered the state in such a way that revm's
    /// revert would run into issues.
    pub fn on_revert(&mut self, ecx: Ecx) {
        trace!(deals=?self.eth_deals.len(), "rolling back deals");

        // Delay revert clean up until expected revert is handled, if set.
        if self.expected_revert.is_some() {
            return;
        }

        // we only want to apply cleanup top level
        if ecx.journaled_state.depth() > 0 {
            return;
        }

        // Roll back all previously applied deals
        // This will prevent overflow issues in revm's [`JournaledState::journal_revert`] routine
        // which rolls back any transfers.
        while let Some(record) = self.eth_deals.pop() {
            if let Some(acc) = ecx.journaled_state.state.get_mut(&record.address) {
                acc.info.balance = record.old_balance;
            }
        }
    }
    /// Selects the appropriate VM for the fork. Options: EVM, ZK-VM.
    /// CALL and CREATE are handled by the selected VM.
    ///
    /// Additionally:
    /// * Translates block information
    /// * Translates all persisted addresses
    pub fn select_fork_vm(&mut self, data: InnerEcx, fork_id: LocalForkId) {
        let fork_info = data.db.get_fork_info(fork_id).expect("failed getting fork info");
        if fork_info.fork_type.is_evm() {
            self.select_evm(data)
        } else {
            self.select_zk_vm(data, Some(&fork_info.fork_env))
        }
    }

    /// Switch to EVM and translate block info, balances, nonces and deployed codes for persistent
    /// accounts
    pub fn select_evm(&mut self, data: InnerEcx) {
        if !self.use_zk_vm {
            tracing::info!("already in EVM");
            return
        }

        tracing::info!("switching to EVM");
        self.use_zk_vm = false;

        let system_account = SYSTEM_CONTEXT_ADDRESS.to_address();
        journaled_account(data, system_account).expect("failed to load account");
        let balance_account = L2_BASE_TOKEN_ADDRESS.to_address();
        journaled_account(data, balance_account).expect("failed to load account");
        let nonce_account = NONCE_HOLDER_ADDRESS.to_address();
        journaled_account(data, nonce_account).expect("failed to load account");
        let account_code_account = ACCOUNT_CODE_STORAGE_ADDRESS.to_address();
        journaled_account(data, account_code_account).expect("failed to load account");

        // TODO we might need to store the deployment nonce under the contract storage
        // to not lose it across VMs.

        let block_info_key = CURRENT_VIRTUAL_BLOCK_INFO_POSITION.to_ru256();
        let block_info = data.sload(system_account, block_info_key).unwrap_or_default();
        let (block_number, block_timestamp) = unpack_block_info(block_info.to_u256());
        data.env.block.number = U256::from(block_number);
        data.env.block.timestamp = U256::from(block_timestamp);

        let test_contract = data.db.get_test_contract_address();
        for address in data.db.persistent_accounts().into_iter().chain([data.env.tx.caller]) {
            info!(?address, "importing to evm state");

            let balance_key = get_balance_key(address);
            let nonce_key = get_nonce_key(address);

            let balance = data.sload(balance_account, balance_key).unwrap_or_default().data;
            let full_nonce = data.sload(nonce_account, nonce_key).unwrap_or_default();
            let (tx_nonce, _deployment_nonce) = decompose_full_nonce(full_nonce.to_u256());
            let nonce = tx_nonce.as_u64();

            let account_code_key = get_account_code_key(address);
            let (code_hash, code) = data
                .sload(account_code_account, account_code_key)
                .ok()
                .and_then(|zk_bytecode_hash| {
                    self.dual_compiled_contracts
                        .find_by_zk_bytecode_hash(zk_bytecode_hash.to_h256())
                        .map(|contract| {
                            (
                                contract.evm_bytecode_hash,
                                Some(Bytecode::new_raw(Bytes::from(
                                    contract.evm_deployed_bytecode.clone(),
                                ))),
                            )
                        })
                })
                .unwrap_or_else(|| (KECCAK_EMPTY, None));

            let account = journaled_account(data, address).expect("failed to load account");
            let _ = std::mem::replace(&mut account.info.balance, balance);
            let _ = std::mem::replace(&mut account.info.nonce, nonce);

            if test_contract.map(|addr| addr == address).unwrap_or_default() {
                tracing::trace!(?address, "ignoring code translation for test contract");
            } else {
                account.info.code_hash = code_hash;
                account.info.code.clone_from(&code);
            }
        }
    }

    /// Switch to ZK-VM and translate block info, balances, nonces and deployed codes for persistent
    /// accounts
    pub fn select_zk_vm(&mut self, data: InnerEcx, new_env: Option<&Env>) {
        if self.use_zk_vm {
            tracing::info!("already in ZK-VM");
            return
        }

        tracing::info!("switching to ZK-VM");
        self.use_zk_vm = true;

        let env = new_env.unwrap_or(data.env.as_ref());

        let mut system_storage: rHashMap<U256, EvmStorageSlot> = Default::default();
        let block_info_key = CURRENT_VIRTUAL_BLOCK_INFO_POSITION.to_ru256();
        let block_info =
            pack_block_info(env.block.number.as_limbs()[0], env.block.timestamp.as_limbs()[0]);
        system_storage.insert(block_info_key, EvmStorageSlot::new(block_info.to_ru256()));

        let mut l2_eth_storage: rHashMap<U256, EvmStorageSlot> = Default::default();
        let mut nonce_storage: rHashMap<U256, EvmStorageSlot> = Default::default();
        let mut account_code_storage: rHashMap<U256, EvmStorageSlot> = Default::default();
        let mut known_codes_storage: rHashMap<U256, EvmStorageSlot> = Default::default();
        let mut deployed_codes: HashMap<Address, AccountInfo> = Default::default();

        let test_contract = data.db.get_test_contract_address();
        for address in data.db.persistent_accounts().into_iter().chain([data.env.tx.caller]) {
            info!(?address, "importing to zk state");

            let account = journaled_account(data, address).expect("failed to load account");
            let info = &account.info;

            let balance_key = get_balance_key(address);
            l2_eth_storage.insert(balance_key, EvmStorageSlot::new(info.balance));

            // TODO we need to find a proper way to handle deploy nonces instead of replicating
            let full_nonce = nonces_to_full_nonce(info.nonce.into(), info.nonce.into());

            let nonce_key = get_nonce_key(address);
            nonce_storage.insert(nonce_key, EvmStorageSlot::new(full_nonce.to_ru256()));

            if test_contract.map(|test_address| address == test_address).unwrap_or_default() {
                // avoid migrating test contract code
                tracing::trace!(?address, "ignoring code translation for test contract");
                continue;
            }

            if let Some(contract) = self.dual_compiled_contracts.iter().find(|contract| {
                info.code_hash != KECCAK_EMPTY && info.code_hash == contract.evm_bytecode_hash
            }) {
                account_code_storage.insert(
                    get_account_code_key(address),
                    EvmStorageSlot::new(contract.zk_bytecode_hash.to_ru256()),
                );
                known_codes_storage
                    .insert(contract.zk_bytecode_hash.to_ru256(), EvmStorageSlot::new(U256::ZERO));

                let code_hash = B256::from_slice(contract.zk_bytecode_hash.as_bytes());
                deployed_codes.insert(
                    address,
                    AccountInfo {
                        balance: info.balance,
                        nonce: info.nonce,
                        code_hash,
                        code: Some(Bytecode::new_raw(Bytes::from(
                            contract.zk_deployed_bytecode.clone(),
                        ))),
                    },
                );
            } else {
                tracing::debug!(code_hash = ?info.code_hash, ?address, "no zk contract found")
            }
        }

        let system_addr = SYSTEM_CONTEXT_ADDRESS.to_address();
        let system_account = journaled_account(data, system_addr).expect("failed to load account");
        system_account.storage.extend(system_storage.clone());

        let balance_addr = L2_BASE_TOKEN_ADDRESS.to_address();
        let balance_account =
            journaled_account(data, balance_addr).expect("failed to load account");
        balance_account.storage.extend(l2_eth_storage.clone());

        let nonce_addr = NONCE_HOLDER_ADDRESS.to_address();
        let nonce_account = journaled_account(data, nonce_addr).expect("failed to load account");
        nonce_account.storage.extend(nonce_storage.clone());

        let account_code_addr = ACCOUNT_CODE_STORAGE_ADDRESS.to_address();
        let account_code_account =
            journaled_account(data, account_code_addr).expect("failed to load account");
        account_code_account.storage.extend(account_code_storage.clone());

        let known_codes_addr = KNOWN_CODES_STORAGE_ADDRESS.to_address();
        let known_codes_account =
            journaled_account(data, known_codes_addr).expect("failed to load account");
        known_codes_account.storage.extend(known_codes_storage.clone());

        for (address, info) in deployed_codes {
            let account = journaled_account(data, address).expect("failed to load account");
            let _ = std::mem::replace(&mut account.info.balance, info.balance);
            let _ = std::mem::replace(&mut account.info.nonce, info.nonce);
            account.info.code_hash = info.code_hash;
            account.info.code.clone_from(&info.code);
        }
    }

    // common create functionality for both legacy and EOF.
    fn create_common<Input>(
        &mut self,
        ecx: Ecx,
        mut input: Input,
        executor: &mut impl CheatcodesExecutor,
    ) -> Option<CreateOutcome>
    where
        Input: CommonCreateInput,
    {
        let ecx_inner = &mut ecx.inner;
        let gas = Gas::new(input.gas_limit());

        // Apply our prank
        if let Some(prank) = &self.prank {
            if ecx_inner.journaled_state.depth() >= prank.depth &&
                input.caller() == prank.prank_caller
            {
                // At the target depth we set `msg.sender`
                if ecx_inner.journaled_state.depth() == prank.depth {
                    input.set_caller(prank.new_caller);
                }

                // At the target depth, or deeper, we set `tx.origin`
                if let Some(new_origin) = prank.new_origin {
                    ecx_inner.env.tx.caller = new_origin;
                }
            }
        }

        // Apply our broadcast
        if let Some(broadcast) = &self.broadcast {
            if ecx_inner.journaled_state.depth() >= broadcast.depth &&
                input.caller() == broadcast.original_caller
            {
                if let Err(err) =
                    ecx_inner.journaled_state.load_account(broadcast.new_origin, &mut ecx_inner.db)
                {
                    return Some(CreateOutcome {
                        result: InterpreterResult {
                            result: InstructionResult::Revert,
                            output: Error::encode(err),
                            gas,
                        },
                        address: None,
                    });
                }

                ecx_inner.env.tx.caller = broadcast.new_origin;

                if ecx_inner.journaled_state.depth() == broadcast.depth {
                    input.set_caller(broadcast.new_origin);
                    let is_fixed_gas_limit = check_if_fixed_gas_limit(ecx_inner, input.gas_limit());

                    let mut to = None;
                    let mut nonce: u64 =
                        ecx_inner.journaled_state.state()[&broadcast.new_origin].info.nonce;
                    //drop the mutable borrow of account
                    let mut call_init_code = input.init_code();
                    let mut zk_tx = if self.use_zk_vm {
                        to = Some(TxKind::Call(CONTRACT_DEPLOYER_ADDRESS.to_address()));
                        nonce = foundry_zksync_core::nonce(broadcast.new_origin, ecx_inner) as u64;
                        let init_code = input.init_code();
                        let find_contract = self
                            .dual_compiled_contracts
                            .find_bytecode(&init_code.0)
                            .unwrap_or_else(|| panic!("failed finding contract for {init_code:?}"));

                        let constructor_args = find_contract.constructor_args();
                        let contract = find_contract.contract();

                        let factory_deps =
                            self.dual_compiled_contracts.fetch_all_factory_deps(contract);

                        let create_input = foundry_zksync_core::encode_create_params(
                            &input.scheme().unwrap_or(CreateScheme::Create),
                            contract.zk_bytecode_hash,
                            constructor_args.to_vec(),
                        );
                        call_init_code = Bytes::from(create_input);

                        Some(factory_deps)
                    } else {
                        None
                    };
                    let rpc = ecx_inner.db.active_fork_url();
                    let paymaster_params =
                        self.paymaster_params.clone().map(|paymaster_data| PaymasterParams {
                            paymaster: paymaster_data.address.to_h160(),
                            paymaster_input: paymaster_data.input.to_vec(),
                        });
                    if let Some(mut factory_deps) = zk_tx {
                        let injected_factory_deps = self.zk_use_factory_deps.iter().map(|contract| {
                            crate::fs::get_artifact_code(self, contract, false)
                                .inspect(|_| info!(contract, "pushing factory dep"))
                                .unwrap_or_else(|_| {
                                    panic!("failed to get bytecode for factory deps contract {contract}")
                                })
                                .to_vec()
                        }).collect_vec();
                        factory_deps.extend(injected_factory_deps);
                        let mut batched =
                            foundry_zksync_core::vm::batch_factory_dependencies(factory_deps);
                        debug!(batches = batched.len(), "splitting factory deps for broadcast");
                        // the last batch is the final one that does the deployment
                        zk_tx = batched.pop();

                        for factory_deps in batched {
                            self.broadcastable_transactions.push_back(BroadcastableTransaction {
                                rpc: rpc.clone(),
                                transaction: TransactionRequest {
                                    from: Some(broadcast.new_origin),
                                    to: Some(TxKind::Call(Address::ZERO)),
                                    value: Some(input.value()),
                                    nonce: Some(nonce),
                                    ..Default::default()
                                }
                                .into(),
                                zk_tx: Some(ZkTransactionMetadata {
                                    factory_deps,
                                    paymaster_data: paymaster_params.clone(),
                                }),
                            });

                            //update nonce for each tx
                            nonce += 1;
                        }
                    }

                    self.broadcastable_transactions.push_back(BroadcastableTransaction {
                        rpc,
                        transaction: TransactionRequest {
                            from: Some(broadcast.new_origin),
                            to,
                            value: Some(input.value()),
                            input: TransactionInput::new(call_init_code),
                            nonce: Some(nonce),
                            gas: if is_fixed_gas_limit { Some(input.gas_limit()) } else { None },
                            ..Default::default()
                        }
                        .into(),
                        zk_tx: zk_tx.map(|factory_deps| {
                            ZkTransactionMetadata::new(factory_deps, paymaster_params)
                        }),
                    });

                    input.log_debug(self, &input.scheme().unwrap_or(CreateScheme::Create));
                }
            }
        }

        // Allow cheatcodes from the address of the new contract
        let address = input.allow_cheatcodes(self, ecx);

        // If `recordAccountAccesses` has been called, record the create
        if let Some(recorded_account_diffs_stack) = &mut self.recorded_account_diffs_stack {
            recorded_account_diffs_stack.push(vec![AccountAccess {
                chainInfo: crate::Vm::ChainInfo {
                    forkId: ecx.db.active_fork_id().unwrap_or_default(),
                    chainId: U256::from(ecx.env.cfg.chain_id),
                },
                accessor: input.caller(),
                account: address,
                kind: crate::Vm::AccountAccessKind::Create,
                initialized: true,
                oldBalance: U256::ZERO, // updated on (eof)create_end
                newBalance: U256::ZERO, // updated on (eof)create_end
                value: input.value(),
                data: input.init_code(),
                reverted: false,
                deployedCode: Bytes::new(), // updated on (eof)create_end
                storageAccesses: vec![],    // updated on (eof)create_end
                depth: ecx.journaled_state.depth(),
            }]);
        }

        if self.use_zk_vm {
            if let Some(result) = self.try_create_in_zk(ecx, input, executor) {
                return Some(result);
            }
        }

        None
    }

    /// Try handling the `CREATE` within zkEVM.
    /// If `Some` is returned then the result must be returned immediately, else the call must be
    /// handled in EVM.
    fn try_create_in_zk<Input>(
        &mut self,
        ecx: Ecx,
        input: Input,
        executor: &mut impl CheatcodesExecutor,
    ) -> Option<CreateOutcome>
    where
        Input: CommonCreateInput,
    {
        if self.skip_zk_vm {
            self.skip_zk_vm = false; // handled the skip, reset flag
            self.record_next_create_address = true;
            info!("running create in EVM, instead of zkEVM (skipped)");
            return None
        }

        if let Some(CreateScheme::Create) = input.scheme() {
            let caller = input.caller();
            let nonce = ecx
                .inner
                .journaled_state
                .load_account(input.caller(), &mut ecx.inner.db)
                .expect("to load caller account")
                .info
                .nonce;
            let address = caller.create(nonce);
            if ecx.db.get_test_contract_address().map(|addr| address == addr).unwrap_or_default() {
                info!("running create in EVM, instead of zkEVM (Test Contract) {:#?}", address);
                return None
            }
        }

        let init_code = input.init_code();
        if init_code.0 == DEFAULT_CREATE2_DEPLOYER_CODE {
            info!("running create in EVM, instead of zkEVM (DEFAULT_CREATE2_DEPLOYER_CODE)");
            return None
        }

        info!("running create in zkEVM");

        let find_contract = self
            .dual_compiled_contracts
            .find_bytecode(&init_code.0)
            .unwrap_or_else(|| panic!("failed finding contract for {init_code:?}"));

        let constructor_args = find_contract.constructor_args();
        let contract = find_contract.contract();

        let zk_create_input = foundry_zksync_core::encode_create_params(
            &input.scheme().unwrap_or(CreateScheme::Create),
            contract.zk_bytecode_hash,
            constructor_args.to_vec(),
        );

        let mut factory_deps = self.dual_compiled_contracts.fetch_all_factory_deps(contract);
        let injected_factory_deps = self
            .zk_use_factory_deps
            .iter()
            .flat_map(|contract| {
                let artifact_code = crate::fs::get_artifact_code(self, contract, false)
                    .inspect(|_| info!(contract, "pushing factory dep"))
                    .unwrap_or_else(|_| {
                        panic!(
                            "failed to get bytecode for injected factory deps contract {contract}"
                        )
                    })
                    .to_vec();
                let res = self.dual_compiled_contracts.find_bytecode(&artifact_code).unwrap();
                self.dual_compiled_contracts.fetch_all_factory_deps(res.contract())
            })
            .collect_vec();
        factory_deps.extend(injected_factory_deps);

        // NOTE(zk): Clear injected factory deps so that they are not sent on further transactions
        self.zk_use_factory_deps.clear();
        tracing::debug!(contract = contract.name, "using dual compiled contract");

        let zk_persist_nonce_update = self.zk_persist_nonce_update.check();
        let ccx = foundry_zksync_core::vm::CheatcodeTracerContext {
            mocked_calls: self.mocked_calls.clone(),
            expected_calls: Some(&mut self.expected_calls),
            accesses: self.accesses.as_mut(),
            persisted_factory_deps: Some(&mut self.persisted_factory_deps),
            paymaster_data: self.paymaster_params.take(),
            persist_nonce_update: self.broadcast.is_some() || zk_persist_nonce_update,
        };

        let zk_create = foundry_zksync_core::vm::ZkCreateInputs {
            value: input.value().to_u256(),
            msg_sender: input.caller(),
            create_input: zk_create_input,
            factory_deps,
        };

        let mut gas = Gas::new(input.gas_limit());
        match foundry_zksync_core::vm::create::<_, DatabaseError>(zk_create, ecx, ccx) {
            Ok(result) => {
                if let Some(recorded_logs) = &mut self.recorded_logs {
                    recorded_logs.extend(result.logs.clone().into_iter().map(|log| Vm::Log {
                        topics: log.data.topics().to_vec(),
                        data: log.data.data.clone(),
                        emitter: log.address,
                    }));
                }

                // append console logs from zkEVM to the current executor's LogTracer
                result.logs.iter().filter_map(decode_console_log).for_each(|decoded_log| {
                    executor.console_log(
                        &mut CheatsCtxt {
                            state: self,
                            ecx: &mut ecx.inner,
                            precompiles: &mut ecx.precompiles,
                            gas_limit: input.gas_limit(),
                            caller: input.caller(),
                        },
                        decoded_log,
                    );
                });

                // append traces
                executor.trace_zksync(self, ecx, result.call_traces);

                // for each log in cloned logs call handle_expect_emit
                if !self.expected_emits.is_empty() {
                    for log in result.logs {
                        expect::handle_expect_emit(self, &log, &mut Default::default());
                    }
                }

                // record immutable variables
                if result.execution_result.is_success() {
                    for (addr, imm_values) in result.recorded_immutables {
                        let addr = addr.to_address();
                        let keys = imm_values
                            .into_keys()
                            .map(|slot_index| {
                                foundry_zksync_core::get_immutable_slot_key(addr, slot_index)
                                    .to_ru256()
                            })
                            .collect::<HashSet<_>>();
                        ecx.db.save_zk_immutable_storage(addr, keys);
                    }
                }

                match result.execution_result {
                    ExecutionResult::Success { output, gas_used, .. } => {
                        let _ = gas.record_cost(gas_used);
                        match output {
                            Output::Create(bytes, address) => Some(CreateOutcome {
                                result: InterpreterResult {
                                    result: InstructionResult::Return,
                                    output: bytes,
                                    gas,
                                },
                                address,
                            }),
                            _ => Some(CreateOutcome {
                                result: InterpreterResult {
                                    result: InstructionResult::Revert,
                                    output: Bytes::new(),
                                    gas,
                                },
                                address: None,
                            }),
                        }
                    }
                    ExecutionResult::Revert { output, gas_used, .. } => {
                        let _ = gas.record_cost(gas_used);
                        Some(CreateOutcome {
                            result: InterpreterResult {
                                result: InstructionResult::Revert,
                                output,
                                gas,
                            },
                            address: None,
                        })
                    }
                    ExecutionResult::Halt { .. } => Some(CreateOutcome {
                        result: InterpreterResult {
                            result: InstructionResult::Revert,
                            output: Bytes::from_iter(String::from("zk vm halted").as_bytes()),
                            gas,
                        },
                        address: None,
                    }),
                }
            }
            Err(err) => {
                error!("error inspecting zkEVM: {err:?}");
                Some(CreateOutcome {
                    result: InterpreterResult {
                        result: InstructionResult::Revert,
                        output: Bytes::from_iter(
                            format!("error inspecting zkEVM: {err:?}").as_bytes(),
                        ),
                        gas,
                    },
                    address: None,
                })
            }
        }
    }

    // common create_end functionality for both legacy and EOF.
    fn create_end_common(&mut self, ecx: Ecx, mut outcome: CreateOutcome) -> CreateOutcome
where {
        let ecx = &mut ecx.inner;

        // Clean up pranks
        if let Some(prank) = &self.prank {
            if ecx.journaled_state.depth() == prank.depth {
                ecx.env.tx.caller = prank.prank_origin;

                // Clean single-call prank once we have returned to the original depth
                if prank.single_call {
                    std::mem::take(&mut self.prank);
                }
            }
        }

        // Clean up broadcasts
        if let Some(broadcast) = &self.broadcast {
            if ecx.journaled_state.depth() == broadcast.depth {
                ecx.env.tx.caller = broadcast.original_origin;

                // Clean single-call broadcast once we have returned to the original depth
                if broadcast.single_call {
                    std::mem::take(&mut self.broadcast);
                }
            }
        }

        // Handle expected reverts
        if let Some(expected_revert) = &self.expected_revert {
            if ecx.journaled_state.depth() <= expected_revert.depth &&
                matches!(expected_revert.kind, ExpectedRevertKind::Default)
            {
                let mut expected_revert = std::mem::take(&mut self.expected_revert).unwrap();
                let handler_result = expect::handle_expect_revert(
                    false,
                    true,
                    &mut expected_revert,
                    outcome.result.result,
                    outcome.result.output.clone(),
                    &self.config.available_artifacts,
                );

                return match handler_result {
                    Ok((address, retdata)) => {
                        expected_revert.actual_count += 1;
                        if expected_revert.actual_count < expected_revert.count {
                            self.expected_revert = Some(expected_revert.clone());
                        }

                        outcome.result.result = InstructionResult::Return;
                        outcome.result.output = retdata;
                        outcome.address = address;
                        outcome
                    }
                    Err(err) => {
                        outcome.result.result = InstructionResult::Revert;
                        outcome.result.output = err.abi_encode().into();
                        outcome
                    }
                };
            }
        }

        // If `startStateDiffRecording` has been called, update the `reverted` status of the
        // previous call depth's recorded accesses, if any
        if let Some(recorded_account_diffs_stack) = &mut self.recorded_account_diffs_stack {
            // The root call cannot be recorded.
            if ecx.journaled_state.depth() > 0 {
                let mut last_depth =
                    recorded_account_diffs_stack.pop().expect("missing CREATE account accesses");
                // Update the reverted status of all deeper calls if this call reverted, in
                // accordance with EVM behavior
                if outcome.result.is_revert() {
                    last_depth.iter_mut().for_each(|element| {
                        element.reverted = true;
                        element
                            .storageAccesses
                            .iter_mut()
                            .for_each(|storage_access| storage_access.reverted = true);
                    })
                }
                let create_access = last_depth.first_mut().expect("empty AccountAccesses");
                // Assert that we're at the correct depth before recording post-create state
                // changes. Depending on what depth the cheat was called at, there
                // may not be any pending calls to update if execution has
                // percolated up to a higher depth.
                if create_access.depth == ecx.journaled_state.depth() {
                    debug_assert_eq!(
                        create_access.kind as u8,
                        crate::Vm::AccountAccessKind::Create as u8
                    );
                    if let Some(address) = outcome.address {
                        if let Ok(created_acc) =
                            ecx.journaled_state.load_account(address, &mut ecx.db)
                        {
                            create_access.newBalance = created_acc.info.balance;
                            create_access.deployedCode =
                                created_acc.info.code.clone().unwrap_or_default().original_bytes();
                        }
                    }
                }
                // Merge the last depth's AccountAccesses into the AccountAccesses at the current
                // depth, or push them back onto the pending vector if higher depths were not
                // recorded. This preserves ordering of accesses.
                if let Some(last) = recorded_account_diffs_stack.last_mut() {
                    last.append(&mut last_depth);
                } else {
                    recorded_account_diffs_stack.push(last_depth);
                }
            }
        }

        if self.record_next_create_address {
            self.record_next_create_address = false;
            if let Some(address) = outcome.address {
                self.skip_zk_vm_addresses.insert(address);
            }
        }

        outcome
    }

    pub fn create_with_executor(
        &mut self,
        ecx: Ecx,
        call: &mut CreateInputs,
        executor: &mut impl CheatcodesExecutor,
    ) -> Option<CreateOutcome> {
        self.create_common(ecx, call, executor)
    }

    pub fn call_with_executor(
        &mut self,
        ecx: Ecx,
        call: &mut CallInputs,
        executor: &mut impl CheatcodesExecutor,
    ) -> Option<CallOutcome> {
        let gas = Gas::new(call.gas_limit);

        // At the root call to test function or script `run()`/`setUp()` functions, we are
        // decreasing sender nonce to ensure that it matches on-chain nonce once we start
        // broadcasting.
        if ecx.journaled_state.depth == 0 {
            let sender = ecx.env.tx.caller;
            let account = match super::evm::journaled_account(ecx, sender) {
                Ok(account) => account,
                Err(err) => {
                    return Some(CallOutcome {
                        result: InterpreterResult {
                            result: InstructionResult::Revert,
                            output: err.abi_encode().into(),
                            gas,
                        },
                        memory_offset: call.return_memory_offset.clone(),
                    })
                }
            };
            let prev = account.info.nonce;
            let nonce = prev.saturating_sub(1);
            account.info.nonce = nonce;
            if self.use_zk_vm {
                // NOTE(zk): We sync with the nonce changes to ensure that the nonce matches
                foundry_zksync_core::cheatcodes::set_nonce(sender, U256::from(nonce), ecx);
            }

            trace!(target: "cheatcodes", %sender, nonce, prev, "corrected nonce");
        }

        if call.target_address == CHEATCODE_ADDRESS {
            return match self.apply_cheatcode(ecx, call, executor) {
                Ok(retdata) => Some(CallOutcome {
                    result: InterpreterResult {
                        result: InstructionResult::Return,
                        output: retdata.into(),
                        gas,
                    },
                    memory_offset: call.return_memory_offset.clone(),
                }),
                Err(err) => Some(CallOutcome {
                    result: InterpreterResult {
                        result: InstructionResult::Revert,
                        output: err.abi_encode().into(),
                        gas,
                    },
                    memory_offset: call.return_memory_offset.clone(),
                }),
            };
        }

        // NOTE(zk): renamed from `ecx` because we need the full one later
        // and this helps with borrow checker
        let ecx_inner = &mut ecx.inner;

        if call.target_address == HARDHAT_CONSOLE_ADDRESS {
            return None;
        }

        let mut factory_deps = Vec::new();

        if call.target_address == DEFAULT_CREATE2_DEPLOYER && self.use_zk_vm {
            call.target_address = DEFAULT_CREATE2_DEPLOYER_ZKSYNC;
            call.bytecode_address = DEFAULT_CREATE2_DEPLOYER_ZKSYNC;

            let (salt, init_code) = call.input.split_at(32);
            let find_contract = self
                .dual_compiled_contracts
                .find_bytecode(init_code)
                .unwrap_or_else(|| panic!("failed finding contract for {init_code:?}"));

            let constructor_args = find_contract.constructor_args();
            let contract = find_contract.contract();

            factory_deps = self.dual_compiled_contracts.fetch_all_factory_deps(contract);

            let create_input = foundry_zksync_core::encode_create_params(
                &CreateScheme::Create2 { salt: U256::from_be_slice(salt) },
                contract.zk_bytecode_hash,
                constructor_args.to_vec(),
            );

            call.input = create_input.into();
        }

        // Handle expected calls

        // Grab the different calldatas expected.
        if let Some(expected_calls_for_target) = self.expected_calls.get_mut(&call.bytecode_address)
        {
            // Match every partial/full calldata
            for (calldata, (expected, actual_count)) in expected_calls_for_target {
                // Increment actual times seen if...
                // The calldata is at most, as big as this call's input, and
                if calldata.len() <= call.input.len() &&
                    // Both calldata match, taking the length of the assumed smaller one (which will have at least the selector), and
                    *calldata == call.input[..calldata.len()] &&
                    // The value matches, if provided
                    expected
                        .value.is_none_or(|value| Some(value) == call.transfer_value()) &&
                    // The gas matches, if provided
                    expected.gas.is_none_or(|gas| gas == call.gas_limit) &&
                    // The minimum gas matches, if provided
                    expected.min_gas.is_none_or(|min_gas| min_gas <= call.gas_limit)
                {
                    *actual_count += 1;
                }
            }
        }

        // Handle mocked calls
        if let Some(mocks) = self.mocked_calls.get_mut(&call.bytecode_address) {
            let ctx =
                MockCallDataContext { calldata: call.input.clone(), value: call.transfer_value() };

            if let Some(return_data_queue) = match mocks.get_mut(&ctx) {
                Some(queue) => Some(queue),
                None => mocks
                    .iter_mut()
                    .find(|(mock, _)| {
                        call.input.get(..mock.calldata.len()) == Some(&mock.calldata[..]) &&
                            mock.value.is_none_or(|value| Some(value) == call.transfer_value())
                    })
                    .map(|(_, v)| v),
            } {
                if let Some(return_data) = if return_data_queue.len() == 1 {
                    // If the mocked calls stack has a single element in it, don't empty it
                    return_data_queue.front().map(|x| x.to_owned())
                } else {
                    // Else, we pop the front element
                    return_data_queue.pop_front()
                } {
                    return Some(CallOutcome {
                        result: InterpreterResult {
                            result: return_data.ret_type,
                            output: return_data.data,
                            gas,
                        },
                        memory_offset: call.return_memory_offset.clone(),
                    });
                }
            }
        }

        // Apply our prank
        if let Some(prank) = &self.prank {
            // Apply delegate call, `call.caller`` will not equal `prank.prank_caller`
<<<<<<< HEAD
            // TODO(zk): support delegatecall prank
=======
>>>>>>> 59f354c1
            if let CallScheme::DelegateCall | CallScheme::ExtDelegateCall = call.scheme {
                if prank.delegate_call {
                    call.target_address = prank.new_caller;
                    call.caller = prank.new_caller;
<<<<<<< HEAD
                    let acc = ecx_inner.journaled_state.account(prank.new_caller);
                    call.value = CallValue::Apparent(acc.info.balance);
                    if let Some(new_origin) = prank.new_origin {
                        ecx_inner.env.tx.caller = new_origin;
                    }
                }
            }

            if ecx_inner.journaled_state.depth() >= prank.depth && call.caller == prank.prank_caller
            {
=======
                    let acc = ecx.journaled_state.account(prank.new_caller);
                    call.value = CallValue::Apparent(acc.info.balance);
                    if let Some(new_origin) = prank.new_origin {
                        ecx.env.tx.caller = new_origin;
                    }
                }
            }

            if ecx.journaled_state.depth() >= prank.depth && call.caller == prank.prank_caller {
>>>>>>> 59f354c1
                let mut prank_applied = false;

                // At the target depth we set `msg.sender`
                if ecx_inner.journaled_state.depth() == prank.depth {
                    call.caller = prank.new_caller;
                    prank_applied = true;
                }

                // At the target depth, or deeper, we set `tx.origin`
                if let Some(new_origin) = prank.new_origin {
                    ecx_inner.env.tx.caller = new_origin;
                    prank_applied = true;
                }

                // If prank applied for first time, then update
                if prank_applied {
                    if let Some(applied_prank) = prank.first_time_applied() {
                        self.prank = Some(applied_prank);
                    }
                }
            }
        }

        // Apply our broadcast
        if let Some(broadcast) = &self.broadcast {
            // We only apply a broadcast *to a specific depth*.
            //
            // We do this because any subsequent contract calls *must* exist on chain and
            // we only want to grab *this* call, not internal ones
            if ecx_inner.journaled_state.depth() == broadcast.depth &&
                call.caller == broadcast.original_caller
            {
                // At the target depth we set `msg.sender` & tx.origin.
                // We are simulating the caller as being an EOA, so *both* must be set to the
                // broadcast.origin.
                ecx_inner.env.tx.caller = broadcast.new_origin;

                call.caller = broadcast.new_origin;
                // Add a `legacy` transaction to the VecDeque. We use a legacy transaction here
                // because we only need the from, to, value, and data. We can later change this
                // into 1559, in the cli package, relatively easily once we
                // know the target chain supports EIP-1559.
                if !call.is_static {
                    if let Err(err) = ecx_inner.load_account(broadcast.new_origin) {
                        return Some(CallOutcome {
                            result: InterpreterResult {
                                result: InstructionResult::Revert,
                                output: Error::encode(err),
                                gas,
                            },
                            memory_offset: call.return_memory_offset.clone(),
                        })
                    }

                    let is_fixed_gas_limit = check_if_fixed_gas_limit(ecx_inner, call.gas_limit);

                    let account =
                        ecx_inner.journaled_state.state().get_mut(&broadcast.new_origin).unwrap();

<<<<<<< HEAD
                    let nonce = if self.use_zk_vm {
                        foundry_zksync_core::nonce(broadcast.new_origin, ecx_inner) as u64
                    } else {
                        account.info.nonce
                    };

                    let account =
                        ecx_inner.journaled_state.state().get_mut(&broadcast.new_origin).unwrap();

                    let zk_tx = if self.use_zk_vm {
                        let injected_factory_deps = self.zk_use_factory_deps.iter().flat_map(|contract| {
                            let artifact_code = crate::fs::get_artifact_code(self, contract, false)
                                .inspect(|_| info!(contract, "pushing factory dep"))
                                .unwrap_or_else(|_| {
                                    panic!("failed to get bytecode for factory deps contract {contract}")
                                })
                                .to_vec();
                            let res = self.dual_compiled_contracts.find_bytecode(&artifact_code).unwrap();
                            self.dual_compiled_contracts.fetch_all_factory_deps(res.contract())
                        }).collect_vec();
                        factory_deps.extend(injected_factory_deps.clone());

                        let paymaster_params =
                            self.paymaster_params.clone().map(|paymaster_data| PaymasterParams {
                                paymaster: paymaster_data.address.to_h160(),
                                paymaster_input: paymaster_data.input.to_vec(),
                            });
                        // We shouldn't need factory_deps for CALLs
                        if call.target_address == DEFAULT_CREATE2_DEPLOYER_ZKSYNC {
                            Some(ZkTransactionMetadata {
                                factory_deps: factory_deps.clone(),
                                paymaster_data: paymaster_params,
                            })
                        } else {
                            Some(ZkTransactionMetadata {
                                // For this case we use only the injected factory deps
                                factory_deps: injected_factory_deps,
                                paymaster_data: paymaster_params,
                            })
                        }
                    } else {
                        None
                    };

=======
>>>>>>> 59f354c1
                    let mut tx_req = TransactionRequest {
                        from: Some(broadcast.new_origin),
                        to: Some(TxKind::from(Some(call.target_address))),
                        value: call.transfer_value(),
                        input: TransactionInput::new(call.input.clone()),
<<<<<<< HEAD
                        nonce: Some(nonce),
                        chain_id: Some(ecx_inner.env.cfg.chain_id),
=======
                        nonce: Some(account.info.nonce),
                        chain_id: Some(ecx.env.cfg.chain_id),
>>>>>>> 59f354c1
                        gas: if is_fixed_gas_limit { Some(call.gas_limit) } else { None },
                        ..Default::default()
                    };

                    if let Some(auth_list) = self.active_delegation.take() {
                        tx_req.authorization_list = Some(vec![auth_list]);
                    } else {
                        tx_req.authorization_list = None;
                    }

                    self.broadcastable_transactions.push_back(BroadcastableTransaction {
<<<<<<< HEAD
                        rpc: ecx_inner.db.active_fork_url(),
                        transaction: tx_req.into(),
                        zk_tx,
=======
                        rpc: ecx.db.active_fork_url(),
                        transaction: tx_req.into(),
>>>>>>> 59f354c1
                    });
                    debug!(target: "cheatcodes", tx=?self.broadcastable_transactions.back().unwrap(), "broadcastable call");

                    // Explicitly increment nonce if calls are not isolated.
                    if !self.config.evm_opts.isolate {
                        let prev = account.info.nonce;
                        account.info.nonce += 1;
                        debug!(target: "cheatcodes", address=%broadcast.new_origin, nonce=prev+1, prev, "incremented nonce");
                    }
                } else if broadcast.single_call {
                    let msg =
                    "`staticcall`s are not allowed after `broadcast`; use `startBroadcast` instead";
                    return Some(CallOutcome {
                        result: InterpreterResult {
                            result: InstructionResult::Revert,
                            output: Error::encode(msg),
                            gas,
                        },
                        memory_offset: call.return_memory_offset.clone(),
                    });
                }
            }
        }

        // Record called accounts if `startStateDiffRecording` has been called
        if let Some(recorded_account_diffs_stack) = &mut self.recorded_account_diffs_stack {
            // Determine if account is "initialized," ie, it has a non-zero balance, a non-zero
            // nonce, a non-zero KECCAK_EMPTY codehash, or non-empty code
            let initialized;
            let old_balance;
            if let Ok(acc) = ecx_inner.load_account(call.target_address) {
                initialized = acc.info.exists();
                old_balance = acc.info.balance;
            } else {
                initialized = false;
                old_balance = U256::ZERO;
            }
            let kind = match call.scheme {
                CallScheme::Call => crate::Vm::AccountAccessKind::Call,
                CallScheme::CallCode => crate::Vm::AccountAccessKind::CallCode,
                CallScheme::DelegateCall => crate::Vm::AccountAccessKind::DelegateCall,
                CallScheme::StaticCall => crate::Vm::AccountAccessKind::StaticCall,
                CallScheme::ExtCall => crate::Vm::AccountAccessKind::Call,
                CallScheme::ExtStaticCall => crate::Vm::AccountAccessKind::StaticCall,
                CallScheme::ExtDelegateCall => crate::Vm::AccountAccessKind::DelegateCall,
            };
            // Record this call by pushing it to a new pending vector; all subsequent calls at
            // that depth will be pushed to the same vector. When the call ends, the
            // RecordedAccountAccess (and all subsequent RecordedAccountAccesses) will be
            // updated with the revert status of this call, since the EVM does not mark accounts
            // as "warm" if the call from which they were accessed is reverted
            recorded_account_diffs_stack.push(vec![AccountAccess {
                chainInfo: crate::Vm::ChainInfo {
                    forkId: ecx_inner.db.active_fork_id().unwrap_or_default(),
                    chainId: U256::from(ecx_inner.env.cfg.chain_id),
                },
                accessor: call.caller,
                account: call.bytecode_address,
                kind,
                initialized,
                oldBalance: old_balance,
                newBalance: U256::ZERO, // updated on call_end
                value: call.call_value(),
                data: call.input.clone(),
                reverted: false,
                deployedCode: Bytes::new(),
                storageAccesses: vec![], // updated on step
                depth: ecx_inner.journaled_state.depth(),
            }]);
        }

        if self.use_zk_vm {
            if let Some(result) = self.try_call_in_zk(factory_deps, ecx, call, executor) {
                return Some(result);
            }
        }

        None
    }

    /// Try handling the `CALL` within zkEVM.
    /// If `Some` is returned then the result must be returned immediately, else the call must be
    /// handled in EVM.
    fn try_call_in_zk(
        &mut self,
        factory_deps: Vec<Vec<u8>>,
        ecx: Ecx,
        call: &mut CallInputs,
        executor: &mut impl CheatcodesExecutor,
    ) -> Option<CallOutcome> {
        // also skip if the target was created during a zkEVM skip
        self.skip_zk_vm =
            self.skip_zk_vm || self.skip_zk_vm_addresses.contains(&call.target_address);
        if self.skip_zk_vm {
            self.skip_zk_vm = false; // handled the skip, reset flag
            info!("running create in EVM, instead of zkEVM (skipped) {:#?}", call);
            return None;
        }

        if ecx
            .db
            .get_test_contract_address()
            .map(|addr| call.bytecode_address == addr)
            .unwrap_or_default()
        {
            info!(
                "running call in EVM, instead of zkEVM (Test Contract) {:#?}",
                call.bytecode_address
            );
            return None
        }

        info!("running call in zkEVM {:#?}", call);
        let zk_persist_nonce_update = self.zk_persist_nonce_update.check();

        // NOTE(zk): Clear injected factory deps here even though it's actually used in broadcast.
        // To be consistent with where we clear factory deps in try_create_in_zk.
        self.zk_use_factory_deps.clear();

        let ccx = foundry_zksync_core::vm::CheatcodeTracerContext {
            mocked_calls: self.mocked_calls.clone(),
            expected_calls: Some(&mut self.expected_calls),
            accesses: self.accesses.as_mut(),
            persisted_factory_deps: Some(&mut self.persisted_factory_deps),
            paymaster_data: self.paymaster_params.take(),
            persist_nonce_update: self.broadcast.is_some() || zk_persist_nonce_update,
        };

        let mut gas = Gas::new(call.gas_limit);
        match foundry_zksync_core::vm::call::<_, DatabaseError>(call, factory_deps, ecx, ccx) {
            Ok(result) => {
                // append console logs from zkEVM to the current executor's LogTracer
                result.logs.iter().filter_map(decode_console_log).for_each(|decoded_log| {
                    executor.console_log(
                        &mut CheatsCtxt {
                            state: self,
                            ecx: &mut ecx.inner,
                            precompiles: &mut ecx.precompiles,
                            gas_limit: call.gas_limit,
                            caller: call.caller,
                        },
                        decoded_log,
                    );
                });

                // skip log processing for static calls
                if !call.is_static {
                    if let Some(recorded_logs) = &mut self.recorded_logs {
                        recorded_logs.extend(result.logs.clone().into_iter().map(|log| Vm::Log {
                            topics: log.data.topics().to_vec(),
                            data: log.data.data.clone(),
                            emitter: log.address,
                        }));
                    }

                    // append traces
                    executor.trace_zksync(self, ecx, result.call_traces);

                    // for each log in cloned logs call handle_expect_emit
                    if !self.expected_emits.is_empty() {
                        for log in result.logs {
                            expect::handle_expect_emit(self, &log, &mut Default::default());
                        }
                    }
                }

                match result.execution_result {
                    ExecutionResult::Success { output, gas_used, .. } => {
                        let _ = gas.record_cost(gas_used);
                        match output {
                            Output::Call(bytes) => Some(CallOutcome {
                                result: InterpreterResult {
                                    result: InstructionResult::Return,
                                    output: bytes,
                                    gas,
                                },
                                memory_offset: call.return_memory_offset.clone(),
                            }),
                            _ => Some(CallOutcome {
                                result: InterpreterResult {
                                    result: InstructionResult::Revert,
                                    output: Bytes::new(),
                                    gas,
                                },
                                memory_offset: call.return_memory_offset.clone(),
                            }),
                        }
                    }
                    ExecutionResult::Revert { output, gas_used, .. } => {
                        let _ = gas.record_cost(gas_used);
                        Some(CallOutcome {
                            result: InterpreterResult {
                                result: InstructionResult::Revert,
                                output,
                                gas,
                            },
                            memory_offset: call.return_memory_offset.clone(),
                        })
                    }
                    ExecutionResult::Halt { .. } => Some(CallOutcome {
                        result: InterpreterResult {
                            result: InstructionResult::Revert,
                            output: Bytes::from_iter(String::from("zk vm halted").as_bytes()),
                            gas,
                        },
                        memory_offset: call.return_memory_offset.clone(),
                    }),
                }
            }
            Err(err) => {
                error!("error inspecting zkEVM: {err:?}");
                Some(CallOutcome {
                    result: InterpreterResult {
                        result: InstructionResult::Revert,
                        output: Bytes::from_iter(
                            format!("error inspecting zkEVM: {err:?}").as_bytes(),
                        ),
                        gas,
                    },
                    memory_offset: call.return_memory_offset.clone(),
                })
            }
        }
    }

    pub fn rng(&mut self) -> &mut impl Rng {
        self.test_runner().rng()
    }

    pub fn test_runner(&mut self) -> &mut TestRunner {
        self.test_runner.get_or_insert_with(|| match self.config.seed {
            Some(seed) => TestRunner::new_with_rng(
                proptest::test_runner::Config::default(),
                TestRng::from_seed(RngAlgorithm::ChaCha, &seed.to_be_bytes::<32>()),
            ),
            None => TestRunner::new(proptest::test_runner::Config::default()),
        })
    }

    /// Returns existing or set a default `ArbitraryStorage` option.
    /// Used by `setArbitraryStorage` cheatcode to track addresses with arbitrary storage.
    pub fn arbitrary_storage(&mut self) -> &mut ArbitraryStorage {
        self.arbitrary_storage.get_or_insert_with(ArbitraryStorage::default)
    }

    /// Whether the given address has arbitrary storage.
    pub fn has_arbitrary_storage(&self, address: &Address) -> bool {
        match &self.arbitrary_storage {
            Some(storage) => storage.values.contains_key(address),
            None => false,
        }
    }

    /// Whether the given address is a copy of an address with arbitrary storage.
    pub fn is_arbitrary_storage_copy(&self, address: &Address) -> bool {
        match &self.arbitrary_storage {
            Some(storage) => storage.copies.contains_key(address),
            None => false,
        }
    }
}

impl Inspector<&mut dyn DatabaseExt> for Cheatcodes {
    #[inline]
    fn initialize_interp(&mut self, interpreter: &mut Interpreter, ecx: Ecx) {
        // When the first interpreter is initialized we've circumvented the balance and gas checks,
        // so we apply our actual block data with the correct fees and all.
        if let Some(block) = self.block.take() {
            ecx.env.block = block;
        }
        if let Some(gas_price) = self.gas_price.take() {
            ecx.env.tx.gas_price = gas_price;
        }

        let migration_allowed = self
            .zk_startup_migration
            .as_ref()
            .map(|migration| migration.is_allowed())
            .unwrap_or(false);
        if migration_allowed && !self.use_zk_vm {
            self.select_zk_vm(ecx, None);
            if let Some(zk_startup_migration) = &mut self.zk_startup_migration {
                zk_startup_migration.done();
            }
            debug!("startup zkEVM storage migration completed");
        }

        // Record gas for current frame.
        if self.gas_metering.paused {
            self.gas_metering.paused_frames.push(interpreter.gas);
        }
    }

    #[inline]
    fn step(&mut self, interpreter: &mut Interpreter, ecx: Ecx) {
        self.pc = interpreter.program_counter();

        // `pauseGasMetering`: pause / resume interpreter gas.
        if self.gas_metering.paused {
            self.meter_gas(interpreter);
        }

        // `resetGasMetering`: reset interpreter gas.
        if self.gas_metering.reset {
            self.meter_gas_reset(interpreter);
        }

        // `record`: record storage reads and writes.
        if self.accesses.is_some() {
            self.record_accesses(interpreter);
        }

        // `startStateDiffRecording`: record granular ordered storage accesses.
        if self.recorded_account_diffs_stack.is_some() {
            self.record_state_diffs(interpreter, ecx);
        }

        // `expectSafeMemory`: check if the current opcode is allowed to interact with memory.
        if !self.allowed_mem_writes.is_empty() {
            self.check_mem_opcodes(interpreter, ecx.journaled_state.depth());
        }

        // `startMappingRecording`: record SSTORE and KECCAK256.
        if let Some(mapping_slots) = &mut self.mapping_slots {
            mapping::step(mapping_slots, interpreter);
        }

        // `snapshotGas*`: take a snapshot of the current gas.
        if self.gas_metering.recording {
            self.meter_gas_record(interpreter, ecx);
        }
    }

    #[inline]
    fn step_end(&mut self, interpreter: &mut Interpreter, ecx: Ecx) {
        // override address(x).balance retrieval to make it consistent between EraVM and EVM
        if self.use_zk_vm {
            let address = match interpreter.current_opcode() {
                op::SELFBALANCE => interpreter.contract().target_address,
                op::BALANCE => {
                    if interpreter.stack.is_empty() {
                        interpreter.instruction_result = InstructionResult::StackUnderflow;
                        return;
                    }

                    Address::from_word(B256::from(unsafe { interpreter.stack.pop_unsafe() }))
                }
                _ => return,
            };

            // Safety: Length is checked above.
            let balance = foundry_zksync_core::balance(address, ecx);

            // Skip the current BALANCE instruction since we've already handled it
            match interpreter.stack.push(balance) {
                Ok(_) => unsafe {
                    interpreter.instruction_pointer = interpreter.instruction_pointer.add(1);
                },
                Err(e) => {
                    interpreter.instruction_result = e;
                }
            }
        }

        if self.gas_metering.paused {
            self.meter_gas_end(interpreter);
        }

        if self.gas_metering.touched {
            self.meter_gas_check(interpreter);
        }

        // `setArbitraryStorage` and `copyStorage`: add arbitrary values to storage.
        if self.arbitrary_storage.is_some() {
            self.arbitrary_storage_end(interpreter, ecx);
        }
    }

    fn log(&mut self, interpreter: &mut Interpreter, _ecx: Ecx, log: &Log) {
        if !self.expected_emits.is_empty() {
            expect::handle_expect_emit(self, log, interpreter);
        }

        // `recordLogs`
        if let Some(storage_recorded_logs) = &mut self.recorded_logs {
            storage_recorded_logs.push(Vm::Log {
                topics: log.data.topics().to_vec(),
                data: log.data.data.clone(),
                emitter: log.address,
            });
        }
    }

    fn call(&mut self, ecx: Ecx, inputs: &mut CallInputs) -> Option<CallOutcome> {
        Self::call_with_executor(self, ecx, inputs, &mut TransparentCheatcodesExecutor)
    }

    fn call_end(&mut self, ecx: Ecx, call: &CallInputs, mut outcome: CallOutcome) -> CallOutcome {
        let ecx = &mut ecx.inner;
        let cheatcode_call = call.target_address == CHEATCODE_ADDRESS ||
            call.target_address == HARDHAT_CONSOLE_ADDRESS;

        // Clean up pranks/broadcasts if it's not a cheatcode call end. We shouldn't do
        // it for cheatcode calls because they are not applied for cheatcodes in the `call` hook.
        // This should be placed before the revert handling, because we might exit early there
        if !cheatcode_call {
            // Clean up pranks
            if let Some(prank) = &self.prank {
                if ecx.journaled_state.depth() == prank.depth {
                    ecx.env.tx.caller = prank.prank_origin;

                    // Clean single-call prank once we have returned to the original depth
                    if prank.single_call {
                        let _ = self.prank.take();
                    }
                }
            }

            // Clean up broadcast
            if let Some(broadcast) = &self.broadcast {
                if ecx.journaled_state.depth() == broadcast.depth {
                    ecx.env.tx.caller = broadcast.original_origin;

                    // Clean single-call broadcast once we have returned to the original depth
                    if broadcast.single_call {
                        let _ = self.broadcast.take();
                    }
                }
            }
        }

        // Handle assume not revert cheatcode.
        if let Some(assume_no_revert) = &self.assume_no_revert {
            if ecx.journaled_state.depth() == assume_no_revert.depth && !cheatcode_call {
                // Discard run if we're at the same depth as cheatcode and call reverted.
                if outcome.result.is_revert() {
                    outcome.result.output = Error::from(MAGIC_ASSUME).abi_encode().into();
                    return outcome;
                }
                // Call didn't revert, reset `assume_no_revert` state.
                self.assume_no_revert = None;
            }
        }

        // Handle expected reverts.
        if let Some(expected_revert) = &mut self.expected_revert {
            // Record current reverter address before processing the expect revert if call reverted,
            // expect revert is set with expected reverter address and no actual reverter set yet.
            if outcome.result.is_revert() &&
                expected_revert.reverter.is_some() &&
                expected_revert.reverted_by.is_none()
            {
                expected_revert.reverted_by = Some(call.target_address);
            } else if outcome.result.is_revert() &&
                expected_revert.reverter.is_some() &&
                expected_revert.reverted_by.is_some() &&
                expected_revert.count > 1
            {
                // If we're expecting more than one revert, we need to reset the reverted_by address
                // to latest reverter.
                expected_revert.reverted_by = Some(call.target_address);
            }

            if ecx.journaled_state.depth() <= expected_revert.depth {
                let needs_processing = match expected_revert.kind {
                    ExpectedRevertKind::Default => !cheatcode_call,
                    // `pending_processing` == true means that we're in the `call_end` hook for
                    // `vm.expectCheatcodeRevert` and shouldn't expect revert here
                    ExpectedRevertKind::Cheatcode { pending_processing } => {
                        cheatcode_call && !pending_processing
                    }
                };

                if needs_processing {
                    // Only `remove` the expected revert from state if `expected_revert.count` ==
                    // `expected_revert.actual_count`
                    let mut expected_revert = std::mem::take(&mut self.expected_revert).unwrap();

                    let handler_result = expect::handle_expect_revert(
                        cheatcode_call,
                        false,
                        &mut expected_revert,
                        outcome.result.result,
                        outcome.result.output.clone(),
                        &self.config.available_artifacts,
                    );

                    return match handler_result {
                        Err(error) => {
                            trace!(expected=?expected_revert, ?error, status=?outcome.result.result, "Expected revert mismatch");
                            outcome.result.result = InstructionResult::Revert;
                            outcome.result.output = error.abi_encode().into();
                            outcome
                        }
                        Ok((_, retdata)) => {
                            expected_revert.actual_count += 1;
                            if expected_revert.actual_count < expected_revert.count {
                                self.expected_revert = Some(expected_revert.clone());
                            }
                            outcome.result.result = InstructionResult::Return;
                            outcome.result.output = retdata;
                            outcome
                        }
                    };
                }

                // Flip `pending_processing` flag for cheatcode revert expectations, marking that
                // we've exited the `expectCheatcodeRevert` call scope
                if let ExpectedRevertKind::Cheatcode { pending_processing } =
                    &mut self.expected_revert.as_mut().unwrap().kind
                {
                    *pending_processing = false;
                }
            }
        }

        // Exit early for calls to cheatcodes as other logic is not relevant for cheatcode
        // invocations
        if cheatcode_call {
            return outcome;
        }

        // Record the gas usage of the call, this allows the `lastCallGas` cheatcode to
        // retrieve the gas usage of the last call.
        let gas = outcome.result.gas;
        self.gas_metering.last_call_gas = Some(crate::Vm::Gas {
            gasLimit: gas.limit(),
            gasTotalUsed: gas.spent(),
            gasMemoryUsed: 0,
            gasRefunded: gas.refunded(),
            gasRemaining: gas.remaining(),
        });

        // If `startStateDiffRecording` has been called, update the `reverted` status of the
        // previous call depth's recorded accesses, if any
        if let Some(recorded_account_diffs_stack) = &mut self.recorded_account_diffs_stack {
            // The root call cannot be recorded.
            if ecx.journaled_state.depth() > 0 {
                let mut last_recorded_depth =
                    recorded_account_diffs_stack.pop().expect("missing CALL account accesses");
                // Update the reverted status of all deeper calls if this call reverted, in
                // accordance with EVM behavior
                if outcome.result.is_revert() {
                    last_recorded_depth.iter_mut().for_each(|element| {
                        element.reverted = true;
                        element
                            .storageAccesses
                            .iter_mut()
                            .for_each(|storage_access| storage_access.reverted = true);
                    })
                }
                let call_access = last_recorded_depth.first_mut().expect("empty AccountAccesses");
                // Assert that we're at the correct depth before recording post-call state changes.
                // Depending on the depth the cheat was called at, there may not be any pending
                // calls to update if execution has percolated up to a higher depth.
                if call_access.depth == ecx.journaled_state.depth() {
                    if let Ok(acc) = ecx.load_account(call.target_address) {
                        debug_assert!(access_is_call(call_access.kind));
                        call_access.newBalance = acc.info.balance;
                    }
                }
                // Merge the last depth's AccountAccesses into the AccountAccesses at the current
                // depth, or push them back onto the pending vector if higher depths were not
                // recorded. This preserves ordering of accesses.
                if let Some(last) = recorded_account_diffs_stack.last_mut() {
                    last.append(&mut last_recorded_depth);
                } else {
                    recorded_account_diffs_stack.push(last_recorded_depth);
                }
            }
        }

        // At the end of the call,
        // we need to check if we've found all the emits.
        // We know we've found all the expected emits in the right order
        // if the queue is fully matched.
        // If it's not fully matched, then either:
        // 1. Not enough events were emitted (we'll know this because the amount of times we
        // inspected events will be less than the size of the queue) 2. The wrong events
        // were emitted (The inspected events should match the size of the queue, but still some
        // events will not be matched)

        // First, check that we're at the call depth where the emits were declared from.
        let should_check_emits = self
            .expected_emits
            .iter()
            .any(|expected| expected.depth == ecx.journaled_state.depth()) &&
            // Ignore staticcalls
            !call.is_static;
        if should_check_emits {
            // Not all emits were matched.
            if self.expected_emits.iter().any(|expected| !expected.found) {
                outcome.result.result = InstructionResult::Revert;
                outcome.result.output = "log != expected log".abi_encode().into();
                return outcome;
            } else {
                // All emits were found, we're good.
                // Clear the queue, as we expect the user to declare more events for the next call
                // if they wanna match further events.
                self.expected_emits.clear()
            }
        }

        // this will ensure we don't have false positives when trying to diagnose reverts in fork
        // mode
        let diag = self.fork_revert_diagnostic.take();

        // if there's a revert and a previous call was diagnosed as fork related revert then we can
        // return a better error here
        if outcome.result.is_revert() {
            if let Some(err) = diag {
                outcome.result.output = Error::encode(err.to_error_msg(&self.labels));
                return outcome;
            }
        }

        // try to diagnose reverts in multi-fork mode where a call is made to an address that does
        // not exist
        if let TxKind::Call(test_contract) = ecx.env.tx.transact_to {
            // if a call to a different contract than the original test contract returned with
            // `Stop` we check if the contract actually exists on the active fork
            if ecx.db.is_forked_mode() &&
                outcome.result.result == InstructionResult::Stop &&
                call.target_address != test_contract
            {
                self.fork_revert_diagnostic =
                    ecx.db.diagnose_revert(call.target_address, &ecx.journaled_state);
            }
        }

        // If the depth is 0, then this is the root call terminating
        if ecx.journaled_state.depth() == 0 {
            // If we already have a revert, we shouldn't run the below logic as it can obfuscate an
            // earlier error that happened first with unrelated information about
            // another error when using cheatcodes.
            if outcome.result.is_revert() {
                return outcome;
            }

            // If there's not a revert, we can continue on to run the last logic for expect*
            // cheatcodes. Match expected calls
            for (address, calldatas) in &self.expected_calls {
                // Loop over each address, and for each address, loop over each calldata it expects.
                for (calldata, (expected, actual_count)) in calldatas {
                    // Grab the values we expect to see
                    let ExpectedCallData { gas, min_gas, value, count, call_type } = expected;

                    let failed = match call_type {
                        // If the cheatcode was called with a `count` argument,
                        // we must check that the EVM performed a CALL with this calldata exactly
                        // `count` times.
                        ExpectedCallType::Count => *count != *actual_count,
                        // If the cheatcode was called without a `count` argument,
                        // we must check that the EVM performed a CALL with this calldata at least
                        // `count` times. The amount of times to check was
                        // the amount of time the cheatcode was called.
                        ExpectedCallType::NonCount => *count > *actual_count,
                    };
                    if failed {
                        let expected_values = [
                            Some(format!("data {}", hex::encode_prefixed(calldata))),
                            value.as_ref().map(|v| format!("value {v}")),
                            gas.map(|g| format!("gas {g}")),
                            min_gas.map(|g| format!("minimum gas {g}")),
                        ]
                        .into_iter()
                        .flatten()
                        .join(", ");
                        let but = if outcome.result.is_ok() {
                            let s = if *actual_count == 1 { "" } else { "s" };
                            format!("was called {actual_count} time{s}")
                        } else {
                            "the call reverted instead; \
                             ensure you're testing the happy path when using `expectCall`"
                                .to_string()
                        };
                        let s = if *count == 1 { "" } else { "s" };
                        let msg = format!(
                            "expected call to {address} with {expected_values} \
                             to be called {count} time{s}, but {but}"
                        );
                        outcome.result.result = InstructionResult::Revert;
                        outcome.result.output = Error::encode(msg);

                        return outcome;
                    }
                }
            }

            // Check if we have any leftover expected emits
            // First, if any emits were found at the root call, then we its ok and we remove them.
            self.expected_emits.retain(|expected| !expected.found);
            // If not empty, we got mismatched emits
            if !self.expected_emits.is_empty() {
                let msg = if outcome.result.is_ok() {
                    "expected an emit, but no logs were emitted afterwards. \
                     you might have mismatched events or not enough events were emitted"
                } else {
                    "expected an emit, but the call reverted instead. \
                     ensure you're testing the happy path when using `expectEmit`"
                };
                outcome.result.result = InstructionResult::Revert;
                outcome.result.output = Error::encode(msg);
                return outcome;
            }
        }

        outcome
    }

    fn create(&mut self, ecx: Ecx, call: &mut CreateInputs) -> Option<CreateOutcome> {
        self.create_common(ecx, call, &mut TransparentCheatcodesExecutor)
    }

    fn create_end(
        &mut self,
        ecx: Ecx,
        _call: &CreateInputs,
        outcome: CreateOutcome,
    ) -> CreateOutcome {
        self.create_end_common(ecx, outcome)
    }

    fn eofcreate(&mut self, ecx: Ecx, call: &mut EOFCreateInputs) -> Option<CreateOutcome> {
        self.create_common(ecx, call, &mut TransparentCheatcodesExecutor)
    }

    fn eofcreate_end(
        &mut self,
        ecx: Ecx,
        _call: &EOFCreateInputs,
        outcome: CreateOutcome,
    ) -> CreateOutcome {
        self.create_end_common(ecx, outcome)
    }
}

impl InspectorExt for Cheatcodes {
    fn should_use_create2_factory(&mut self, ecx: Ecx, inputs: &mut CreateInputs) -> bool {
        if let CreateScheme::Create2 { .. } = inputs.scheme {
            let target_depth = if let Some(prank) = &self.prank {
                prank.depth
            } else if let Some(broadcast) = &self.broadcast {
                broadcast.depth
            } else {
                1
            };

            ecx.journaled_state.depth() == target_depth &&
                (self.broadcast.is_some() || self.config.always_use_create_2_factory)
        } else {
            false
        }
    }

    fn create2_deployer(&self) -> Address {
        self.config.evm_opts.create2_deployer
    }
}

impl Cheatcodes {
    #[cold]
    fn meter_gas(&mut self, interpreter: &mut Interpreter) {
        if let Some(paused_gas) = self.gas_metering.paused_frames.last() {
            // Keep gas constant if paused.
            interpreter.gas = *paused_gas;
        } else {
            // Record frame paused gas.
            self.gas_metering.paused_frames.push(interpreter.gas);
        }
    }

    #[cold]
    fn meter_gas_record(&mut self, interpreter: &mut Interpreter, ecx: Ecx) {
        if matches!(interpreter.instruction_result, InstructionResult::Continue) {
            self.gas_metering.gas_records.iter_mut().for_each(|record| {
                if ecx.journaled_state.depth() == record.depth {
                    // Skip the first opcode of the first call frame as it includes the gas cost of
                    // creating the snapshot.
                    if self.gas_metering.last_gas_used != 0 {
                        let gas_diff =
                            interpreter.gas.spent().saturating_sub(self.gas_metering.last_gas_used);
                        record.gas_used = record.gas_used.saturating_add(gas_diff);
                    }

                    // Update `last_gas_used` to the current spent gas for the next iteration to
                    // compare against.
                    self.gas_metering.last_gas_used = interpreter.gas.spent();
                }
            });
        }
    }

    #[cold]
    fn meter_gas_end(&mut self, interpreter: &mut Interpreter) {
        // Remove recorded gas if we exit frame.
        if will_exit(interpreter.instruction_result) {
            self.gas_metering.paused_frames.pop();
        }
    }

    #[cold]
    fn meter_gas_reset(&mut self, interpreter: &mut Interpreter) {
        interpreter.gas = Gas::new(interpreter.gas().limit());
        self.gas_metering.reset = false;
    }

    #[cold]
    fn meter_gas_check(&mut self, interpreter: &mut Interpreter) {
        if will_exit(interpreter.instruction_result) {
            // Reset gas if spent is less than refunded.
            // This can happen if gas was paused / resumed or reset.
            // https://github.com/foundry-rs/foundry/issues/4370
            if interpreter.gas.spent() <
                u64::try_from(interpreter.gas.refunded()).unwrap_or_default()
            {
                interpreter.gas = Gas::new(interpreter.gas.limit());
            }
        }
    }

    /// Generates or copies arbitrary values for storage slots.
    /// Invoked in inspector `step_end` (when the current opcode is not executed), if current opcode
    /// to execute is `SLOAD` and storage slot is cold.
    /// Ensures that in next step (when `SLOAD` opcode is executed) an arbitrary value is returned:
    /// - copies the existing arbitrary storage value (or the new generated one if no value in
    ///   cache) from mapped source address to the target address.
    /// - generates arbitrary value and saves it in target address storage.
    #[cold]
    fn arbitrary_storage_end(&mut self, interpreter: &mut Interpreter, ecx: Ecx) {
        let (key, target_address) = if interpreter.current_opcode() == op::SLOAD {
            (try_or_return!(interpreter.stack().peek(0)), interpreter.contract().target_address)
        } else {
            return
        };

        let Ok(value) = ecx.sload(target_address, key) else {
            return;
        };

        if value.is_cold && value.data.is_zero() {
            if self.has_arbitrary_storage(&target_address) {
                let arbitrary_value = self.rng().gen();
                self.arbitrary_storage.as_mut().unwrap().save(
                    &mut ecx.inner,
                    target_address,
                    key,
                    arbitrary_value,
                );
            } else if self.is_arbitrary_storage_copy(&target_address) {
                let arbitrary_value = self.rng().gen();
                self.arbitrary_storage.as_mut().unwrap().copy(
                    &mut ecx.inner,
                    target_address,
                    key,
                    arbitrary_value,
                );
            }
        }
    }

    /// Records storage slots reads and writes.
    #[cold]
    fn record_accesses(&mut self, interpreter: &mut Interpreter) {
        let Some(access) = &mut self.accesses else { return };
        match interpreter.current_opcode() {
            op::SLOAD => {
                let key = try_or_return!(interpreter.stack().peek(0));
                access.record_read(interpreter.contract().target_address, key);
            }
            op::SSTORE => {
                let key = try_or_return!(interpreter.stack().peek(0));
                access.record_write(interpreter.contract().target_address, key);
            }
            _ => {}
        }
    }

    #[cold]
    fn record_state_diffs(&mut self, interpreter: &mut Interpreter, ecx: Ecx) {
        let Some(account_accesses) = &mut self.recorded_account_diffs_stack else { return };
        match interpreter.current_opcode() {
            op::SELFDESTRUCT => {
                // Ensure that we're not selfdestructing a context recording was initiated on
                let Some(last) = account_accesses.last_mut() else { return };

                // get previous balance and initialized status of the target account
                let target = try_or_return!(interpreter.stack().peek(0));
                let target = Address::from_word(B256::from(target));
                let (initialized, old_balance) = ecx
                    .load_account(target)
                    .map(|account| (account.info.exists(), account.info.balance))
                    .unwrap_or_default();

                // load balance of this account
                let value = ecx
                    .balance(interpreter.contract().target_address)
                    .map(|b| b.data)
                    .unwrap_or(U256::ZERO);

                // register access for the target account
                last.push(crate::Vm::AccountAccess {
                    chainInfo: crate::Vm::ChainInfo {
                        forkId: ecx.db.active_fork_id().unwrap_or_default(),
                        chainId: U256::from(ecx.env.cfg.chain_id),
                    },
                    accessor: interpreter.contract().target_address,
                    account: target,
                    kind: crate::Vm::AccountAccessKind::SelfDestruct,
                    initialized,
                    oldBalance: old_balance,
                    newBalance: old_balance + value,
                    value,
                    data: Bytes::new(),
                    reverted: false,
                    deployedCode: Bytes::new(),
                    storageAccesses: vec![],
                    depth: ecx.journaled_state.depth(),
                });
            }

            op::SLOAD => {
                let Some(last) = account_accesses.last_mut() else { return };

                let key = try_or_return!(interpreter.stack().peek(0));
                let address = interpreter.contract().target_address;

                // Try to include present value for informational purposes, otherwise assume
                // it's not set (zero value)
                let mut present_value = U256::ZERO;
                // Try to load the account and the slot's present value
                if ecx.load_account(address).is_ok() {
                    if let Ok(previous) = ecx.sload(address, key) {
                        present_value = previous.data;
                    }
                }
                let access = crate::Vm::StorageAccess {
                    account: interpreter.contract().target_address,
                    slot: key.into(),
                    isWrite: false,
                    previousValue: present_value.into(),
                    newValue: present_value.into(),
                    reverted: false,
                };
                append_storage_access(last, access, ecx.journaled_state.depth());
            }
            op::SSTORE => {
                let Some(last) = account_accesses.last_mut() else { return };

                let key = try_or_return!(interpreter.stack().peek(0));
                let value = try_or_return!(interpreter.stack().peek(1));
                let address = interpreter.contract().target_address;
                // Try to load the account and the slot's previous value, otherwise, assume it's
                // not set (zero value)
                let mut previous_value = U256::ZERO;
                if ecx.load_account(address).is_ok() {
                    if let Ok(previous) = ecx.sload(address, key) {
                        previous_value = previous.data;
                    }
                }

                let access = crate::Vm::StorageAccess {
                    account: address,
                    slot: key.into(),
                    isWrite: true,
                    previousValue: previous_value.into(),
                    newValue: value.into(),
                    reverted: false,
                };
                append_storage_access(last, access, ecx.journaled_state.depth());
            }

            // Record account accesses via the EXT family of opcodes
            op::EXTCODECOPY | op::EXTCODESIZE | op::EXTCODEHASH | op::BALANCE => {
                let kind = match interpreter.current_opcode() {
                    op::EXTCODECOPY => crate::Vm::AccountAccessKind::Extcodecopy,
                    op::EXTCODESIZE => crate::Vm::AccountAccessKind::Extcodesize,
                    op::EXTCODEHASH => crate::Vm::AccountAccessKind::Extcodehash,
                    op::BALANCE => crate::Vm::AccountAccessKind::Balance,
                    _ => unreachable!(),
                };
                let address =
                    Address::from_word(B256::from(try_or_return!(interpreter.stack().peek(0))));
                let initialized;
                let balance;
                if let Ok(acc) = ecx.load_account(address) {
                    initialized = acc.info.exists();
                    balance = acc.info.balance;
                } else {
                    initialized = false;
                    balance = U256::ZERO;
                }
                let account_access = crate::Vm::AccountAccess {
                    chainInfo: crate::Vm::ChainInfo {
                        forkId: ecx.db.active_fork_id().unwrap_or_default(),
                        chainId: U256::from(ecx.env.cfg.chain_id),
                    },
                    accessor: interpreter.contract().target_address,
                    account: address,
                    kind,
                    initialized,
                    oldBalance: balance,
                    newBalance: balance,
                    value: U256::ZERO,
                    data: Bytes::new(),
                    reverted: false,
                    deployedCode: Bytes::new(),
                    storageAccesses: vec![],
                    depth: ecx.journaled_state.depth(),
                };
                // Record the EXT* call as an account access at the current depth
                // (future storage accesses will be recorded in a new "Resume" context)
                if let Some(last) = account_accesses.last_mut() {
                    last.push(account_access);
                } else {
                    account_accesses.push(vec![account_access]);
                }
            }
            _ => {}
        }
    }

    /// Checks to see if the current opcode can either mutate directly or expand memory.
    ///
    /// If the opcode at the current program counter is a match, check if the modified memory lies
    /// within the allowed ranges. If not, revert and fail the test.
    #[cold]
    fn check_mem_opcodes(&self, interpreter: &mut Interpreter, depth: u64) {
        let Some(ranges) = self.allowed_mem_writes.get(&depth) else {
            return;
        };

        // The `mem_opcode_match` macro is used to match the current opcode against a list of
        // opcodes that can mutate memory (either directly or expansion via reading). If the
        // opcode is a match, the memory offsets that are being written to are checked to be
        // within the allowed ranges. If not, the test is failed and the transaction is
        // reverted. For all opcodes that can mutate memory aside from MSTORE,
        // MSTORE8, and MLOAD, the size and destination offset are on the stack, and
        // the macro expands all of these cases. For MSTORE, MSTORE8, and MLOAD, the
        // size of the memory write is implicit, so these cases are hard-coded.
        macro_rules! mem_opcode_match {
            ($(($opcode:ident, $offset_depth:expr, $size_depth:expr, $writes:expr)),* $(,)?) => {
                match interpreter.current_opcode() {
                    ////////////////////////////////////////////////////////////////
                    //    OPERATIONS THAT CAN EXPAND/MUTATE MEMORY BY WRITING     //
                    ////////////////////////////////////////////////////////////////

                    op::MSTORE => {
                        // The offset of the mstore operation is at the top of the stack.
                        let offset = try_or_return!(interpreter.stack().peek(0)).saturating_to::<u64>();

                        // If none of the allowed ranges contain [offset, offset + 32), memory has been
                        // unexpectedly mutated.
                        if !ranges.iter().any(|range| {
                            range.contains(&offset) && range.contains(&(offset + 31))
                        }) {
                            // SPECIAL CASE: When the compiler attempts to store the selector for
                            // `stopExpectSafeMemory`, this is allowed. It will do so at the current free memory
                            // pointer, which could have been updated to the exclusive upper bound during
                            // execution.
                            let value = try_or_return!(interpreter.stack().peek(1)).to_be_bytes::<32>();
                            if value[..SELECTOR_LEN] == stopExpectSafeMemoryCall::SELECTOR {
                                return
                            }

                            disallowed_mem_write(offset, 32, interpreter, ranges);
                            return
                        }
                    }
                    op::MSTORE8 => {
                        // The offset of the mstore8 operation is at the top of the stack.
                        let offset = try_or_return!(interpreter.stack().peek(0)).saturating_to::<u64>();

                        // If none of the allowed ranges contain the offset, memory has been
                        // unexpectedly mutated.
                        if !ranges.iter().any(|range| range.contains(&offset)) {
                            disallowed_mem_write(offset, 1, interpreter, ranges);
                            return
                        }
                    }

                    ////////////////////////////////////////////////////////////////
                    //        OPERATIONS THAT CAN EXPAND MEMORY BY READING        //
                    ////////////////////////////////////////////////////////////////

                    op::MLOAD => {
                        // The offset of the mload operation is at the top of the stack
                        let offset = try_or_return!(interpreter.stack().peek(0)).saturating_to::<u64>();

                        // If the offset being loaded is >= than the memory size, the
                        // memory is being expanded. If none of the allowed ranges contain
                        // [offset, offset + 32), memory has been unexpectedly mutated.
                        if offset >= interpreter.shared_memory.len() as u64 && !ranges.iter().any(|range| {
                            range.contains(&offset) && range.contains(&(offset + 31))
                        }) {
                            disallowed_mem_write(offset, 32, interpreter, ranges);
                            return
                        }
                    }

                    ////////////////////////////////////////////////////////////////
                    //          OPERATIONS WITH OFFSET AND SIZE ON STACK          //
                    ////////////////////////////////////////////////////////////////

                    op::CALL => {
                        // The destination offset of the operation is the fifth element on the stack.
                        let dest_offset = try_or_return!(interpreter.stack().peek(5)).saturating_to::<u64>();

                        // The size of the data that will be copied is the sixth element on the stack.
                        let size = try_or_return!(interpreter.stack().peek(6)).saturating_to::<u64>();

                        // If none of the allowed ranges contain [dest_offset, dest_offset + size),
                        // memory outside of the expected ranges has been touched. If the opcode
                        // only reads from memory, this is okay as long as the memory is not expanded.
                        let fail_cond = !ranges.iter().any(|range| {
                            range.contains(&dest_offset) &&
                                range.contains(&(dest_offset + size.saturating_sub(1)))
                        });

                        // If the failure condition is met, set the output buffer to a revert string
                        // that gives information about the allowed ranges and revert.
                        if fail_cond {
                            // SPECIAL CASE: When a call to `stopExpectSafeMemory` is performed, this is allowed.
                            // It allocated calldata at the current free memory pointer, and will attempt to read
                            // from this memory region to perform the call.
                            let to = Address::from_word(try_or_return!(interpreter.stack().peek(1)).to_be_bytes::<32>().into());
                            if to == CHEATCODE_ADDRESS {
                                let args_offset = try_or_return!(interpreter.stack().peek(3)).saturating_to::<usize>();
                                let args_size = try_or_return!(interpreter.stack().peek(4)).saturating_to::<usize>();
                                let memory_word = interpreter.shared_memory.slice(args_offset, args_size);
                                if memory_word[..SELECTOR_LEN] == stopExpectSafeMemoryCall::SELECTOR {
                                    return
                                }
                            }

                            disallowed_mem_write(dest_offset, size, interpreter, ranges);
                            return
                        }
                    }

                    $(op::$opcode => {
                        // The destination offset of the operation.
                        let dest_offset = try_or_return!(interpreter.stack().peek($offset_depth)).saturating_to::<u64>();

                        // The size of the data that will be copied.
                        let size = try_or_return!(interpreter.stack().peek($size_depth)).saturating_to::<u64>();

                        // If none of the allowed ranges contain [dest_offset, dest_offset + size),
                        // memory outside of the expected ranges has been touched. If the opcode
                        // only reads from memory, this is okay as long as the memory is not expanded.
                        let fail_cond = !ranges.iter().any(|range| {
                                range.contains(&dest_offset) &&
                                    range.contains(&(dest_offset + size.saturating_sub(1)))
                            }) && ($writes ||
                                [dest_offset, (dest_offset + size).saturating_sub(1)].into_iter().any(|offset| {
                                    offset >= interpreter.shared_memory.len() as u64
                                })
                            );

                        // If the failure condition is met, set the output buffer to a revert string
                        // that gives information about the allowed ranges and revert.
                        if fail_cond {
                            disallowed_mem_write(dest_offset, size, interpreter, ranges);
                            return
                        }
                    })*

                    _ => {}
                }
            }
        }

        // Check if the current opcode can write to memory, and if so, check if the memory
        // being written to is registered as safe to modify.
        mem_opcode_match!(
            (CALLDATACOPY, 0, 2, true),
            (CODECOPY, 0, 2, true),
            (RETURNDATACOPY, 0, 2, true),
            (EXTCODECOPY, 1, 3, true),
            (CALLCODE, 5, 6, true),
            (STATICCALL, 4, 5, true),
            (DELEGATECALL, 4, 5, true),
            (KECCAK256, 0, 1, false),
            (LOG0, 0, 1, false),
            (LOG1, 0, 1, false),
            (LOG2, 0, 1, false),
            (LOG3, 0, 1, false),
            (LOG4, 0, 1, false),
            (CREATE, 1, 2, false),
            (CREATE2, 1, 2, false),
            (RETURN, 0, 1, false),
            (REVERT, 0, 1, false),
        );
    }
}

/// Helper that expands memory, stores a revert string pertaining to a disallowed memory write,
/// and sets the return range to the revert string's location in memory.
///
/// This will set the interpreter's next action to a return with the revert string as the output.
/// And trigger a revert.
fn disallowed_mem_write(
    dest_offset: u64,
    size: u64,
    interpreter: &mut Interpreter,
    ranges: &[Range<u64>],
) {
    let revert_string = format!(
        "memory write at offset 0x{:02X} of size 0x{:02X} not allowed; safe range: {}",
        dest_offset,
        size,
        ranges.iter().map(|r| format!("(0x{:02X}, 0x{:02X}]", r.start, r.end)).join(" U ")
    );

    interpreter.instruction_result = InstructionResult::Revert;
    interpreter.next_action = InterpreterAction::Return {
        result: InterpreterResult {
            output: Error::encode(revert_string),
            gas: interpreter.gas,
            result: InstructionResult::Revert,
        },
    };
}

// Determines if the gas limit on a given call was manually set in the script and should therefore
// not be overwritten by later estimations
fn check_if_fixed_gas_limit(ecx: InnerEcx, call_gas_limit: u64) -> bool {
    // If the gas limit was not set in the source code it is set to the estimated gas left at the
    // time of the call, which should be rather close to configured gas limit.
    // TODO: Find a way to reliably make this determination.
    // For example by generating it in the compilation or EVM simulation process
    U256::from(ecx.env.tx.gas_limit) > ecx.env.block.gas_limit &&
        U256::from(call_gas_limit) <= ecx.env.block.gas_limit
        // Transfers in forge scripts seem to be estimated at 2300 by revm leading to "Intrinsic
        // gas too low" failure when simulated on chain
        && call_gas_limit > 2300
}

/// Returns true if the kind of account access is a call.
fn access_is_call(kind: crate::Vm::AccountAccessKind) -> bool {
    matches!(
        kind,
        crate::Vm::AccountAccessKind::Call |
            crate::Vm::AccountAccessKind::StaticCall |
            crate::Vm::AccountAccessKind::CallCode |
            crate::Vm::AccountAccessKind::DelegateCall
    )
}

/// Appends an AccountAccess that resumes the recording of the current context.
fn append_storage_access(
    last: &mut Vec<AccountAccess>,
    storage_access: crate::Vm::StorageAccess,
    storage_depth: u64,
) {
    // Assert that there's an existing record for the current context.
    if !last.is_empty() && last.first().unwrap().depth < storage_depth {
        // Three cases to consider:
        // 1. If there hasn't been a context switch since the start of this context, then add the
        //    storage access to the current context record.
        // 2. If there's an existing Resume record, then add the storage access to it.
        // 3. Otherwise, create a new Resume record based on the current context.
        if last.len() == 1 {
            last.first_mut().unwrap().storageAccesses.push(storage_access);
        } else {
            let last_record = last.last_mut().unwrap();
            if last_record.kind as u8 == crate::Vm::AccountAccessKind::Resume as u8 {
                last_record.storageAccesses.push(storage_access);
            } else {
                let entry = last.first().unwrap();
                let resume_record = crate::Vm::AccountAccess {
                    chainInfo: crate::Vm::ChainInfo {
                        forkId: entry.chainInfo.forkId,
                        chainId: entry.chainInfo.chainId,
                    },
                    accessor: entry.accessor,
                    account: entry.account,
                    kind: crate::Vm::AccountAccessKind::Resume,
                    initialized: entry.initialized,
                    storageAccesses: vec![storage_access],
                    reverted: entry.reverted,
                    // The remaining fields are defaults
                    oldBalance: U256::ZERO,
                    newBalance: U256::ZERO,
                    value: U256::ZERO,
                    data: Bytes::new(),
                    deployedCode: Bytes::new(),
                    depth: entry.depth,
                };
                last.push(resume_record);
            }
        }
    }
}

/// Dispatches the cheatcode call to the appropriate function.
fn apply_dispatch(
    calls: &Vm::VmCalls,
    ccx: &mut CheatsCtxt,
    executor: &mut dyn CheatcodesExecutor,
) -> Result {
    let cheat = calls_as_dyn_cheatcode(calls);

    let _guard = debug_span!(target: "cheatcodes", "apply", id = %cheat.id()).entered();
    trace!(target: "cheatcodes", cheat = ?cheat.as_debug(), "applying");

    if let spec::Status::Deprecated(replacement) = *cheat.status() {
        ccx.state.deprecated.insert(cheat.signature(), replacement);
    }

    // Apply the cheatcode.
    let mut result = cheat.dyn_apply(ccx, executor);

    // Format the error message to include the cheatcode name.
    if let Err(e) = &mut result {
        if e.is_str() {
            let name = cheat.name();
            // Skip showing the cheatcode name for:
            // - assertions: too verbose, and can already be inferred from the error message
            // - `rpcUrl`: forge-std relies on it in `getChainWithUpdatedRpcUrl`
            if !name.contains("assert") && name != "rpcUrl" {
                *e = fmt_err!("vm.{name}: {e}");
            }
        }
    }

    trace!(
        target: "cheatcodes",
        return = %match &result {
            Ok(b) => hex::encode(b),
            Err(e) => e.to_string(),
        }
    );

    result
}

fn calls_as_dyn_cheatcode(calls: &Vm::VmCalls) -> &dyn DynCheatcode {
    macro_rules! as_dyn {
        ($($variant:ident),*) => {
            match calls {
                $(Vm::VmCalls::$variant(cheat) => cheat,)*
            }
        };
    }
    vm_calls!(as_dyn)
}

/// Helper function to check if frame execution will exit.
fn will_exit(ir: InstructionResult) -> bool {
    !matches!(ir, InstructionResult::Continue | InstructionResult::CallOrCreate)
}<|MERGE_RESOLUTION|>--- conflicted
+++ resolved
@@ -60,14 +60,9 @@
         InterpreterResult,
     },
     primitives::{
-<<<<<<< HEAD
         AccountInfo, BlockEnv, Bytecode, CreateScheme, EVMError, Env, EvmStorageSlot,
         ExecutionResult, HashMap as rHashMap, Output, SignedAuthorization, SpecId, EOF_MAGIC_BYTES,
         KECCAK_EMPTY,
-=======
-        BlockEnv, CreateScheme, EVMError, EvmStorageSlot, SignedAuthorization, SpecId,
-        EOF_MAGIC_BYTES,
->>>>>>> 59f354c1
     },
     EvmContext, InnerEvmContext, Inspector,
 };
@@ -1714,15 +1709,12 @@
         // Apply our prank
         if let Some(prank) = &self.prank {
             // Apply delegate call, `call.caller`` will not equal `prank.prank_caller`
-<<<<<<< HEAD
             // TODO(zk): support delegatecall prank
-=======
->>>>>>> 59f354c1
             if let CallScheme::DelegateCall | CallScheme::ExtDelegateCall = call.scheme {
                 if prank.delegate_call {
                     call.target_address = prank.new_caller;
                     call.caller = prank.new_caller;
-<<<<<<< HEAD
+                    // NOTE(zk): ecx_inner vs upstream's ecx used here
                     let acc = ecx_inner.journaled_state.account(prank.new_caller);
                     call.value = CallValue::Apparent(acc.info.balance);
                     if let Some(new_origin) = prank.new_origin {
@@ -1731,19 +1723,9 @@
                 }
             }
 
+            // NOTE(zk): ecx_inner vs upstream's ecx used here
             if ecx_inner.journaled_state.depth() >= prank.depth && call.caller == prank.prank_caller
             {
-=======
-                    let acc = ecx.journaled_state.account(prank.new_caller);
-                    call.value = CallValue::Apparent(acc.info.balance);
-                    if let Some(new_origin) = prank.new_origin {
-                        ecx.env.tx.caller = new_origin;
-                    }
-                }
-            }
-
-            if ecx.journaled_state.depth() >= prank.depth && call.caller == prank.prank_caller {
->>>>>>> 59f354c1
                 let mut prank_applied = false;
 
                 // At the target depth we set `msg.sender`
@@ -1803,7 +1785,6 @@
                     let account =
                         ecx_inner.journaled_state.state().get_mut(&broadcast.new_origin).unwrap();
 
-<<<<<<< HEAD
                     let nonce = if self.use_zk_vm {
                         foundry_zksync_core::nonce(broadcast.new_origin, ecx_inner) as u64
                     } else {
@@ -1848,20 +1829,13 @@
                         None
                     };
 
-=======
->>>>>>> 59f354c1
                     let mut tx_req = TransactionRequest {
                         from: Some(broadcast.new_origin),
                         to: Some(TxKind::from(Some(call.target_address))),
                         value: call.transfer_value(),
                         input: TransactionInput::new(call.input.clone()),
-<<<<<<< HEAD
                         nonce: Some(nonce),
                         chain_id: Some(ecx_inner.env.cfg.chain_id),
-=======
-                        nonce: Some(account.info.nonce),
-                        chain_id: Some(ecx.env.cfg.chain_id),
->>>>>>> 59f354c1
                         gas: if is_fixed_gas_limit { Some(call.gas_limit) } else { None },
                         ..Default::default()
                     };
@@ -1872,15 +1846,27 @@
                         tx_req.authorization_list = None;
                     }
 
+                    let mut tx_req = TransactionRequest {
+                        from: Some(broadcast.new_origin),
+                        to: Some(TxKind::from(Some(call.target_address))),
+                        value: call.transfer_value(),
+                        input: TransactionInput::new(call.input.clone()),
+                        nonce: Some(account.info.nonce),
+                        chain_id: Some(ecx.env.cfg.chain_id),
+                        gas: if is_fixed_gas_limit { Some(call.gas_limit) } else { None },
+                        ..Default::default()
+                    };
+
+                    if let Some(auth_list) = self.active_delegation.take() {
+                        tx_req.authorization_list = Some(vec![auth_list]);
+                    } else {
+                        tx_req.authorization_list = None;
+                    }
+
                     self.broadcastable_transactions.push_back(BroadcastableTransaction {
-<<<<<<< HEAD
                         rpc: ecx_inner.db.active_fork_url(),
                         transaction: tx_req.into(),
                         zk_tx,
-=======
-                        rpc: ecx.db.active_fork_url(),
-                        transaction: tx_req.into(),
->>>>>>> 59f354c1
                     });
                     debug!(target: "cheatcodes", tx=?self.broadcastable_transactions.back().unwrap(), "broadcastable call");
 
