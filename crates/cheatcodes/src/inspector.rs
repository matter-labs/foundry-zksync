--- conflicted
+++ resolved
@@ -5,11 +5,7 @@
         journaled_account,
         mapping::{self, MappingSlots},
         prank::Prank,
-<<<<<<< HEAD
-        DealRecord,
-=======
         DealRecord, GasRecord, RecordAccess,
->>>>>>> f5aa05ee
     },
     inspector::utils::CommonCreateInput,
     script::{Broadcast, Wallets},
@@ -26,10 +22,7 @@
     map::{AddressHashMap, HashMap},
     Address, Bytes, Log, TxKind, B256, U256,
 };
-<<<<<<< HEAD
 use alloy_primitives::{hex, keccak256, Address, Bytes, Log, TxKind, B256, U256};
-=======
->>>>>>> f5aa05ee
 use alloy_rpc_types::request::{TransactionInput, TransactionRequest};
 use alloy_sol_types::{SolCall, SolInterface, SolValue};
 use foundry_cheatcodes_common::{
@@ -40,12 +33,11 @@
 use foundry_common::{evm::Breakpoints, TransactionMaybeSigned, SELECTOR_LEN};
 use foundry_config::Config;
 use foundry_evm_core::{
-<<<<<<< HEAD
-    abi::{Vm::stopExpectSafeMemoryCall, HARDHAT_CONSOLE_ADDRESS},
+    abi::Vm::stopExpectSafeMemoryCall,
     backend::{DatabaseError, DatabaseExt, LocalForkId, RevertDiagnostic},
     constants::{
         CHEATCODE_ADDRESS, CHEATCODE_CONTRACT_HASH, DEFAULT_CREATE2_DEPLOYER,
-        DEFAULT_CREATE2_DEPLOYER_CODE, MAGIC_ASSUME,
+        DEFAULT_CREATE2_DEPLOYER_CODE, MAGIC_ASSUME, HARDHAT_CONSOLE_ADDRESS
     },
     decode::decode_console_log,
     utils::new_evm_with_existing_context,
@@ -58,16 +50,8 @@
     ZkTransactionMetadata, DEFAULT_CREATE2_DEPLOYER_ZKSYNC,
 };
 use foundry_zksync_inspectors::TraceCollector;
-=======
-    abi::Vm::stopExpectSafeMemoryCall,
-    backend::{DatabaseError, DatabaseExt, RevertDiagnostic},
-    constants::{CHEATCODE_ADDRESS, HARDHAT_CONSOLE_ADDRESS, MAGIC_ASSUME},
-    utils::new_evm_with_existing_context,
-    InspectorExt,
-};
 use foundry_evm_traces::{TracingInspector, TracingInspectorConfig};
 use foundry_wallets::multi_wallet::MultiWallet;
->>>>>>> f5aa05ee
 use itertools::Itertools;
 use proptest::test_runner::{RngAlgorithm, TestRng, TestRunner};
 use rand::Rng;
@@ -85,11 +69,7 @@
 };
 use serde_json::Value;
 use std::{
-<<<<<<< HEAD
     collections::{BTreeMap, HashMap, HashSet, VecDeque},
-=======
-    collections::{BTreeMap, VecDeque},
->>>>>>> f5aa05ee
     fs::File,
     io::BufReader,
     ops::Range,
@@ -531,7 +511,11 @@
     /// Addresses with arbitrary storage.
     pub arbitrary_storage: Option<ArbitraryStorage>,
 
-<<<<<<< HEAD
+    /// Deprecated cheatcodes mapped to the reason. Used to report warnings on test results.
+    pub deprecated: HashMap<&'static str, Option<&'static str>>,
+    /// Unlocked wallets used in scripts and testing of scripts.
+    pub wallets: Option<Wallets>,
+
     /// Use ZK-VM to execute CALLs and CREATEs.
     pub use_zk_vm: bool,
 
@@ -562,12 +546,6 @@
     /// This can be done as each test runs with its own [Cheatcodes] instance, thereby
     /// providing the necessary level of isolation.
     pub persisted_factory_deps: HashMap<H256, Vec<u8>>,
-=======
-    /// Deprecated cheatcodes mapped to the reason. Used to report warnings on test results.
-    pub deprecated: HashMap<&'static str, Option<&'static str>>,
-    /// Unlocked wallets used in scripts and testing of scripts.
-    pub wallets: Option<Wallets>,
->>>>>>> f5aa05ee
 }
 
 // This is not derived because calling this in `fn new` with `..Default::default()` creates a second
@@ -655,17 +633,14 @@
             test_runner: Default::default(),
             ignored_traces: Default::default(),
             arbitrary_storage: Default::default(),
-<<<<<<< HEAD
+            deprecated: Default::default(),
+            wallets: Default::default(),
             use_zk_vm: Default::default(),
             skip_zk_vm: Default::default(),
             skip_zk_vm_addresses: Default::default(),
             record_next_create_address: Default::default(),
             persisted_factory_deps: Default::default(),
             paymaster_params: None,
-=======
-            deprecated: Default::default(),
-            wallets: Default::default(),
->>>>>>> f5aa05ee
         }
     }
 
@@ -954,16 +929,13 @@
     }
 
     // common create functionality for both legacy and EOF.
-<<<<<<< HEAD
     fn create_common<DB, Input>(
         &mut self,
-        ecx: &mut EvmContext<DB>,
+        ecx: Ecx,
         mut input: Input,
         executor: &mut impl CheatcodesExecutor,
     ) -> Option<CreateOutcome>
-=======
     fn create_common<Input>(&mut self, ecx: Ecx, mut input: Input) -> Option<CreateOutcome>
->>>>>>> f5aa05ee
     where
         Input: CommonCreateInput,
     {
@@ -1083,19 +1055,9 @@
                             from: Some(broadcast.new_origin),
                             to,
                             value: Some(input.value()),
-<<<<<<< HEAD
                             input: TransactionInput::new(call_init_code),
                             nonce: Some(nonce),
-                            gas: if is_fixed_gas_limit {
-                                Some(input.gas_limit() as u128)
-                            } else {
-                                None
-                            },
-=======
-                            input: TransactionInput::new(input.init_code()),
-                            nonce: Some(account.info.nonce),
                             gas: if is_fixed_gas_limit { Some(input.gas_limit()) } else { None },
->>>>>>> f5aa05ee
                             ..Default::default()
                         }
                         .into(),
@@ -1426,20 +1388,16 @@
         outcome
     }
 
-<<<<<<< HEAD
-    pub fn create_with_executor<DB: DatabaseExt>(
+    pub fn create_with_executor(
         &mut self,
-        ecx: &mut EvmContext<DB>,
+        ecx: Ecx,
         call: &mut CreateInputs,
         executor: &mut impl CheatcodesExecutor,
     ) -> Option<CreateOutcome> {
         self.create_common(ecx, call, executor)
     }
 
-    pub fn call_with_executor<DB: DatabaseExt>(
-=======
     pub fn call_with_executor(
->>>>>>> f5aa05ee
         &mut self,
         ecx: Ecx,
         call: &mut CallInputs,
@@ -1685,17 +1643,8 @@
                             to: Some(TxKind::from(Some(call.target_address))),
                             value: call.transfer_value(),
                             input: TransactionInput::new(call.input.clone()),
-<<<<<<< HEAD
                             nonce: Some(nonce),
-                            gas: if is_fixed_gas_limit {
-                                Some(call.gas_limit as u128)
-                            } else {
-                                None
-                            },
-=======
-                            nonce: Some(account.info.nonce),
                             gas: if is_fixed_gas_limit { Some(call.gas_limit) } else { None },
->>>>>>> f5aa05ee
                             ..Default::default()
                         }
                         .into(),
@@ -2023,8 +1972,7 @@
     }
 
     #[inline]
-<<<<<<< HEAD
-    fn step_end(&mut self, interpreter: &mut Interpreter, ecx: &mut EvmContext<DB>) {
+    fn step_end(&mut self, interpreter: &mut Interpreter, ecx: Ecx) {
         // override address(x).balance retrieval to make it consistent between EraVM and EVM
         if self.use_zk_vm {
             let address = match interpreter.current_opcode() {
@@ -2054,9 +2002,6 @@
             }
         }
 
-=======
-    fn step_end(&mut self, interpreter: &mut Interpreter, ecx: Ecx) {
->>>>>>> f5aa05ee
         if self.gas_metering.paused {
             self.meter_gas_end(interpreter);
         }
@@ -2386,17 +2331,12 @@
         outcome
     }
 
-<<<<<<< HEAD
     fn create(
         &mut self,
-        ecx: &mut EvmContext<DB>,
+        ecx: Ecx,
         call: &mut CreateInputs,
     ) -> Option<CreateOutcome> {
         self.create_common(ecx, call, &mut TransparentCheatcodesExecutor)
-=======
-    fn create(&mut self, ecx: Ecx, call: &mut CreateInputs) -> Option<CreateOutcome> {
-        self.create_common(ecx, call)
->>>>>>> f5aa05ee
     }
 
     fn create_end(
@@ -2408,17 +2348,12 @@
         self.create_end_common(ecx, outcome)
     }
 
-<<<<<<< HEAD
     fn eofcreate(
         &mut self,
-        ecx: &mut EvmContext<DB>,
+        ecx: Ecx,
         call: &mut EOFCreateInputs,
     ) -> Option<CreateOutcome> {
         self.create_common(ecx, call, &mut TransparentCheatcodesExecutor)
-=======
-    fn eofcreate(&mut self, ecx: Ecx, call: &mut EOFCreateInputs) -> Option<CreateOutcome> {
-        self.create_common(ecx, call)
->>>>>>> f5aa05ee
     }
 
     fn eofcreate_end(
