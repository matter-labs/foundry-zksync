//! Cheatcode EVM inspector.

use crate::{
    evm::{
        journaled_account,
        mapping::{self, MappingSlots},
        prank::Prank,
        DealRecord,
    },
    inspector::utils::CommonCreateInput,
    script::{Broadcast, ScriptWallets},
    test::expect::{self, ExpectedEmit, ExpectedRevert, ExpectedRevertKind},
    CheatsConfig, CheatsCtxt, DynCheatcode, Error, Result, Vm,
    Vm::AccountAccess,
};
use alloy_primitives::{hex, keccak256, Address, Bytes, Log, TxKind, B256, U256};
use alloy_rpc_types::request::{TransactionInput, TransactionRequest};
use alloy_sol_types::{SolCall, SolInterface, SolValue};
use foundry_cheatcodes_common::{
    expect::{ExpectedCallData, ExpectedCallTracker, ExpectedCallType},
    mock::{MockCallDataContext, MockCallReturnData},
    record::RecordAccess,
};
use foundry_common::{evm::Breakpoints, TransactionMaybeSigned, SELECTOR_LEN};
use foundry_config::Config;
use foundry_evm_core::{
    abi::{Vm::stopExpectSafeMemoryCall, HARDHAT_CONSOLE_ADDRESS},
    backend::{DatabaseError, DatabaseExt, LocalForkId, RevertDiagnostic},
    constants::{
        CHEATCODE_ADDRESS, CHEATCODE_CONTRACT_HASH, DEFAULT_CREATE2_DEPLOYER,
        DEFAULT_CREATE2_DEPLOYER_CODE,
    },
    decode::decode_console_log,
    utils::new_evm_with_existing_context,
    InspectorExt,
};
use foundry_zksync_compiler::{DualCompiledContract, DualCompiledContracts};
use foundry_zksync_core::{
    convert::{ConvertH160, ConvertH256, ConvertRU256, ConvertU256},
    get_account_code_key, get_balance_key, get_nonce_key, Call, ZkTransactionMetadata,
    DEFAULT_CREATE2_DEPLOYER_ZKSYNC,
};
use itertools::Itertools;
use rand::{rngs::StdRng, Rng, SeedableRng};
use revm::{
    interpreter::{
        opcode, CallInputs, CallOutcome, CallScheme, CreateInputs, CreateOutcome, EOFCreateInputs,
        Gas, InstructionResult, Interpreter, InterpreterAction, InterpreterResult,
    },
    primitives::{
        AccountInfo, BlockEnv, Bytecode, CreateScheme, EVMError, Env, EvmStorageSlot,
        ExecutionResult, HashMap as rHashMap, Output, KECCAK_EMPTY,
    },
    EvmContext, InnerEvmContext, Inspector,
};
use rustc_hash::FxHashMap;
use serde_json::Value;
use std::{
    collections::{BTreeMap, HashMap, HashSet, VecDeque},
    fs::File,
    io::BufReader,
    ops::Range,
    path::PathBuf,
    sync::Arc,
};
use zksync_types::{
    block::{pack_block_info, unpack_block_info},
    utils::{decompose_full_nonce, nonces_to_full_nonce},
    ACCOUNT_CODE_STORAGE_ADDRESS, CONTRACT_DEPLOYER_ADDRESS, CURRENT_VIRTUAL_BLOCK_INFO_POSITION,
    H256, KNOWN_CODES_STORAGE_ADDRESS, L2_BASE_TOKEN_ADDRESS, NONCE_HOLDER_ADDRESS,
    SYSTEM_CONTEXT_ADDRESS,
};

mod utils;

/// Helper trait for obtaining complete [revm::Inspector] instance from mutable reference to
/// [Cheatcodes].
///
/// This is needed for cases when inspector itself needs mutable access to [Cheatcodes] state and
/// allows us to correctly execute arbitrary EVM frames from inside cheatcode implementations.
pub trait CheatcodesExecutor {
    /// Core trait method accepting mutable reference to [Cheatcodes] and returning
    /// [revm::Inspector].
    fn get_inspector<'a, DB: DatabaseExt>(
        &'a mut self,
        cheats: &'a mut Cheatcodes,
    ) -> impl InspectorExt<DB> + 'a;

    /// Constructs [revm::Evm] and runs a given closure with it.
    fn with_evm<DB: DatabaseExt, F, O>(
        &mut self,
        ccx: &mut CheatsCtxt<DB>,
        f: F,
    ) -> Result<O, EVMError<DB::Error>>
    where
        F: for<'a, 'b> FnOnce(
            &mut revm::Evm<
                '_,
                &'b mut dyn InspectorExt<&'a mut dyn DatabaseExt>,
                &'a mut dyn DatabaseExt,
            >,
        ) -> Result<O, EVMError<DB::Error>>,
    {
        let mut inspector = self.get_inspector(ccx.state);
        let error = std::mem::replace(&mut ccx.ecx.error, Ok(()));
        let l1_block_info = std::mem::take(&mut ccx.ecx.l1_block_info);

        let inner = revm::InnerEvmContext {
            env: ccx.ecx.env.clone(),
            journaled_state: std::mem::replace(
                &mut ccx.ecx.journaled_state,
                revm::JournaledState::new(Default::default(), Default::default()),
            ),
            db: &mut ccx.ecx.db as &mut dyn DatabaseExt,
            error,
            l1_block_info,
        };

        let mut evm = new_evm_with_existing_context(inner, &mut inspector as _);

        let res = f(&mut evm)?;

        ccx.ecx.journaled_state = evm.context.evm.inner.journaled_state;
        ccx.ecx.env = evm.context.evm.inner.env;
        ccx.ecx.l1_block_info = evm.context.evm.inner.l1_block_info;
        ccx.ecx.error = evm.context.evm.inner.error;

        Ok(res)
    }

    /// Obtains [revm::Evm] instance and executes the given CREATE frame.
    fn exec_create<DB: DatabaseExt>(
        &mut self,
        inputs: CreateInputs,
        ccx: &mut CheatsCtxt<DB>,
    ) -> Result<CreateOutcome, EVMError<DB::Error>> {
        self.with_evm(ccx, |evm| {
            evm.context.evm.inner.journaled_state.depth += 1;

            let first_frame_or_result =
                evm.handler.execution().create(&mut evm.context, Box::new(inputs))?;

            let mut result = match first_frame_or_result {
                revm::FrameOrResult::Frame(first_frame) => evm.run_the_loop(first_frame)?,
                revm::FrameOrResult::Result(result) => result,
            };

            evm.handler.execution().last_frame_return(&mut evm.context, &mut result)?;

            let outcome = match result {
                revm::FrameResult::Call(_) | revm::FrameResult::EOFCreate(_) => unreachable!(),
                revm::FrameResult::Create(create) => create,
            };

            evm.context.evm.inner.journaled_state.depth -= 1;

            Ok(outcome)
        })
    }

    fn console_log<DB: DatabaseExt>(&mut self, ccx: &mut CheatsCtxt<DB>, message: String) {
        self.get_inspector::<DB>(ccx.state).console_log(message);
    }

    fn trace_zksync<DB: DatabaseExt>(
        &mut self,
        ccx_state: &mut Cheatcodes,
        ecx: &mut EvmContext<DB>,
        call_traces: Vec<Call>,
    ) {
        self.get_inspector::<DB>(ccx_state).trace_zksync(ecx, call_traces);
    }
}

/// Basic implementation of [CheatcodesExecutor] that simply returns the [Cheatcodes] instance as an
/// inspector.
#[derive(Debug, Default, Clone, Copy)]
struct TransparentCheatcodesExecutor;

impl CheatcodesExecutor for TransparentCheatcodesExecutor {
    fn get_inspector<'a, DB: DatabaseExt>(
        &'a mut self,
        cheats: &'a mut Cheatcodes,
    ) -> impl InspectorExt<DB> + 'a {
        cheats
    }
}

macro_rules! try_or_return {
    ($e:expr) => {
        match $e {
            Ok(v) => v,
            Err(_) => return,
        }
    };
}

/// Contains additional, test specific resources that should be kept for the duration of the test
#[derive(Debug, Default)]
pub struct Context {
    /// Buffered readers for files opened for reading (path => BufReader mapping)
    pub opened_read_files: HashMap<PathBuf, BufReader<File>>,
}

/// Every time we clone `Context`, we want it to be empty
impl Clone for Context {
    fn clone(&self) -> Self {
        Default::default()
    }
}

impl Context {
    /// Clears the context.
    #[inline]
    pub fn clear(&mut self) {
        self.opened_read_files.clear();
    }
}

/// Helps collecting transactions from different forks.
#[derive(Clone, Debug)]
pub struct BroadcastableTransaction {
    /// The optional RPC URL.
    pub rpc: Option<String>,
    /// The transaction to broadcast.
    pub transaction: TransactionMaybeSigned,
    /// ZK-VM factory deps
    pub zk_tx: Option<ZkTransactionMetadata>,
}

/// List of transactions that can be broadcasted.
pub type BroadcastableTransactions = VecDeque<BroadcastableTransaction>;

/// An EVM inspector that handles calls to various cheatcodes, each with their own behavior.
///
/// Cheatcodes can be called by contracts during execution to modify the VM environment, such as
/// mocking addresses, signatures and altering call reverts.
///
/// Executing cheatcodes can be very powerful. Most cheatcodes are limited to evm internals, but
/// there are also cheatcodes like `ffi` which can execute arbitrary commands or `writeFile` and
/// `readFile` which can manipulate files of the filesystem. Therefore, several restrictions are
/// implemented for these cheatcodes:
/// - `ffi`, and file cheatcodes are _always_ opt-in (via foundry config) and never enabled by
///   default: all respective cheatcode handlers implement the appropriate checks
/// - File cheatcodes require explicit permissions which paths are allowed for which operation, see
///   `Config.fs_permission`
/// - Only permitted accounts are allowed to execute cheatcodes in forking mode, this ensures no
///   contract deployed on the live network is able to execute cheatcodes by simply calling the
///   cheatcode address: by default, the caller, test contract and newly deployed contracts are
///   allowed to execute cheatcodes
#[derive(Clone, Debug)]
pub struct Cheatcodes {
    /// The block environment
    ///
    /// Used in the cheatcode handler to overwrite the block environment separately from the
    /// execution block environment.
    pub block: Option<BlockEnv>,

    /// The gas price
    ///
    /// Used in the cheatcode handler to overwrite the gas price separately from the gas price
    /// in the execution environment.
    pub gas_price: Option<U256>,

    /// Address labels
    pub labels: HashMap<Address, String>,

    /// Prank information
    pub prank: Option<Prank>,

    /// Expected revert information
    pub expected_revert: Option<ExpectedRevert>,

    /// Additional diagnostic for reverts
    pub fork_revert_diagnostic: Option<RevertDiagnostic>,

    /// Recorded storage reads and writes
    pub accesses: Option<RecordAccess>,

    /// Recorded account accesses (calls, creates) organized by relative call depth, where the
    /// topmost vector corresponds to accesses at the depth at which account access recording
    /// began. Each vector in the matrix represents a list of accesses at a specific call
    /// depth. Once that call context has ended, the last vector is removed from the matrix and
    /// merged into the previous vector.
    pub recorded_account_diffs_stack: Option<Vec<Vec<AccountAccess>>>,

    /// Recorded logs
    pub recorded_logs: Option<Vec<crate::Vm::Log>>,

    /// Cache of the amount of gas used in previous call.
    /// This is used by the `lastCallGas` cheatcode.
    pub last_call_gas: Option<crate::Vm::Gas>,

    /// Mocked calls
    // **Note**: inner must a BTreeMap because of special `Ord` impl for `MockCallDataContext`
    pub mocked_calls: HashMap<Address, BTreeMap<MockCallDataContext, MockCallReturnData>>,

    /// Expected calls
    pub expected_calls: ExpectedCallTracker,
    /// Expected emits
    pub expected_emits: VecDeque<ExpectedEmit>,

    /// Map of context depths to memory offset ranges that may be written to within the call depth.
    pub allowed_mem_writes: FxHashMap<u64, Vec<Range<u64>>>,

    /// Current broadcasting information
    pub broadcast: Option<Broadcast>,

    /// Scripting based transactions
    pub broadcastable_transactions: BroadcastableTransactions,

    /// Additional, user configurable context this Inspector has access to when inspecting a call
    pub config: Arc<CheatsConfig>,

    /// Test-scoped context holding data that needs to be reset every test run
    pub context: Context,

    /// Whether to commit FS changes such as file creations, writes and deletes.
    /// Used to prevent duplicate changes file executing non-committing calls.
    pub fs_commit: bool,

    /// Serialized JSON values.
    // **Note**: both must a BTreeMap to ensure the order of the keys is deterministic.
    pub serialized_jsons: BTreeMap<String, BTreeMap<String, Value>>,

    /// All recorded ETH `deal`s.
    pub eth_deals: Vec<DealRecord>,

    /// If true then gas metering is paused.
    pub pause_gas_metering: bool,

    /// Stores frames paused gas.
    pub paused_frame_gas: Vec<Gas>,

    /// Mapping slots.
    pub mapping_slots: Option<HashMap<Address, MappingSlots>>,

    /// The current program counter.
    pub pc: usize,
    /// Breakpoints supplied by the `breakpoint` cheatcode.
    /// `char -> (address, pc)`
    pub breakpoints: Breakpoints,

    /// Optional RNG algorithm.
    rng: Option<StdRng>,

    /// Use ZK-VM to execute CALLs and CREATEs.
    pub use_zk_vm: bool,

    /// When in zkEVM context, execute the next CALL or CREATE in the EVM instead.
    pub skip_zk_vm: bool,

    /// Any contracts that were deployed in `skip_zk_vm` step.
    /// This makes it easier to dispatch calls to any of these addresses in zkEVM context, directly
    /// to EVM. Alternatively, we'd need to add `vm.zkVmSkip()` to these calls manually.
    pub skip_zk_vm_addresses: HashSet<Address>,

    /// Records the next create address for `skip_zk_vm_addresses`.
    pub record_next_create_address: bool,

    /// Dual compiled contracts
    pub dual_compiled_contracts: DualCompiledContracts,

    /// Starts the cheatcode inspector in ZK mode.
    /// This is set to `false`, once the startup migration is completed.
    pub startup_zk: bool,

    /// The list of factory_deps seen so far during a test or script execution.
    /// Ideally these would be persisted in the storage, but since modifying [revm::JournaledState]
    /// would be a significant refactor, we maintain the factory_dep part in the [Cheatcodes].
    /// This can be done as each test runs with its own [Cheatcodes] instance, thereby
    /// providing the necessary level of isolation.
    pub persisted_factory_deps: HashMap<H256, Vec<u8>>,
}

// This is not derived because calling this in `fn new` with `..Default::default()` creates a second
// `CheatsConfig` which is unused, and inside it `ProjectPathsConfig` is relatively expensive to
// create.
impl Default for Cheatcodes {
    fn default() -> Self {
        Self::new(Arc::default())
    }
}

impl Cheatcodes {
    /// Creates a new `Cheatcodes` with the given settings.
    pub fn new(config: Arc<CheatsConfig>) -> Self {
        let mut dual_compiled_contracts = config.dual_compiled_contracts.clone();

        // We add the empty bytecode manually so it is correctly translated in zk mode.
        // This is used in many places in foundry, e.g. in cheatcode contract's account code.
        let empty_bytes = Bytes::from_static(&[0]);
        let zk_bytecode_hash = foundry_zksync_core::hash_bytecode(&foundry_zksync_core::EMPTY_CODE);
        let zk_deployed_bytecode = foundry_zksync_core::EMPTY_CODE.to_vec();

        dual_compiled_contracts.push(DualCompiledContract {
            name: String::from("EmptyEVMBytecode"),
            zk_bytecode_hash,
            zk_deployed_bytecode: zk_deployed_bytecode.clone(),
            zk_factory_deps: Default::default(),
            evm_bytecode_hash: B256::from_slice(&keccak256(&empty_bytes)[..]),
            evm_deployed_bytecode: Bytecode::new_raw(empty_bytes.clone()).bytecode().to_vec(),
            evm_bytecode: Bytecode::new_raw(empty_bytes).bytecode().to_vec(),
        });

        let cheatcodes_bytecode = {
            let mut bytecode = CHEATCODE_ADDRESS.abi_encode_packed();
            bytecode.append(&mut [0; 12].to_vec());
            Bytes::from(bytecode)
        };
        dual_compiled_contracts.push(DualCompiledContract {
            name: String::from("CheatcodeBytecode"),
            // we put a different bytecode hash here so when importing back to EVM
            // we avoid collision with EmptyEVMBytecode for the cheatcodes
            zk_bytecode_hash: foundry_zksync_core::hash_bytecode(CHEATCODE_CONTRACT_HASH.as_ref()),
            zk_deployed_bytecode: cheatcodes_bytecode.to_vec(),
            zk_factory_deps: Default::default(),
            evm_bytecode_hash: CHEATCODE_CONTRACT_HASH,
            evm_deployed_bytecode: cheatcodes_bytecode.to_vec(),
            evm_bytecode: cheatcodes_bytecode.to_vec(),
        });

        let mut persisted_factory_deps = HashMap::new();
        persisted_factory_deps.insert(zk_bytecode_hash, zk_deployed_bytecode);

        let startup_zk = config.use_zk;
        Self {
            fs_commit: true,
            labels: config.labels.clone(),
            config,
            dual_compiled_contracts,
            startup_zk,
            block: Default::default(),
            gas_price: Default::default(),
            prank: Default::default(),
            expected_revert: Default::default(),
            fork_revert_diagnostic: Default::default(),
            accesses: Default::default(),
            recorded_account_diffs_stack: Default::default(),
            recorded_logs: Default::default(),
            last_call_gas: Default::default(),
            mocked_calls: Default::default(),
            expected_calls: Default::default(),
            expected_emits: Default::default(),
            allowed_mem_writes: Default::default(),
            broadcast: Default::default(),
            broadcastable_transactions: Default::default(),
            context: Default::default(),
            serialized_jsons: Default::default(),
            eth_deals: Default::default(),
            pause_gas_metering: false,
            paused_frame_gas: Default::default(),
            mapping_slots: Default::default(),
            pc: Default::default(),
            breakpoints: Default::default(),
            use_zk_vm: Default::default(),
            skip_zk_vm: Default::default(),
            skip_zk_vm_addresses: Default::default(),
            record_next_create_address: Default::default(),
            persisted_factory_deps: Default::default(),
            rng: Default::default(),
        }
    }

    /// Returns the configured script wallets.
    pub fn script_wallets(&self) -> Option<&ScriptWallets> {
        self.config.script_wallets.as_ref()
    }

    /// Decodes the input data and applies the cheatcode.
    fn apply_cheatcode<DB: DatabaseExt, E: CheatcodesExecutor>(
        &mut self,
        ecx: &mut EvmContext<DB>,
        call: &CallInputs,
        executor: &mut E,
    ) -> Result {
        // decode the cheatcode call
        let decoded = Vm::VmCalls::abi_decode(&call.input, false).map_err(|e| {
            if let alloy_sol_types::Error::UnknownSelector { name: _, selector } = e {
                let msg = format!(
                    "unknown cheatcode with selector {selector}; \
                     you may have a mismatch between the `Vm` interface (likely in `forge-std`) \
                     and the `forge` version"
                );
                return alloy_sol_types::Error::Other(std::borrow::Cow::Owned(msg));
            }
            e
        })?;
        let caller = call.caller;

        // ensure the caller is allowed to execute cheatcodes,
        // but only if the backend is in forking mode
        ecx.db.ensure_cheatcode_access_forking_mode(&caller)?;

        apply_dispatch(
            &decoded,
            &mut CheatsCtxt {
                state: self,
                ecx: &mut ecx.inner,
                precompiles: &mut ecx.precompiles,
                gas_limit: call.gas_limit,
                caller,
            },
            executor,
        )
    }

    /// Grants cheat code access for new contracts if the caller also has
    /// cheatcode access or the new contract is created in top most call.
    ///
    /// There may be cheatcodes in the constructor of the new contract, in order to allow them
    /// automatically we need to determine the new address.
    fn allow_cheatcodes_on_create<DB: DatabaseExt>(
        &self,
        ecx: &mut InnerEvmContext<DB>,
        caller: Address,
        created_address: Address,
    ) {
        if ecx.journaled_state.depth <= 1 || ecx.db.has_cheatcode_access(&caller) {
            ecx.db.allow_cheatcode_access(created_address);
        }
    }

    /// Called when there was a revert.
    ///
    /// Cleanup any previously applied cheatcodes that altered the state in such a way that revm's
    /// revert would run into issues.
    pub fn on_revert<DB: DatabaseExt>(&mut self, ecx: &mut EvmContext<DB>) {
        trace!(deals=?self.eth_deals.len(), "rolling back deals");

        // Delay revert clean up until expected revert is handled, if set.
        if self.expected_revert.is_some() {
            return;
        }

        // we only want to apply cleanup top level
        if ecx.journaled_state.depth() > 0 {
            return;
        }

        // Roll back all previously applied deals
        // This will prevent overflow issues in revm's [`JournaledState::journal_revert`] routine
        // which rolls back any transfers.
        while let Some(record) = self.eth_deals.pop() {
            if let Some(acc) = ecx.journaled_state.state.get_mut(&record.address) {
                acc.info.balance = record.old_balance;
            }
        }
    }
    /// Selects the appropriate VM for the fork. Options: EVM, ZK-VM.
    /// CALL and CREATE are handled by the selected VM.
    ///
    /// Additionally:
    /// * Translates block information
    /// * Translates all persisted addresses
    pub fn select_fork_vm<DB: DatabaseExt>(
        &mut self,
        data: &mut InnerEvmContext<DB>,
        fork_id: LocalForkId,
    ) {
        let fork_info = data.db.get_fork_info(fork_id).expect("failed getting fork info");
        if fork_info.fork_type.is_evm() {
            self.select_evm(data)
        } else {
            self.select_zk_vm(data, Some(&fork_info.fork_env))
        }
    }

    /// Switch to EVM and translate block info, balances, nonces and deployed codes for persistent
    /// accounts
    pub fn select_evm<DB: DatabaseExt>(&mut self, data: &mut InnerEvmContext<DB>) {
        if !self.use_zk_vm {
            tracing::info!("already in EVM");
            return
        }

        tracing::info!("switching to EVM");
        self.use_zk_vm = false;

        let system_account = SYSTEM_CONTEXT_ADDRESS.to_address();
        journaled_account(data, system_account).expect("failed to load account");
        let balance_account = L2_BASE_TOKEN_ADDRESS.to_address();
        journaled_account(data, balance_account).expect("failed to load account");
        let nonce_account = NONCE_HOLDER_ADDRESS.to_address();
        journaled_account(data, nonce_account).expect("failed to load account");
        let account_code_account = ACCOUNT_CODE_STORAGE_ADDRESS.to_address();
        journaled_account(data, account_code_account).expect("failed to load account");

        // TODO we might need to store the deployment nonce under the contract storage
        // to not lose it across VMs.

        let block_info_key = CURRENT_VIRTUAL_BLOCK_INFO_POSITION.to_ru256();
        let block_info = data.sload(system_account, block_info_key).unwrap_or_default();
        let (block_number, block_timestamp) = unpack_block_info(block_info.to_u256());
        data.env.block.number = U256::from(block_number);
        data.env.block.timestamp = U256::from(block_timestamp);

        let test_contract = data.db.get_test_contract_address();
        for address in data.db.persistent_accounts().into_iter().chain([data.env.tx.caller]) {
            info!(?address, "importing to evm state");

            let balance_key = get_balance_key(address);
            let nonce_key = get_nonce_key(address);

            let balance = data.sload(balance_account, balance_key).unwrap_or_default().data;
            let full_nonce = data.sload(nonce_account, nonce_key).unwrap_or_default();
            let (tx_nonce, _deployment_nonce) = decompose_full_nonce(full_nonce.to_u256());
            let nonce = tx_nonce.as_u64();

            let account_code_key = get_account_code_key(address);
            let (code_hash, code) = data
                .sload(account_code_account, account_code_key)
                .ok()
                .and_then(|zk_bytecode_hash| {
                    self.dual_compiled_contracts
                        .find_by_zk_bytecode_hash(zk_bytecode_hash.to_h256())
                        .map(|contract| {
                            (
                                contract.evm_bytecode_hash,
                                Some(Bytecode::new_raw(Bytes::from(
                                    contract.evm_deployed_bytecode.clone(),
                                ))),
                            )
                        })
                })
                .unwrap_or_else(|| (KECCAK_EMPTY, None));

            let account = journaled_account(data, address).expect("failed to load account");
            let _ = std::mem::replace(&mut account.info.balance, balance);
            let _ = std::mem::replace(&mut account.info.nonce, nonce);

            if test_contract.map(|addr| addr == address).unwrap_or_default() {
                tracing::trace!(?address, "ignoring code translation for test contract");
            } else {
                account.info.code_hash = code_hash;
                account.info.code.clone_from(&code);
            }
        }
    }

    /// Switch to ZK-VM and translate block info, balances, nonces and deployed codes for persistent
    /// accounts
    pub fn select_zk_vm<DB: DatabaseExt>(
        &mut self,
        data: &mut InnerEvmContext<DB>,
        new_env: Option<&Env>,
    ) {
        if self.use_zk_vm {
            tracing::info!("already in ZK-VM");
            return
        }

        tracing::info!("switching to ZK-VM");
        self.use_zk_vm = true;

        let env = new_env.unwrap_or(data.env.as_ref());

        let mut system_storage: rHashMap<U256, EvmStorageSlot> = Default::default();
        let block_info_key = CURRENT_VIRTUAL_BLOCK_INFO_POSITION.to_ru256();
        let block_info =
            pack_block_info(env.block.number.as_limbs()[0], env.block.timestamp.as_limbs()[0]);
        system_storage.insert(block_info_key, EvmStorageSlot::new(block_info.to_ru256()));

        let mut l2_eth_storage: rHashMap<U256, EvmStorageSlot> = Default::default();
        let mut nonce_storage: rHashMap<U256, EvmStorageSlot> = Default::default();
        let mut account_code_storage: rHashMap<U256, EvmStorageSlot> = Default::default();
        let mut known_codes_storage: rHashMap<U256, EvmStorageSlot> = Default::default();
        let mut deployed_codes: HashMap<Address, AccountInfo> = Default::default();

        for address in data.db.persistent_accounts().into_iter().chain([data.env.tx.caller]) {
            info!(?address, "importing to zk state");

            let account = journaled_account(data, address).expect("failed to load account");
            let info = &account.info;

            let balance_key = get_balance_key(address);
            l2_eth_storage.insert(balance_key, EvmStorageSlot::new(info.balance));

            // TODO we need to find a proper way to handle deploy nonces instead of replicating
            let full_nonce = nonces_to_full_nonce(info.nonce.into(), info.nonce.into());

            let nonce_key = get_nonce_key(address);
            nonce_storage.insert(nonce_key, EvmStorageSlot::new(full_nonce.to_ru256()));

            if let Some(contract) = self.dual_compiled_contracts.iter().find(|contract| {
                info.code_hash != KECCAK_EMPTY && info.code_hash == contract.evm_bytecode_hash
            }) {
                account_code_storage.insert(
                    get_account_code_key(address),
                    EvmStorageSlot::new(contract.zk_bytecode_hash.to_ru256()),
                );
                known_codes_storage
                    .insert(contract.zk_bytecode_hash.to_ru256(), EvmStorageSlot::new(U256::ZERO));

                let code_hash = B256::from_slice(contract.zk_bytecode_hash.as_bytes());
                deployed_codes.insert(
                    address,
                    AccountInfo {
                        balance: info.balance,
                        nonce: info.nonce,
                        code_hash,
                        code: Some(Bytecode::new_raw(Bytes::from(
                            contract.zk_deployed_bytecode.clone(),
                        ))),
                    },
                );
            } else {
                tracing::debug!(code_hash = ?info.code_hash, ?address, "no zk contract found")
            }
        }

        let system_addr = SYSTEM_CONTEXT_ADDRESS.to_address();
        let system_account = journaled_account(data, system_addr).expect("failed to load account");
        system_account.storage.extend(system_storage.clone());

        let balance_addr = L2_BASE_TOKEN_ADDRESS.to_address();
        let balance_account =
            journaled_account(data, balance_addr).expect("failed to load account");
        balance_account.storage.extend(l2_eth_storage.clone());

        let nonce_addr = NONCE_HOLDER_ADDRESS.to_address();
        let nonce_account = journaled_account(data, nonce_addr).expect("failed to load account");
        nonce_account.storage.extend(nonce_storage.clone());

        let account_code_addr = ACCOUNT_CODE_STORAGE_ADDRESS.to_address();
        let account_code_account =
            journaled_account(data, account_code_addr).expect("failed to load account");
        account_code_account.storage.extend(account_code_storage.clone());

        let known_codes_addr = KNOWN_CODES_STORAGE_ADDRESS.to_address();
        let known_codes_account =
            journaled_account(data, known_codes_addr).expect("failed to load account");
        known_codes_account.storage.extend(known_codes_storage.clone());

        let test_contract = data.db.get_test_contract_address();
        for (address, info) in deployed_codes {
            let account = journaled_account(data, address).expect("failed to load account");
            let _ = std::mem::replace(&mut account.info.balance, info.balance);
            let _ = std::mem::replace(&mut account.info.nonce, info.nonce);
            if test_contract.map(|addr| addr == address).unwrap_or_default() {
                tracing::trace!(?address, "ignoring code translation for test contract");
            } else {
                account.info.code_hash = info.code_hash;
                account.info.code.clone_from(&info.code);
            }
        }
    }

    // common create functionality for both legacy and EOF.
    fn create_common<DB, Input>(
        &mut self,
        ecx: &mut EvmContext<DB>,
        mut input: Input,
        executor: &mut impl CheatcodesExecutor,
    ) -> Option<CreateOutcome>
    where
        DB: DatabaseExt,
        Input: CommonCreateInput<DB>,
    {
        let ecx_inner = &mut ecx.inner;
        let gas = Gas::new(input.gas_limit());

        // Apply our prank
        if let Some(prank) = &self.prank {
            if ecx_inner.journaled_state.depth() >= prank.depth &&
                input.caller() == prank.prank_caller
            {
                // At the target depth we set `msg.sender`
                if ecx_inner.journaled_state.depth() == prank.depth {
                    input.set_caller(prank.new_caller);
                }

                // At the target depth, or deeper, we set `tx.origin`
                if let Some(new_origin) = prank.new_origin {
                    ecx_inner.env.tx.caller = new_origin;
                }
            }
        }

        // Apply our broadcast
        if let Some(broadcast) = &self.broadcast {
            if ecx_inner.journaled_state.depth() >= broadcast.depth &&
                input.caller() == broadcast.original_caller
            {
                if let Err(err) =
                    ecx_inner.journaled_state.load_account(broadcast.new_origin, &mut ecx_inner.db)
                {
                    return Some(CreateOutcome {
                        result: InterpreterResult {
                            result: InstructionResult::Revert,
                            output: Error::encode(err),
                            gas,
                        },
                        address: None,
                    });
                }

                ecx_inner.env.tx.caller = broadcast.new_origin;

                if ecx_inner.journaled_state.depth() == broadcast.depth {
                    input.set_caller(broadcast.new_origin);
                    let is_fixed_gas_limit = check_if_fixed_gas_limit(ecx_inner, input.gas_limit());

                    let mut to = None;
                    let mut nonce: u64 =
                        ecx_inner.journaled_state.state()[&broadcast.new_origin].info.nonce;
                    //drop the mutable borrow of account
                    let mut call_init_code = input.init_code();
                    let mut zk_tx = if self.use_zk_vm {
                        to = Some(TxKind::Call(CONTRACT_DEPLOYER_ADDRESS.to_address()));
                        nonce = foundry_zksync_core::nonce(broadcast.new_origin, ecx_inner) as u64;
                        let contract = self
                            .dual_compiled_contracts
                            .find_by_evm_bytecode(&input.init_code().0)
                            .unwrap_or_else(|| {
                                panic!("failed finding contract for {:?}", input.init_code())
                            });
                        let factory_deps =
                            self.dual_compiled_contracts.fetch_all_factory_deps(contract);

                        let constructor_input =
                            call_init_code[contract.evm_bytecode.len()..].to_vec();

                        let create_input = foundry_zksync_core::encode_create_params(
                            &input.scheme().unwrap_or(CreateScheme::Create),
                            contract.zk_bytecode_hash,
                            constructor_input,
                        );
                        call_init_code = Bytes::from(create_input);

                        Some(factory_deps)
                    } else {
                        None
                    };
                    let rpc = ecx_inner.db.active_fork_url();
                    if let Some(factory_deps) = zk_tx {
                        let mut batched =
                            foundry_zksync_core::vm::batch_factory_dependencies(factory_deps);
                        debug!(batches = batched.len(), "splitting factory deps for broadcast");
                        // the last batch is the final one that does the deployment
                        zk_tx = batched.pop();

                        for factory_deps in batched {
                            self.broadcastable_transactions.push_back(BroadcastableTransaction {
                                rpc: rpc.clone(),
                                transaction: TransactionRequest {
                                    from: Some(broadcast.new_origin),
                                    to: Some(TxKind::Call(Address::ZERO)),
                                    value: Some(input.value()),
                                    nonce: Some(nonce),
                                    ..Default::default()
                                }
                                .into(),
                                zk_tx: Some(ZkTransactionMetadata { factory_deps }),
                            });

                            //update nonce for each tx
                            nonce += 1;
                        }
                    }

                    self.broadcastable_transactions.push_back(BroadcastableTransaction {
                        rpc,
                        transaction: TransactionRequest {
                            from: Some(broadcast.new_origin),
                            to,
                            value: Some(input.value()),
                            input: TransactionInput::new(call_init_code),
                            nonce: Some(nonce),
                            gas: if is_fixed_gas_limit {
                                Some(input.gas_limit() as u128)
                            } else {
                                None
                            },
                            ..Default::default()
                        }
                        .into(),
                        zk_tx: zk_tx.map(ZkTransactionMetadata::new),
                    });

                    input.log_debug(self, &input.scheme().unwrap_or(CreateScheme::Create));
                }
            }
        }

        // Allow cheatcodes from the address of the new contract
        let address = input.allow_cheatcodes(self, ecx);

        // If `recordAccountAccesses` has been called, record the create
        if let Some(recorded_account_diffs_stack) = &mut self.recorded_account_diffs_stack {
            recorded_account_diffs_stack.push(vec![AccountAccess {
                chainInfo: crate::Vm::ChainInfo {
                    forkId: ecx.db.active_fork_id().unwrap_or_default(),
                    chainId: U256::from(ecx.env.cfg.chain_id),
                },
                accessor: input.caller(),
                account: address,
                kind: crate::Vm::AccountAccessKind::Create,
                initialized: true,
                oldBalance: U256::ZERO, // updated on (eof)create_end
                newBalance: U256::ZERO, // updated on (eof)create_end
                value: input.value(),
                data: input.init_code(),
                reverted: false,
                deployedCode: Bytes::new(), // updated on (eof)create_end
                storageAccesses: vec![],    // updated on (eof)create_end
                depth: ecx.journaled_state.depth(),
            }]);
        }

        if self.use_zk_vm {
            if let Some(result) = self.try_create_in_zk(ecx, input, executor) {
                return Some(result);
            }
        }

        None
    }

    /// Try handling the `CREATE` within zkEVM.
    /// If `Some` is returned then the result must be returned immediately, else the call must be
    /// handled in EVM.
    fn try_create_in_zk<DB, Input>(
        &mut self,
        ecx: &mut EvmContext<DB>,
        input: Input,
        executor: &mut impl CheatcodesExecutor,
    ) -> Option<CreateOutcome>
    where
        DB: DatabaseExt,
        Input: CommonCreateInput<DB>,
    {
        if self.skip_zk_vm {
            self.skip_zk_vm = false; // handled the skip, reset flag
            self.record_next_create_address = true;
            info!("running create in EVM, instead of zkEVM (skipped)");
            return None
        }

        if input.init_code().0 == DEFAULT_CREATE2_DEPLOYER_CODE {
            info!("running create in EVM, instead of zkEVM (DEFAULT_CREATE2_DEPLOYER_CODE)");
            return None
        }

        info!("running create in zkEVM");

        let zk_contract = self
            .dual_compiled_contracts
            .find_by_evm_bytecode(&input.init_code().0)
            .unwrap_or_else(|| panic!("failed finding contract for {:?}", input.init_code()));

        let factory_deps = self.dual_compiled_contracts.fetch_all_factory_deps(zk_contract);
        tracing::debug!(contract = zk_contract.name, "using dual compiled contract");

        let ccx = foundry_zksync_core::vm::CheatcodeTracerContext {
            mocked_calls: self.mocked_calls.clone(),
            expected_calls: Some(&mut self.expected_calls),
            accesses: self.accesses.as_mut(),
            persisted_factory_deps: Some(&mut self.persisted_factory_deps),
        };
        let create_inputs = CreateInputs {
            scheme: input.scheme().unwrap_or(CreateScheme::Create),
            init_code: input.init_code(),
            value: input.value(),
            caller: input.caller(),
            gas_limit: input.gas_limit(),
        };

        // We currently exhaust the entire gas for the call as zkEVM returns a very high
        // amount of gas that OOGs revm.
        let gas = Gas::new(input.gas_limit());
        match foundry_zksync_core::vm::create::<_, DatabaseError>(
            &create_inputs,
            zk_contract,
            factory_deps,
            ecx,
            ccx,
        ) {
            Ok(result) => {
                if let Some(recorded_logs) = &mut self.recorded_logs {
                    recorded_logs.extend(result.logs.clone().into_iter().map(|log| Vm::Log {
                        topics: log.data.topics().to_vec(),
                        data: log.data.data.clone(),
                        emitter: log.address,
                    }));
                }

                // append console logs from zkEVM to the current executor's LogTracer
                result.logs.iter().filter_map(decode_console_log).for_each(|decoded_log| {
                    executor.console_log(
                        &mut CheatsCtxt {
                            state: self,
                            ecx: &mut ecx.inner,
                            precompiles: &mut ecx.precompiles,
                            gas_limit: create_inputs.gas_limit,
                            caller: create_inputs.caller,
                        },
                        decoded_log,
                    );
                });

                // append traces
                executor.trace_zksync(self, ecx, result.call_traces);

                // for each log in cloned logs call handle_expect_emit
                if !self.expected_emits.is_empty() {
                    for log in result.logs {
                        expect::handle_expect_emit(self, &log);
                    }
                }

                match result.execution_result {
                    ExecutionResult::Success { output, .. } => match output {
                        Output::Create(bytes, address) => Some(CreateOutcome {
                            result: InterpreterResult {
                                result: InstructionResult::Return,
                                output: bytes,
                                gas,
                            },
                            address,
                        }),
                        _ => Some(CreateOutcome {
                            result: InterpreterResult {
                                result: InstructionResult::Revert,
                                output: Bytes::new(),
                                gas,
                            },
                            address: None,
                        }),
                    },
                    ExecutionResult::Revert { output, .. } => Some(CreateOutcome {
                        result: InterpreterResult {
                            result: InstructionResult::Revert,
                            output,
                            gas,
                        },
                        address: None,
                    }),
                    ExecutionResult::Halt { .. } => Some(CreateOutcome {
                        result: InterpreterResult {
                            result: InstructionResult::Revert,
                            output: Bytes::from_iter(String::from("zk vm halted").as_bytes()),
                            gas,
                        },
                        address: None,
                    }),
                }
            }
            Err(err) => {
                error!("error inspecting zkEVM: {err:?}");
                Some(CreateOutcome {
                    result: InterpreterResult {
                        result: InstructionResult::Revert,
                        output: Bytes::from_iter(
                            format!("error inspecting zkEVM: {err:?}").as_bytes(),
                        ),
                        gas,
                    },
                    address: None,
                })
            }
        }
    }

    // common create_end functionality for both legacy and EOF.
    fn create_end_common<DB>(
        &mut self,
        ecx: &mut EvmContext<DB>,
        mut outcome: CreateOutcome,
    ) -> CreateOutcome
    where
        DB: DatabaseExt,
    {
        let ecx = &mut ecx.inner;

        // Clean up pranks
        if let Some(prank) = &self.prank {
            if ecx.journaled_state.depth() == prank.depth {
                ecx.env.tx.caller = prank.prank_origin;

                // Clean single-call prank once we have returned to the original depth
                if prank.single_call {
                    std::mem::take(&mut self.prank);
                }
            }
        }

        // Clean up broadcasts
        if let Some(broadcast) = &self.broadcast {
            if ecx.journaled_state.depth() == broadcast.depth {
                ecx.env.tx.caller = broadcast.original_origin;

                // Clean single-call broadcast once we have returned to the original depth
                if broadcast.single_call {
                    std::mem::take(&mut self.broadcast);
                }
            }
        }

        // Handle expected reverts
        if let Some(expected_revert) = &self.expected_revert {
            if ecx.journaled_state.depth() <= expected_revert.depth &&
                matches!(expected_revert.kind, ExpectedRevertKind::Default)
            {
                let expected_revert = std::mem::take(&mut self.expected_revert).unwrap();
                return match expect::handle_expect_revert(
                    false,
                    true,
                    expected_revert.reason.as_deref(),
                    outcome.result.result,
                    outcome.result.output.clone(),
                ) {
                    Ok((address, retdata)) => {
                        outcome.result.result = InstructionResult::Return;
                        outcome.result.output = retdata;
                        outcome.address = address;
                        outcome
                    }
                    Err(err) => {
                        outcome.result.result = InstructionResult::Revert;
                        outcome.result.output = err.abi_encode().into();
                        outcome
                    }
                };
            }
        }

        // If `startStateDiffRecording` has been called, update the `reverted` status of the
        // previous call depth's recorded accesses, if any
        if let Some(recorded_account_diffs_stack) = &mut self.recorded_account_diffs_stack {
            // The root call cannot be recorded.
            if ecx.journaled_state.depth() > 0 {
                let mut last_depth =
                    recorded_account_diffs_stack.pop().expect("missing CREATE account accesses");
                // Update the reverted status of all deeper calls if this call reverted, in
                // accordance with EVM behavior
                if outcome.result.is_revert() {
                    last_depth.iter_mut().for_each(|element| {
                        element.reverted = true;
                        element
                            .storageAccesses
                            .iter_mut()
                            .for_each(|storage_access| storage_access.reverted = true);
                    })
                }
                let create_access = last_depth.first_mut().expect("empty AccountAccesses");
                // Assert that we're at the correct depth before recording post-create state
                // changes. Depending on what depth the cheat was called at, there
                // may not be any pending calls to update if execution has
                // percolated up to a higher depth.
                if create_access.depth == ecx.journaled_state.depth() {
                    debug_assert_eq!(
                        create_access.kind as u8,
                        crate::Vm::AccountAccessKind::Create as u8
                    );
                    if let Some(address) = outcome.address {
                        if let Ok(created_acc) =
                            ecx.journaled_state.load_account(address, &mut ecx.db)
                        {
                            create_access.newBalance = created_acc.info.balance;
                            create_access.deployedCode =
                                created_acc.info.code.clone().unwrap_or_default().original_bytes();
                        }
                    }
                }
                // Merge the last depth's AccountAccesses into the AccountAccesses at the current
                // depth, or push them back onto the pending vector if higher depths were not
                // recorded. This preserves ordering of accesses.
                if let Some(last) = recorded_account_diffs_stack.last_mut() {
                    last.append(&mut last_depth);
                } else {
                    recorded_account_diffs_stack.push(last_depth);
                }
            }
        }

        if self.record_next_create_address {
            self.record_next_create_address = false;
            if let Some(address) = outcome.address {
                self.skip_zk_vm_addresses.insert(address);
            }
        }

        outcome
    }

    pub fn create_with_executor<DB: DatabaseExt>(
        &mut self,
        ecx: &mut EvmContext<DB>,
        call: &mut CreateInputs,
        executor: &mut impl CheatcodesExecutor,
    ) -> Option<CreateOutcome> {
        self.create_common(ecx, call, executor)
    }

    pub fn call_with_executor<DB: DatabaseExt>(
        &mut self,
        ecx: &mut EvmContext<DB>,
        call: &mut CallInputs,
        executor: &mut impl CheatcodesExecutor,
    ) -> Option<CallOutcome> {
        let ecx_inner = &mut ecx.inner;
        let gas = Gas::new(call.gas_limit);

        // At the root call to test function or script `run()`/`setUp()` functions, we are
        // decreasing sender nonce to ensure that it matches on-chain nonce once we start
        // broadcasting.
        if ecx_inner.journaled_state.depth == 0 {
            let sender = ecx_inner.env.tx.caller;
            if sender != Config::DEFAULT_SENDER {
                let account = match super::evm::journaled_account(ecx_inner, sender) {
                    Ok(account) => account,
                    Err(err) => {
                        return Some(CallOutcome {
                            result: InterpreterResult {
                                result: InstructionResult::Revert,
                                output: err.abi_encode().into(),
                                gas,
                            },
                            memory_offset: call.return_memory_offset.clone(),
                        })
                    }
                };
                let prev = account.info.nonce;
                account.info.nonce = prev.saturating_sub(1);

                trace!(target: "cheatcodes", %sender, nonce=account.info.nonce, prev, "corrected nonce");
            }
        }

        if call.target_address == CHEATCODE_ADDRESS {
            return match self.apply_cheatcode(ecx, call, executor) {
                Ok(retdata) => Some(CallOutcome {
                    result: InterpreterResult {
                        result: InstructionResult::Return,
                        output: retdata.into(),
                        gas,
                    },
                    memory_offset: call.return_memory_offset.clone(),
                }),
                Err(err) => Some(CallOutcome {
                    result: InterpreterResult {
                        result: InstructionResult::Revert,
                        output: err.abi_encode().into(),
                        gas,
                    },
                    memory_offset: call.return_memory_offset.clone(),
                }),
            };
        }

        if call.target_address == HARDHAT_CONSOLE_ADDRESS {
            return None;
        }

        let mut factory_deps = Vec::new();

        if call.target_address == DEFAULT_CREATE2_DEPLOYER && self.use_zk_vm {
            call.target_address = DEFAULT_CREATE2_DEPLOYER_ZKSYNC;
            call.bytecode_address = DEFAULT_CREATE2_DEPLOYER_ZKSYNC;

            let (salt, init_code) = call.input.split_at(32);
            let contract = self
                .dual_compiled_contracts
                .find_by_evm_bytecode(init_code)
                .unwrap_or_else(|| panic!("failed finding contract for {init_code:?}"));

            factory_deps = self.dual_compiled_contracts.fetch_all_factory_deps(contract);

            let constructor_input = init_code[contract.evm_bytecode.len()..].to_vec();

            let create_input = foundry_zksync_core::encode_create_params(
                &CreateScheme::Create2 { salt: U256::from_be_slice(salt) },
                contract.zk_bytecode_hash,
                constructor_input,
            );

            call.input = create_input.into();
        }

        // Handle expected calls

        // Grab the different calldatas expected.
        if let Some(expected_calls_for_target) = self.expected_calls.get_mut(&call.bytecode_address)
        {
            // Match every partial/full calldata
            for (calldata, (expected, actual_count)) in expected_calls_for_target {
                // Increment actual times seen if...
                // The calldata is at most, as big as this call's input, and
                if calldata.len() <= call.input.len() &&
                    // Both calldata match, taking the length of the assumed smaller one (which will have at least the selector), and
                    *calldata == call.input[..calldata.len()] &&
                    // The value matches, if provided
                    expected
                        .value
                        .map_or(true, |value| Some(value) == call.transfer_value()) &&
                    // The gas matches, if provided
                    expected.gas.map_or(true, |gas| gas == call.gas_limit) &&
                    // The minimum gas matches, if provided
                    expected.min_gas.map_or(true, |min_gas| min_gas <= call.gas_limit)
                {
                    *actual_count += 1;
                }
            }
        }

        // Handle mocked calls
        if let Some(mocks) = self.mocked_calls.get(&call.bytecode_address) {
            let ctx =
                MockCallDataContext { calldata: call.input.clone(), value: call.transfer_value() };
            if let Some(return_data) = mocks.get(&ctx).or_else(|| {
                mocks
                    .iter()
                    .find(|(mock, _)| {
                        call.input.get(..mock.calldata.len()) == Some(&mock.calldata[..]) &&
                            mock.value.map_or(true, |value| Some(value) == call.transfer_value())
                    })
                    .map(|(_, v)| v)
            }) {
                return Some(CallOutcome {
                    result: InterpreterResult {
                        result: return_data.ret_type,
                        output: return_data.data.clone(),
                        gas,
                    },
                    memory_offset: call.return_memory_offset.clone(),
                });
            }
        }

        // Apply our prank
        if let Some(prank) = &self.prank {
            if ecx_inner.journaled_state.depth() >= prank.depth && call.caller == prank.prank_caller
            {
                let mut prank_applied = false;

                // At the target depth we set `msg.sender`
                if ecx_inner.journaled_state.depth() == prank.depth {
                    call.caller = prank.new_caller;
                    prank_applied = true;
                }

                // At the target depth, or deeper, we set `tx.origin`
                if let Some(new_origin) = prank.new_origin {
                    ecx_inner.env.tx.caller = new_origin;
                    prank_applied = true;
                }

                // If prank applied for first time, then update
                if prank_applied {
                    if let Some(applied_prank) = prank.first_time_applied() {
                        self.prank = Some(applied_prank);
                    }
                }
            }
        }

        // Apply our broadcast
        if let Some(broadcast) = &self.broadcast {
            // We only apply a broadcast *to a specific depth*.
            //
            // We do this because any subsequent contract calls *must* exist on chain and
            // we only want to grab *this* call, not internal ones
            if ecx_inner.journaled_state.depth() == broadcast.depth &&
                call.caller == broadcast.original_caller
            {
                // At the target depth we set `msg.sender` & tx.origin.
                // We are simulating the caller as being an EOA, so *both* must be set to the
                // broadcast.origin.
                ecx_inner.env.tx.caller = broadcast.new_origin;

                call.caller = broadcast.new_origin;
                // Add a `legacy` transaction to the VecDeque. We use a legacy transaction here
                // because we only need the from, to, value, and data. We can later change this
                // into 1559, in the cli package, relatively easily once we
                // know the target chain supports EIP-1559.
                if !call.is_static {
                    if let Err(err) = ecx_inner.load_account(broadcast.new_origin) {
                        return Some(CallOutcome {
                            result: InterpreterResult {
                                result: InstructionResult::Revert,
                                output: Error::encode(err),
                                gas,
                            },
                            memory_offset: call.return_memory_offset.clone(),
                        })
                    }

                    let is_fixed_gas_limit = check_if_fixed_gas_limit(ecx_inner, call.gas_limit);

                    let account =
                        ecx_inner.journaled_state.state().get_mut(&broadcast.new_origin).unwrap();

                    let nonce = if self.use_zk_vm {
                        foundry_zksync_core::nonce(broadcast.new_origin, ecx_inner) as u64
                    } else {
                        account.info.nonce
                    };

                    let account =
                        ecx_inner.journaled_state.state().get_mut(&broadcast.new_origin).unwrap();

                    let zk_tx = if self.use_zk_vm {
                        // We shouldn't need factory_deps for CALLs
                        if call.target_address == DEFAULT_CREATE2_DEPLOYER_ZKSYNC {
                            Some(ZkTransactionMetadata { factory_deps: factory_deps.clone() })
                        } else {
                            Some(ZkTransactionMetadata { factory_deps: Default::default() })
                        }
                    } else {
                        None
                    };

                    self.broadcastable_transactions.push_back(BroadcastableTransaction {
                        rpc: ecx_inner.db.active_fork_url(),
                        transaction: TransactionRequest {
                            from: Some(broadcast.new_origin),
                            to: Some(TxKind::from(Some(call.target_address))),
                            value: call.transfer_value(),
                            input: TransactionInput::new(call.input.clone()),
                            nonce: Some(nonce),
                            gas: if is_fixed_gas_limit {
                                Some(call.gas_limit as u128)
                            } else {
                                None
                            },
                            ..Default::default()
                        }
                        .into(),
                        zk_tx,
                    });
                    debug!(target: "cheatcodes", tx=?self.broadcastable_transactions.back().unwrap(), "broadcastable call");

                    let prev = account.info.nonce;

                    // Touch account to ensure that incremented nonce is committed
                    account.mark_touch();
                    account.info.nonce += 1;
                    debug!(target: "cheatcodes", address=%broadcast.new_origin, nonce=prev+1, prev, "incremented nonce");
                } else if broadcast.single_call {
                    let msg =
                    "`staticcall`s are not allowed after `broadcast`; use `startBroadcast` instead";
                    return Some(CallOutcome {
                        result: InterpreterResult {
                            result: InstructionResult::Revert,
                            output: Error::encode(msg),
                            gas,
                        },
                        memory_offset: call.return_memory_offset.clone(),
                    });
                }
            }
        }

        // Record called accounts if `startStateDiffRecording` has been called
        if let Some(recorded_account_diffs_stack) = &mut self.recorded_account_diffs_stack {
            // Determine if account is "initialized," ie, it has a non-zero balance, a non-zero
            // nonce, a non-zero KECCAK_EMPTY codehash, or non-empty code
            let initialized;
            let old_balance;
            if let Ok(acc) = ecx.load_account(call.target_address) {
                initialized = acc.info.exists();
                old_balance = acc.info.balance;
            } else {
                initialized = false;
                old_balance = U256::ZERO;
            }
            let kind = match call.scheme {
                CallScheme::Call => crate::Vm::AccountAccessKind::Call,
                CallScheme::CallCode => crate::Vm::AccountAccessKind::CallCode,
                CallScheme::DelegateCall => crate::Vm::AccountAccessKind::DelegateCall,
                CallScheme::StaticCall => crate::Vm::AccountAccessKind::StaticCall,
                CallScheme::ExtCall => crate::Vm::AccountAccessKind::Call,
                CallScheme::ExtStaticCall => crate::Vm::AccountAccessKind::StaticCall,
                CallScheme::ExtDelegateCall => crate::Vm::AccountAccessKind::DelegateCall,
            };
            // Record this call by pushing it to a new pending vector; all subsequent calls at
            // that depth will be pushed to the same vector. When the call ends, the
            // RecordedAccountAccess (and all subsequent RecordedAccountAccesses) will be
            // updated with the revert status of this call, since the EVM does not mark accounts
            // as "warm" if the call from which they were accessed is reverted
            recorded_account_diffs_stack.push(vec![AccountAccess {
                chainInfo: crate::Vm::ChainInfo {
                    forkId: ecx.db.active_fork_id().unwrap_or_default(),
                    chainId: U256::from(ecx.env.cfg.chain_id),
                },
                accessor: call.caller,
                account: call.bytecode_address,
                kind,
                initialized,
                oldBalance: old_balance,
                newBalance: U256::ZERO, // updated on call_end
                value: call.call_value(),
                data: call.input.clone(),
                reverted: false,
                deployedCode: Bytes::new(),
                storageAccesses: vec![], // updated on step
                depth: ecx.journaled_state.depth(),
            }]);
        }

        if self.use_zk_vm {
            if let Some(result) = self.try_call_in_zk(factory_deps, ecx, call, executor) {
                return Some(result);
            }
        }

        None
    }

    /// Try handling the `CALL` within zkEVM.
    /// If `Some` is returned then the result must be returned immediately, else the call must be
    /// handled in EVM.
    fn try_call_in_zk<DB>(
        &mut self,
        factory_deps: Vec<Vec<u8>>,
        ecx: &mut EvmContext<DB>,
        call: &mut CallInputs,
        executor: &mut impl CheatcodesExecutor,
    ) -> Option<CallOutcome>
    where
        DB: DatabaseExt,
    {
        // also skip if the target was created during a zkEVM skip
        self.skip_zk_vm =
            self.skip_zk_vm || self.skip_zk_vm_addresses.contains(&call.target_address);
        if self.skip_zk_vm {
            self.skip_zk_vm = false; // handled the skip, reset flag
            info!("running create in EVM, instead of zkEVM (skipped) {:#?}", call);
            return None;
        }

        if ecx
            .db
            .get_test_contract_address()
            .map(|addr| call.bytecode_address == addr)
            .unwrap_or_default()
        {
            info!(
                "running call in EVM, instead of zkEVM (Test Contract) {:#?}",
                call.bytecode_address
            );
            return None
        }

        info!("running call in zkEVM {:#?}", call);

        let ccx = foundry_zksync_core::vm::CheatcodeTracerContext {
            mocked_calls: self.mocked_calls.clone(),
            expected_calls: Some(&mut self.expected_calls),
            accesses: self.accesses.as_mut(),
            persisted_factory_deps: Some(&mut self.persisted_factory_deps),
        };

        // We currently exhaust the entire gas for the call as zkEVM returns a very high amount
        // of gas that OOGs revm.
        let gas = Gas::new(call.gas_limit);
        match foundry_zksync_core::vm::call::<_, DatabaseError>(call, factory_deps, ecx, ccx) {
            Ok(result) => {
                // append console logs from zkEVM to the current executor's LogTracer
                result.logs.iter().filter_map(decode_console_log).for_each(|decoded_log| {
                    executor.console_log(
                        &mut CheatsCtxt {
                            state: self,
                            ecx: &mut ecx.inner,
                            precompiles: &mut ecx.precompiles,
                            gas_limit: call.gas_limit,
                            caller: call.caller,
                        },
                        decoded_log,
                    );
                });

                // skip log processing for static calls
                if !call.is_static {
                    if let Some(recorded_logs) = &mut self.recorded_logs {
                        recorded_logs.extend(result.logs.clone().into_iter().map(|log| Vm::Log {
                            topics: log.data.topics().to_vec(),
                            data: log.data.data.clone(),
                            emitter: log.address,
                        }));
                    }

                    // append traces
                    executor.trace_zksync(self, ecx, result.call_traces);

                    // for each log in cloned logs call handle_expect_emit
                    if !self.expected_emits.is_empty() {
                        for log in result.logs {
                            expect::handle_expect_emit(self, &log);
                        }
                    }
                }

                match result.execution_result {
                    ExecutionResult::Success { output, .. } => match output {
                        Output::Call(bytes) => Some(CallOutcome {
                            result: InterpreterResult {
                                result: InstructionResult::Return,
                                output: bytes,
                                gas,
                            },
                            memory_offset: call.return_memory_offset.clone(),
                        }),
                        _ => Some(CallOutcome {
                            result: InterpreterResult {
                                result: InstructionResult::Revert,
                                output: Bytes::new(),
                                gas,
                            },
                            memory_offset: call.return_memory_offset.clone(),
                        }),
                    },
                    ExecutionResult::Revert { output, .. } => Some(CallOutcome {
                        result: InterpreterResult {
                            result: InstructionResult::Revert,
                            output,
                            gas,
                        },
                        memory_offset: call.return_memory_offset.clone(),
                    }),
                    ExecutionResult::Halt { .. } => Some(CallOutcome {
                        result: InterpreterResult {
                            result: InstructionResult::Revert,
                            output: Bytes::from_iter(String::from("zk vm halted").as_bytes()),
                            gas,
                        },
                        memory_offset: call.return_memory_offset.clone(),
                    }),
                }
            }
            Err(err) => {
                error!("error inspecting zkEVM: {err:?}");
                Some(CallOutcome {
                    result: InterpreterResult {
                        result: InstructionResult::Revert,
                        output: Bytes::from_iter(
                            format!("error inspecting zkEVM: {err:?}").as_bytes(),
                        ),
                        gas,
                    },
                    memory_offset: call.return_memory_offset.clone(),
                })
            }
        }
    }

    pub fn rng(&mut self) -> &mut impl Rng {
        self.rng.get_or_insert_with(|| match self.config.seed {
            Some(seed) => StdRng::from_seed(seed.to_be_bytes::<32>()),
            None => StdRng::from_entropy(),
        })
    }
}

impl<DB: DatabaseExt> Inspector<DB> for Cheatcodes {
    #[inline]
    fn initialize_interp(&mut self, interpreter: &mut Interpreter, ecx: &mut EvmContext<DB>) {
        // When the first interpreter is initialized we've circumvented the balance and gas checks,
        // so we apply our actual block data with the correct fees and all.
        if let Some(block) = self.block.take() {
            ecx.env.block = block;
        }
        if let Some(gas_price) = self.gas_price.take() {
            ecx.env.tx.gas_price = gas_price;
        }
<<<<<<< HEAD
        if self.startup_zk && !self.use_zk_vm {
            self.startup_zk = false; // We only do this once.
            self.select_zk_vm(ecx, None);
=======

        // Record gas for current frame if gas metering is paused.
        if self.pause_gas_metering {
            self.paused_frame_gas.push(interpreter.gas);
>>>>>>> 47c040ba
        }
    }

    #[inline]
    fn step(&mut self, interpreter: &mut Interpreter, ecx: &mut EvmContext<DB>) {
        self.pc = interpreter.program_counter();

        // `pauseGasMetering`: reset interpreter gas.
        if self.pause_gas_metering {
            self.meter_gas(interpreter);
        }

        // `record`: record storage reads and writes.
        if self.accesses.is_some() {
            self.record_accesses(interpreter);
        }

        // `startStateDiffRecording`: record granular ordered storage accesses.
        if self.recorded_account_diffs_stack.is_some() {
            self.record_state_diffs(interpreter, ecx);
        }

        // `expectSafeMemory`: check if the current opcode is allowed to interact with memory.
        if !self.allowed_mem_writes.is_empty() {
            self.check_mem_opcodes(interpreter, ecx.journaled_state.depth());
        }

        // `startMappingRecording`: record SSTORE and KECCAK256.
        if let Some(mapping_slots) = &mut self.mapping_slots {
            mapping::step(mapping_slots, interpreter);
        }
    }

    #[inline]
    fn step_end(&mut self, interpreter: &mut Interpreter, ecx: &mut EvmContext<DB>) {
        // override address(x).balance retrieval to make it consistent between EraVM and EVM
        if self.use_zk_vm {
            let address = match interpreter.current_opcode() {
                opcode::SELFBALANCE => interpreter.contract().target_address,
                opcode::BALANCE => {
                    if interpreter.stack.is_empty() {
                        interpreter.instruction_result = InstructionResult::StackUnderflow;
                        return;
                    }

                    Address::from_word(B256::from(unsafe { interpreter.stack.pop_unsafe() }))
                }
                _ => return,
            };

            // Safety: Length is checked above.
            let balance = foundry_zksync_core::balance(address, ecx);

            // Skip the current BALANCE instruction since we've already handled it
            match interpreter.stack.push(balance) {
                Ok(_) => unsafe {
                    interpreter.instruction_pointer = interpreter.instruction_pointer.add(1);
                },
                Err(e) => {
                    interpreter.instruction_result = e;
                }
            }
        }
    }

    fn log(&mut self, _interpreter: &mut Interpreter, _context: &mut EvmContext<DB>, log: &Log) {
        if !self.expected_emits.is_empty() {
            expect::handle_expect_emit(self, log);
        }

        // `recordLogs`
        if let Some(storage_recorded_logs) = &mut self.recorded_logs {
            storage_recorded_logs.push(Vm::Log {
                topics: log.data.topics().to_vec(),
                data: log.data.data.clone(),
                emitter: log.address,
            });
        }
    }

    fn call(
        &mut self,
        context: &mut EvmContext<DB>,
        inputs: &mut CallInputs,
    ) -> Option<CallOutcome> {
        Self::call_with_executor(self, context, inputs, &mut TransparentCheatcodesExecutor)
    }

    fn call_end(
        &mut self,
        ecx: &mut EvmContext<DB>,
        call: &CallInputs,
        mut outcome: CallOutcome,
    ) -> CallOutcome {
        let ecx = &mut ecx.inner;
        let cheatcode_call = call.target_address == CHEATCODE_ADDRESS ||
            call.target_address == HARDHAT_CONSOLE_ADDRESS;

        // Clean up pranks/broadcasts if it's not a cheatcode call end. We shouldn't do
        // it for cheatcode calls because they are not appplied for cheatcodes in the `call` hook.
        // This should be placed before the revert handling, because we might exit early there
        if !cheatcode_call {
            // Clean up pranks
            if let Some(prank) = &self.prank {
                if ecx.journaled_state.depth() == prank.depth {
                    ecx.env.tx.caller = prank.prank_origin;

                    // Clean single-call prank once we have returned to the original depth
                    if prank.single_call {
                        let _ = self.prank.take();
                    }
                }
            }

            // Clean up broadcast
            if let Some(broadcast) = &self.broadcast {
                if ecx.journaled_state.depth() == broadcast.depth {
                    ecx.env.tx.caller = broadcast.original_origin;

                    // Clean single-call broadcast once we have returned to the original depth
                    if broadcast.single_call {
                        let _ = self.broadcast.take();
                    }
                }
            }
        }

        // Handle expected reverts
        if let Some(expected_revert) = &self.expected_revert {
            if ecx.journaled_state.depth() <= expected_revert.depth {
                let needs_processing = match expected_revert.kind {
                    ExpectedRevertKind::Default => !cheatcode_call,
                    // `pending_processing` == true means that we're in the `call_end` hook for
                    // `vm.expectCheatcodeRevert` and shouldn't expect revert here
                    ExpectedRevertKind::Cheatcode { pending_processing } => {
                        cheatcode_call && !pending_processing
                    }
                };

                if needs_processing {
                    let expected_revert = std::mem::take(&mut self.expected_revert).unwrap();
                    return match expect::handle_expect_revert(
                        cheatcode_call,
                        false,
                        expected_revert.reason.as_deref(),
                        outcome.result.result,
                        outcome.result.output.clone(),
                    ) {
                        Err(error) => {
                            trace!(expected=?expected_revert, ?error, status=?outcome.result.result, "Expected revert mismatch");
                            outcome.result.result = InstructionResult::Revert;
                            outcome.result.output = error.abi_encode().into();
                            outcome
                        }
                        Ok((_, retdata)) => {
                            outcome.result.result = InstructionResult::Return;
                            outcome.result.output = retdata;
                            outcome
                        }
                    };
                }

                // Flip `pending_processing` flag for cheatcode revert expectations, marking that
                // we've exited the `expectCheatcodeRevert` call scope
                if let ExpectedRevertKind::Cheatcode { pending_processing } =
                    &mut self.expected_revert.as_mut().unwrap().kind
                {
                    *pending_processing = false;
                }
            }
        }

        // Exit early for calls to cheatcodes as other logic is not relevant for cheatcode
        // invocations
        if cheatcode_call {
            return outcome;
        }

        // Record the gas usage of the call, this allows the `lastCallGas` cheatcode to
        // retrieve the gas usage of the last call.
        let gas = outcome.result.gas;
        self.last_call_gas = Some(crate::Vm::Gas {
            gasLimit: gas.limit(),
            gasTotalUsed: gas.spent(),
            gasMemoryUsed: 0,
            gasRefunded: gas.refunded(),
            gasRemaining: gas.remaining(),
        });

        // If `startStateDiffRecording` has been called, update the `reverted` status of the
        // previous call depth's recorded accesses, if any
        if let Some(recorded_account_diffs_stack) = &mut self.recorded_account_diffs_stack {
            // The root call cannot be recorded.
            if ecx.journaled_state.depth() > 0 {
                let mut last_recorded_depth =
                    recorded_account_diffs_stack.pop().expect("missing CALL account accesses");
                // Update the reverted status of all deeper calls if this call reverted, in
                // accordance with EVM behavior
                if outcome.result.is_revert() {
                    last_recorded_depth.iter_mut().for_each(|element| {
                        element.reverted = true;
                        element
                            .storageAccesses
                            .iter_mut()
                            .for_each(|storage_access| storage_access.reverted = true);
                    })
                }
                let call_access = last_recorded_depth.first_mut().expect("empty AccountAccesses");
                // Assert that we're at the correct depth before recording post-call state changes.
                // Depending on the depth the cheat was called at, there may not be any pending
                // calls to update if execution has percolated up to a higher depth.
                if call_access.depth == ecx.journaled_state.depth() {
                    if let Ok(acc) = ecx.load_account(call.target_address) {
                        debug_assert!(access_is_call(call_access.kind));
                        call_access.newBalance = acc.info.balance;
                    }
                }
                // Merge the last depth's AccountAccesses into the AccountAccesses at the current
                // depth, or push them back onto the pending vector if higher depths were not
                // recorded. This preserves ordering of accesses.
                if let Some(last) = recorded_account_diffs_stack.last_mut() {
                    last.append(&mut last_recorded_depth);
                } else {
                    recorded_account_diffs_stack.push(last_recorded_depth);
                }
            }
        }

        // At the end of the call,
        // we need to check if we've found all the emits.
        // We know we've found all the expected emits in the right order
        // if the queue is fully matched.
        // If it's not fully matched, then either:
        // 1. Not enough events were emitted (we'll know this because the amount of times we
        // inspected events will be less than the size of the queue) 2. The wrong events
        // were emitted (The inspected events should match the size of the queue, but still some
        // events will not be matched)

        // First, check that we're at the call depth where the emits were declared from.
        let should_check_emits = self
            .expected_emits
            .iter()
            .any(|expected| expected.depth == ecx.journaled_state.depth()) &&
            // Ignore staticcalls
            !call.is_static;
        if should_check_emits {
            // Not all emits were matched.
            if self.expected_emits.iter().any(|expected| !expected.found) {
                outcome.result.result = InstructionResult::Revert;
                outcome.result.output = "log != expected log".abi_encode().into();
                return outcome;
            } else {
                // All emits were found, we're good.
                // Clear the queue, as we expect the user to declare more events for the next call
                // if they wanna match further events.
                self.expected_emits.clear()
            }
        }

        // this will ensure we don't have false positives when trying to diagnose reverts in fork
        // mode
        let diag = self.fork_revert_diagnostic.take();

        // if there's a revert and a previous call was diagnosed as fork related revert then we can
        // return a better error here
        if outcome.result.is_revert() {
            if let Some(err) = diag {
                outcome.result.output = Error::encode(err.to_error_msg(&self.labels));
                return outcome;
            }
        }

        // try to diagnose reverts in multi-fork mode where a call is made to an address that does
        // not exist
        if let TxKind::Call(test_contract) = ecx.env.tx.transact_to {
            // if a call to a different contract than the original test contract returned with
            // `Stop` we check if the contract actually exists on the active fork
            if ecx.db.is_forked_mode() &&
                outcome.result.result == InstructionResult::Stop &&
                call.target_address != test_contract
            {
                self.fork_revert_diagnostic =
                    ecx.db.diagnose_revert(call.target_address, &ecx.journaled_state);
            }
        }

        // If the depth is 0, then this is the root call terminating
        if ecx.journaled_state.depth() == 0 {
            // If we already have a revert, we shouldn't run the below logic as it can obfuscate an
            // earlier error that happened first with unrelated information about
            // another error when using cheatcodes.
            if outcome.result.is_revert() {
                return outcome;
            }

            // If there's not a revert, we can continue on to run the last logic for expect*
            // cheatcodes. Match expected calls
            for (address, calldatas) in &self.expected_calls {
                // Loop over each address, and for each address, loop over each calldata it expects.
                for (calldata, (expected, actual_count)) in calldatas {
                    // Grab the values we expect to see
                    let ExpectedCallData { gas, min_gas, value, count, call_type } = expected;

                    let failed = match call_type {
                        // If the cheatcode was called with a `count` argument,
                        // we must check that the EVM performed a CALL with this calldata exactly
                        // `count` times.
                        ExpectedCallType::Count => *count != *actual_count,
                        // If the cheatcode was called without a `count` argument,
                        // we must check that the EVM performed a CALL with this calldata at least
                        // `count` times. The amount of times to check was
                        // the amount of time the cheatcode was called.
                        ExpectedCallType::NonCount => *count > *actual_count,
                    };
                    if failed {
                        let expected_values = [
                            Some(format!("data {}", hex::encode_prefixed(calldata))),
                            value.as_ref().map(|v| format!("value {v}")),
                            gas.map(|g| format!("gas {g}")),
                            min_gas.map(|g| format!("minimum gas {g}")),
                        ]
                        .into_iter()
                        .flatten()
                        .join(", ");
                        let but = if outcome.result.is_ok() {
                            let s = if *actual_count == 1 { "" } else { "s" };
                            format!("was called {actual_count} time{s}")
                        } else {
                            "the call reverted instead; \
                             ensure you're testing the happy path when using `expectCall`"
                                .to_string()
                        };
                        let s = if *count == 1 { "" } else { "s" };
                        let msg = format!(
                            "expected call to {address} with {expected_values} \
                             to be called {count} time{s}, but {but}"
                        );
                        outcome.result.result = InstructionResult::Revert;
                        outcome.result.output = Error::encode(msg);

                        return outcome;
                    }
                }
            }

            // Check if we have any leftover expected emits
            // First, if any emits were found at the root call, then we its ok and we remove them.
            self.expected_emits.retain(|expected| !expected.found);
            // If not empty, we got mismatched emits
            if !self.expected_emits.is_empty() {
                let msg = if outcome.result.is_ok() {
                    "expected an emit, but no logs were emitted afterwards. \
                     you might have mismatched events or not enough events were emitted"
                } else {
                    "expected an emit, but the call reverted instead. \
                     ensure you're testing the happy path when using `expectEmit`"
                };
                outcome.result.result = InstructionResult::Revert;
                outcome.result.output = Error::encode(msg);
                return outcome;
            }
        }

        outcome
    }

    fn create(
        &mut self,
        ecx: &mut EvmContext<DB>,
        call: &mut CreateInputs,
    ) -> Option<CreateOutcome> {
        self.create_common(ecx, call, &mut TransparentCheatcodesExecutor)
    }

    fn create_end(
        &mut self,
        ecx: &mut EvmContext<DB>,
        _call: &CreateInputs,
        outcome: CreateOutcome,
    ) -> CreateOutcome {
        self.create_end_common(ecx, outcome)
    }

    fn eofcreate(
        &mut self,
        ecx: &mut EvmContext<DB>,
        call: &mut EOFCreateInputs,
    ) -> Option<CreateOutcome> {
        self.create_common(ecx, call, &mut TransparentCheatcodesExecutor)
    }

    fn eofcreate_end(
        &mut self,
        ecx: &mut EvmContext<DB>,
        _call: &EOFCreateInputs,
        outcome: CreateOutcome,
    ) -> CreateOutcome {
        self.create_end_common(ecx, outcome)
    }
}

impl<DB: DatabaseExt> InspectorExt<DB> for Cheatcodes {
    fn should_use_create2_factory(
        &mut self,
        ecx: &mut EvmContext<DB>,
        inputs: &mut CreateInputs,
    ) -> bool {
        if let CreateScheme::Create2 { .. } = inputs.scheme {
            let target_depth = if let Some(prank) = &self.prank {
                prank.depth
            } else if let Some(broadcast) = &self.broadcast {
                broadcast.depth
            } else {
                1
            };

            ecx.journaled_state.depth() == target_depth &&
                (self.broadcast.is_some() || self.config.always_use_create_2_factory)
        } else {
            false
        }
    }
}

impl Cheatcodes {
    #[cold]
    fn meter_gas(&mut self, interpreter: &mut Interpreter) {
        if let Some(paused_gas) = self.paused_frame_gas.last() {
            // Keep gas constant if paused.
            interpreter.gas = *paused_gas;
        } else {
            // Record frame paused gas.
            self.paused_frame_gas.push(interpreter.gas);
        }

        // Remove recorded gas if we exit frame.
        match interpreter.current_opcode() {
            opcode::STOP | opcode::RETURN | opcode::REVERT | opcode::SELFDESTRUCT => {
                self.paused_frame_gas.pop();
            }
            _ => {}
        }
    }

    /// Records storage slots reads and writes.
    #[cold]
    fn record_accesses(&mut self, interpreter: &mut Interpreter) {
        let Some(access) = &mut self.accesses else { return };
        match interpreter.current_opcode() {
            opcode::SLOAD => {
                let key = try_or_return!(interpreter.stack().peek(0));
                access.record_read(interpreter.contract().target_address, key);
            }
            opcode::SSTORE => {
                let key = try_or_return!(interpreter.stack().peek(0));
                access.record_write(interpreter.contract().target_address, key);
            }
            _ => {}
        }
    }

    #[cold]
    fn record_state_diffs<DB: DatabaseExt>(
        &mut self,
        interpreter: &mut Interpreter,
        ecx: &mut EvmContext<DB>,
    ) {
        let Some(account_accesses) = &mut self.recorded_account_diffs_stack else { return };
        match interpreter.current_opcode() {
            opcode::SELFDESTRUCT => {
                // Ensure that we're not selfdestructing a context recording was initiated on
                let Some(last) = account_accesses.last_mut() else { return };

                // get previous balance and initialized status of the target account
                let target = try_or_return!(interpreter.stack().peek(0));
                let target = Address::from_word(B256::from(target));
                let (initialized, old_balance) = ecx
                    .load_account(target)
                    .map(|account| (account.info.exists(), account.info.balance))
                    .unwrap_or_default();

                // load balance of this account
                let value = ecx
                    .balance(interpreter.contract().target_address)
                    .map(|b| b.data)
                    .unwrap_or(U256::ZERO);

                // register access for the target account
                last.push(crate::Vm::AccountAccess {
                    chainInfo: crate::Vm::ChainInfo {
                        forkId: ecx.db.active_fork_id().unwrap_or_default(),
                        chainId: U256::from(ecx.env.cfg.chain_id),
                    },
                    accessor: interpreter.contract().target_address,
                    account: target,
                    kind: crate::Vm::AccountAccessKind::SelfDestruct,
                    initialized,
                    oldBalance: old_balance,
                    newBalance: old_balance + value,
                    value,
                    data: Bytes::new(),
                    reverted: false,
                    deployedCode: Bytes::new(),
                    storageAccesses: vec![],
                    depth: ecx.journaled_state.depth(),
                });
            }

            opcode::SLOAD => {
                let Some(last) = account_accesses.last_mut() else { return };

                let key = try_or_return!(interpreter.stack().peek(0));
                let address = interpreter.contract().target_address;

                // Try to include present value for informational purposes, otherwise assume
                // it's not set (zero value)
                let mut present_value = U256::ZERO;
                // Try to load the account and the slot's present value
                if ecx.load_account(address).is_ok() {
                    if let Ok(previous) = ecx.sload(address, key) {
                        present_value = previous.data;
                    }
                }
                let access = crate::Vm::StorageAccess {
                    account: interpreter.contract().target_address,
                    slot: key.into(),
                    isWrite: false,
                    previousValue: present_value.into(),
                    newValue: present_value.into(),
                    reverted: false,
                };
                append_storage_access(last, access, ecx.journaled_state.depth());
            }
            opcode::SSTORE => {
                let Some(last) = account_accesses.last_mut() else { return };

                let key = try_or_return!(interpreter.stack().peek(0));
                let value = try_or_return!(interpreter.stack().peek(1));
                let address = interpreter.contract().target_address;
                // Try to load the account and the slot's previous value, otherwise, assume it's
                // not set (zero value)
                let mut previous_value = U256::ZERO;
                if ecx.load_account(address).is_ok() {
                    if let Ok(previous) = ecx.sload(address, key) {
                        previous_value = previous.data;
                    }
                }

                let access = crate::Vm::StorageAccess {
                    account: address,
                    slot: key.into(),
                    isWrite: true,
                    previousValue: previous_value.into(),
                    newValue: value.into(),
                    reverted: false,
                };
                append_storage_access(last, access, ecx.journaled_state.depth());
            }

            // Record account accesses via the EXT family of opcodes
            opcode::EXTCODECOPY | opcode::EXTCODESIZE | opcode::EXTCODEHASH | opcode::BALANCE => {
                let kind = match interpreter.current_opcode() {
                    opcode::EXTCODECOPY => crate::Vm::AccountAccessKind::Extcodecopy,
                    opcode::EXTCODESIZE => crate::Vm::AccountAccessKind::Extcodesize,
                    opcode::EXTCODEHASH => crate::Vm::AccountAccessKind::Extcodehash,
                    opcode::BALANCE => crate::Vm::AccountAccessKind::Balance,
                    _ => unreachable!(),
                };
                let address =
                    Address::from_word(B256::from(try_or_return!(interpreter.stack().peek(0))));
                let initialized;
                let balance;
                if let Ok(acc) = ecx.load_account(address) {
                    initialized = acc.info.exists();
                    balance = acc.info.balance;
                } else {
                    initialized = false;
                    balance = U256::ZERO;
                }
                let account_access = crate::Vm::AccountAccess {
                    chainInfo: crate::Vm::ChainInfo {
                        forkId: ecx.db.active_fork_id().unwrap_or_default(),
                        chainId: U256::from(ecx.env.cfg.chain_id),
                    },
                    accessor: interpreter.contract().target_address,
                    account: address,
                    kind,
                    initialized,
                    oldBalance: balance,
                    newBalance: balance,
                    value: U256::ZERO,
                    data: Bytes::new(),
                    reverted: false,
                    deployedCode: Bytes::new(),
                    storageAccesses: vec![],
                    depth: ecx.journaled_state.depth(),
                };
                // Record the EXT* call as an account access at the current depth
                // (future storage accesses will be recorded in a new "Resume" context)
                if let Some(last) = account_accesses.last_mut() {
                    last.push(account_access);
                } else {
                    account_accesses.push(vec![account_access]);
                }
            }
            _ => {}
        }
    }

    /// Checks to see if the current opcode can either mutate directly or expand memory.
    ///
    /// If the opcode at the current program counter is a match, check if the modified memory lies
    /// within the allowed ranges. If not, revert and fail the test.
    #[cold]
    fn check_mem_opcodes(&self, interpreter: &mut Interpreter, depth: u64) {
        let Some(ranges) = self.allowed_mem_writes.get(&depth) else {
            return;
        };

        // The `mem_opcode_match` macro is used to match the current opcode against a list of
        // opcodes that can mutate memory (either directly or expansion via reading). If the
        // opcode is a match, the memory offsets that are being written to are checked to be
        // within the allowed ranges. If not, the test is failed and the transaction is
        // reverted. For all opcodes that can mutate memory aside from MSTORE,
        // MSTORE8, and MLOAD, the size and destination offset are on the stack, and
        // the macro expands all of these cases. For MSTORE, MSTORE8, and MLOAD, the
        // size of the memory write is implicit, so these cases are hard-coded.
        macro_rules! mem_opcode_match {
            ($(($opcode:ident, $offset_depth:expr, $size_depth:expr, $writes:expr)),* $(,)?) => {
                match interpreter.current_opcode() {
                    ////////////////////////////////////////////////////////////////
                    //    OPERATIONS THAT CAN EXPAND/MUTATE MEMORY BY WRITING     //
                    ////////////////////////////////////////////////////////////////

                    opcode::MSTORE => {
                        // The offset of the mstore operation is at the top of the stack.
                        let offset = try_or_return!(interpreter.stack().peek(0)).saturating_to::<u64>();

                        // If none of the allowed ranges contain [offset, offset + 32), memory has been
                        // unexpectedly mutated.
                        if !ranges.iter().any(|range| {
                            range.contains(&offset) && range.contains(&(offset + 31))
                        }) {
                            // SPECIAL CASE: When the compiler attempts to store the selector for
                            // `stopExpectSafeMemory`, this is allowed. It will do so at the current free memory
                            // pointer, which could have been updated to the exclusive upper bound during
                            // execution.
                            let value = try_or_return!(interpreter.stack().peek(1)).to_be_bytes::<32>();
                            if value[..SELECTOR_LEN] == stopExpectSafeMemoryCall::SELECTOR {
                                return
                            }

                            disallowed_mem_write(offset, 32, interpreter, ranges);
                            return
                        }
                    }
                    opcode::MSTORE8 => {
                        // The offset of the mstore8 operation is at the top of the stack.
                        let offset = try_or_return!(interpreter.stack().peek(0)).saturating_to::<u64>();

                        // If none of the allowed ranges contain the offset, memory has been
                        // unexpectedly mutated.
                        if !ranges.iter().any(|range| range.contains(&offset)) {
                            disallowed_mem_write(offset, 1, interpreter, ranges);
                            return
                        }
                    }

                    ////////////////////////////////////////////////////////////////
                    //        OPERATIONS THAT CAN EXPAND MEMORY BY READING        //
                    ////////////////////////////////////////////////////////////////

                    opcode::MLOAD => {
                        // The offset of the mload operation is at the top of the stack
                        let offset = try_or_return!(interpreter.stack().peek(0)).saturating_to::<u64>();

                        // If the offset being loaded is >= than the memory size, the
                        // memory is being expanded. If none of the allowed ranges contain
                        // [offset, offset + 32), memory has been unexpectedly mutated.
                        if offset >= interpreter.shared_memory.len() as u64 && !ranges.iter().any(|range| {
                            range.contains(&offset) && range.contains(&(offset + 31))
                        }) {
                            disallowed_mem_write(offset, 32, interpreter, ranges);
                            return
                        }
                    }

                    ////////////////////////////////////////////////////////////////
                    //          OPERATIONS WITH OFFSET AND SIZE ON STACK          //
                    ////////////////////////////////////////////////////////////////

                    opcode::CALL => {
                        // The destination offset of the operation is the fifth element on the stack.
                        let dest_offset = try_or_return!(interpreter.stack().peek(5)).saturating_to::<u64>();

                        // The size of the data that will be copied is the sixth element on the stack.
                        let size = try_or_return!(interpreter.stack().peek(6)).saturating_to::<u64>();

                        // If none of the allowed ranges contain [dest_offset, dest_offset + size),
                        // memory outside of the expected ranges has been touched. If the opcode
                        // only reads from memory, this is okay as long as the memory is not expanded.
                        let fail_cond = !ranges.iter().any(|range| {
                            range.contains(&dest_offset) &&
                                range.contains(&(dest_offset + size.saturating_sub(1)))
                        });

                        // If the failure condition is met, set the output buffer to a revert string
                        // that gives information about the allowed ranges and revert.
                        if fail_cond {
                            // SPECIAL CASE: When a call to `stopExpectSafeMemory` is performed, this is allowed.
                            // It allocated calldata at the current free memory pointer, and will attempt to read
                            // from this memory region to perform the call.
                            let to = Address::from_word(try_or_return!(interpreter.stack().peek(1)).to_be_bytes::<32>().into());
                            if to == CHEATCODE_ADDRESS {
                                let args_offset = try_or_return!(interpreter.stack().peek(3)).saturating_to::<usize>();
                                let args_size = try_or_return!(interpreter.stack().peek(4)).saturating_to::<usize>();
                                let memory_word = interpreter.shared_memory.slice(args_offset, args_size);
                                if memory_word[..SELECTOR_LEN] == stopExpectSafeMemoryCall::SELECTOR {
                                    return
                                }
                            }

                            disallowed_mem_write(dest_offset, size, interpreter, ranges);
                            return
                        }
                    }

                    $(opcode::$opcode => {
                        // The destination offset of the operation.
                        let dest_offset = try_or_return!(interpreter.stack().peek($offset_depth)).saturating_to::<u64>();

                        // The size of the data that will be copied.
                        let size = try_or_return!(interpreter.stack().peek($size_depth)).saturating_to::<u64>();

                        // If none of the allowed ranges contain [dest_offset, dest_offset + size),
                        // memory outside of the expected ranges has been touched. If the opcode
                        // only reads from memory, this is okay as long as the memory is not expanded.
                        let fail_cond = !ranges.iter().any(|range| {
                                range.contains(&dest_offset) &&
                                    range.contains(&(dest_offset + size.saturating_sub(1)))
                            }) && ($writes ||
                                [dest_offset, (dest_offset + size).saturating_sub(1)].into_iter().any(|offset| {
                                    offset >= interpreter.shared_memory.len() as u64
                                })
                            );

                        // If the failure condition is met, set the output buffer to a revert string
                        // that gives information about the allowed ranges and revert.
                        if fail_cond {
                            disallowed_mem_write(dest_offset, size, interpreter, ranges);
                            return
                        }
                    })*

                    _ => {}
                }
            }
        }

        // Check if the current opcode can write to memory, and if so, check if the memory
        // being written to is registered as safe to modify.
        mem_opcode_match!(
            (CALLDATACOPY, 0, 2, true),
            (CODECOPY, 0, 2, true),
            (RETURNDATACOPY, 0, 2, true),
            (EXTCODECOPY, 1, 3, true),
            (CALLCODE, 5, 6, true),
            (STATICCALL, 4, 5, true),
            (DELEGATECALL, 4, 5, true),
            (KECCAK256, 0, 1, false),
            (LOG0, 0, 1, false),
            (LOG1, 0, 1, false),
            (LOG2, 0, 1, false),
            (LOG3, 0, 1, false),
            (LOG4, 0, 1, false),
            (CREATE, 1, 2, false),
            (CREATE2, 1, 2, false),
            (RETURN, 0, 1, false),
            (REVERT, 0, 1, false),
        );
    }
}

/// Helper that expands memory, stores a revert string pertaining to a disallowed memory write,
/// and sets the return range to the revert string's location in memory.
///
/// This will set the interpreter's next action to a return with the revert string as the output.
/// And trigger a revert.
fn disallowed_mem_write(
    dest_offset: u64,
    size: u64,
    interpreter: &mut Interpreter,
    ranges: &[Range<u64>],
) {
    let revert_string = format!(
        "memory write at offset 0x{:02X} of size 0x{:02X} not allowed; safe range: {}",
        dest_offset,
        size,
        ranges.iter().map(|r| format!("(0x{:02X}, 0x{:02X}]", r.start, r.end)).join(" U ")
    );

    interpreter.instruction_result = InstructionResult::Revert;
    interpreter.next_action = InterpreterAction::Return {
        result: InterpreterResult {
            output: Error::encode(revert_string),
            gas: interpreter.gas,
            result: InstructionResult::Revert,
        },
    };
}

// Determines if the gas limit on a given call was manually set in the script and should therefore
// not be overwritten by later estimations
fn check_if_fixed_gas_limit<DB: DatabaseExt>(
    ecx: &InnerEvmContext<DB>,
    call_gas_limit: u64,
) -> bool {
    // If the gas limit was not set in the source code it is set to the estimated gas left at the
    // time of the call, which should be rather close to configured gas limit.
    // TODO: Find a way to reliably make this determination.
    // For example by generating it in the compilation or EVM simulation process
    U256::from(ecx.env.tx.gas_limit) > ecx.env.block.gas_limit &&
        U256::from(call_gas_limit) <= ecx.env.block.gas_limit
        // Transfers in forge scripts seem to be estimated at 2300 by revm leading to "Intrinsic
        // gas too low" failure when simulated on chain
        && call_gas_limit > 2300
}

/// Returns true if the kind of account access is a call.
fn access_is_call(kind: crate::Vm::AccountAccessKind) -> bool {
    matches!(
        kind,
        crate::Vm::AccountAccessKind::Call |
            crate::Vm::AccountAccessKind::StaticCall |
            crate::Vm::AccountAccessKind::CallCode |
            crate::Vm::AccountAccessKind::DelegateCall
    )
}

/// Appends an AccountAccess that resumes the recording of the current context.
fn append_storage_access(
    last: &mut Vec<AccountAccess>,
    storage_access: crate::Vm::StorageAccess,
    storage_depth: u64,
) {
    // Assert that there's an existing record for the current context.
    if !last.is_empty() && last.first().unwrap().depth < storage_depth {
        // Three cases to consider:
        // 1. If there hasn't been a context switch since the start of this context, then add the
        //    storage access to the current context record.
        // 2. If there's an existing Resume record, then add the storage access to it.
        // 3. Otherwise, create a new Resume record based on the current context.
        if last.len() == 1 {
            last.first_mut().unwrap().storageAccesses.push(storage_access);
        } else {
            let last_record = last.last_mut().unwrap();
            if last_record.kind as u8 == crate::Vm::AccountAccessKind::Resume as u8 {
                last_record.storageAccesses.push(storage_access);
            } else {
                let entry = last.first().unwrap();
                let resume_record = crate::Vm::AccountAccess {
                    chainInfo: crate::Vm::ChainInfo {
                        forkId: entry.chainInfo.forkId,
                        chainId: entry.chainInfo.chainId,
                    },
                    accessor: entry.accessor,
                    account: entry.account,
                    kind: crate::Vm::AccountAccessKind::Resume,
                    initialized: entry.initialized,
                    storageAccesses: vec![storage_access],
                    reverted: entry.reverted,
                    // The remaining fields are defaults
                    oldBalance: U256::ZERO,
                    newBalance: U256::ZERO,
                    value: U256::ZERO,
                    data: Bytes::new(),
                    deployedCode: Bytes::new(),
                    depth: entry.depth,
                };
                last.push(resume_record);
            }
        }
    }
}

/// Dispatches the cheatcode call to the appropriate function.
fn apply_dispatch<DB: DatabaseExt, E: CheatcodesExecutor>(
    calls: &Vm::VmCalls,
    ccx: &mut CheatsCtxt<DB>,
    executor: &mut E,
) -> Result {
    macro_rules! dispatch {
        ($($variant:ident),*) => {
            match calls {
                $(Vm::VmCalls::$variant(cheat) => crate::Cheatcode::apply_full(cheat, ccx, executor),)*
            }
        };
    }

    let mut dyn_cheat = DynCheatCache::new(calls);
    let _guard = trace_span_and_call(&mut dyn_cheat);
    let mut result = vm_calls!(dispatch);
    fill_and_trace_return(&mut dyn_cheat, &mut result);
    result
}

// Caches the result of `calls_as_dyn_cheatcode`.
// TODO: Remove this once Cheatcode is object-safe, as caching would not be necessary anymore.
struct DynCheatCache<'a> {
    calls: &'a Vm::VmCalls,
    slot: Option<&'a dyn DynCheatcode>,
}

impl<'a> DynCheatCache<'a> {
    fn new(calls: &'a Vm::VmCalls) -> Self {
        Self { calls, slot: None }
    }

    fn get(&mut self) -> &dyn DynCheatcode {
        *self.slot.get_or_insert_with(|| calls_as_dyn_cheatcode(self.calls))
    }
}

fn trace_span_and_call(dyn_cheat: &mut DynCheatCache) -> tracing::span::EnteredSpan {
    let span = debug_span!(target: "cheatcodes", "apply", id = %dyn_cheat.get().id());
    let entered = span.entered();
    trace!(target: "cheatcodes", cheat = ?dyn_cheat.get().as_debug(), "applying");
    entered
}

fn fill_and_trace_return(dyn_cheat: &mut DynCheatCache, result: &mut Result) {
    if let Err(e) = result {
        if e.is_str() {
            let name = dyn_cheat.get().name();
            // Skip showing the cheatcode name for:
            // - assertions: too verbose, and can already be inferred from the error message
            // - `rpcUrl`: forge-std relies on it in `getChainWithUpdatedRpcUrl`
            if !name.contains("assert") && name != "rpcUrl" {
                *e = fmt_err!("vm.{name}: {e}");
            }
        }
    }
    trace!(
        target: "cheatcodes",
        return = %match result {
            Ok(b) => hex::encode(b),
            Err(e) => e.to_string(),
        }
    );
}

#[cold]
fn calls_as_dyn_cheatcode(calls: &Vm::VmCalls) -> &dyn DynCheatcode {
    macro_rules! as_dyn {
        ($($variant:ident),*) => {
            match calls {
                $(Vm::VmCalls::$variant(cheat) => cheat,)*
            }
        };
    }
    vm_calls!(as_dyn)
}<|MERGE_RESOLUTION|>--- conflicted
+++ resolved
@@ -1664,16 +1664,15 @@
         if let Some(gas_price) = self.gas_price.take() {
             ecx.env.tx.gas_price = gas_price;
         }
-<<<<<<< HEAD
+
         if self.startup_zk && !self.use_zk_vm {
             self.startup_zk = false; // We only do this once.
             self.select_zk_vm(ecx, None);
-=======
+        }
 
         // Record gas for current frame if gas metering is paused.
         if self.pause_gas_metering {
             self.paused_frame_gas.push(interpreter.gas);
->>>>>>> 47c040ba
         }
     }
 
