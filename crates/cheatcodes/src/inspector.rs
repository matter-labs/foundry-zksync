--- conflicted
+++ resolved
@@ -1430,15 +1430,6 @@
                     );
                 });
 
-<<<<<<< HEAD
-                // append traces
-                executor.trace(self, ecx, result.call_traces);
-
-                // for each log in cloned logs call handle_expect_emit
-                if !self.expected_emits.is_empty() {
-                    for log in result.logs {
-                        expect::handle_expect_emit(self, &log);
-=======
                 // skip log processing for static calls
                 if !call.is_static {
                     if let Some(recorded_logs) = &mut self.recorded_logs {
@@ -1449,12 +1440,14 @@
                         }));
                     }
 
+                    // append traces
+                    executor.trace(self, ecx, result.call_traces);
+
                     // for each log in cloned logs call handle_expect_emit
                     if !self.expected_emits.is_empty() {
                         for log in result.logs {
                             expect::handle_expect_emit(self, &log);
                         }
->>>>>>> a1155ab7
                     }
                 }
 
