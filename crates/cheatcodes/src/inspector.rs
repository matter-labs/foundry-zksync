--- conflicted
+++ resolved
@@ -410,7 +410,6 @@
 /// List of transactions that can be broadcasted.
 pub type BroadcastableTransactions = VecDeque<BroadcastableTransaction>;
 
-<<<<<<< HEAD
 /// Allows overriding nonce update behavior for the tx caller in the zkEVM.
 ///
 /// Since each CREATE or CALL is executed as a separate transaction within zkEVM, we currently skip
@@ -441,7 +440,9 @@
         *self = Default::default();
 
         persist_nonce_update
-=======
+    }
+}
+
 /// Setting for migrating the database to zkEVM storage when starting in ZKsync mode.
 /// The migration is performed on the DB via the inspector so must only be performed once.
 #[derive(Debug, Default, Clone)]
@@ -473,7 +474,6 @@
     /// Mark the migration as completed. It must not be performed again.
     pub fn done(&mut self) {
         *self = Self::Done
->>>>>>> de0cf99f
     }
 }
 
