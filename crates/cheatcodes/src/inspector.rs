//! Cheatcode EVM inspector.

use crate::{
    CheatsConfig, CheatsCtxt, DynCheatcode, Error, Result,
    Vm::{self, AccountAccess},
    evm::{DealRecord, GasRecord, prank::Prank},
    script::{Broadcast, Wallets},
    strategy::CheatcodeInspectorStrategy,
    test::{
        assume::AssumeNoRevert,
        expect::{self, ExpectedCreate, ExpectedEmitTracker, ExpectedRevert, ExpectedRevertKind},
        revert_handlers,
    },
    utils::IgnoredTraces,
};
use alloy_consensus::BlobTransactionSidecar;
use alloy_evm::eth::EthEvmContext;
use alloy_primitives::{
    Address, B256, Bytes, Log, TxKind, U256, hex,
    map::{AddressHashMap, HashMap, HashSet},
};
use alloy_rpc_types::{AccessList, TransactionInput, TransactionRequest};
use alloy_sol_types::{SolCall, SolInterface, SolValue};
use foundry_cheatcodes_common::{
    expect::{ExpectedCallData, ExpectedCallTracker, ExpectedCallType},
    mock::{MockCallDataContext, MockCallReturnData},
    record::RecordAccess,
};
use foundry_common::{
    SELECTOR_LEN, TransactionMaybeSigned,
    mapping_slots::{MappingSlots, step as mapping_step},
};
use foundry_evm_core::{
    Breakpoints, InspectorExt,
    abi::Vm::stopExpectSafeMemoryCall,
    backend::{DatabaseError, DatabaseExt, RevertDiagnostic},
    constants::{CHEATCODE_ADDRESS, HARDHAT_CONSOLE_ADDRESS, MAGIC_ASSUME},
    evm::{FoundryEvm, new_evm_with_existing_context},
};
use foundry_evm_traces::{TracingInspectorConfig, identifier::SignaturesIdentifier};
use foundry_wallets::multi_wallet::MultiWallet;
use foundry_zksync_inspectors::TraceCollector;
use itertools::Itertools;
use proptest::test_runner::{RngAlgorithm, TestRng, TestRunner};
use rand::Rng;
use revm::{
    Inspector, Journal,
    bytecode::opcode as op,
    context::{BlockEnv, JournalTr, LocalContext, TransactionType, result::EVMError},
    context_interface::{CreateScheme, transaction::SignedAuthorization},
    handler::FrameResult,
    interpreter::{
        CallInputs, CallOutcome, CallScheme, CallValue, CreateInputs, CreateOutcome, FrameInput,
        Gas, Host, InstructionResult, Interpreter, InterpreterAction, InterpreterResult,
        interpreter_types::{Jumps, LoopControl, MemoryTr},
    },
    primitives::hardfork::SpecId,
    state::EvmStorageSlot,
};
use serde_json::Value;
use std::{
    cmp::max,
    collections::{BTreeMap, VecDeque},
    fs::File,
    io::BufReader,
    ops::Range,
    path::PathBuf,
    sync::{Arc, OnceLock},
};

mod utils;
pub use utils::CommonCreateInput;

pub mod analysis;
pub use analysis::CheatcodeAnalysis;

pub type Ecx<'a, 'b, 'c> = &'a mut EthEvmContext<&'b mut (dyn DatabaseExt + 'c)>;

/// Helper trait for obtaining complete [revm::Inspector] instance from mutable reference to
/// [Cheatcodes].
///
/// This is needed for cases when inspector itself needs mutable access to [Cheatcodes] state and
/// allows us to correctly execute arbitrary EVM frames from inside cheatcode implementations.
pub trait CheatcodesExecutor {
    /// Core trait method accepting mutable reference to [Cheatcodes] and returning
    /// [revm::Inspector].
    fn get_inspector<'a>(&'a mut self, cheats: &'a mut Cheatcodes) -> Box<dyn InspectorExt + 'a>;

    /// Obtains [FoundryEvm] instance and executes the given CREATE frame.
    fn exec_create(
        &mut self,
        inputs: CreateInputs,
        ccx: &mut CheatsCtxt,
    ) -> Result<CreateOutcome, EVMError<DatabaseError>> {
        with_evm(self, ccx, |evm| {
            evm.inner.ctx.journaled_state.depth += 1;

            let frame = FrameInput::Create(Box::new(inputs));

            let outcome = match evm.run_execution(frame)? {
                FrameResult::Call(_) => unreachable!(),
                FrameResult::Create(create) => create,
            };

            evm.inner.ctx.journaled_state.depth -= 1;

            Ok(outcome)
        })
    }

    fn console_log(&mut self, ccx: &mut CheatsCtxt, msg: &str) {
        self.get_inspector(ccx.state).console_log(msg);
    }

    /// Returns a mutable reference to the tracing inspector if it is available.
    fn tracing_inspector(&mut self) -> Option<&mut Option<Box<TraceCollector>>> {
        None
    }

    fn trace_zksync(
        &mut self,
        ccx_state: &mut Cheatcodes,
        ecx: Ecx,
        call_traces: Box<dyn std::any::Any>, /* TODO(merge): Should me moved elsewhere,
                                              * represents `Vec<Call>` */
    ) {
        let mut inspector = self.get_inspector(ccx_state);
        inspector.trace_zksync(ecx, call_traces, false);
    }
}

/// Constructs [FoundryEvm] and runs a given closure with it.
fn with_evm<E, F, O>(
    executor: &mut E,
    ccx: &mut CheatsCtxt,
    f: F,
) -> Result<O, EVMError<DatabaseError>>
where
    E: CheatcodesExecutor + ?Sized,
    F: for<'a, 'b> FnOnce(
        &mut FoundryEvm<'a, &'b mut dyn InspectorExt>,
    ) -> Result<O, EVMError<DatabaseError>>,
{
    let mut inspector = executor.get_inspector(ccx.state);
    let error = std::mem::replace(&mut ccx.ecx.error, Ok(()));

    let ctx = EthEvmContext {
        block: ccx.ecx.block.clone(),
        cfg: ccx.ecx.cfg.clone(),
        tx: ccx.ecx.tx.clone(),
        journaled_state: Journal {
            inner: ccx.ecx.journaled_state.inner.clone(),
            database: &mut *ccx.ecx.journaled_state.database as &mut dyn DatabaseExt,
        },
        local: LocalContext::default(),
        chain: (),
        error,
    };

    let mut evm = new_evm_with_existing_context(ctx, &mut *inspector);

    let res = f(&mut evm)?;

    ccx.ecx.journaled_state.inner = evm.inner.ctx.journaled_state.inner;
    ccx.ecx.block = evm.inner.ctx.block;
    ccx.ecx.tx = evm.inner.ctx.tx;
    ccx.ecx.cfg = evm.inner.ctx.cfg;
    ccx.ecx.error = evm.inner.ctx.error;

    Ok(res)
}

/// Basic implementation of [CheatcodesExecutor] that simply returns the [Cheatcodes] instance as an
/// inspector.
#[derive(Debug, Default, Clone, Copy)]
struct TransparentCheatcodesExecutor;

impl CheatcodesExecutor for TransparentCheatcodesExecutor {
    fn get_inspector<'a>(&'a mut self, cheats: &'a mut Cheatcodes) -> Box<dyn InspectorExt + 'a> {
        Box::new(cheats)
    }
}

macro_rules! try_or_return {
    ($e:expr) => {
        match $e {
            Ok(v) => v,
            Err(_) => return,
        }
    };
}

/// Contains additional, test specific resources that should be kept for the duration of the test
#[derive(Debug, Default)]
pub struct TestContext {
    /// Buffered readers for files opened for reading (path => BufReader mapping)
    pub opened_read_files: HashMap<PathBuf, BufReader<File>>,
}

/// Every time we clone `Context`, we want it to be empty
impl Clone for TestContext {
    fn clone(&self) -> Self {
        Default::default()
    }
}

impl TestContext {
    /// Clears the context.
    pub fn clear(&mut self) {
        self.opened_read_files.clear();
    }
}

/// Helps collecting transactions from different forks.
#[derive(Clone, Debug)]
pub struct BroadcastableTransaction {
    /// The optional RPC URL.
    pub rpc: Option<String>,
    /// The transaction to broadcast.
    pub transaction: TransactionMaybeSigned,
}

#[derive(Clone, Debug, Copy)]
pub struct RecordDebugStepInfo {
    /// The debug trace node index when the recording starts.
    pub start_node_idx: usize,
    /// The original tracer config when the recording starts.
    pub original_tracer_config: TracingInspectorConfig,
}

/// Holds gas metering state.
#[derive(Clone, Debug, Default)]
pub struct GasMetering {
    /// True if gas metering is paused.
    pub paused: bool,
    /// True if gas metering was resumed or reset during the test.
    /// Used to reconcile gas when frame ends (if spent less than refunded).
    pub touched: bool,
    /// True if gas metering should be reset to frame limit.
    pub reset: bool,
    /// Stores paused gas frames.
    pub paused_frames: Vec<Gas>,

    /// The group and name of the active snapshot.
    pub active_gas_snapshot: Option<(String, String)>,

    /// Cache of the amount of gas used in previous call.
    /// This is used by the `lastCallGas` cheatcode.
    pub last_call_gas: Option<crate::Vm::Gas>,

    /// True if gas recording is enabled.
    pub recording: bool,
    /// The gas used in the last frame.
    pub last_gas_used: u64,
    /// Gas records for the active snapshots.
    pub gas_records: Vec<GasRecord>,
}

impl GasMetering {
    /// Start the gas recording.
    pub fn start(&mut self) {
        self.recording = true;
    }

    /// Stop the gas recording.
    pub fn stop(&mut self) {
        self.recording = false;
    }

    /// Resume paused gas metering.
    pub fn resume(&mut self) {
        if self.paused {
            self.paused = false;
            self.touched = true;
        }
        self.paused_frames.clear();
    }

    /// Reset gas to limit.
    pub fn reset(&mut self) {
        self.paused = false;
        self.touched = true;
        self.reset = true;
        self.paused_frames.clear();
    }
}

/// Holds data about arbitrary storage.
#[derive(Clone, Debug, Default)]
pub struct ArbitraryStorage {
    /// Mapping of arbitrary storage addresses to generated values (slot, arbitrary value).
    /// (SLOADs return random value if storage slot wasn't accessed).
    /// Changed values are recorded and used to copy storage to different addresses.
    pub values: HashMap<Address, HashMap<U256, U256>>,
    /// Mapping of address with storage copied to arbitrary storage address source.
    pub copies: HashMap<Address, Address>,
    /// Address with storage slots that should be overwritten even if previously set.
    pub overwrites: HashSet<Address>,
}

impl ArbitraryStorage {
    /// Marks an address with arbitrary storage.
    pub fn mark_arbitrary(&mut self, address: &Address, overwrite: bool) {
        self.values.insert(*address, HashMap::default());
        if overwrite {
            self.overwrites.insert(*address);
        } else {
            self.overwrites.remove(address);
        }
    }

    /// Maps an address that copies storage with the arbitrary storage address.
    pub fn mark_copy(&mut self, from: &Address, to: &Address) {
        if self.values.contains_key(from) {
            self.copies.insert(*to, *from);
        }
    }

    /// Saves arbitrary storage value for a given address:
    /// - store value in changed values cache.
    /// - update account's storage with given value.
    pub fn save(&mut self, ecx: Ecx, address: Address, slot: U256, data: U256) {
        self.values.get_mut(&address).expect("missing arbitrary address entry").insert(slot, data);
        if let Ok(mut account) = ecx.journaled_state.load_account(address) {
            account.storage.insert(slot, EvmStorageSlot::new(data, 0));
        }
    }

    /// Copies arbitrary storage value from source address to the given target address:
    /// - if a value is present in arbitrary values cache, then update target storage and return
    ///   existing value.
    /// - if no value was yet generated for given slot, then save new value in cache and update both
    ///   source and target storages.
    pub fn copy(&mut self, ecx: Ecx, target: Address, slot: U256, new_value: U256) -> U256 {
        let source = self.copies.get(&target).expect("missing arbitrary copy target entry");
        let storage_cache = self.values.get_mut(source).expect("missing arbitrary source storage");
        let value = match storage_cache.get(&slot) {
            Some(value) => *value,
            None => {
                storage_cache.insert(slot, new_value);
                // Update source storage with new value.
                if let Ok(mut source_account) = ecx.journaled_state.load_account(*source) {
                    source_account.storage.insert(slot, EvmStorageSlot::new(new_value, 0));
                }
                new_value
            }
        };
        // Update target storage with new value.
        if let Ok(mut target_account) = ecx.journaled_state.load_account(target) {
            target_account.storage.insert(slot, EvmStorageSlot::new(value, 0));
        }
        value
    }
}

/// List of transactions that can be broadcasted.
pub type BroadcastableTransactions = VecDeque<BroadcastableTransaction>;

/// An EVM inspector that handles calls to various cheatcodes, each with their own behavior.
///
/// Cheatcodes can be called by contracts during execution to modify the VM environment, such as
/// mocking addresses, signatures and altering call reverts.
///
/// Executing cheatcodes can be very powerful. Most cheatcodes are limited to evm internals, but
/// there are also cheatcodes like `ffi` which can execute arbitrary commands or `writeFile` and
/// `readFile` which can manipulate files of the filesystem. Therefore, several restrictions are
/// implemented for these cheatcodes:
/// - `ffi`, and file cheatcodes are _always_ opt-in (via foundry config) and never enabled by
///   default: all respective cheatcode handlers implement the appropriate checks
/// - File cheatcodes require explicit permissions which paths are allowed for which operation, see
///   `Config.fs_permission`
/// - Only permitted accounts are allowed to execute cheatcodes in forking mode, this ensures no
///   contract deployed on the live network is able to execute cheatcodes by simply calling the
///   cheatcode address: by default, the caller, test contract and newly deployed contracts are
///   allowed to execute cheatcodes
#[derive(Debug)]
pub struct Cheatcodes {
    /// Solar compiler instance, to grant syntactic and semantic analysis capabilities
    pub analysis: Option<CheatcodeAnalysis>,

    /// The block environment
    ///
    /// Used in the cheatcode handler to overwrite the block environment separately from the
    /// execution block environment.
    pub block: Option<BlockEnv>,

    /// Currently active EIP-7702 delegations that will be consumed when building the next
    /// transaction. Set by `vm.attachDelegation()` and consumed via `.take()` during
    /// transaction construction.
    pub active_delegations: Vec<SignedAuthorization>,

    /// The active EIP-4844 blob that will be attached to the next call.
    pub active_blob_sidecar: Option<BlobTransactionSidecar>,

    /// The gas price.
    ///
    /// Used in the cheatcode handler to overwrite the gas price separately from the gas price
    /// in the execution environment.
    pub gas_price: Option<u128>,

    /// Address labels
    pub labels: AddressHashMap<String>,

    /// Prank information, mapped to the call depth where pranks were added.
    pub pranks: BTreeMap<usize, Prank>,

    /// Expected revert information
    pub expected_revert: Option<ExpectedRevert>,

    /// Assume next call can revert and discard fuzz run if it does.
    pub assume_no_revert: Option<AssumeNoRevert>,

    /// Additional diagnostic for reverts
    pub fork_revert_diagnostic: Option<RevertDiagnostic>,

    /// Recorded storage reads and writes
    pub accesses: RecordAccess,

    /// Whether storage access recording is currently active
    pub recording_accesses: bool,

    /// Recorded account accesses (calls, creates) organized by relative call depth, where the
    /// topmost vector corresponds to accesses at the depth at which account access recording
    /// began. Each vector in the matrix represents a list of accesses at a specific call
    /// depth. Once that call context has ended, the last vector is removed from the matrix and
    /// merged into the previous vector.
    pub recorded_account_diffs_stack: Option<Vec<Vec<AccountAccess>>>,

    /// The information of the debug step recording.
    pub record_debug_steps_info: Option<RecordDebugStepInfo>,

    /// Recorded logs
    pub recorded_logs: Option<Vec<crate::Vm::Log>>,

    /// Mocked calls
    // **Note**: inner must a BTreeMap because of special `Ord` impl for `MockCallDataContext`
    pub mocked_calls: HashMap<Address, BTreeMap<MockCallDataContext, VecDeque<MockCallReturnData>>>,

    /// Mocked functions. Maps target address to be mocked to pair of (calldata, mock address).
    pub mocked_functions: HashMap<Address, HashMap<Bytes, Address>>,

    /// Expected calls
    pub expected_calls: ExpectedCallTracker,
    /// Expected emits
    pub expected_emits: ExpectedEmitTracker,
    /// Expected creates
    pub expected_creates: Vec<ExpectedCreate>,

    /// Map of context depths to memory offset ranges that may be written to within the call depth.
    pub allowed_mem_writes: HashMap<u64, Vec<Range<u64>>>,

    /// Current broadcasting information
    pub broadcast: Option<Broadcast>,

    /// Scripting based transactions
    pub broadcastable_transactions: BroadcastableTransactions,

    /// Current EIP-2930 access lists.
    pub access_list: Option<AccessList>,

    /// Additional, user configurable context this Inspector has access to when inspecting a call.
    pub config: Arc<CheatsConfig>,

    /// Test-scoped context holding data that needs to be reset every test run
    pub test_context: TestContext,

    /// Whether to commit FS changes such as file creations, writes and deletes.
    /// Used to prevent duplicate changes file executing non-committing calls.
    pub fs_commit: bool,

    /// Serialized JSON values.
    // **Note**: both must a BTreeMap to ensure the order of the keys is deterministic.
    pub serialized_jsons: BTreeMap<String, BTreeMap<String, Value>>,

    /// All recorded ETH `deal`s.
    pub eth_deals: Vec<DealRecord>,

    /// Gas metering state.
    pub gas_metering: GasMetering,

    /// Contains gas snapshots made over the course of a test suite.
    // **Note**: both must a BTreeMap to ensure the order of the keys is deterministic.
    pub gas_snapshots: BTreeMap<String, BTreeMap<String, String>>,

    /// Mapping slots.
    pub mapping_slots: Option<AddressHashMap<MappingSlots>>,

    /// The current program counter.
    pub pc: usize,
    /// Breakpoints supplied by the `breakpoint` cheatcode.
    /// `char -> (address, pc)`
    pub breakpoints: Breakpoints,

    /// Whether the next contract creation should be intercepted to return its initcode.
    pub intercept_next_create_call: bool,

    /// Optional cheatcodes `TestRunner`. Used for generating random values from uint and int
    /// strategies.
    test_runner: Option<TestRunner>,

    /// Ignored traces.
    pub ignored_traces: IgnoredTraces,

    /// Addresses with arbitrary storage.
    pub arbitrary_storage: Option<ArbitraryStorage>,

    /// Deprecated cheatcodes mapped to the reason. Used to report warnings on test results.
    pub deprecated: HashMap<&'static str, Option<&'static str>>,
    /// Unlocked wallets used in scripts and testing of scripts.
    pub wallets: Option<Wallets>,

    /// The behavior strategy.
    pub strategy: CheatcodeInspectorStrategy,

    /// Signatures identifier for decoding events and functions
    signatures_identifier: OnceLock<Option<SignaturesIdentifier>>,
    /// Used to determine whether the broadcasted call has non-fixed gas limit.
    /// Holds values for (seen opcode GAS, seen opcode CALL) pair.
    /// If GAS opcode is followed by CALL opcode then both flags are marked true and call
    /// has non-fixed gas limit, otherwise the call is considered to have fixed gas limit.
    pub dynamic_gas_limit_sequence: Option<(bool, bool)>,
<<<<<<< HEAD
}

impl Clone for Cheatcodes {
    fn clone(&self) -> Self {
        Self {
            block: self.block.clone(),
            active_delegations: self.active_delegations.clone(),
            active_blob_sidecar: self.active_blob_sidecar.clone(),
            gas_price: self.gas_price,
            labels: self.labels.clone(),
            pranks: self.pranks.clone(),
            expected_revert: self.expected_revert.clone(),
            assume_no_revert: self.assume_no_revert.clone(),
            fork_revert_diagnostic: self.fork_revert_diagnostic.clone(),
            accesses: self.accesses.clone(),
            recorded_account_diffs_stack: self.recorded_account_diffs_stack.clone(),
            record_debug_steps_info: self.record_debug_steps_info,
            recorded_logs: self.recorded_logs.clone(),
            recording_accesses: self.recording_accesses,
            mocked_calls: self.mocked_calls.clone(),
            mocked_functions: self.mocked_functions.clone(),
            expected_calls: self.expected_calls.clone(),
            expected_emits: self.expected_emits.clone(),
            expected_creates: self.expected_creates.clone(),
            allowed_mem_writes: self.allowed_mem_writes.clone(),
            broadcast: self.broadcast.clone(),
            broadcastable_transactions: self.broadcastable_transactions.clone(),
            config: self.config.clone(),
            fs_commit: self.fs_commit,
            serialized_jsons: self.serialized_jsons.clone(),
            eth_deals: self.eth_deals.clone(),
            gas_metering: self.gas_metering.clone(),
            gas_snapshots: self.gas_snapshots.clone(),
            mapping_slots: self.mapping_slots.clone(),
            pc: self.pc,
            breakpoints: self.breakpoints.clone(),
            intercept_next_create_call: self.intercept_next_create_call,
            test_runner: self.test_runner.clone(),
            ignored_traces: self.ignored_traces.clone(),
            arbitrary_storage: self.arbitrary_storage.clone(),
            deprecated: self.deprecated.clone(),
            wallets: self.wallets.clone(),
            strategy: self.strategy.clone(),
            access_list: self.access_list.clone(),
            test_context: self.test_context.clone(),
            signatures_identifier: self.signatures_identifier.clone(),
            dynamic_gas_limit_sequence: self.dynamic_gas_limit_sequence,
        }
    }
=======
    // Custom execution evm version.
    pub execution_evm_version: Option<SpecId>,
>>>>>>> 1a5de245
}

// This is not derived because calling this in `fn new` with `..Default::default()` creates a second
// `CheatsConfig` which is unused, and inside it `ProjectPathsConfig` is relatively expensive to
// create.
impl Default for Cheatcodes {
    fn default() -> Self {
        Self::new(Arc::default())
    }
}

impl Cheatcodes {
    /// Creates a new `Cheatcodes` with the given settings.
    pub fn new(config: Arc<CheatsConfig>) -> Self {
        Self {
            analysis: None,
            fs_commit: true,
            labels: config.labels.clone(),
            strategy: config.strategy.clone(),
            config,
            block: Default::default(),
            active_delegations: Default::default(),
            active_blob_sidecar: Default::default(),
            gas_price: Default::default(),
            pranks: Default::default(),
            expected_revert: Default::default(),
            assume_no_revert: Default::default(),
            fork_revert_diagnostic: Default::default(),
            accesses: Default::default(),
            recording_accesses: Default::default(),
            recorded_account_diffs_stack: Default::default(),
            recorded_logs: Default::default(),
            record_debug_steps_info: Default::default(),
            mocked_calls: Default::default(),
            mocked_functions: Default::default(),
            expected_calls: Default::default(),
            expected_emits: Default::default(),
            expected_creates: Default::default(),
            allowed_mem_writes: Default::default(),
            broadcast: Default::default(),
            broadcastable_transactions: Default::default(),
            access_list: Default::default(),
            test_context: Default::default(),
            serialized_jsons: Default::default(),
            eth_deals: Default::default(),
            gas_metering: Default::default(),
            gas_snapshots: Default::default(),
            mapping_slots: Default::default(),
            pc: Default::default(),
            breakpoints: Default::default(),
            intercept_next_create_call: Default::default(),
            test_runner: Default::default(),
            ignored_traces: Default::default(),
            arbitrary_storage: Default::default(),
            deprecated: Default::default(),
            wallets: Default::default(),
            signatures_identifier: Default::default(),
            dynamic_gas_limit_sequence: Default::default(),
<<<<<<< HEAD
=======
            execution_evm_version: None,
>>>>>>> 1a5de245
        }
    }

    /// Enables cheatcode analysis capabilities by providing a solar compiler instance.
    pub fn set_analysis(&mut self, analysis: CheatcodeAnalysis) {
        self.analysis = Some(analysis);
    }

    /// Returns the configured prank at given depth or the first prank configured at a lower depth.
    /// For example, if pranks configured for depth 1, 3 and 5, the prank for depth 4 is the one
    /// configured at depth 3.
    pub fn get_prank(&self, depth: usize) -> Option<&Prank> {
        self.pranks.range(..=depth).last().map(|(_, prank)| prank)
    }

    /// Returns the configured wallets if available, else creates a new instance.
    pub fn wallets(&mut self) -> &Wallets {
        self.wallets.get_or_insert_with(|| Wallets::new(MultiWallet::default(), None))
    }

    /// Sets the unlocked wallets.
    pub fn set_wallets(&mut self, wallets: Wallets) {
        self.wallets = Some(wallets);
    }

    /// Adds a delegation to the active delegations list.
    pub fn add_delegation(&mut self, authorization: SignedAuthorization) {
        self.active_delegations.push(authorization);
    }

    /// Returns the signatures identifier.
    pub fn signatures_identifier(&self) -> Option<&SignaturesIdentifier> {
        self.signatures_identifier.get_or_init(|| SignaturesIdentifier::new(true).ok()).as_ref()
    }

    /// Decodes the input data and applies the cheatcode.
    fn apply_cheatcode(
        &mut self,
        ecx: Ecx,
        call: &CallInputs,
        executor: &mut dyn CheatcodesExecutor,
    ) -> Result {
        // decode the cheatcode call
        let decoded = Vm::VmCalls::abi_decode(&call.input.bytes(ecx)).map_err(|e| {
            if let alloy_sol_types::Error::UnknownSelector { name: _, selector } = e {
                let msg = format!(
                    "unknown cheatcode with selector {selector}; \
                     you may have a mismatch between the `Vm` interface (likely in `forge-std`) \
                     and the `forge` version"
                );
                return alloy_sol_types::Error::Other(std::borrow::Cow::Owned(msg));
            }
            e
        })?;
        let caller = call.caller;

        // ensure the caller is allowed to execute cheatcodes,
        // but only if the backend is in forking mode
        ecx.journaled_state.database.ensure_cheatcode_access_forking_mode(&caller)?;

        apply_dispatch(
            &decoded,
            &mut CheatsCtxt { state: self, ecx, gas_limit: call.gas_limit, caller },
            executor,
        )
    }

    /// Grants cheat code access for new contracts if the caller also has
    /// cheatcode access or the new contract is created in top most call.
    ///
    /// There may be cheatcodes in the constructor of the new contract, in order to allow them
    /// automatically we need to determine the new address.
    fn allow_cheatcodes_on_create(&self, ecx: Ecx, caller: Address, created_address: Address) {
        if ecx.journaled_state.depth <= 1
            || ecx.journaled_state.database.has_cheatcode_access(&caller)
        {
            ecx.journaled_state.database.allow_cheatcode_access(created_address);
        }
    }

    /// Apply EIP-2930 access list.
    ///
    /// If the transaction type is [TransactionType::Legacy] we need to upgrade it to
    /// [TransactionType::Eip2930] in order to use access lists. Other transaction types support
    /// access lists themselves.
    fn apply_accesslist(&mut self, ecx: Ecx) {
        if let Some(access_list) = &self.access_list {
            ecx.tx.access_list = access_list.clone();

            if ecx.tx.tx_type == TransactionType::Legacy as u8 {
                ecx.tx.tx_type = TransactionType::Eip2930 as u8;
            }
        }
    }

    /// Called when there was a revert.
    ///
    /// Cleanup any previously applied cheatcodes that altered the state in such a way that revm's
    /// revert would run into issues.
    pub fn on_revert(&mut self, ecx: Ecx) {
        trace!(deals=?self.eth_deals.len(), "rolling back deals");

        // Delay revert clean up until expected revert is handled, if set.
        if self.expected_revert.is_some() {
            return;
        }

        // we only want to apply cleanup top level
        if ecx.journaled_state.depth() > 0 {
            return;
        }

        // Roll back all previously applied deals
        // This will prevent overflow issues in revm's [`JournaledState::journal_revert`] routine
        // which rolls back any transfers.
        while let Some(record) = self.eth_deals.pop() {
            if let Some(acc) = ecx.journaled_state.state.get_mut(&record.address) {
                acc.info.balance = record.old_balance;
            }
        }
    }

    // common create functionality for both legacy and EOF.
    fn create_common<Input>(
        &mut self,
        ecx: Ecx,
        mut input: Input,
        executor: &mut impl CheatcodesExecutor,
    ) -> Option<CreateOutcome>
    where
        Input: CommonCreateInput,
    {
        let gas = Gas::new(input.gas_limit());

        // Check if we should intercept this create
        if self.intercept_next_create_call {
            // Reset the flag
            self.intercept_next_create_call = false;

            // Get initcode from the input
            let output = input.init_code();

            // Return a revert with the initcode as error data
            return Some(CreateOutcome {
                result: InterpreterResult { result: InstructionResult::Revert, output, gas },
                address: None,
            });
        }

        let curr_depth = ecx.journaled_state.depth();

        // Apply our prank
        if let Some(prank) = &self.get_prank(curr_depth)
            && curr_depth >= prank.depth
            && input.caller() == prank.prank_caller
        {
            let mut prank_applied = false;

            // At the target depth we set `msg.sender`
            if curr_depth == prank.depth {
                // Load the pranked account to ensure its state is properly tracked
                // This ensures the account exists in the journal and its nonce is tracked
                if let Err(err) = ecx.journaled_state.load_account(prank.new_caller) {
                    // This will only err out on a database issue.
                    return Some(CreateOutcome {
                        result: InterpreterResult {
                            result: InstructionResult::Revert,
                            output: Error::encode(err),
                            gas,
                        },
                        address: None,
                    });
                }

                input.set_caller(prank.new_caller);
                prank_applied = true;

                // IMPORTANT: Ensure the pranked account's state is committed to the journal
                // This ensures nonce increments persist even after stopPrank is called
                ecx.journaled_state.touch(prank.new_caller);
            }

            // At the target depth, or deeper, we set `tx.origin`
            if let Some(new_origin) = prank.new_origin {
                ecx.tx.caller = new_origin;
                prank_applied = true;
            }

            // If prank applied for first time, then update
            if prank_applied && let Some(applied_prank) = prank.first_time_applied() {
                self.pranks.insert(curr_depth, applied_prank);
            }
        }

        // Apply EIP-2930 access list
        self.apply_accesslist(ecx);

        // Apply our broadcast
        if let Some(broadcast) = &mut self.broadcast
            && curr_depth >= broadcast.depth
            && input.caller() == broadcast.original_caller
        {
            if let Err(err) = ecx.journaled_state.load_account(broadcast.new_origin) {
                return Some(CreateOutcome {
                    result: InterpreterResult {
                        result: InstructionResult::Revert,
                        output: Error::encode(err),
                        gas,
                    },
                    address: None,
                });
            }

            ecx.tx.caller = broadcast.new_origin;

            if curr_depth == broadcast.depth || broadcast.deploy_from_code {
                // Reset deploy from code flag for upcoming calls;
                broadcast.deploy_from_code = false;

                input.set_caller(broadcast.new_origin);

                self.strategy.runner.record_broadcastable_create_transactions(
                    self.strategy.context.as_mut(),
                    self.config.clone(),
                    &input,
                    ecx,
                    broadcast,
                    &mut self.broadcastable_transactions,
                );

                input.log_debug(self, &input.scheme().unwrap_or(CreateScheme::Create));
            }
        }

        // Allow cheatcodes from the address of the new contract
        let address = input.allow_cheatcodes(self, ecx);

        // If `recordAccountAccesses` has been called, record the create
        if let Some(recorded_account_diffs_stack) = &mut self.recorded_account_diffs_stack {
            recorded_account_diffs_stack.push(vec![AccountAccess {
                chainInfo: crate::Vm::ChainInfo {
                    forkId: ecx.journaled_state.db().active_fork_id().unwrap_or_default(),
                    chainId: U256::from(ecx.cfg.chain_id),
                },
                accessor: input.caller(),
                account: address,
                kind: crate::Vm::AccountAccessKind::Create,
                initialized: true,
                oldBalance: U256::ZERO, // updated on create_end
                newBalance: U256::ZERO, // updated on create_end
                value: input.value(),
                data: input.init_code(),
                reverted: false,
                deployedCode: Bytes::new(), // updated on create_end
                storageAccesses: vec![],    // updated on create_end
                depth: curr_depth as u64,
                oldNonce: 0,
                newNonce: 1,
            }]);
        }

        if let Some(result) = self.strategy.runner.zksync_try_create(self, ecx, &input, executor) {
            self.strategy.runner.zksync_increment_nonce_after_broadcast(self, ecx, false);
            return Some(result);
        }

        None
    }

    // common create_end functionality for both legacy and EOF.
    fn create_end_common(
        &mut self,
        ecx: Ecx,
        call: Option<&CreateInputs>,
        outcome: &mut CreateOutcome,
    ) {
        let curr_depth = ecx.journaled_state.depth();

        // Clean up pranks
        if let Some(prank) = &self.get_prank(curr_depth)
            && curr_depth == prank.depth
        {
            ecx.tx.caller = prank.prank_origin;

            // Clean single-call prank once we have returned to the original depth
            if prank.single_call {
                std::mem::take(&mut self.pranks);
            }
        }

        // Clean up broadcasts
        if let Some(broadcast) = &self.broadcast
            && curr_depth == broadcast.depth
        {
            ecx.tx.caller = broadcast.original_origin;

            // Clean single-call broadcast once we have returned to the original depth
            if broadcast.single_call {
                std::mem::take(&mut self.broadcast);
            }
        }

        // Handle expected reverts
        if let Some(expected_revert) = &self.expected_revert
            && curr_depth <= expected_revert.depth
            && matches!(expected_revert.kind, ExpectedRevertKind::Default)
        {
            let mut expected_revert = std::mem::take(&mut self.expected_revert).unwrap();
            return match revert_handlers::handle_expect_revert(
                false,
                true,
                self.config.internal_expect_revert,
                &expected_revert,
                outcome.result.result,
                outcome.result.output.clone(),
                &self.config.available_artifacts,
            ) {
                Ok((address, retdata)) => {
                    expected_revert.actual_count += 1;
                    if expected_revert.actual_count < expected_revert.count {
                        self.expected_revert = Some(expected_revert.clone());
                    }

                    outcome.result.result = InstructionResult::Return;
                    outcome.result.output = retdata;
                    outcome.address = address;
                }
                Err(err) => {
                    outcome.result.result = InstructionResult::Revert;
                    outcome.result.output = err.abi_encode().into();
                }
            };
        }

        // If `startStateDiffRecording` has been called, update the `reverted` status of the
        // previous call depth's recorded accesses, if any
        if let Some(recorded_account_diffs_stack) = &mut self.recorded_account_diffs_stack {
            // The root call cannot be recorded.
            if curr_depth > 0
                && let Some(last_depth) = &mut recorded_account_diffs_stack.pop()
            {
                // Update the reverted status of all deeper calls if this call reverted, in
                // accordance with EVM behavior
                if outcome.result.is_revert() {
                    last_depth.iter_mut().for_each(|element| {
                        element.reverted = true;
                        element
                            .storageAccesses
                            .iter_mut()
                            .for_each(|storage_access| storage_access.reverted = true);
                    })
                }

                if let Some(create_access) = last_depth.first_mut() {
                    // Assert that we're at the correct depth before recording post-create state
                    // changes. Depending on what depth the cheat was called at, there
                    // may not be any pending calls to update if execution has
                    // percolated up to a higher depth.
                    let depth = ecx.journaled_state.depth();
                    if create_access.depth == depth as u64 {
                        debug_assert_eq!(
                            create_access.kind as u8,
                            crate::Vm::AccountAccessKind::Create as u8
                        );
                        if let Some(address) = outcome.address
                            && let Ok(created_acc) = ecx.journaled_state.load_account(address)
                        {
                            create_access.newBalance = created_acc.info.balance;
                            create_access.deployedCode =
                                created_acc.info.code.clone().unwrap_or_default().original_bytes();
                        }
                    }
                    // Merge the last depth's AccountAccesses into the AccountAccesses at the
                    // current depth, or push them back onto the pending
                    // vector if higher depths were not recorded. This
                    // preserves ordering of accesses.
                    if let Some(last) = recorded_account_diffs_stack.last_mut() {
                        last.append(last_depth);
                    } else {
                        recorded_account_diffs_stack.push(last_depth.clone());
                    }
                }
            }
        }

        // Match the create against expected_creates
        if !self.expected_creates.is_empty()
            && let (Some(address), Some(call)) = (outcome.address, call)
            && let Ok(created_acc) = ecx.journaled_state.load_account(address)
        {
            let bytecode = created_acc.info.code.clone().unwrap_or_default().original_bytes();
            if let Some((index, _)) =
                self.expected_creates.iter().find_position(|expected_create| {
                    expected_create.deployer == call.caller()
                        && expected_create.create_scheme.eq(call.scheme.into())
                        && expected_create.bytecode == bytecode
                })
            {
                self.expected_creates.swap_remove(index);
            }
        }

        self.strategy.runner.zksync_remove_duplicate_account_access(self);
        self.strategy.runner.zksync_record_create_address(self.strategy.context.as_mut(), outcome);
    }

    pub fn create_with_executor(
        &mut self,
        ecx: Ecx,
        call: &mut CreateInputs,
        executor: &mut impl CheatcodesExecutor,
    ) -> Option<CreateOutcome> {
        self.create_common(ecx, call, executor)
    }

    pub fn call_with_executor(
        &mut self,
        ecx: Ecx,
        call: &mut CallInputs,
        executor: &mut dyn CheatcodesExecutor,
    ) -> Option<CallOutcome> {
        // Apply custom execution evm version.
        if let Some(spec_id) = self.execution_evm_version {
            ecx.cfg.spec = spec_id;
        }

        let gas = Gas::new(call.gas_limit);
        let curr_depth = ecx.journaled_state.depth();

        // At the root call to test function or script `run()`/`setUp()` functions, we are
        // decreasing sender nonce to ensure that it matches on-chain nonce once we start
        // broadcasting.
        if curr_depth == 0 {
            let sender = ecx.tx.caller;
            let account = match super::evm::journaled_account(ecx, sender) {
                Ok(account) => account,
                Err(err) => {
                    return Some(CallOutcome {
                        result: InterpreterResult {
                            result: InstructionResult::Revert,
                            output: err.abi_encode().into(),
                            gas,
                        },
                        memory_offset: call.return_memory_offset.clone(),
                    });
                }
            };
            let prev = account.info.nonce;
            let nonce = prev.saturating_sub(1);
            account.info.nonce = nonce;
            self.strategy.runner.zksync_sync_nonce(
                self.strategy.context.as_mut(),
                sender,
                nonce,
                ecx,
            );

            trace!(target: "cheatcodes", %sender, nonce, prev, "corrected nonce");
        }

        if call.target_address == CHEATCODE_ADDRESS {
            return match self.apply_cheatcode(ecx, call, executor) {
                Ok(retdata) => Some(CallOutcome {
                    result: InterpreterResult {
                        result: InstructionResult::Return,
                        output: retdata.into(),
                        gas,
                    },
                    memory_offset: call.return_memory_offset.clone(),
                }),
                Err(err) => Some(CallOutcome {
                    result: InterpreterResult {
                        result: InstructionResult::Revert,
                        output: err.abi_encode().into(),
                        gas,
                    },
                    memory_offset: call.return_memory_offset.clone(),
                }),
            };
        }

        if call.target_address == HARDHAT_CONSOLE_ADDRESS {
            return None;
        }

        self.strategy.runner.zksync_set_deployer_call_input(
            ecx,
            self.strategy.context.as_mut(),
            call,
        );

        // Handle expected calls

        // Grab the different calldatas expected.
        if let Some(expected_calls_for_target) = self.expected_calls.get_mut(&call.bytecode_address)
        {
            // Match every partial/full calldata
            for (calldata, (expected, actual_count)) in expected_calls_for_target {
                // Increment actual times seen if...
                // The calldata is at most, as big as this call's input, and
                if calldata.len() <= call.input.len() &&
                    // Both calldata match, taking the length of the assumed smaller one (which will have at least the selector), and
                    *calldata == call.input.bytes(ecx)[..calldata.len()] &&
                    // The value matches, if provided
                    expected
                        .value.is_none_or(|value| Some(value) == call.transfer_value()) &&
                    // The gas matches, if provided
                    expected.gas.is_none_or(|gas| gas == call.gas_limit) &&
                    // The minimum gas matches, if provided
                    expected.min_gas.is_none_or(|min_gas| min_gas <= call.gas_limit)
                {
                    *actual_count += 1;
                }
            }
        }

        // Handle mocked calls
        if let Some(mocks) = self.mocked_calls.get_mut(&call.bytecode_address) {
            let ctx = MockCallDataContext {
                calldata: call.input.bytes(ecx),
                value: call.transfer_value(),
            };

            if let Some(return_data_queue) = match mocks.get_mut(&ctx) {
                Some(queue) => Some(queue),
                None => mocks
                    .iter_mut()
                    .find(|(mock, _)| {
                        call.input.bytes(ecx).get(..mock.calldata.len()) == Some(&mock.calldata[..])
                            && mock.value.is_none_or(|value| Some(value) == call.transfer_value())
                    })
                    .map(|(_, v)| v),
            } && let Some(return_data) = if return_data_queue.len() == 1 {
                // If the mocked calls stack has a single element in it, don't empty it
                return_data_queue.front().map(|x| x.to_owned())
            } else {
                // Else, we pop the front element
                return_data_queue.pop_front()
            } {
                return Some(CallOutcome {
                    result: InterpreterResult {
                        result: return_data.ret_type,
                        output: return_data.data,
                        gas,
                    },
                    memory_offset: call.return_memory_offset.clone(),
                });
            }
        }

        // Apply our prank
        if let Some(prank) = &self.get_prank(curr_depth) {
            // Apply delegate call, `call.caller`` will not equal `prank.prank_caller`
            // TODO(zk): support delegatecall prank
            if prank.delegate_call
                && curr_depth == prank.depth
                && let CallScheme::DelegateCall = call.scheme
            {
                call.target_address = prank.new_caller;
                call.caller = prank.new_caller;
                let acc = ecx.journaled_state.account(prank.new_caller);
                call.value = CallValue::Apparent(acc.info.balance);
                if let Some(new_origin) = prank.new_origin {
                    ecx.tx.caller = new_origin;
                }
            }

            if curr_depth >= prank.depth && call.caller == prank.prank_caller {
                let mut prank_applied = false;

                // At the target depth we set `msg.sender`
                if curr_depth == prank.depth {
                    call.caller = prank.new_caller;
                    prank_applied = true;
                }

                // At the target depth, or deeper, we set `tx.origin`
                if let Some(new_origin) = prank.new_origin {
                    ecx.tx.caller = new_origin;
                    prank_applied = true;
                }

                // If prank applied for first time, then update
                if prank_applied && let Some(applied_prank) = prank.first_time_applied() {
                    self.pranks.insert(curr_depth, applied_prank);
                }
            }
        }

        // Apply EIP-2930 access list
        self.apply_accesslist(ecx);

        // Apply our broadcast
        if let Some(broadcast) = &self.broadcast {
            // We only apply a broadcast *to a specific depth*.
            //
            // We do this because any subsequent contract calls *must* exist on chain and
            // we only want to grab *this* call, not internal ones
            if curr_depth == broadcast.depth && call.caller == broadcast.original_caller {
                // At the target depth we set `msg.sender` & tx.origin.
                // We are simulating the caller as being an EOA, so *both* must be set to the
                // broadcast.origin.
                ecx.tx.caller = broadcast.new_origin;

                call.caller = broadcast.new_origin;
                // Add a `legacy` transaction to the VecDeque. We use a legacy transaction here
                // because we only need the from, to, value, and data. We can later change this
                // into 1559, in the cli package, relatively easily once we
                // know the target chain supports EIP-1559.
                if !call.is_static {
                    if let Err(err) = ecx.journaled_state.load_account(broadcast.new_origin) {
                        return Some(CallOutcome {
                            result: InterpreterResult {
                                result: InstructionResult::Revert,
                                output: Error::encode(err),
                                gas,
                            },
                            memory_offset: call.return_memory_offset.clone(),
                        });
                    }

<<<<<<< HEAD
                    let active_delegation = std::mem::take(&mut self.active_delegations);
                    let active_blob_sidecar = self.active_blob_sidecar.clone();

                    let has_delegation = !active_delegation.is_empty();
                    let has_blob_sidecar = active_blob_sidecar.is_some();
=======
                    let (gas_seen, call_seen) =
                        self.dynamic_gas_limit_sequence.take().unwrap_or_default();
                    // Transaction has fixed gas limit if no GAS opcode seen before CALL opcode.
                    let mut is_fixed_gas_limit = !(gas_seen && call_seen);
                    // Additional check as transfers in forge scripts seem to be estimated at 2300
                    // by revm leading to "Intrinsic gas too low" failure when simulated on chain.
                    if call.gas_limit < 21_000 {
                        is_fixed_gas_limit = false;
                    }
                    let input = TransactionInput::new(call.input.bytes(ecx));
>>>>>>> 1a5de245

                    let (gas_seen, call_seen) =
                        self.dynamic_gas_limit_sequence.take().unwrap_or_default();
                    let mut is_fixed_gas_limit = !(gas_seen && call_seen);
                    if call.gas_limit < 21_000 {
                        is_fixed_gas_limit = false;
                    }

                    // Note(zk): Fixed gas limit check is now computed here and passed to the
                    // strategy
                    self.strategy.runner.record_broadcastable_call_transactions(
                        self.strategy.context.as_mut(),
                        self.config.clone(),
                        call,
                        ecx,
                        is_fixed_gas_limit,
                        broadcast,
                        &mut self.broadcastable_transactions,
                        active_delegation,
                        self.active_blob_sidecar.take(),
                    );

                    let account =
                        ecx.journaled_state.inner.state().get_mut(&broadcast.new_origin).unwrap();

                    // Note(zk): The active delegation and blob sidecar check is in the strategy in
                    // our codebase.
                    if has_delegation && has_blob_sidecar {
                        let msg = "both delegation and blob are active; `attachBlob` and `attachDelegation` are not compatible";
                        return Some(CallOutcome {
                            result: InterpreterResult {
                                result: InstructionResult::Revert,
                                output: Error::encode(msg),
                                gas,
                            },
                            memory_offset: call.return_memory_offset.clone(),
                        });
                    }

                    // Explicitly increment nonce if calls are not isolated.
                    if !self.config.evm_opts.isolate {
                        let prev = account.info.nonce;
                        account.info.nonce += 1;
                        debug!(target: "cheatcodes", address=%broadcast.new_origin, nonce=prev+1, prev, "incremented nonce");
                    }
                } else if broadcast.single_call {
                    let msg = "`staticcall`s are not allowed after `broadcast`; use `startBroadcast` instead";
                    return Some(CallOutcome {
                        result: InterpreterResult {
                            result: InstructionResult::Revert,
                            output: Error::encode(msg),
                            gas,
                        },
                        memory_offset: call.return_memory_offset.clone(),
                    });
                }
            }
        }

        // Record called accounts if `startStateDiffRecording` has been called
        if let Some(recorded_account_diffs_stack) = &mut self.recorded_account_diffs_stack {
            // Determine if account is "initialized," ie, it has a non-zero balance, a non-zero
            // nonce, a non-zero KECCAK_EMPTY codehash, or non-empty code
            let initialized;
            let old_balance;
            let old_nonce;
            if let Ok(acc) = ecx.journaled_state.load_account(call.target_address) {
                initialized = acc.info.exists();
                old_balance = acc.info.balance;
                old_nonce = acc.info.nonce;
            } else {
                initialized = false;
                old_balance = U256::ZERO;
                old_nonce = 0;
            }
            let kind = match call.scheme {
                CallScheme::Call => crate::Vm::AccountAccessKind::Call,
                CallScheme::CallCode => crate::Vm::AccountAccessKind::CallCode,
                CallScheme::DelegateCall => crate::Vm::AccountAccessKind::DelegateCall,
                CallScheme::StaticCall => crate::Vm::AccountAccessKind::StaticCall,
            };
            // Record this call by pushing it to a new pending vector; all subsequent calls at
            // that depth will be pushed to the same vector. When the call ends, the
            // RecordedAccountAccess (and all subsequent RecordedAccountAccesses) will be
            // updated with the revert status of this call, since the EVM does not mark accounts
            // as "warm" if the call from which they were accessed is reverted
            recorded_account_diffs_stack.push(vec![AccountAccess {
                chainInfo: crate::Vm::ChainInfo {
                    forkId: ecx.journaled_state.db().active_fork_id().unwrap_or_default(),
                    chainId: U256::from(ecx.cfg.chain_id),
                },
                accessor: call.caller,
                account: call.bytecode_address,
                kind,
                initialized,
                oldBalance: old_balance,
                newBalance: U256::ZERO, // updated on call_end
                oldNonce: old_nonce,
                newNonce: 0, // updated on call_end
                value: call.call_value(),
                data: call.input.bytes(ecx),
                reverted: false,
                deployedCode: Bytes::new(),
                storageAccesses: vec![], // updated on step
                depth: ecx
                    .journaled_state
                    .depth()
                    .try_into()
                    .expect("journaled state depth exceeds u64"),
            }]);
        }

        if let Some(result) = self.strategy.runner.zksync_try_call(self, ecx, call, executor) {
            self.strategy.runner.zksync_increment_nonce_after_broadcast(self, ecx, call.is_static);
            return Some(result);
        }

        None
    }

    pub fn rng(&mut self) -> &mut impl Rng {
        self.test_runner().rng()
    }

    pub fn test_runner(&mut self) -> &mut TestRunner {
        self.test_runner.get_or_insert_with(|| match self.config.seed {
            Some(seed) => TestRunner::new_with_rng(
                proptest::test_runner::Config::default(),
                TestRng::from_seed(RngAlgorithm::ChaCha, &seed.to_be_bytes::<32>()),
            ),
            None => TestRunner::new(proptest::test_runner::Config::default()),
        })
    }

    pub fn set_seed(&mut self, seed: U256) {
        self.test_runner = Some(TestRunner::new_with_rng(
            proptest::test_runner::Config::default(),
            TestRng::from_seed(RngAlgorithm::ChaCha, &seed.to_be_bytes::<32>()),
        ));
    }

    /// Returns existing or set a default `ArbitraryStorage` option.
    /// Used by `setArbitraryStorage` cheatcode to track addresses with arbitrary storage.
    pub fn arbitrary_storage(&mut self) -> &mut ArbitraryStorage {
        self.arbitrary_storage.get_or_insert_with(ArbitraryStorage::default)
    }

    /// Whether the given address has arbitrary storage.
    pub fn has_arbitrary_storage(&self, address: &Address) -> bool {
        match &self.arbitrary_storage {
            Some(storage) => storage.values.contains_key(address),
            None => false,
        }
    }

    /// Whether the given slot of address with arbitrary storage should be overwritten.
    /// True if address is marked as and overwrite and if no value was previously generated for
    /// given slot.
    pub fn should_overwrite_arbitrary_storage(
        &self,
        address: &Address,
        storage_slot: U256,
    ) -> bool {
        match &self.arbitrary_storage {
            Some(storage) => {
                storage.overwrites.contains(address)
                    && storage
                        .values
                        .get(address)
                        .and_then(|arbitrary_values| arbitrary_values.get(&storage_slot))
                        .is_none()
            }
            None => false,
        }
    }

    /// Whether the given address is a copy of an address with arbitrary storage.
    pub fn is_arbitrary_storage_copy(&self, address: &Address) -> bool {
        match &self.arbitrary_storage {
            Some(storage) => storage.copies.contains_key(address),
            None => false,
        }
    }

    /// Returns struct definitions from the analysis, if available.
    pub fn struct_defs(&self) -> Option<&foundry_common::fmt::StructDefinitions> {
        self.analysis.as_ref().and_then(|analysis| analysis.struct_defs().ok())
    }
}

impl Inspector<EthEvmContext<&mut dyn DatabaseExt>> for Cheatcodes {
    fn initialize_interp(&mut self, interpreter: &mut Interpreter, ecx: Ecx) {
        // When the first interpreter is initialized we've circumvented the balance and gas checks,
        // so we apply our actual block data with the correct fees and all.
        if let Some(block) = self.block.take() {
            ecx.block = block;
        }
        if let Some(gas_price) = self.gas_price.take() {
            ecx.tx.gas_price = gas_price;
        }

        // Record gas for current frame.
        if self.gas_metering.paused {
            self.gas_metering.paused_frames.push(interpreter.gas);
        }

        // `expectRevert`: track the max call depth during `expectRevert`
        if let Some(expected) = &mut self.expected_revert {
            expected.max_depth = max(ecx.journaled_state.depth(), expected.max_depth);
        }

        self.strategy.runner.post_initialize_interp(
            self.strategy.context.as_mut(),
            interpreter,
            ecx,
        );
    }

    fn step(&mut self, interpreter: &mut Interpreter, ecx: Ecx) {
        self.pc = interpreter.bytecode.pc();

        if self.broadcast.is_some() {
            self.record_gas_limit_opcode(interpreter);
        }

        // `pauseGasMetering`: pause / resume interpreter gas.
        if self.gas_metering.paused {
            self.meter_gas(interpreter);
        }

        // `resetGasMetering`: reset interpreter gas.
        if self.gas_metering.reset {
            self.meter_gas_reset(interpreter);
        }

        // `record`: record storage reads and writes.
        if self.recording_accesses {
            self.record_accesses(interpreter);
        }

        // `startStateDiffRecording`: record granular ordered storage accesses.
        if self.recorded_account_diffs_stack.is_some() {
            self.record_state_diffs(interpreter, ecx);
        }

        // `expectSafeMemory`: check if the current opcode is allowed to interact with memory.
        if !self.allowed_mem_writes.is_empty() {
            self.check_mem_opcodes(
                interpreter,
                ecx.journaled_state.depth().try_into().expect("journaled state depth exceeds u64"),
            );
        }

        // `startMappingRecording`: record SSTORE and KECCAK256.
        if let Some(mapping_slots) = &mut self.mapping_slots {
            mapping_step(mapping_slots, interpreter);
        }

        // `snapshotGas*`: take a snapshot of the current gas.
        if self.gas_metering.recording {
            self.meter_gas_record(interpreter, ecx);
        }
    }

    fn step_end(&mut self, interpreter: &mut Interpreter, ecx: Ecx) {
<<<<<<< HEAD
        if self.strategy.runner.pre_step_end(self.strategy.context.as_mut(), interpreter, ecx) {
            return;
        }
=======
>>>>>>> 1a5de245
        if self.broadcast.is_some() {
            self.set_gas_limit_type(interpreter);
        }

        if self.gas_metering.paused {
            self.meter_gas_end(interpreter);
        }

        if self.gas_metering.touched {
            self.meter_gas_check(interpreter);
        }

        // `setArbitraryStorage` and `copyStorage`: add arbitrary values to storage.
        if self.arbitrary_storage.is_some() {
            self.arbitrary_storage_end(interpreter, ecx);
        }
    }

    fn log(&mut self, interpreter: &mut Interpreter, _ecx: Ecx, log: Log) {
        if !self.expected_emits.is_empty() {
            expect::handle_expect_emit(self, &log, interpreter);
        }

        // `recordLogs`
        if let Some(storage_recorded_logs) = &mut self.recorded_logs {
            storage_recorded_logs.push(Vm::Log {
                topics: log.data.topics().to_vec(),
                data: log.data.data.clone(),
                emitter: log.address,
            });
        }
    }

    fn call(&mut self, ecx: Ecx, inputs: &mut CallInputs) -> Option<CallOutcome> {
        Self::call_with_executor(self, ecx, inputs, &mut TransparentCheatcodesExecutor)
    }

    fn call_end(&mut self, ecx: Ecx, call: &CallInputs, outcome: &mut CallOutcome) {
        let cheatcode_call = call.target_address == CHEATCODE_ADDRESS
            || call.target_address == HARDHAT_CONSOLE_ADDRESS;

        // Clean up pranks/broadcasts if it's not a cheatcode call end. We shouldn't do
        // it for cheatcode calls because they are not applied for cheatcodes in the `call` hook.
        // This should be placed before the revert handling, because we might exit early there
        if !cheatcode_call {
            // Clean up pranks
            let curr_depth = ecx.journaled_state.depth();
            if let Some(prank) = &self.get_prank(curr_depth)
                && curr_depth == prank.depth
            {
                ecx.tx.caller = prank.prank_origin;

                // Clean single-call prank once we have returned to the original depth
                if prank.single_call {
                    self.pranks.remove(&curr_depth);
                }
            }

            // Clean up broadcast
            if let Some(broadcast) = &self.broadcast
                && curr_depth == broadcast.depth
            {
                ecx.tx.caller = broadcast.original_origin;

                // Clean single-call broadcast once we have returned to the original depth
                if broadcast.single_call {
                    let _ = self.broadcast.take();
                }
            }
        }

        // Handle assume no revert cheatcode.
        if let Some(assume_no_revert) = &mut self.assume_no_revert {
            // Record current reverter address before processing the expect revert if call reverted,
            // expect revert is set with expected reverter address and no actual reverter set yet.
            if outcome.result.is_revert() && assume_no_revert.reverted_by.is_none() {
                assume_no_revert.reverted_by = Some(call.target_address);
            }

            // allow multiple cheatcode calls at the same depth
            let curr_depth = ecx.journaled_state.depth();
            if curr_depth <= assume_no_revert.depth && !cheatcode_call {
                // Discard run if we're at the same depth as cheatcode, call reverted, and no
                // specific reason was supplied
                if outcome.result.is_revert() {
                    let assume_no_revert = std::mem::take(&mut self.assume_no_revert).unwrap();
                    return match revert_handlers::handle_assume_no_revert(
                        &assume_no_revert,
                        outcome.result.result,
                        &outcome.result.output,
                        &self.config.available_artifacts,
                    ) {
                        // if result is Ok, it was an anticipated revert; return an "assume" error
                        // to reject this run
                        Ok(_) => {
                            outcome.result.output = Error::from(MAGIC_ASSUME).abi_encode().into();
                        }
                        // if result is Error, it was an unanticipated revert; should revert
                        // normally
                        Err(error) => {
                            trace!(expected=?assume_no_revert, ?error, status=?outcome.result.result, "Expected revert mismatch");
                            outcome.result.result = InstructionResult::Revert;
                            outcome.result.output = error.abi_encode().into();
                        }
                    };
                } else {
                    // Call didn't revert, reset `assume_no_revert` state.
                    self.assume_no_revert = None;
                }
            }
        }

        // Handle expected reverts.
        if let Some(expected_revert) = &mut self.expected_revert {
            // Record current reverter address and call scheme before processing the expect revert
            // if call reverted.
            if outcome.result.is_revert() {
                // Record current reverter address if expect revert is set with expected reverter
                // address and no actual reverter was set yet or if we're expecting more than one
                // revert.
                if expected_revert.reverter.is_some()
                    && (expected_revert.reverted_by.is_none() || expected_revert.count > 1)
                {
                    expected_revert.reverted_by = Some(call.target_address);
                }
            }

            let curr_depth = ecx.journaled_state.depth();
            if curr_depth <= expected_revert.depth {
                let needs_processing = match expected_revert.kind {
                    ExpectedRevertKind::Default => !cheatcode_call,
                    // `pending_processing` == true means that we're in the `call_end` hook for
                    // `vm.expectCheatcodeRevert` and shouldn't expect revert here
                    ExpectedRevertKind::Cheatcode { pending_processing } => {
                        cheatcode_call && !pending_processing
                    }
                };

                if needs_processing {
                    let mut expected_revert = std::mem::take(&mut self.expected_revert).unwrap();
                    return match revert_handlers::handle_expect_revert(
                        cheatcode_call,
                        false,
                        self.config.internal_expect_revert,
                        &expected_revert,
                        outcome.result.result,
                        outcome.result.output.clone(),
                        &self.config.available_artifacts,
                    ) {
                        Err(error) => {
                            trace!(expected=?expected_revert, ?error, status=?outcome.result.result, "Expected revert mismatch");
                            outcome.result.result = InstructionResult::Revert;
                            outcome.result.output = error.abi_encode().into();
                        }
                        Ok((_, retdata)) => {
                            expected_revert.actual_count += 1;
                            if expected_revert.actual_count < expected_revert.count {
                                self.expected_revert = Some(expected_revert);
                            }
                            outcome.result.result = InstructionResult::Return;
                            outcome.result.output = retdata;
                        }
                    };
                }

                // Flip `pending_processing` flag for cheatcode revert expectations, marking that
                // we've exited the `expectCheatcodeRevert` call scope
                if let ExpectedRevertKind::Cheatcode { pending_processing } =
                    &mut self.expected_revert.as_mut().unwrap().kind
                {
                    *pending_processing = false;
                }
            }
        }

        // Exit early for calls to cheatcodes as other logic is not relevant for cheatcode
        // invocations
        if cheatcode_call {
            return;
        }

        // Record the gas usage of the call, this allows the `lastCallGas` cheatcode to
        // retrieve the gas usage of the last call.
        let gas = outcome.result.gas;
        self.gas_metering.last_call_gas = Some(crate::Vm::Gas {
            gasLimit: gas.limit(),
            gasTotalUsed: gas.spent(),
            gasMemoryUsed: 0,
            gasRefunded: gas.refunded(),
            gasRemaining: gas.remaining(),
        });

        // If `startStateDiffRecording` has been called, update the `reverted` status of the
        // previous call depth's recorded accesses, if any
        if let Some(recorded_account_diffs_stack) = &mut self.recorded_account_diffs_stack {
            // The root call cannot be recorded.
            if ecx.journaled_state.depth() > 0
                && let Some(mut last_recorded_depth) = recorded_account_diffs_stack.pop()
            {
                // Update the reverted status of all deeper calls if this call reverted, in
                // accordance with EVM behavior
                if outcome.result.is_revert() {
                    last_recorded_depth.iter_mut().for_each(|element| {
                        element.reverted = true;
                        element
                            .storageAccesses
                            .iter_mut()
                            .for_each(|storage_access| storage_access.reverted = true);
                    })
                }

                if let Some(call_access) = last_recorded_depth.first_mut() {
                    // Assert that we're at the correct depth before recording post-call state
                    // changes. Depending on the depth the cheat was
                    // called at, there may not be any pending
                    // calls to update if execution has percolated up to a higher depth.
                    let curr_depth = ecx.journaled_state.depth();
                    if call_access.depth == curr_depth as u64
                        && let Ok(acc) = ecx.journaled_state.load_account(call.target_address)
                    {
                        debug_assert!(access_is_call(call_access.kind));
                        call_access.newBalance = acc.info.balance;
                        call_access.newNonce = acc.info.nonce;
                    }
                    // Merge the last depth's AccountAccesses into the AccountAccesses at the
                    // current depth, or push them back onto the pending
                    // vector if higher depths were not recorded. This
                    // preserves ordering of accesses.
                    if let Some(last) = recorded_account_diffs_stack.last_mut() {
                        last.extend(last_recorded_depth);
                    } else {
                        recorded_account_diffs_stack.push(last_recorded_depth);
                    }
                }
            }
        }

        self.strategy.runner.zksync_remove_duplicate_account_access(self);

        // At the end of the call,
        // we need to check if we've found all the emits.
        // We know we've found all the expected emits in the right order
        // if the queue is fully matched.
        // If it's not fully matched, then either:
        // 1. Not enough events were emitted (we'll know this because the amount of times we
        // inspected events will be less than the size of the queue) 2. The wrong events
        // were emitted (The inspected events should match the size of the queue, but still some
        // events will not be matched)

        // First, check that we're at the call depth where the emits were declared from.
        let should_check_emits = self
            .expected_emits
            .iter()
            .any(|(expected, _)| {
                let curr_depth = ecx.journaled_state.depth();
                expected.depth == curr_depth
            }) &&
            // Ignore staticcalls
            !call.is_static;
        if should_check_emits {
            let expected_counts = self
                .expected_emits
                .iter()
                .filter_map(|(expected, count_map)| {
                    let count = match expected.address {
                        Some(emitter) => match count_map.get(&emitter) {
                            Some(log_count) => expected
                                .log
                                .as_ref()
                                .map(|l| log_count.count(l))
                                .unwrap_or_else(|| log_count.count_unchecked()),
                            None => 0,
                        },
                        None => match &expected.log {
                            Some(log) => count_map.values().map(|logs| logs.count(log)).sum(),
                            None => count_map.values().map(|logs| logs.count_unchecked()).sum(),
                        },
                    };

                    if count != expected.count { Some((expected, count)) } else { None }
                })
                .collect::<Vec<_>>();

            // Revert if not all emits expected were matched.
            if let Some((expected, _)) = self
                .expected_emits
                .iter()
                .find(|(expected, _)| !expected.found && expected.count > 0)
            {
                outcome.result.result = InstructionResult::Revert;
                let error_msg = expected.mismatch_error.as_deref().unwrap_or("log != expected log");
                outcome.result.output = error_msg.abi_encode().into();
                return;
            }

            if !expected_counts.is_empty() {
                let msg = if outcome.result.is_ok() {
                    let (expected, count) = expected_counts.first().unwrap();
                    format!("log emitted {count} times, expected {}", expected.count)
                } else {
                    "expected an emit, but the call reverted instead. \
                     ensure you're testing the happy path when using `expectEmit`"
                        .to_string()
                };

                outcome.result.result = InstructionResult::Revert;
                outcome.result.output = Error::encode(msg);
                return;
            }

            // All emits were found, we're good.
            // Clear the queue, as we expect the user to declare more events for the next call
            // if they wanna match further events.
            self.expected_emits.clear()
        }

        // this will ensure we don't have false positives when trying to diagnose reverts in fork
        // mode
        let diag = self.fork_revert_diagnostic.take();

        // if there's a revert and a previous call was diagnosed as fork related revert then we can
        // return a better error here
        if outcome.result.is_revert()
            && let Some(err) = diag
        {
            outcome.result.output = Error::encode(err.to_error_msg(&self.labels));
            return;
        }

        // try to diagnose reverts in multi-fork mode where a call is made to an address that does
        // not exist
        if let TxKind::Call(test_contract) = ecx.tx.kind {
            // if a call to a different contract than the original test contract returned with
            // `Stop` we check if the contract actually exists on the active fork
            if ecx.journaled_state.db().is_forked_mode()
                && outcome.result.result == InstructionResult::Stop
                && call.target_address != test_contract
            {
                let journaled_state = ecx.journaled_state.clone();
                self.fork_revert_diagnostic =
                    ecx.journaled_state.db().diagnose_revert(call.target_address, &journaled_state);
            }
        }

        // If the depth is 0, then this is the root call terminating
        if ecx.journaled_state.depth() == 0 {
            // If we already have a revert, we shouldn't run the below logic as it can obfuscate an
            // earlier error that happened first with unrelated information about
            // another error when using cheatcodes.
            if outcome.result.is_revert() {
                return;
            }

            // If there's not a revert, we can continue on to run the last logic for expect*
            // cheatcodes.

            // Match expected calls
            for (address, calldatas) in &self.expected_calls {
                // Loop over each address, and for each address, loop over each calldata it expects.
                for (calldata, (expected, actual_count)) in calldatas {
                    // Grab the values we expect to see
                    let ExpectedCallData { gas, min_gas, value, count, call_type } = expected;

                    let failed = match call_type {
                        // If the cheatcode was called with a `count` argument,
                        // we must check that the EVM performed a CALL with this calldata exactly
                        // `count` times.
                        ExpectedCallType::Count => *count != *actual_count,
                        // If the cheatcode was called without a `count` argument,
                        // we must check that the EVM performed a CALL with this calldata at least
                        // `count` times. The amount of times to check was
                        // the amount of time the cheatcode was called.
                        ExpectedCallType::NonCount => *count > *actual_count,
                    };
                    if failed {
                        let expected_values = [
                            Some(format!("data {}", hex::encode_prefixed(calldata))),
                            value.as_ref().map(|v| format!("value {v}")),
                            gas.map(|g| format!("gas {g}")),
                            min_gas.map(|g| format!("minimum gas {g}")),
                        ]
                        .into_iter()
                        .flatten()
                        .join(", ");
                        let but = if outcome.result.is_ok() {
                            let s = if *actual_count == 1 { "" } else { "s" };
                            format!("was called {actual_count} time{s}")
                        } else {
                            "the call reverted instead; \
                             ensure you're testing the happy path when using `expectCall`"
                                .to_string()
                        };
                        let s = if *count == 1 { "" } else { "s" };
                        let msg = format!(
                            "expected call to {address} with {expected_values} \
                             to be called {count} time{s}, but {but}"
                        );
                        outcome.result.result = InstructionResult::Revert;
                        outcome.result.output = Error::encode(msg);

                        return;
                    }
                }
            }

            // Check if we have any leftover expected emits
            // First, if any emits were found at the root call, then we its ok and we remove them.
            // For count=0 expectations, NOT being found is success, so mark them as found
            for (expected, _) in &mut self.expected_emits {
                if expected.count == 0 && !expected.found {
                    expected.found = true;
                }
            }
            self.expected_emits.retain(|(expected, _)| !expected.found);
            // If not empty, we got mismatched emits
            if !self.expected_emits.is_empty() {
                let msg = if outcome.result.is_ok() {
                    "expected an emit, but no logs were emitted afterwards. \
                     you might have mismatched events or not enough events were emitted"
                } else {
                    "expected an emit, but the call reverted instead. \
                     ensure you're testing the happy path when using `expectEmit`"
                };
                outcome.result.result = InstructionResult::Revert;
                outcome.result.output = Error::encode(msg);
                return;
            }

            // Check for leftover expected creates
            if let Some(expected_create) = self.expected_creates.first() {
                let msg = format!(
                    "expected {} call by address {} for bytecode {} but not found",
                    expected_create.create_scheme,
                    hex::encode_prefixed(expected_create.deployer),
                    hex::encode_prefixed(&expected_create.bytecode),
                );
                outcome.result.result = InstructionResult::Revert;
                outcome.result.output = Error::encode(msg);
            }
        }
    }

    fn create(&mut self, ecx: Ecx, mut input: &mut CreateInputs) -> Option<CreateOutcome> {
        // Apply custom execution evm version.
        if let Some(spec_id) = self.execution_evm_version {
            ecx.cfg.spec = spec_id;
        }

        let gas = Gas::new(input.gas_limit());
        // Check if we should intercept this create
        if self.intercept_next_create_call {
            // Reset the flag
            self.intercept_next_create_call = false;

            // Get initcode from the input
            let output = input.init_code();

            // Return a revert with the initcode as error data
            return Some(CreateOutcome {
                result: InterpreterResult { result: InstructionResult::Revert, output, gas },
                address: None,
            });
        }

        let curr_depth = ecx.journaled_state.depth();

        // Apply our prank
        if let Some(prank) = &self.get_prank(curr_depth)
            && curr_depth >= prank.depth
            && input.caller() == prank.prank_caller
        {
            let mut prank_applied = false;

            // At the target depth we set `msg.sender`
            if curr_depth == prank.depth {
                input.set_caller(prank.new_caller);
                prank_applied = true;
            }

            // At the target depth, or deeper, we set `tx.origin`
            if let Some(new_origin) = prank.new_origin {
                ecx.tx.caller = new_origin;
                prank_applied = true;
            }

            // If prank applied for first time, then update
            if prank_applied && let Some(applied_prank) = prank.first_time_applied() {
                self.pranks.insert(curr_depth, applied_prank);
            }
        }

        // Apply EIP-2930 access list
        self.apply_accesslist(ecx);

        // Apply our broadcast
        if let Some(broadcast) = &mut self.broadcast
            && curr_depth >= broadcast.depth
            && input.caller() == broadcast.original_caller
        {
            if let Err(err) = ecx.journaled_state.load_account(broadcast.new_origin) {
                return Some(CreateOutcome {
                    result: InterpreterResult {
                        result: InstructionResult::Revert,
                        output: Error::encode(err),
                        gas,
                    },
                    address: None,
                });
            }

            ecx.tx.caller = broadcast.new_origin;

            if curr_depth == broadcast.depth || broadcast.deploy_from_code {
                // Reset deploy from code flag for upcoming calls;
                broadcast.deploy_from_code = false;

                input.set_caller(broadcast.new_origin);
<<<<<<< HEAD

                // Ensure account is touched.
                ecx.journaled_state.touch(broadcast.new_origin);
=======
>>>>>>> 1a5de245

                let account = &ecx.journaled_state.inner.state()[&broadcast.new_origin];
                self.broadcastable_transactions.push_back(BroadcastableTransaction {
                    rpc: ecx.journaled_state.database.active_fork_url(),
                    transaction: TransactionRequest {
                        from: Some(broadcast.new_origin),
                        to: None,
                        value: Some(input.value()),
                        input: TransactionInput::new(input.init_code()),
                        nonce: Some(account.info.nonce),
                        ..Default::default()
                    }
                    .into(),
                });

                input.log_debug(self, &input.scheme().unwrap_or(CreateScheme::Create));
            }
        }

        // Allow cheatcodes from the address of the new contract
        let address = input.allow_cheatcodes(self, ecx);

        // If `recordAccountAccesses` has been called, record the create
        if let Some(recorded_account_diffs_stack) = &mut self.recorded_account_diffs_stack {
            recorded_account_diffs_stack.push(vec![AccountAccess {
                chainInfo: crate::Vm::ChainInfo {
                    forkId: ecx.journaled_state.db().active_fork_id().unwrap_or_default(),
                    chainId: U256::from(ecx.cfg.chain_id),
                },
                accessor: input.caller(),
                account: address,
                kind: crate::Vm::AccountAccessKind::Create,
                initialized: true,
                oldBalance: U256::ZERO, // updated on create_end
                newBalance: U256::ZERO, // updated on create_end
                oldNonce: 0,            // new contract starts with nonce 0
                newNonce: 1,            // updated on create_end (contracts start with nonce 1)
                value: input.value(),
                data: input.init_code(),
                reverted: false,
                deployedCode: Bytes::new(), // updated on create_end
                storageAccesses: vec![],    // updated on create_end
                depth: curr_depth as u64,
            }]);
        }

        None
    }

    fn create_end(&mut self, ecx: Ecx, call: &CreateInputs, outcome: &mut CreateOutcome) {
        self.create_end_common(ecx, Some(call), outcome)
    }
}

impl InspectorExt for Cheatcodes {
    fn should_use_create2_factory(&mut self, ecx: Ecx, inputs: &CreateInputs) -> bool {
        if let CreateScheme::Create2 { .. } = inputs.scheme {
            let depth = ecx.journaled_state.depth();
            let target_depth = if let Some(prank) = &self.get_prank(depth) {
                prank.depth
            } else if let Some(broadcast) = &self.broadcast {
                broadcast.depth
            } else {
                1
            };

            depth == target_depth
                && (self.broadcast.is_some() || self.config.always_use_create_2_factory)
        } else {
            false
        }
    }

    fn create2_deployer(&self) -> Address {
        self.config.evm_opts.create2_deployer
    }

    fn zksync_set_deployer_call_input(
        &mut self,
        context: Ecx<'_, '_, '_>,
        call_inputs: &mut CallInputs,
    ) {
        self.strategy.runner.zksync_set_deployer_call_input(
            context,
            self.strategy.context.as_mut(),
            call_inputs,
        );
    }
}

impl Cheatcodes {
    #[cold]
    fn meter_gas(&mut self, interpreter: &mut Interpreter) {
        if let Some(paused_gas) = self.gas_metering.paused_frames.last() {
            // Keep gas constant if paused.
            // Make sure we record the memory changes so that memory expansion is not paused.
            let memory = *interpreter.gas.memory();
            interpreter.gas = *paused_gas;
            interpreter.gas.memory_mut().words_num = memory.words_num;
            interpreter.gas.memory_mut().expansion_cost = memory.expansion_cost;
        } else {
            // Record frame paused gas.
            self.gas_metering.paused_frames.push(interpreter.gas);
        }
    }

    #[cold]
    fn meter_gas_record(&mut self, interpreter: &mut Interpreter, ecx: Ecx) {
        if interpreter.bytecode.action.as_ref().and_then(|i| i.instruction_result()).is_none() {
            self.gas_metering.gas_records.iter_mut().for_each(|record| {
                let curr_depth = ecx.journaled_state.depth();
                if curr_depth == record.depth {
                    // Skip the first opcode of the first call frame as it includes the gas cost of
                    // creating the snapshot.
                    if self.gas_metering.last_gas_used != 0 {
                        let gas_diff =
                            interpreter.gas.spent().saturating_sub(self.gas_metering.last_gas_used);
                        record.gas_used = record.gas_used.saturating_add(gas_diff);
                    }

                    // Update `last_gas_used` to the current spent gas for the next iteration to
                    // compare against.
                    self.gas_metering.last_gas_used = interpreter.gas.spent();
                }
            });
        }
    }

    #[cold]
    fn meter_gas_end(&mut self, interpreter: &mut Interpreter) {
        // Remove recorded gas if we exit frame.
        if let Some(interpreter_action) = interpreter.bytecode.action.as_ref()
            && will_exit(interpreter_action)
        {
            self.gas_metering.paused_frames.pop();
        }
    }

    #[cold]
    fn meter_gas_reset(&mut self, interpreter: &mut Interpreter) {
        interpreter.gas = Gas::new(interpreter.gas.limit());
        self.gas_metering.reset = false;
    }

    #[cold]
    fn meter_gas_check(&mut self, interpreter: &mut Interpreter) {
        if let Some(interpreter_action) = interpreter.bytecode.action.as_ref()
            && will_exit(interpreter_action)
        {
            // Reset gas if spent is less than refunded.
            // This can happen if gas was paused / resumed or reset.
            // https://github.com/foundry-rs/foundry/issues/4370
            if interpreter.gas.spent()
                < u64::try_from(interpreter.gas.refunded()).unwrap_or_default()
            {
                interpreter.gas = Gas::new(interpreter.gas.limit());
            }
        }
    }

    /// Generates or copies arbitrary values for storage slots.
    /// Invoked in inspector `step_end` (when the current opcode is not executed), if current opcode
    /// to execute is `SLOAD` and storage slot is cold.
    /// Ensures that in next step (when `SLOAD` opcode is executed) an arbitrary value is returned:
    /// - copies the existing arbitrary storage value (or the new generated one if no value in
    ///   cache) from mapped source address to the target address.
    /// - generates arbitrary value and saves it in target address storage.
    #[cold]
    fn arbitrary_storage_end(&mut self, interpreter: &mut Interpreter, ecx: Ecx) {
        let (key, target_address) = if interpreter.bytecode.opcode() == op::SLOAD {
            (try_or_return!(interpreter.stack.peek(0)), interpreter.input.target_address)
        } else {
            return;
        };

        let Some(value) = ecx.sload(target_address, key) else {
            return;
        };

        if (value.is_cold && value.data.is_zero())
            || self.should_overwrite_arbitrary_storage(&target_address, key)
        {
            if self.has_arbitrary_storage(&target_address) {
                let arbitrary_value = self.rng().random();
                self.arbitrary_storage.as_mut().unwrap().save(
                    ecx,
                    target_address,
                    key,
                    arbitrary_value,
                );
            } else if self.is_arbitrary_storage_copy(&target_address) {
                let arbitrary_value = self.rng().random();
                self.arbitrary_storage.as_mut().unwrap().copy(
                    ecx,
                    target_address,
                    key,
                    arbitrary_value,
                );
            }
        }
    }

    /// Records storage slots reads and writes.
    #[cold]
    fn record_accesses(&mut self, interpreter: &mut Interpreter) {
        let access = &mut self.accesses;
        match interpreter.bytecode.opcode() {
            op::SLOAD => {
                let key = try_or_return!(interpreter.stack.peek(0));
                access.record_read(interpreter.input.target_address, key);
            }
            op::SSTORE => {
                let key = try_or_return!(interpreter.stack.peek(0));
                access.record_write(interpreter.input.target_address, key);
            }
            _ => {}
        }
    }

    #[cold]
    fn record_state_diffs(&mut self, interpreter: &mut Interpreter, ecx: Ecx) {
        let Some(account_accesses) = &mut self.recorded_account_diffs_stack else { return };
        match interpreter.bytecode.opcode() {
            op::SELFDESTRUCT => {
                // Ensure that we're not selfdestructing a context recording was initiated on
                let Some(last) = account_accesses.last_mut() else { return };

                // get previous balance, nonce and initialized status of the target account
                let target = try_or_return!(interpreter.stack.peek(0));
                let target = Address::from_word(B256::from(target));
                let (initialized, old_balance, old_nonce) = ecx
                    .journaled_state
                    .load_account(target)
                    .map(|account| {
                        (account.info.exists(), account.info.balance, account.info.nonce)
                    })
                    .unwrap_or_default();

                // load balance of this account
                let value = ecx
                    .balance(interpreter.input.target_address)
                    .map(|b| b.data)
                    .unwrap_or(U256::ZERO);

                // register access for the target account
                last.push(crate::Vm::AccountAccess {
                    chainInfo: crate::Vm::ChainInfo {
                        forkId: ecx.journaled_state.database.active_fork_id().unwrap_or_default(),
                        chainId: U256::from(ecx.cfg.chain_id),
                    },
                    accessor: interpreter.input.target_address,
                    account: target,
                    kind: crate::Vm::AccountAccessKind::SelfDestruct,
                    initialized,
                    oldBalance: old_balance,
                    newBalance: old_balance + value,
                    oldNonce: old_nonce,
                    newNonce: old_nonce, // nonce doesn't change on selfdestruct
                    value,
                    data: Bytes::new(),
                    reverted: false,
                    deployedCode: Bytes::new(),
                    storageAccesses: vec![],
                    depth: ecx
                        .journaled_state
                        .depth()
                        .try_into()
                        .expect("journaled state depth exceeds u64"),
                });
            }

            op::SLOAD => {
                let Some(last) = account_accesses.last_mut() else { return };

                let key = try_or_return!(interpreter.stack.peek(0));
                let address = interpreter.input.target_address;

                // Try to include present value for informational purposes, otherwise assume
                // it's not set (zero value)
                let mut present_value = U256::ZERO;
                // Try to load the account and the slot's present value
                if ecx.journaled_state.load_account(address).is_ok()
                    && let Some(previous) = ecx.sload(address, key)
                {
                    present_value = previous.data;
                }
                let access = crate::Vm::StorageAccess {
                    account: interpreter.input.target_address,
                    slot: key.into(),
                    isWrite: false,
                    previousValue: present_value.into(),
                    newValue: present_value.into(),
                    reverted: false,
                };
                let curr_depth = ecx
                    .journaled_state
                    .depth()
                    .try_into()
                    .expect("journaled state depth exceeds u64");
                append_storage_access(last, access, curr_depth);
            }
            op::SSTORE => {
                let Some(last) = account_accesses.last_mut() else { return };

                let key = try_or_return!(interpreter.stack.peek(0));
                let value = try_or_return!(interpreter.stack.peek(1));
                let address = interpreter.input.target_address;
                // Try to load the account and the slot's previous value, otherwise, assume it's
                // not set (zero value)
                let mut previous_value = U256::ZERO;
                if ecx.journaled_state.load_account(address).is_ok()
                    && let Some(previous) = ecx.sload(address, key)
                {
                    previous_value = previous.data;
                }

                let access = crate::Vm::StorageAccess {
                    account: address,
                    slot: key.into(),
                    isWrite: true,
                    previousValue: previous_value.into(),
                    newValue: value.into(),
                    reverted: false,
                };
                let curr_depth = ecx
                    .journaled_state
                    .depth()
                    .try_into()
                    .expect("journaled state depth exceeds u64");
                append_storage_access(last, access, curr_depth);
            }

            // Record account accesses via the EXT family of opcodes
            op::EXTCODECOPY | op::EXTCODESIZE | op::EXTCODEHASH | op::BALANCE => {
                let kind = match interpreter.bytecode.opcode() {
                    op::EXTCODECOPY => crate::Vm::AccountAccessKind::Extcodecopy,
                    op::EXTCODESIZE => crate::Vm::AccountAccessKind::Extcodesize,
                    op::EXTCODEHASH => crate::Vm::AccountAccessKind::Extcodehash,
                    op::BALANCE => crate::Vm::AccountAccessKind::Balance,
                    _ => unreachable!(),
                };
                let address =
                    Address::from_word(B256::from(try_or_return!(interpreter.stack.peek(0))));
                let initialized;
                let balance;
                let nonce;
                if let Ok(acc) = ecx.journaled_state.load_account(address) {
                    initialized = acc.info.exists();
                    balance = acc.info.balance;
                    nonce = acc.info.nonce;
                } else {
                    initialized = false;
                    balance = U256::ZERO;
                    nonce = 0;
                }
                let curr_depth = ecx
                    .journaled_state
                    .depth()
                    .try_into()
                    .expect("journaled state depth exceeds u64");
                let account_access = crate::Vm::AccountAccess {
                    chainInfo: crate::Vm::ChainInfo {
                        forkId: ecx.journaled_state.database.active_fork_id().unwrap_or_default(),
                        chainId: U256::from(ecx.cfg.chain_id),
                    },
                    accessor: interpreter.input.target_address,
                    account: address,
                    kind,
                    initialized,
                    oldBalance: balance,
                    newBalance: balance,
                    oldNonce: nonce,
                    newNonce: nonce, // EXT* operations don't change nonce
                    value: U256::ZERO,
                    data: Bytes::new(),
                    reverted: false,
                    deployedCode: Bytes::new(),
                    storageAccesses: vec![],
                    depth: curr_depth,
                };
                // Record the EXT* call as an account access at the current depth
                // (future storage accesses will be recorded in a new "Resume" context)
                if let Some(last) = account_accesses.last_mut() {
                    last.push(account_access);
                } else {
                    account_accesses.push(vec![account_access]);
                }
            }
            _ => {}
        }
    }

    /// Checks to see if the current opcode can either mutate directly or expand memory.
    ///
    /// If the opcode at the current program counter is a match, check if the modified memory lies
    /// within the allowed ranges. If not, revert and fail the test.
    #[cold]
    fn check_mem_opcodes(&self, interpreter: &mut Interpreter, depth: u64) {
        let Some(ranges) = self.allowed_mem_writes.get(&depth) else {
            return;
        };

        // The `mem_opcode_match` macro is used to match the current opcode against a list of
        // opcodes that can mutate memory (either directly or expansion via reading). If the
        // opcode is a match, the memory offsets that are being written to are checked to be
        // within the allowed ranges. If not, the test is failed and the transaction is
        // reverted. For all opcodes that can mutate memory aside from MSTORE,
        // MSTORE8, and MLOAD, the size and destination offset are on the stack, and
        // the macro expands all of these cases. For MSTORE, MSTORE8, and MLOAD, the
        // size of the memory write is implicit, so these cases are hard-coded.
        macro_rules! mem_opcode_match {
            ($(($opcode:ident, $offset_depth:expr, $size_depth:expr, $writes:expr)),* $(,)?) => {
                match interpreter.bytecode.opcode() {
                    ////////////////////////////////////////////////////////////////
                    //    OPERATIONS THAT CAN EXPAND/MUTATE MEMORY BY WRITING     //
                    ////////////////////////////////////////////////////////////////

                    op::MSTORE => {
                        // The offset of the mstore operation is at the top of the stack.
                        let offset = try_or_return!(interpreter.stack.peek(0)).saturating_to::<u64>();

                        // If none of the allowed ranges contain [offset, offset + 32), memory has been
                        // unexpectedly mutated.
                        if !ranges.iter().any(|range| {
                            range.contains(&offset) && range.contains(&(offset + 31))
                        }) {
                            // SPECIAL CASE: When the compiler attempts to store the selector for
                            // `stopExpectSafeMemory`, this is allowed. It will do so at the current free memory
                            // pointer, which could have been updated to the exclusive upper bound during
                            // execution.
                            let value = try_or_return!(interpreter.stack.peek(1)).to_be_bytes::<32>();
                            if value[..SELECTOR_LEN] == stopExpectSafeMemoryCall::SELECTOR {
                                return
                            }

                            disallowed_mem_write(offset, 32, interpreter, ranges);
                            return
                        }
                    }
                    op::MSTORE8 => {
                        // The offset of the mstore8 operation is at the top of the stack.
                        let offset = try_or_return!(interpreter.stack.peek(0)).saturating_to::<u64>();

                        // If none of the allowed ranges contain the offset, memory has been
                        // unexpectedly mutated.
                        if !ranges.iter().any(|range| range.contains(&offset)) {
                            disallowed_mem_write(offset, 1, interpreter, ranges);
                            return
                        }
                    }

                    ////////////////////////////////////////////////////////////////
                    //        OPERATIONS THAT CAN EXPAND MEMORY BY READING        //
                    ////////////////////////////////////////////////////////////////

                    op::MLOAD => {
                        // The offset of the mload operation is at the top of the stack
                        let offset = try_or_return!(interpreter.stack.peek(0)).saturating_to::<u64>();

                        // If the offset being loaded is >= than the memory size, the
                        // memory is being expanded. If none of the allowed ranges contain
                        // [offset, offset + 32), memory has been unexpectedly mutated.
                        if offset >= interpreter.memory.size() as u64 && !ranges.iter().any(|range| {
                            range.contains(&offset) && range.contains(&(offset + 31))
                        }) {
                            disallowed_mem_write(offset, 32, interpreter, ranges);
                            return
                        }
                    }

                    ////////////////////////////////////////////////////////////////
                    //          OPERATIONS WITH OFFSET AND SIZE ON STACK          //
                    ////////////////////////////////////////////////////////////////

                    op::CALL => {
                        // The destination offset of the operation is the fifth element on the stack.
                        let dest_offset = try_or_return!(interpreter.stack.peek(5)).saturating_to::<u64>();

                        // The size of the data that will be copied is the sixth element on the stack.
                        let size = try_or_return!(interpreter.stack.peek(6)).saturating_to::<u64>();

                        // If none of the allowed ranges contain [dest_offset, dest_offset + size),
                        // memory outside of the expected ranges has been touched. If the opcode
                        // only reads from memory, this is okay as long as the memory is not expanded.
                        let fail_cond = !ranges.iter().any(|range| {
                            range.contains(&dest_offset) &&
                                range.contains(&(dest_offset + size.saturating_sub(1)))
                        });

                        // If the failure condition is met, set the output buffer to a revert string
                        // that gives information about the allowed ranges and revert.
                        if fail_cond {
                            // SPECIAL CASE: When a call to `stopExpectSafeMemory` is performed, this is allowed.
                            // It allocated calldata at the current free memory pointer, and will attempt to read
                            // from this memory region to perform the call.
                            let to = Address::from_word(try_or_return!(interpreter.stack.peek(1)).to_be_bytes::<32>().into());
                            if to == CHEATCODE_ADDRESS {
                                let args_offset = try_or_return!(interpreter.stack.peek(3)).saturating_to::<usize>();
                                let args_size = try_or_return!(interpreter.stack.peek(4)).saturating_to::<usize>();
                                let memory_word = interpreter.memory.slice_len(args_offset, args_size);
                                if memory_word[..SELECTOR_LEN] == stopExpectSafeMemoryCall::SELECTOR {
                                    return
                                }
                            }

                            disallowed_mem_write(dest_offset, size, interpreter, ranges);
                            return
                        }
                    }

                    $(op::$opcode => {
                        // The destination offset of the operation.
                        let dest_offset = try_or_return!(interpreter.stack.peek($offset_depth)).saturating_to::<u64>();

                        // The size of the data that will be copied.
                        let size = try_or_return!(interpreter.stack.peek($size_depth)).saturating_to::<u64>();

                        // If none of the allowed ranges contain [dest_offset, dest_offset + size),
                        // memory outside of the expected ranges has been touched. If the opcode
                        // only reads from memory, this is okay as long as the memory is not expanded.
                        let fail_cond = !ranges.iter().any(|range| {
                                range.contains(&dest_offset) &&
                                    range.contains(&(dest_offset + size.saturating_sub(1)))
                            }) && ($writes ||
                                [dest_offset, (dest_offset + size).saturating_sub(1)].into_iter().any(|offset| {
                                    offset >= interpreter.memory.size() as u64
                                })
                            );

                        // If the failure condition is met, set the output buffer to a revert string
                        // that gives information about the allowed ranges and revert.
                        if fail_cond {
                            disallowed_mem_write(dest_offset, size, interpreter, ranges);
                            return
                        }
                    })*

                    _ => {}
                }
            }
        }

        // Check if the current opcode can write to memory, and if so, check if the memory
        // being written to is registered as safe to modify.
        mem_opcode_match!(
            (CALLDATACOPY, 0, 2, true),
            (CODECOPY, 0, 2, true),
            (RETURNDATACOPY, 0, 2, true),
            (EXTCODECOPY, 1, 3, true),
            (CALLCODE, 5, 6, true),
            (STATICCALL, 4, 5, true),
            (DELEGATECALL, 4, 5, true),
            (KECCAK256, 0, 1, false),
            (LOG0, 0, 1, false),
            (LOG1, 0, 1, false),
            (LOG2, 0, 1, false),
            (LOG3, 0, 1, false),
            (LOG4, 0, 1, false),
            (CREATE, 1, 2, false),
            (CREATE2, 1, 2, false),
            (RETURN, 0, 1, false),
            (REVERT, 0, 1, false),
        );
    }

    #[cold]
    fn record_gas_limit_opcode(&mut self, interpreter: &mut Interpreter) {
        match interpreter.bytecode.opcode() {
            // If current opcode is CREATE2 then set non-fixed gas limit.
            op::CREATE2 => self.dynamic_gas_limit_sequence = Some((true, true)),
            op::GAS => {
                if self.dynamic_gas_limit_sequence.is_none() {
                    // If current opcode is GAS then mark as seen.
                    self.dynamic_gas_limit_sequence = Some((true, false));
                }
            }
            _ => {}
        }
    }

    #[cold]
    fn set_gas_limit_type(&mut self, interpreter: &mut Interpreter) {
        // Early exit in case we already determined is non-fixed gas limit.
        if matches!(self.dynamic_gas_limit_sequence, Some((true, true))) {
            return;
        }

        // Record CALL opcode if GAS opcode was seen.
        if matches!(self.dynamic_gas_limit_sequence, Some((true, false)))
            && interpreter.bytecode.opcode() == op::CALL
        {
            self.dynamic_gas_limit_sequence = Some((true, true));
            return;
        }

        // Reset dynamic gas limit sequence if GAS opcode was not followed by a CALL opcode.
        self.dynamic_gas_limit_sequence = None;
    }
<<<<<<< HEAD
}

// Determines if the gas limit on a given call was manually set in the script and should therefore
// not be overwritten by later estimations
pub fn check_if_fixed_gas_limit(ecx: &Ecx, call_gas_limit: u64) -> bool {
    // If the gas limit was not set in the source code it is set to the estimated gas left at the
    // time of the call, which should be rather close to configured gas limit.
    // TODO: Find a way to reliably make this determination.
    // For example by generating it in the compilation or EVM simulation process
    ecx.tx.gas_limit > ecx.block.gas_limit &&
        call_gas_limit <= ecx.block.gas_limit
        // Transfers in forge scripts seem to be estimated at 2300 by revm leading to "Intrinsic
        // gas too low" failure when simulated on chain
        && call_gas_limit > 2300
=======
>>>>>>> 1a5de245
}

/// Helper that expands memory, stores a revert string pertaining to a disallowed memory write,
/// and sets the return range to the revert string's location in memory.
///
/// This will set the interpreter's next action to a return with the revert string as the output.
/// And trigger a revert.
fn disallowed_mem_write(
    dest_offset: u64,
    size: u64,
    interpreter: &mut Interpreter,
    ranges: &[Range<u64>],
) {
    let revert_string = format!(
        "memory write at offset 0x{:02X} of size 0x{:02X} not allowed; safe range: {}",
        dest_offset,
        size,
        ranges.iter().map(|r| format!("(0x{:02X}, 0x{:02X}]", r.start, r.end)).join(" U ")
    );

    interpreter.bytecode.set_action(InterpreterAction::new_return(
        InstructionResult::Revert,
        Bytes::from(revert_string.into_bytes()),
        interpreter.gas,
    ));
}

/// Returns true if the kind of account access is a call.
fn access_is_call(kind: crate::Vm::AccountAccessKind) -> bool {
    matches!(
        kind,
        crate::Vm::AccountAccessKind::Call
            | crate::Vm::AccountAccessKind::StaticCall
            | crate::Vm::AccountAccessKind::CallCode
            | crate::Vm::AccountAccessKind::DelegateCall
    )
}

/// Appends an AccountAccess that resumes the recording of the current context.
fn append_storage_access(
    last: &mut Vec<AccountAccess>,
    storage_access: crate::Vm::StorageAccess,
    storage_depth: u64,
) {
    // Assert that there's an existing record for the current context.
    if !last.is_empty() && last.first().unwrap().depth < storage_depth {
        // Three cases to consider:
        // 1. If there hasn't been a context switch since the start of this context, then add the
        //    storage access to the current context record.
        // 2. If there's an existing Resume record, then add the storage access to it.
        // 3. Otherwise, create a new Resume record based on the current context.
        if last.len() == 1 {
            last.first_mut().unwrap().storageAccesses.push(storage_access);
        } else {
            let last_record = last.last_mut().unwrap();
            if last_record.kind as u8 == crate::Vm::AccountAccessKind::Resume as u8 {
                last_record.storageAccesses.push(storage_access);
            } else {
                let entry = last.first().unwrap();
                let resume_record = crate::Vm::AccountAccess {
                    chainInfo: crate::Vm::ChainInfo {
                        forkId: entry.chainInfo.forkId,
                        chainId: entry.chainInfo.chainId,
                    },
                    accessor: entry.accessor,
                    account: entry.account,
                    kind: crate::Vm::AccountAccessKind::Resume,
                    initialized: entry.initialized,
                    storageAccesses: vec![storage_access],
                    reverted: entry.reverted,
                    // The remaining fields are defaults
                    oldBalance: U256::ZERO,
                    newBalance: U256::ZERO,
                    oldNonce: 0,
                    newNonce: 0,
                    value: U256::ZERO,
                    data: Bytes::new(),
                    deployedCode: Bytes::new(),
                    depth: entry.depth,
                };
                last.push(resume_record);
            }
        }
    }
}

/// Dispatches the cheatcode call to the appropriate function.
fn apply_dispatch(
    calls: &Vm::VmCalls,
    ccx: &mut CheatsCtxt,
    executor: &mut dyn CheatcodesExecutor,
) -> Result {
    let cheat = calls_as_dyn_cheatcode(calls);

    let _guard = debug_span!(target: "cheatcodes", "apply", id = %cheat.id()).entered();
    trace!(target: "cheatcodes", ?cheat, "applying");

    if let spec::Status::Deprecated(replacement) = *cheat.status() {
        ccx.state.deprecated.insert(cheat.signature(), replacement);
    }

    // Apply the cheatcode.
    let mut result = ccx.state.strategy.runner.apply_full(cheat, ccx, executor);

    // Format the error message to include the cheatcode name.
    if let Err(e) = &mut result
        && e.is_str()
    {
        let name = cheat.name();
        // Skip showing the cheatcode name for:
        // - assertions: too verbose, and can already be inferred from the error message
        // - `rpcUrl`: forge-std relies on it in `getChainWithUpdatedRpcUrl`
        if !name.contains("assert") && name != "rpcUrl" {
            *e = fmt_err!("vm.{name}: {e}");
        }
    }

    trace!(
        target: "cheatcodes",
        return = %match &result {
            Ok(b) => hex::encode(b),
            Err(e) => e.to_string(),
        }
    );

    result
}

fn calls_as_dyn_cheatcode(calls: &Vm::VmCalls) -> &dyn DynCheatcode {
    macro_rules! as_dyn {
        ($($variant:ident),*) => {
            match calls {
                $(Vm::VmCalls::$variant(cheat) => cheat,)*
            }
        };
    }
    vm_calls!(as_dyn)
}

/// Helper function to check if frame execution will exit.
fn will_exit(action: &InterpreterAction) -> bool {
    match action {
        InterpreterAction::Return(result) => {
            result.result.is_ok_or_revert() || result.result.is_error()
        }
        _ => false,
    }
}<|MERGE_RESOLUTION|>--- conflicted
+++ resolved
@@ -519,60 +519,8 @@
     /// If GAS opcode is followed by CALL opcode then both flags are marked true and call
     /// has non-fixed gas limit, otherwise the call is considered to have fixed gas limit.
     pub dynamic_gas_limit_sequence: Option<(bool, bool)>,
-<<<<<<< HEAD
-}
-
-impl Clone for Cheatcodes {
-    fn clone(&self) -> Self {
-        Self {
-            block: self.block.clone(),
-            active_delegations: self.active_delegations.clone(),
-            active_blob_sidecar: self.active_blob_sidecar.clone(),
-            gas_price: self.gas_price,
-            labels: self.labels.clone(),
-            pranks: self.pranks.clone(),
-            expected_revert: self.expected_revert.clone(),
-            assume_no_revert: self.assume_no_revert.clone(),
-            fork_revert_diagnostic: self.fork_revert_diagnostic.clone(),
-            accesses: self.accesses.clone(),
-            recorded_account_diffs_stack: self.recorded_account_diffs_stack.clone(),
-            record_debug_steps_info: self.record_debug_steps_info,
-            recorded_logs: self.recorded_logs.clone(),
-            recording_accesses: self.recording_accesses,
-            mocked_calls: self.mocked_calls.clone(),
-            mocked_functions: self.mocked_functions.clone(),
-            expected_calls: self.expected_calls.clone(),
-            expected_emits: self.expected_emits.clone(),
-            expected_creates: self.expected_creates.clone(),
-            allowed_mem_writes: self.allowed_mem_writes.clone(),
-            broadcast: self.broadcast.clone(),
-            broadcastable_transactions: self.broadcastable_transactions.clone(),
-            config: self.config.clone(),
-            fs_commit: self.fs_commit,
-            serialized_jsons: self.serialized_jsons.clone(),
-            eth_deals: self.eth_deals.clone(),
-            gas_metering: self.gas_metering.clone(),
-            gas_snapshots: self.gas_snapshots.clone(),
-            mapping_slots: self.mapping_slots.clone(),
-            pc: self.pc,
-            breakpoints: self.breakpoints.clone(),
-            intercept_next_create_call: self.intercept_next_create_call,
-            test_runner: self.test_runner.clone(),
-            ignored_traces: self.ignored_traces.clone(),
-            arbitrary_storage: self.arbitrary_storage.clone(),
-            deprecated: self.deprecated.clone(),
-            wallets: self.wallets.clone(),
-            strategy: self.strategy.clone(),
-            access_list: self.access_list.clone(),
-            test_context: self.test_context.clone(),
-            signatures_identifier: self.signatures_identifier.clone(),
-            dynamic_gas_limit_sequence: self.dynamic_gas_limit_sequence,
-        }
-    }
-=======
     // Custom execution evm version.
     pub execution_evm_version: Option<SpecId>,
->>>>>>> 1a5de245
 }
 
 // This is not derived because calling this in `fn new` with `..Default::default()` creates a second
@@ -631,10 +579,7 @@
             wallets: Default::default(),
             signatures_identifier: Default::default(),
             dynamic_gas_limit_sequence: Default::default(),
-<<<<<<< HEAD
-=======
             execution_evm_version: None,
->>>>>>> 1a5de245
         }
     }
 
@@ -1256,13 +1201,12 @@
                         });
                     }
 
-<<<<<<< HEAD
                     let active_delegation = std::mem::take(&mut self.active_delegations);
                     let active_blob_sidecar = self.active_blob_sidecar.clone();
 
                     let has_delegation = !active_delegation.is_empty();
                     let has_blob_sidecar = active_blob_sidecar.is_some();
-=======
+
                     let (gas_seen, call_seen) =
                         self.dynamic_gas_limit_sequence.take().unwrap_or_default();
                     // Transaction has fixed gas limit if no GAS opcode seen before CALL opcode.
@@ -1273,14 +1217,6 @@
                         is_fixed_gas_limit = false;
                     }
                     let input = TransactionInput::new(call.input.bytes(ecx));
->>>>>>> 1a5de245
-
-                    let (gas_seen, call_seen) =
-                        self.dynamic_gas_limit_sequence.take().unwrap_or_default();
-                    let mut is_fixed_gas_limit = !(gas_seen && call_seen);
-                    if call.gas_limit < 21_000 {
-                        is_fixed_gas_limit = false;
-                    }
 
                     // Note(zk): Fixed gas limit check is now computed here and passed to the
                     // strategy
@@ -1539,12 +1475,9 @@
     }
 
     fn step_end(&mut self, interpreter: &mut Interpreter, ecx: Ecx) {
-<<<<<<< HEAD
         if self.strategy.runner.pre_step_end(self.strategy.context.as_mut(), interpreter, ecx) {
             return;
         }
-=======
->>>>>>> 1a5de245
         if self.broadcast.is_some() {
             self.set_gas_limit_type(interpreter);
         }
@@ -2062,12 +1995,6 @@
                 broadcast.deploy_from_code = false;
 
                 input.set_caller(broadcast.new_origin);
-<<<<<<< HEAD
-
-                // Ensure account is touched.
-                ecx.journaled_state.touch(broadcast.new_origin);
-=======
->>>>>>> 1a5de245
 
                 let account = &ecx.journaled_state.inner.state()[&broadcast.new_origin];
                 self.broadcastable_transactions.push_back(BroadcastableTransaction {
@@ -2666,23 +2593,6 @@
         // Reset dynamic gas limit sequence if GAS opcode was not followed by a CALL opcode.
         self.dynamic_gas_limit_sequence = None;
     }
-<<<<<<< HEAD
-}
-
-// Determines if the gas limit on a given call was manually set in the script and should therefore
-// not be overwritten by later estimations
-pub fn check_if_fixed_gas_limit(ecx: &Ecx, call_gas_limit: u64) -> bool {
-    // If the gas limit was not set in the source code it is set to the estimated gas left at the
-    // time of the call, which should be rather close to configured gas limit.
-    // TODO: Find a way to reliably make this determination.
-    // For example by generating it in the compilation or EVM simulation process
-    ecx.tx.gas_limit > ecx.block.gas_limit &&
-        call_gas_limit <= ecx.block.gas_limit
-        // Transfers in forge scripts seem to be estimated at 2300 by revm leading to "Intrinsic
-        // gas too low" failure when simulated on chain
-        && call_gas_limit > 2300
-=======
->>>>>>> 1a5de245
 }
 
 /// Helper that expands memory, stores a revert string pertaining to a disallowed memory write,
