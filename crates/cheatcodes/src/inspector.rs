//! Cheatcode EVM [Inspector].

use crate::{
    evm::{
        journaled_account,
        mapping::{self, MappingSlots},
        prank::Prank,
        DealRecord,
    },
    script::{Broadcast, ScriptWallets},
    test::expect::{self, ExpectedEmit, ExpectedRevert, ExpectedRevertKind},
    CheatsConfig, CheatsCtxt, DynCheatcode, Error, Result,
    Vm::{self, AccountAccess},
};
use alloy_primitives::{keccak256, Address, Bytes, Log, TxKind, B256, U256};
use alloy_rpc_types::request::{TransactionInput, TransactionRequest};
use alloy_sol_types::{SolInterface, SolValue};
use foundry_cheatcodes_common::{
    expect::{ExpectedCallData, ExpectedCallTracker, ExpectedCallType},
    mock::{MockCallDataContext, MockCallReturnData},
    record::RecordAccess,
};
use foundry_common::{evm::Breakpoints, SELECTOR_LEN};
use foundry_config::Config;
use foundry_evm_core::{
    abi::Vm::stopExpectSafeMemoryCall,
    backend::{DatabaseError, DatabaseExt, LocalForkId, RevertDiagnostic},
    constants::{CHEATCODE_ADDRESS, DEFAULT_CREATE2_DEPLOYER_CODE, HARDHAT_CONSOLE_ADDRESS},
    InspectorExt,
};
use foundry_zksync_compiler::{DualCompiledContract, DualCompiledContracts};
use foundry_zksync_core::{
    convert::{ConvertAddress, ConvertH160, ConvertH256, ConvertRU256, ConvertU256},
    ZkTransactionMetadata,
};
use itertools::Itertools;
use revm::{
    interpreter::{
        opcode, CallInputs, CallOutcome, CallScheme, CreateInputs, CreateOutcome, Gas,
        InstructionResult, Interpreter, InterpreterAction, InterpreterResult,
    },
    primitives::{
        AccountInfo, BlockEnv, Bytecode, CreateScheme, Env, EvmStorageSlot, ExecutionResult,
        HashMap as rHashMap, Output, TransactTo, KECCAK_EMPTY,
    },
    EvmContext, InnerEvmContext, Inspector,
};
use rustc_hash::FxHashMap;
use serde_json::Value;
use std::{
    collections::{BTreeMap, HashMap, VecDeque},
    fs::File,
    io::BufReader,
    ops::Range,
    path::PathBuf,
    sync::Arc,
};
use zksync_types::{
    block::{pack_block_info, unpack_block_info},
    get_code_key, get_nonce_key,
    utils::{decompose_full_nonce, nonces_to_full_nonce, storage_key_for_eth_balance},
    ACCOUNT_CODE_STORAGE_ADDRESS, CONTRACT_DEPLOYER_ADDRESS, CURRENT_VIRTUAL_BLOCK_INFO_POSITION,
    H256, KNOWN_CODES_STORAGE_ADDRESS, L2_BASE_TOKEN_ADDRESS, NONCE_HOLDER_ADDRESS,
    SYSTEM_CONTEXT_ADDRESS,
};

macro_rules! try_or_continue {
    ($e:expr) => {
        match $e {
            Ok(v) => v,
            Err(_) => return,
        }
    };
}

/// Contains additional, test specific resources that should be kept for the duration of the test
#[derive(Debug, Default)]
pub struct Context {
    /// Buffered readers for files opened for reading (path => BufReader mapping)
    pub opened_read_files: HashMap<PathBuf, BufReader<File>>,
}

/// Every time we clone `Context`, we want it to be empty
impl Clone for Context {
    fn clone(&self) -> Self {
        Default::default()
    }
}

impl Context {
    /// Clears the context.
    #[inline]
    pub fn clear(&mut self) {
        self.opened_read_files.clear();
    }
}

/// Helps collecting transactions from different forks.
#[derive(Clone, Debug, Default)]
pub struct BroadcastableTransaction {
    /// The optional RPC URL.
    pub rpc: Option<String>,
    /// The transaction to broadcast.
    pub transaction: TransactionRequest,
    /// ZK-VM factory deps
    pub zk_tx: Option<ZkTransactionMetadata>,
}

/// List of transactions that can be broadcasted.
pub type BroadcastableTransactions = VecDeque<BroadcastableTransaction>;

/// An EVM inspector that handles calls to various cheatcodes, each with their own behavior.
///
/// Cheatcodes can be called by contracts during execution to modify the VM environment, such as
/// mocking addresses, signatures and altering call reverts.
///
/// Executing cheatcodes can be very powerful. Most cheatcodes are limited to evm internals, but
/// there are also cheatcodes like `ffi` which can execute arbitrary commands or `writeFile` and
/// `readFile` which can manipulate files of the filesystem. Therefore, several restrictions are
/// implemented for these cheatcodes:
/// - `ffi`, and file cheatcodes are _always_ opt-in (via foundry config) and never enabled by
///   default: all respective cheatcode handlers implement the appropriate checks
/// - File cheatcodes require explicit permissions which paths are allowed for which operation, see
///   `Config.fs_permission`
/// - Only permitted accounts are allowed to execute cheatcodes in forking mode, this ensures no
///   contract deployed on the live network is able to execute cheatcodes by simply calling the
///   cheatcode address: by default, the caller, test contract and newly deployed contracts are
///   allowed to execute cheatcodes
#[derive(Clone, Debug)]
pub struct Cheatcodes {
    /// The block environment
    ///
    /// Used in the cheatcode handler to overwrite the block environment separately from the
    /// execution block environment.
    pub block: Option<BlockEnv>,

    /// The gas price
    ///
    /// Used in the cheatcode handler to overwrite the gas price separately from the gas price
    /// in the execution environment.
    pub gas_price: Option<U256>,

    /// Address labels
    pub labels: HashMap<Address, String>,

    /// Prank information
    pub prank: Option<Prank>,

    /// Expected revert information
    pub expected_revert: Option<ExpectedRevert>,

    /// Additional diagnostic for reverts
    pub fork_revert_diagnostic: Option<RevertDiagnostic>,

    /// Recorded storage reads and writes
    pub accesses: Option<RecordAccess>,

    /// Recorded account accesses (calls, creates) organized by relative call depth, where the
    /// topmost vector corresponds to accesses at the depth at which account access recording
    /// began. Each vector in the matrix represents a list of accesses at a specific call
    /// depth. Once that call context has ended, the last vector is removed from the matrix and
    /// merged into the previous vector.
    pub recorded_account_diffs_stack: Option<Vec<Vec<AccountAccess>>>,

    /// Recorded logs
    pub recorded_logs: Option<Vec<crate::Vm::Log>>,

    /// Cache of the amount of gas used in previous call.
    /// This is used by the `lastCallGas` cheatcode.
    pub last_call_gas: Option<crate::Vm::Gas>,

    /// Mocked calls
    // **Note**: inner must a BTreeMap because of special `Ord` impl for `MockCallDataContext`
    pub mocked_calls: HashMap<Address, BTreeMap<MockCallDataContext, MockCallReturnData>>,

    /// Expected calls
    pub expected_calls: ExpectedCallTracker,
    /// Expected emits
    pub expected_emits: VecDeque<ExpectedEmit>,

    /// Map of context depths to memory offset ranges that may be written to within the call depth.
    pub allowed_mem_writes: FxHashMap<u64, Vec<Range<u64>>>,

    /// Current broadcasting information
    pub broadcast: Option<Broadcast>,

    /// Scripting based transactions
    pub broadcastable_transactions: BroadcastableTransactions,

    /// Additional, user configurable context this Inspector has access to when inspecting a call
    pub config: Arc<CheatsConfig>,

    /// Test-scoped context holding data that needs to be reset every test run
    pub context: Context,

    /// Whether to commit FS changes such as file creations, writes and deletes.
    /// Used to prevent duplicate changes file executing non-committing calls.
    pub fs_commit: bool,

    /// Serialized JSON values.
    // **Note**: both must a BTreeMap to ensure the order of the keys is deterministic.
    pub serialized_jsons: BTreeMap<String, BTreeMap<String, Value>>,

    /// All recorded ETH `deal`s.
    pub eth_deals: Vec<DealRecord>,

    /// Holds the stored gas info for when we pause gas metering. It is an `Option<Option<..>>`
    /// because the `call` callback in an `Inspector` doesn't get access to
    /// the `revm::Interpreter` which holds the `revm::Gas` struct that
    /// we need to copy. So we convert it to a `Some(None)` in `apply_cheatcode`, and once we have
    /// the interpreter, we copy the gas struct. Then each time there is an execution of an
    /// operation, we reset the gas.
    pub gas_metering: Option<Option<Gas>>,

    /// Holds stored gas info for when we pause gas metering, and we're entering/inside
    /// CREATE / CREATE2 frames. This is needed to make gas meter pausing work correctly when
    /// paused and creating new contracts.
    pub gas_metering_create: Option<Option<Gas>>,

    /// Mapping slots.
    pub mapping_slots: Option<HashMap<Address, MappingSlots>>,

    /// The current program counter.
    pub pc: usize,
    /// Breakpoints supplied by the `breakpoint` cheatcode.
    /// `char -> (address, pc)`
    pub breakpoints: Breakpoints,

    /// Use ZK-VM to execute CALLs and CREATEs.
    pub use_zk_vm: bool,

    /// Dual compiled contracts
    pub dual_compiled_contracts: DualCompiledContracts,

    /// Logs printed during ZK-VM execution.
    /// EVM logs have the value `None` so they can be interpolated later, since
    /// they are recorded by [foundry_evm::inspectors::LogCollector] tracer.
    pub combined_logs: Vec<Option<Log>>,

    /// Starts the cheatcode inspector in ZK mode.
    /// This is set to `false`, once the startup migration is completed.
    pub startup_zk: bool,

    /// The list of factory_deps seen so far during a test or script execution.
    /// Ideally these would be persisted in the storage, but since modifying [revm::JournaledState]
    /// would be a significant refactor, we maintain the factory_dep part in the [Cheatcodes].
    /// This can be done as each test runs with its own [Cheatcodes] instance, thereby
    /// providing the necessary level of isolation.
    pub persisted_factory_deps: HashMap<H256, Vec<u8>>,
}

// This is not derived because calling this in `fn new` with `..Default::default()` creates a second
// `CheatsConfig` which is unused, and inside it `ProjectPathsConfig` is relatively expensive to
// create.
impl Default for Cheatcodes {
    fn default() -> Self {
        Self::new(Arc::default())
    }
}

impl Cheatcodes {
    /// Creates a new `Cheatcodes` with the given settings.
    pub fn new(config: Arc<CheatsConfig>) -> Self {
        let mut dual_compiled_contracts = config.dual_compiled_contracts.clone();

        // We add the empty bytecode manually so it is correctly translated in zk mode.
        // This is used in many places in foundry, e.g. in cheatcode contract's account code.
        let empty_bytes = Bytes::from_static(&[0]);
        let zk_bytecode_hash = foundry_zksync_core::hash_bytecode(&foundry_zksync_core::EMPTY_CODE);
        let zk_deployed_bytecode = foundry_zksync_core::EMPTY_CODE.to_vec();

        dual_compiled_contracts.push(DualCompiledContract {
            name: String::from("EmptyEVMBytecode"),
            zk_bytecode_hash,
            zk_deployed_bytecode: zk_deployed_bytecode.clone(),
            zk_factory_deps: Default::default(),
            evm_bytecode_hash: B256::from_slice(&keccak256(&empty_bytes)[..]),
            evm_deployed_bytecode: revm::interpreter::analysis::to_analysed(Bytecode::new_raw(
                empty_bytes.clone(),
            ))
            .bytecode()
            .to_vec(),
            evm_bytecode: revm::interpreter::analysis::to_analysed(Bytecode::new_raw(empty_bytes))
                .bytecode()
                .to_vec(),
        });

        let mut persisted_factory_deps = HashMap::new();
        persisted_factory_deps.insert(zk_bytecode_hash, zk_deployed_bytecode);

        let startup_zk = config.use_zk;
        Self {
            fs_commit: true,
            labels: config.labels.clone(),
            config,
            dual_compiled_contracts,
            startup_zk,
            block: Default::default(),
            gas_price: Default::default(),
            prank: Default::default(),
            expected_revert: Default::default(),
            fork_revert_diagnostic: Default::default(),
            accesses: Default::default(),
            recorded_account_diffs_stack: Default::default(),
            recorded_logs: Default::default(),
            last_call_gas: Default::default(),
            mocked_calls: Default::default(),
            expected_calls: Default::default(),
            expected_emits: Default::default(),
            allowed_mem_writes: Default::default(),
            broadcast: Default::default(),
            broadcastable_transactions: Default::default(),
            context: Default::default(),
            serialized_jsons: Default::default(),
            eth_deals: Default::default(),
            gas_metering: Default::default(),
            gas_metering_create: Default::default(),
            mapping_slots: Default::default(),
            pc: Default::default(),
            breakpoints: Default::default(),
            combined_logs: Default::default(),
            use_zk_vm: Default::default(),
            persisted_factory_deps: Default::default(),
        }
    }

    /// Returns the configured script wallets.
    pub fn script_wallets(&self) -> Option<&ScriptWallets> {
        self.config.script_wallets.as_ref()
    }

    fn apply_cheatcode<DB: DatabaseExt>(
        &mut self,
        ecx: &mut EvmContext<DB>,
        call: &CallInputs,
    ) -> Result {
        // decode the cheatcode call
        let decoded = Vm::VmCalls::abi_decode(&call.input, false).map_err(|e| {
            if let alloy_sol_types::Error::UnknownSelector { name: _, selector } = e {
                let msg = format!(
                    "unknown cheatcode with selector {selector}; \
                     you may have a mismatch between the `Vm` interface (likely in `forge-std`) \
                     and the `forge` version"
                );
                return alloy_sol_types::Error::Other(std::borrow::Cow::Owned(msg));
            }
            e
        })?;
        let caller = call.caller;

        // ensure the caller is allowed to execute cheatcodes,
        // but only if the backend is in forking mode
        ecx.db.ensure_cheatcode_access_forking_mode(&caller)?;

        apply_dispatch(
            &decoded,
            &mut CheatsCtxt {
                state: self,
                ecx: &mut ecx.inner,
                precompiles: &mut ecx.precompiles,
                caller,
            },
        )
    }

    /// Determines the address of the contract and marks it as allowed
    /// Returns the address of the contract created
    ///
    /// There may be cheatcodes in the constructor of the new contract, in order to allow them
    /// automatically we need to determine the new address
    fn allow_cheatcodes_on_create<DB: DatabaseExt>(
        &self,
        ecx: &mut InnerEvmContext<DB>,
        inputs: &CreateInputs,
    ) -> Address {
        let old_nonce = ecx
            .journaled_state
            .state
            .get(&inputs.caller)
            .map(|acc| acc.info.nonce)
            .unwrap_or_default();
        let created_address = inputs.created_address(old_nonce);
        if ecx.journaled_state.depth > 1 && !ecx.db.has_cheatcode_access(&inputs.caller) {
            // we only grant cheat code access for new contracts if the caller also has
            // cheatcode access and the new contract is created in top most call
            return created_address;
        }

        ecx.db.allow_cheatcode_access(created_address);

        created_address
    }

    /// Called when there was a revert.
    ///
    /// Cleanup any previously applied cheatcodes that altered the state in such a way that revm's
    /// revert would run into issues.
    pub fn on_revert<DB: DatabaseExt>(&mut self, ecx: &mut EvmContext<DB>) {
        trace!(deals=?self.eth_deals.len(), "rolling back deals");

        // Delay revert clean up until expected revert is handled, if set.
        if self.expected_revert.is_some() {
            return;
        }

        // we only want to apply cleanup top level
        if ecx.journaled_state.depth() > 0 {
            return;
        }

        // Roll back all previously applied deals
        // This will prevent overflow issues in revm's [`JournaledState::journal_revert`] routine
        // which rolls back any transfers.
        while let Some(record) = self.eth_deals.pop() {
            if let Some(acc) = ecx.journaled_state.state.get_mut(&record.address) {
                acc.info.balance = record.old_balance;
            }
        }
    }

    /// Selects the appropriate VM for the fork. Options: EVM, ZK-VM.
    /// CALL and CREATE are handled by the selected VM.
    ///
    /// Additionally:
    /// * Translates block information
    /// * Translates all persisted addresses
    pub fn select_fork_vm<DB: DatabaseExt>(
        &mut self,
        data: &mut InnerEvmContext<DB>,
        fork_id: LocalForkId,
    ) {
        let fork_info = data.db.get_fork_info(fork_id).expect("failed getting fork info");
        if fork_info.fork_type.is_evm() {
            self.select_evm(data)
        } else {
            self.select_zk_vm(data, Some(&fork_info.fork_env))
        }
    }

    /// Switch to EVM and translate block info, balances, nonces and deployed codes for persistent
    /// accounts
    pub fn select_evm<DB: DatabaseExt>(&mut self, data: &mut InnerEvmContext<DB>) {
        if !self.use_zk_vm {
            tracing::info!("already in EVM");
            return
        }

        tracing::info!("switching to EVM");
        self.use_zk_vm = false;

        let system_account = SYSTEM_CONTEXT_ADDRESS.to_address();
        journaled_account(data, system_account).expect("failed to load account");
        let balance_account = L2_BASE_TOKEN_ADDRESS.to_address();
        journaled_account(data, balance_account).expect("failed to load account");
        let nonce_account = NONCE_HOLDER_ADDRESS.to_address();
        journaled_account(data, nonce_account).expect("failed to load account");
        let account_code_account = ACCOUNT_CODE_STORAGE_ADDRESS.to_address();
        journaled_account(data, account_code_account).expect("failed to load account");

        // TODO we might need to store the deployment nonce under the contract storage
        // to not lose it across VMs.

        let block_info_key = CURRENT_VIRTUAL_BLOCK_INFO_POSITION.to_ru256();
        let (block_info, _) = data
            .journaled_state
            .sload(system_account, block_info_key, &mut data.db)
            .unwrap_or_default();
        let (block_number, block_timestamp) = unpack_block_info(block_info.to_u256());
        data.env.block.number = U256::from(block_number);
        data.env.block.timestamp = U256::from(block_timestamp);

        let test_contract = data.db.get_test_contract_address();
        for address in data.db.persistent_accounts() {
            info!(?address, "importing to evm state");

            let zk_address = address.to_h160();
            let balance_key = storage_key_for_eth_balance(&zk_address).key().to_ru256();
            let nonce_key = get_nonce_key(&zk_address).key().to_ru256();

            let (balance, _) = data
                .journaled_state
                .sload(balance_account, balance_key, &mut data.db)
                .unwrap_or_default();
            let (full_nonce, _) = data
                .journaled_state
                .sload(nonce_account, nonce_key, &mut data.db)
                .unwrap_or_default();
            let (tx_nonce, _deployment_nonce) = decompose_full_nonce(full_nonce.to_u256());
            let nonce = tx_nonce.as_u64();

            let account_code_key = get_code_key(&zk_address).key().to_ru256();
            let (code_hash, code) = data
                .journaled_state
                .sload(account_code_account, account_code_key, &mut data.db)
                .map(|(value, _)| value)
                .ok()
                .and_then(|zk_bytecode_hash| {
                    self.dual_compiled_contracts
                        .find_by_zk_bytecode_hash(zk_bytecode_hash.to_h256())
                        .map(|contract| {
                            (
                                contract.evm_bytecode_hash,
                                Some(Bytecode::new_raw(Bytes::from(
                                    contract.evm_deployed_bytecode.clone(),
                                ))),
                            )
                        })
                })
                .unwrap_or_else(|| (KECCAK_EMPTY, None));

            let account = journaled_account(data, address).expect("failed to load account");
            let _ = std::mem::replace(&mut account.info.balance, balance);
            let _ = std::mem::replace(&mut account.info.nonce, nonce);

            if test_contract.map(|addr| addr == address).unwrap_or_default() {
                tracing::trace!(?address, "ignoring code translation for test contract");
            } else {
                account.info.code_hash = code_hash;
                account.info.code = code.clone();
            }
        }
    }

    /// Switch to ZK-VM and translate block info, balances, nonces and deployed codes for persistent
    /// accounts
    pub fn select_zk_vm<DB: DatabaseExt>(
        &mut self,
        data: &mut InnerEvmContext<DB>,
        new_env: Option<&Env>,
    ) {
        if self.use_zk_vm {
            tracing::info!("already in ZK-VM");
            return
        }

        tracing::info!("switching to ZK-VM");
        self.use_zk_vm = true;

        let env = new_env.unwrap_or(data.env.as_ref());

        let mut system_storage: rHashMap<U256, EvmStorageSlot> = Default::default();
        let block_info_key = CURRENT_VIRTUAL_BLOCK_INFO_POSITION.to_ru256();
        let block_info =
            pack_block_info(env.block.number.as_limbs()[0], env.block.timestamp.as_limbs()[0]);
        system_storage.insert(block_info_key, EvmStorageSlot::new(block_info.to_ru256()));

        let mut l2_eth_storage: rHashMap<U256, EvmStorageSlot> = Default::default();
        let mut nonce_storage: rHashMap<U256, EvmStorageSlot> = Default::default();
        let mut account_code_storage: rHashMap<U256, EvmStorageSlot> = Default::default();
        let mut known_codes_storage: rHashMap<U256, EvmStorageSlot> = Default::default();
        let mut deployed_codes: HashMap<Address, AccountInfo> = Default::default();

        for address in data.db.persistent_accounts() {
            info!(?address, "importing to zk state");

            let account = journaled_account(data, address).expect("failed to load account");
            let info = &account.info;
            let zk_address = address.to_h160();

            let balance_key = storage_key_for_eth_balance(&zk_address).key().to_ru256();
            let nonce_key = get_nonce_key(&zk_address).key().to_ru256();
            l2_eth_storage.insert(balance_key, EvmStorageSlot::new(info.balance));

            // TODO we need to find a proper way to handle deploy nonces instead of replicating
            let full_nonce = nonces_to_full_nonce(info.nonce.into(), info.nonce.into());
            nonce_storage.insert(nonce_key, EvmStorageSlot::new(full_nonce.to_ru256()));

            if let Some(contract) = self.dual_compiled_contracts.iter().find(|contract| {
                info.code_hash != KECCAK_EMPTY && info.code_hash == contract.evm_bytecode_hash
            }) {
                account_code_storage.insert(
                    zk_address.to_h256().to_ru256(),
                    EvmStorageSlot::new(contract.zk_bytecode_hash.to_ru256()),
                );
                known_codes_storage
                    .insert(contract.zk_bytecode_hash.to_ru256(), EvmStorageSlot::new(U256::ZERO));

                let code_hash = B256::from_slice(contract.zk_bytecode_hash.as_bytes());
                deployed_codes.insert(
                    address,
                    AccountInfo {
                        balance: info.balance,
                        nonce: info.nonce,
                        code_hash,
                        code: Some(Bytecode::new_raw(Bytes::from(
                            contract.zk_deployed_bytecode.clone(),
                        ))),
                    },
                );
            } else {
                tracing::debug!("no zk contract found for {:?}", info.code_hash)
            }
        }

        let system_addr = SYSTEM_CONTEXT_ADDRESS.to_address();
        let system_account = journaled_account(data, system_addr).expect("failed to load account");
        system_account.storage.extend(system_storage.clone());

        let balance_addr = L2_BASE_TOKEN_ADDRESS.to_address();
        let balance_account =
            journaled_account(data, balance_addr).expect("failed to load account");
        balance_account.storage.extend(l2_eth_storage.clone());

        let nonce_addr = NONCE_HOLDER_ADDRESS.to_address();
        let nonce_account = journaled_account(data, nonce_addr).expect("failed to load account");
        nonce_account.storage.extend(nonce_storage.clone());

        let account_code_addr = ACCOUNT_CODE_STORAGE_ADDRESS.to_address();
        let account_code_account =
            journaled_account(data, account_code_addr).expect("failed to load account");
        account_code_account.storage.extend(account_code_storage.clone());

        let known_codes_addr = KNOWN_CODES_STORAGE_ADDRESS.to_address();
        let known_codes_account =
            journaled_account(data, known_codes_addr).expect("failed to load account");
        known_codes_account.storage.extend(known_codes_storage.clone());

        let test_contract = data.db.get_test_contract_address();
        for (address, info) in deployed_codes {
            let account = journaled_account(data, address).expect("failed to load account");
            let _ = std::mem::replace(&mut account.info.balance, info.balance);
            let _ = std::mem::replace(&mut account.info.nonce, info.nonce);
            if test_contract.map(|addr| addr == address).unwrap_or_default() {
                tracing::trace!(?address, "ignoring code translation for test contract");
            } else {
                account.info.code_hash = info.code_hash;
                account.info.code = info.code.clone();
            }
        }
    }
}

impl<DB: DatabaseExt + Send> Inspector<DB> for Cheatcodes {
    #[inline]
    fn initialize_interp(&mut self, _: &mut Interpreter, ecx: &mut EvmContext<DB>) {
        // When the first interpreter is initialized we've circumvented the balance and gas checks,
        // so we apply our actual block data with the correct fees and all.
        if let Some(block) = self.block.take() {
            ecx.env.block = block;
        }
        if let Some(gas_price) = self.gas_price.take() {
            ecx.env.tx.gas_price = gas_price;
        }
        if self.startup_zk && !self.use_zk_vm {
            self.startup_zk = false; // We only do this once.
            self.select_zk_vm(ecx, None);
        }
    }

    #[inline]
    fn step_end(&mut self, interpreter: &mut Interpreter, ecx: &mut EvmContext<DB>) {
        // ovverride address(x).balance retrieval to make it consistent between EraVM and EVM
        if self.use_zk_vm {
            let address = match interpreter.current_opcode() {
                opcode::SELFBALANCE => interpreter.contract().target_address,
                opcode::BALANCE => {
                    if interpreter.stack.is_empty() {
                        interpreter.instruction_result = InstructionResult::StackUnderflow;
                        return;
                    }

                    Address::from_word(B256::from(unsafe { interpreter.stack.pop_unsafe() }))
                }
                _ => return,
            };

            // Safety: Length is checked above.
            let balance = foundry_zksync_core::balance(address, ecx);

            // Skip the current BALANCE instruction since we've already handled it
            match interpreter.stack.push(balance) {
                Ok(_) => unsafe {
                    interpreter.instruction_pointer = interpreter.instruction_pointer.add(1);
                },
                Err(e) => {
                    interpreter.instruction_result = e;
                }
            }
        }
    }

    fn step(&mut self, interpreter: &mut Interpreter, ecx: &mut EvmContext<DB>) {
        let ecx = &mut ecx.inner;
        self.pc = interpreter.program_counter();

        // reset gas if gas metering is turned off
        match self.gas_metering {
            Some(None) => {
                // need to store gas metering
                self.gas_metering = Some(Some(interpreter.gas));
            }
            Some(Some(gas)) => {
                match interpreter.current_opcode() {
                    opcode::CREATE | opcode::CREATE2 => {
                        // set we're about to enter CREATE frame to meter its gas on first opcode
                        // inside it
                        self.gas_metering_create = Some(None)
                    }
                    opcode::STOP | opcode::RETURN | opcode::SELFDESTRUCT | opcode::REVERT => {
                        // If we are ending current execution frame, we want to just fully reset gas
                        // otherwise weird things with returning gas from a call happen
                        // ref: https://github.com/bluealloy/revm/blob/2cb991091d32330cfe085320891737186947ce5a/crates/revm/src/evm_impl.rs#L190
                        //
                        // It would be nice if we had access to the interpreter in `call_end`, as we
                        // could just do this there instead.
                        match self.gas_metering_create {
                            None | Some(None) => {
                                interpreter.gas = Gas::new(0);
                            }
                            Some(Some(gas)) => {
                                // If this was CREATE frame, set correct gas limit. This is needed
                                // because CREATE opcodes deduct additional gas for code storage,
                                // and deducted amount is compared to gas limit. If we set this to
                                // 0, the CREATE would fail with out of gas.
                                //
                                // If we however set gas limit to the limit of outer frame, it would
                                // cause a panic after erasing gas cost post-create. Reason for this
                                // is pre-create REVM records `gas_limit - (gas_limit / 64)` as gas
                                // used, and erases costs by `remaining` gas post-create.
                                // gas used ref: https://github.com/bluealloy/revm/blob/2cb991091d32330cfe085320891737186947ce5a/crates/revm/src/instructions/host.rs#L254-L258
                                // post-create erase ref: https://github.com/bluealloy/revm/blob/2cb991091d32330cfe085320891737186947ce5a/crates/revm/src/instructions/host.rs#L279
                                interpreter.gas = Gas::new(gas.limit());

                                // reset CREATE gas metering because we're about to exit its frame
                                self.gas_metering_create = None
                            }
                        }
                    }
                    _ => {
                        // if just starting with CREATE opcodes, record its inner frame gas
                        if let Some(None) = self.gas_metering_create {
                            self.gas_metering_create = Some(Some(interpreter.gas))
                        }

                        // dont monitor gas changes, keep it constant
                        interpreter.gas = gas;
                    }
                }
            }
            _ => {}
        }

        // Record writes and reads if `record` has been called
        if let Some(storage_accesses) = &mut self.accesses {
            match interpreter.current_opcode() {
                opcode::SLOAD => {
                    let key = try_or_continue!(interpreter.stack().peek(0));
                    storage_accesses
                        .reads
                        .entry(interpreter.contract().target_address)
                        .or_default()
                        .push(key);
                }
                opcode::SSTORE => {
                    let key = try_or_continue!(interpreter.stack().peek(0));

                    // An SSTORE does an SLOAD internally
                    storage_accesses
                        .reads
                        .entry(interpreter.contract().target_address)
                        .or_default()
                        .push(key);
                    storage_accesses
                        .writes
                        .entry(interpreter.contract().target_address)
                        .or_default()
                        .push(key);
                }
                _ => (),
            }
        }

        // Record account access via SELFDESTRUCT if `recordAccountAccesses` has been called
        if let Some(account_accesses) = &mut self.recorded_account_diffs_stack {
            if interpreter.current_opcode() == opcode::SELFDESTRUCT {
                let target = try_or_continue!(interpreter.stack().peek(0));
                // load balance of this account
                let value = ecx
                    .balance(interpreter.contract().target_address)
                    .map(|(b, _)| b)
                    .unwrap_or(U256::ZERO);
                let account = Address::from_word(B256::from(target));
                // get previous balance and initialized status of the target account
                // TODO: use load_account_exists
                let (initialized, old_balance) = if let Ok((account, _)) =
                    ecx.journaled_state.load_account(account, &mut ecx.db)
                {
                    (account.info.exists(), account.info.balance)
                } else {
                    (false, U256::ZERO)
                };
                // register access for the target account
                let access = crate::Vm::AccountAccess {
                    chainInfo: crate::Vm::ChainInfo {
                        forkId: ecx.db.active_fork_id().unwrap_or_default(),
                        chainId: U256::from(ecx.env.cfg.chain_id),
                    },
                    accessor: interpreter.contract().target_address,
                    account,
                    kind: crate::Vm::AccountAccessKind::SelfDestruct,
                    initialized,
                    oldBalance: old_balance,
                    newBalance: old_balance + value,
                    value,
                    data: Bytes::new(),
                    reverted: false,
                    deployedCode: Bytes::new(),
                    storageAccesses: vec![],
                    depth: ecx.journaled_state.depth(),
                };
                // Ensure that we're not selfdestructing a context recording was initiated on
                if let Some(last) = account_accesses.last_mut() {
                    last.push(access);
                }
            }
        }

        // Record granular ordered storage accesses if `startStateDiffRecording` has been called
        if let Some(recorded_account_diffs_stack) = &mut self.recorded_account_diffs_stack {
            match interpreter.current_opcode() {
                opcode::SLOAD => {
                    let key = try_or_continue!(interpreter.stack().peek(0));
                    let address = interpreter.contract().target_address;

                    // Try to include present value for informational purposes, otherwise assume
                    // it's not set (zero value)
                    let mut present_value = U256::ZERO;
                    // Try to load the account and the slot's present value
                    if ecx.load_account(address).is_ok() {
                        if let Ok((previous, _)) = ecx.sload(address, key) {
                            present_value = previous;
                        }
                    }
                    let access = crate::Vm::StorageAccess {
                        account: interpreter.contract().target_address,
                        slot: key.into(),
                        isWrite: false,
                        previousValue: present_value.into(),
                        newValue: present_value.into(),
                        reverted: false,
                    };
                    append_storage_access(
                        recorded_account_diffs_stack,
                        access,
                        ecx.journaled_state.depth(),
                    );
                }
                opcode::SSTORE => {
                    let key = try_or_continue!(interpreter.stack().peek(0));
                    let value = try_or_continue!(interpreter.stack().peek(1));
                    let address = interpreter.contract().target_address;
                    // Try to load the account and the slot's previous value, otherwise, assume it's
                    // not set (zero value)
                    let mut previous_value = U256::ZERO;
                    if ecx.load_account(address).is_ok() {
                        if let Ok((previous, _)) = ecx.sload(address, key) {
                            previous_value = previous;
                        }
                    }

                    let access = crate::Vm::StorageAccess {
                        account: address,
                        slot: key.into(),
                        isWrite: true,
                        previousValue: previous_value.into(),
                        newValue: value.into(),
                        reverted: false,
                    };
                    append_storage_access(
                        recorded_account_diffs_stack,
                        access,
                        ecx.journaled_state.depth(),
                    );
                }
                // Record account accesses via the EXT family of opcodes
                opcode::EXTCODECOPY |
                opcode::EXTCODESIZE |
                opcode::EXTCODEHASH |
                opcode::BALANCE => {
                    let kind = match interpreter.current_opcode() {
                        opcode::EXTCODECOPY => crate::Vm::AccountAccessKind::Extcodecopy,
                        opcode::EXTCODESIZE => crate::Vm::AccountAccessKind::Extcodesize,
                        opcode::EXTCODEHASH => crate::Vm::AccountAccessKind::Extcodehash,
                        opcode::BALANCE => crate::Vm::AccountAccessKind::Balance,
                        _ => unreachable!(),
                    };
                    let address = Address::from_word(B256::from(try_or_continue!(interpreter
                        .stack()
                        .peek(0))));
                    let balance;
                    let initialized;
                    // TODO: use ecx.load_account
                    if let Ok((acc, _)) = ecx.journaled_state.load_account(address, &mut ecx.db) {
                        initialized = acc.info.exists();
                        balance = acc.info.balance;
                    } else {
                        initialized = false;
                        balance = U256::ZERO;
                    }
                    let account_access = crate::Vm::AccountAccess {
                        chainInfo: crate::Vm::ChainInfo {
                            forkId: ecx.db.active_fork_id().unwrap_or_default(),
                            chainId: U256::from(ecx.env.cfg.chain_id),
                        },
                        accessor: interpreter.contract().target_address,
                        account: address,
                        kind,
                        initialized,
                        oldBalance: balance,
                        newBalance: balance,
                        value: U256::ZERO,
                        data: Bytes::new(),
                        reverted: false,
                        deployedCode: Bytes::new(),
                        storageAccesses: vec![],
                        depth: ecx.journaled_state.depth(),
                    };
                    // Record the EXT* call as an account access at the current depth
                    // (future storage accesses will be recorded in a new "Resume" context)
                    if let Some(last) = recorded_account_diffs_stack.last_mut() {
                        last.push(account_access);
                    } else {
                        recorded_account_diffs_stack.push(vec![account_access]);
                    }
                }
                _ => (),
            }
        }

        // If the allowed memory writes cheatcode is active at this context depth, check to see
        // if the current opcode can either mutate directly or expand memory. If the opcode at
        // the current program counter is a match, check if the modified memory lies within the
        // allowed ranges. If not, revert and fail the test.
        if let Some(ranges) = self.allowed_mem_writes.get(&ecx.journaled_state.depth()) {
            // The `mem_opcode_match` macro is used to match the current opcode against a list of
            // opcodes that can mutate memory (either directly or expansion via reading). If the
            // opcode is a match, the memory offsets that are being written to are checked to be
            // within the allowed ranges. If not, the test is failed and the transaction is
            // reverted. For all opcodes that can mutate memory aside from MSTORE,
            // MSTORE8, and MLOAD, the size and destination offset are on the stack, and
            // the macro expands all of these cases. For MSTORE, MSTORE8, and MLOAD, the
            // size of the memory write is implicit, so these cases are hard-coded.
            macro_rules! mem_opcode_match {
                ($(($opcode:ident, $offset_depth:expr, $size_depth:expr, $writes:expr)),* $(,)?) => {
                    match interpreter.current_opcode() {
                        ////////////////////////////////////////////////////////////////
                        //    OPERATIONS THAT CAN EXPAND/MUTATE MEMORY BY WRITING     //
                        ////////////////////////////////////////////////////////////////

                        opcode::MSTORE => {
                            // The offset of the mstore operation is at the top of the stack.
                            let offset = try_or_continue!(interpreter.stack().peek(0)).saturating_to::<u64>();

                            // If none of the allowed ranges contain [offset, offset + 32), memory has been
                            // unexpectedly mutated.
                            if !ranges.iter().any(|range| {
                                range.contains(&offset) && range.contains(&(offset + 31))
                            }) {
                                // SPECIAL CASE: When the compiler attempts to store the selector for
                                // `stopExpectSafeMemory`, this is allowed. It will do so at the current free memory
                                // pointer, which could have been updated to the exclusive upper bound during
                                // execution.
                                let value = try_or_continue!(interpreter.stack().peek(1)).to_be_bytes::<32>();
                                let selector = stopExpectSafeMemoryCall {}.cheatcode().func.selector_bytes;
                                if value[0..SELECTOR_LEN] == selector {
                                    return
                                }

                                disallowed_mem_write(offset, 32, interpreter, ranges);
                                return
                            }
                        }
                        opcode::MSTORE8 => {
                            // The offset of the mstore8 operation is at the top of the stack.
                            let offset = try_or_continue!(interpreter.stack().peek(0)).saturating_to::<u64>();

                            // If none of the allowed ranges contain the offset, memory has been
                            // unexpectedly mutated.
                            if !ranges.iter().any(|range| range.contains(&offset)) {
                                disallowed_mem_write(offset, 1, interpreter, ranges);
                                return
                            }
                        }

                        ////////////////////////////////////////////////////////////////
                        //        OPERATIONS THAT CAN EXPAND MEMORY BY READING        //
                        ////////////////////////////////////////////////////////////////

                        opcode::MLOAD => {
                            // The offset of the mload operation is at the top of the stack
                            let offset = try_or_continue!(interpreter.stack().peek(0)).saturating_to::<u64>();

                            // If the offset being loaded is >= than the memory size, the
                            // memory is being expanded. If none of the allowed ranges contain
                            // [offset, offset + 32), memory has been unexpectedly mutated.
                            if offset >= interpreter.shared_memory.len() as u64 && !ranges.iter().any(|range| {
                                range.contains(&offset) && range.contains(&(offset + 31))
                            }) {
                                disallowed_mem_write(offset, 32, interpreter, ranges);
                                return
                            }
                        }

                        ////////////////////////////////////////////////////////////////
                        //          OPERATIONS WITH OFFSET AND SIZE ON STACK          //
                        ////////////////////////////////////////////////////////////////

                        opcode::CALL => {
                            // The destination offset of the operation is the fifth element on the stack.
                            let dest_offset = try_or_continue!(interpreter.stack().peek(5)).saturating_to::<u64>();

                            // The size of the data that will be copied is the sixth element on the stack.
                            let size = try_or_continue!(interpreter.stack().peek(6)).saturating_to::<u64>();

                            // If none of the allowed ranges contain [dest_offset, dest_offset + size),
                            // memory outside of the expected ranges has been touched. If the opcode
                            // only reads from memory, this is okay as long as the memory is not expanded.
                            let fail_cond = !ranges.iter().any(|range| {
                                range.contains(&dest_offset) &&
                                    range.contains(&(dest_offset + size.saturating_sub(1)))
                            });

                            // If the failure condition is met, set the output buffer to a revert string
                            // that gives information about the allowed ranges and revert.
                            if fail_cond {
                                // SPECIAL CASE: When a call to `stopExpectSafeMemory` is performed, this is allowed.
                                // It allocated calldata at the current free memory pointer, and will attempt to read
                                // from this memory region to perform the call.
                                let to = Address::from_word(try_or_continue!(interpreter.stack().peek(1)).to_be_bytes::<32>().into());
                                if to == CHEATCODE_ADDRESS {
                                    let args_offset = try_or_continue!(interpreter.stack().peek(3)).saturating_to::<usize>();
                                    let args_size = try_or_continue!(interpreter.stack().peek(4)).saturating_to::<usize>();
                                    let selector = stopExpectSafeMemoryCall {}.cheatcode().func.selector_bytes;
                                    let memory_word = interpreter.shared_memory.slice(args_offset, args_size);
                                    if memory_word[0..SELECTOR_LEN] == selector {
                                        return
                                    }
                                }

                                disallowed_mem_write(dest_offset, size, interpreter, ranges);
                                return
                            }
                        }

                        $(opcode::$opcode => {
                            // The destination offset of the operation.
                            let dest_offset = try_or_continue!(interpreter.stack().peek($offset_depth)).saturating_to::<u64>();

                            // The size of the data that will be copied.
                            let size = try_or_continue!(interpreter.stack().peek($size_depth)).saturating_to::<u64>();

                            // If none of the allowed ranges contain [dest_offset, dest_offset + size),
                            // memory outside of the expected ranges has been touched. If the opcode
                            // only reads from memory, this is okay as long as the memory is not expanded.
                            let fail_cond = !ranges.iter().any(|range| {
                                    range.contains(&dest_offset) &&
                                        range.contains(&(dest_offset + size.saturating_sub(1)))
                                }) && ($writes ||
                                    [dest_offset, (dest_offset + size).saturating_sub(1)].into_iter().any(|offset| {
                                        offset >= interpreter.shared_memory.len() as u64
                                    })
                                );

                            // If the failure condition is met, set the output buffer to a revert string
                            // that gives information about the allowed ranges and revert.
                            if fail_cond {
                                disallowed_mem_write(dest_offset, size, interpreter, ranges);
                                return
                            }
                        })*
                        _ => ()
                    }
                }
            }

            // Check if the current opcode can write to memory, and if so, check if the memory
            // being written to is registered as safe to modify.
            mem_opcode_match!(
                (CALLDATACOPY, 0, 2, true),
                (CODECOPY, 0, 2, true),
                (RETURNDATACOPY, 0, 2, true),
                (EXTCODECOPY, 1, 3, true),
                (CALLCODE, 5, 6, true),
                (STATICCALL, 4, 5, true),
                (DELEGATECALL, 4, 5, true),
                (KECCAK256, 0, 1, false),
                (LOG0, 0, 1, false),
                (LOG1, 0, 1, false),
                (LOG2, 0, 1, false),
                (LOG3, 0, 1, false),
                (LOG4, 0, 1, false),
                (CREATE, 1, 2, false),
                (CREATE2, 1, 2, false),
                (RETURN, 0, 1, false),
                (REVERT, 0, 1, false),
            )
        }

        // Record writes with sstore (and sha3) if `StartMappingRecording` has been called
        if let Some(mapping_slots) = &mut self.mapping_slots {
            mapping::step(mapping_slots, interpreter);
        }
    }

    fn log(&mut self, _context: &mut EvmContext<DB>, log: &Log) {
        if !self.expected_emits.is_empty() {
            expect::handle_expect_emit(self, log);
        }

        // Stores this log if `recordLogs` has been called
        if let Some(storage_recorded_logs) = &mut self.recorded_logs {
            storage_recorded_logs.push(Vm::Log {
                topics: log.data.topics().to_vec(),
                data: log.data.data.clone(),
                emitter: log.address,
            });
        }

        self.combined_logs.push(None);
    }

    fn call(&mut self, ecx: &mut EvmContext<DB>, call: &mut CallInputs) -> Option<CallOutcome> {
        let gas = Gas::new(call.gas_limit);

        // At the root call to test function or script `run()`/`setUp()` functions, we are
        // decreasing sender nonce to ensure that it matches on-chain nonce once we start
        // broadcasting.
        if ecx.journaled_state.depth == 0 {
            let sender = ecx.env.tx.caller;
            if sender != Config::DEFAULT_SENDER {
                let account = match super::evm::journaled_account(ecx, sender) {
                    Ok(account) => account,
                    Err(err) => {
                        return Some(CallOutcome {
                            result: InterpreterResult {
                                result: InstructionResult::Revert,
                                output: err.abi_encode().into(),
                                gas,
                            },
                            memory_offset: call.return_memory_offset.clone(),
                        })
                    }
                };
                let prev = account.info.nonce;
                account.info.nonce = prev.saturating_sub(1);

                debug!(target: "cheatcodes", %sender, nonce=account.info.nonce, prev, "corrected nonce");
            }
        }

        if call.target_address == CHEATCODE_ADDRESS {
            return match self.apply_cheatcode(ecx, call) {
                Ok(retdata) => Some(CallOutcome {
                    result: InterpreterResult {
                        result: InstructionResult::Return,
                        output: retdata.into(),
                        gas,
                    },
                    memory_offset: call.return_memory_offset.clone(),
                }),
                Err(err) => Some(CallOutcome {
                    result: InterpreterResult {
                        result: InstructionResult::Revert,
                        output: err.abi_encode().into(),
                        gas,
                    },
                    memory_offset: call.return_memory_offset.clone(),
                }),
            };
        }

        if call.bytecode_address == HARDHAT_CONSOLE_ADDRESS {
            self.combined_logs.push(None);

            return None;
        }

        // Handle expected calls

        // Grab the different calldatas expected.
        if let Some(expected_calls_for_target) = self.expected_calls.get_mut(&call.bytecode_address)
        {
            // Match every partial/full calldata
            for (calldata, (expected, actual_count)) in expected_calls_for_target {
                // Increment actual times seen if...
                // The calldata is at most, as big as this call's input, and
                if calldata.len() <= call.input.len() &&
                    // Both calldata match, taking the length of the assumed smaller one (which will have at least the selector), and
                    *calldata == call.input[..calldata.len()] &&
                    // The value matches, if provided
                    expected
                        .value
                        .map_or(true, |value| Some(value) == call.transfer_value()) &&
                    // The gas matches, if provided
                    expected.gas.map_or(true, |gas| gas == call.gas_limit) &&
                    // The minimum gas matches, if provided
                    expected.min_gas.map_or(true, |min_gas| min_gas <= call.gas_limit)
                {
                    *actual_count += 1;
                }
            }
        }

        // Handle mocked calls
        if let Some(mocks) = self.mocked_calls.get(&call.bytecode_address) {
            let ctx =
                MockCallDataContext { calldata: call.input.clone(), value: call.transfer_value() };
            if let Some(return_data) = mocks.get(&ctx).or_else(|| {
                mocks
                    .iter()
                    .find(|(mock, _)| {
                        call.input.get(..mock.calldata.len()) == Some(&mock.calldata[..]) &&
                            mock.value.map_or(true, |value| Some(value) == call.transfer_value())
                    })
                    .map(|(_, v)| v)
            }) {
                return Some(CallOutcome {
                    result: InterpreterResult {
                        result: return_data.ret_type,
                        output: return_data.data.clone(),
                        gas,
                    },
                    memory_offset: call.return_memory_offset.clone(),
                })
            }
        }

        // Apply our prank
        if let Some(prank) = &self.prank {
            if ecx.inner.journaled_state.depth() >= prank.depth && call.caller == prank.prank_caller
            {
                let mut prank_applied = false;

                // At the target depth we set `msg.sender`
                if ecx.inner.journaled_state.depth() == prank.depth {
                    call.caller = prank.new_caller;
                    prank_applied = true;
                }

                // At the target depth, or deeper, we set `tx.origin`
                if let Some(new_origin) = prank.new_origin {
                    ecx.inner.env.tx.caller = new_origin;
                    prank_applied = true;
                }

                // If prank applied for first time, then update
                if prank_applied {
                    if let Some(applied_prank) = prank.first_time_applied() {
                        self.prank = Some(applied_prank);
                    }
                }
            }
        }

        // Apply our broadcast
        if let Some(broadcast) = &self.broadcast {
            // We only apply a broadcast *to a specific depth*.
            //
            // We do this because any subsequent contract calls *must* exist on chain and
            // we only want to grab *this* call, not internal ones
            if ecx.inner.journaled_state.depth() == broadcast.depth &&
                call.caller == broadcast.original_caller
            {
                // At the target depth we set `msg.sender` & tx.origin.
                // We are simulating the caller as being an EOA, so *both* must be set to the
                // broadcast.origin.
                ecx.inner.env.tx.caller = broadcast.new_origin;

                call.caller = broadcast.new_origin;
                // Add a `legacy` transaction to the VecDeque. We use a legacy transaction here
                // because we only need the from, to, value, and data. We can later change this
                // into 1559, in the cli package, relatively easily once we
                // know the target chain supports EIP-1559.
                if !call.is_static {
                    if let Err(err) = ecx.inner.load_account(broadcast.new_origin) {
                        return Some(CallOutcome {
                            result: InterpreterResult {
                                result: InstructionResult::Revert,
                                output: Error::encode(err),
                                gas,
                            },
                            memory_offset: call.return_memory_offset.clone(),
                        })
                    }

                    let is_fixed_gas_limit = check_if_fixed_gas_limit(&ecx.inner, call.gas_limit);

                    let account =
                        ecx.inner.journaled_state.state().get_mut(&broadcast.new_origin).unwrap();

                    let nonce = if self.use_zk_vm {
                        foundry_zksync_core::nonce(broadcast.new_origin, ecx) as u64
                    } else {
                        account.info.nonce
                    };

                    let account =
                        ecx.inner.journaled_state.state().get_mut(&broadcast.new_origin).unwrap();

                    let zk_tx = if self.use_zk_vm {
                        // We shouldn't need factory_deps for CALLs
                        Some(ZkTransactionMetadata { factory_deps: Default::default() })
                    } else {
                        None
                    };

                    self.broadcastable_transactions.push_back(BroadcastableTransaction {
                        rpc: ecx.inner.db.active_fork_url(),
                        transaction: TransactionRequest {
                            from: Some(broadcast.new_origin),
                            to: Some(TxKind::from(Some(call.target_address))),
                            value: call.transfer_value(),
                            input: TransactionInput::new(call.input.clone()),
                            nonce: Some(nonce),
                            gas: if is_fixed_gas_limit {
                                Some(call.gas_limit as u128)
                            } else {
                                None
                            },
                            ..Default::default()
                        },
                        zk_tx,
                    });
                    debug!(target: "cheatcodes", tx=?self.broadcastable_transactions.back().unwrap(), "broadcastable call");

                    let prev = account.info.nonce;

                    // Touch account to ensure that incremented nonce is committed
                    account.mark_touch();
                    account.info.nonce += 1;
                    debug!(target: "cheatcodes", address=%broadcast.new_origin, nonce=prev+1, prev, "incremented nonce");
                } else if broadcast.single_call {
                    let msg = "`staticcall`s are not allowed after `broadcast`; use `startBroadcast` instead";
                    return Some(CallOutcome {
                        result: InterpreterResult {
                            result: InstructionResult::Revert,
                            output: Error::encode(msg),
                            gas,
                        },
                        memory_offset: call.return_memory_offset.clone(),
                    })
                }
            }
        }

        // Record called accounts if `startStateDiffRecording` has been called
        if let Some(recorded_account_diffs_stack) = &mut self.recorded_account_diffs_stack {
            // Determine if account is "initialized," ie, it has a non-zero balance, a non-zero
            // nonce, a non-zero KECCAK_EMPTY codehash, or non-empty code
            let initialized;
            let old_balance;
            // TODO: use ecx.load_account
            if let Ok((acc, _)) =
                ecx.inner.journaled_state.load_account(call.target_address, &mut ecx.inner.db)
            {
                initialized = acc.info.exists();
                old_balance = acc.info.balance;
            } else {
                initialized = false;
                old_balance = U256::ZERO;
            }
            let kind = match call.scheme {
                CallScheme::Call => crate::Vm::AccountAccessKind::Call,
                CallScheme::CallCode => crate::Vm::AccountAccessKind::CallCode,
                CallScheme::DelegateCall => crate::Vm::AccountAccessKind::DelegateCall,
                CallScheme::StaticCall => crate::Vm::AccountAccessKind::StaticCall,
            };
            // Record this call by pushing it to a new pending vector; all subsequent calls at
            // that depth will be pushed to the same vector. When the call ends, the
            // RecordedAccountAccess (and all subsequent RecordedAccountAccesses) will be
            // updated with the revert status of this call, since the EVM does not mark accounts
            // as "warm" if the call from which they were accessed is reverted
            recorded_account_diffs_stack.push(vec![AccountAccess {
                chainInfo: crate::Vm::ChainInfo {
                    forkId: ecx.inner.db.active_fork_id().unwrap_or_default(),
                    chainId: U256::from(ecx.inner.env.cfg.chain_id),
                },
                accessor: call.caller,
                account: call.bytecode_address,
                kind,
                initialized,
                oldBalance: old_balance,
                newBalance: U256::ZERO, // updated on call_end
                value: call.call_value(),
                data: call.input.clone(),
                reverted: false,
                deployedCode: Bytes::new(),
                storageAccesses: vec![], // updated on step
                depth: ecx.inner.journaled_state.depth(),
            }]);
        }

        if self.use_zk_vm {
            if let TransactTo::Call(test_contract) = ecx.env.tx.transact_to {
                if call.bytecode_address == test_contract {
                    info!("using evm for calls to test contract {:?}", ecx.env);
                    return None
                }
            }

            info!("running call in zk vm {:#?}", call);

            let ccx = foundry_zksync_core::vm::CheatcodeTracerContext {
                mocked_calls: self.mocked_calls.clone(),
                expected_calls: Some(&mut self.expected_calls),
                accesses: self.accesses.as_mut(),
                persisted_factory_deps: Some(&mut self.persisted_factory_deps),
            };
            if let Ok(result) = foundry_zksync_core::vm::call::<_, DatabaseError>(call, ecx, ccx) {
                self.combined_logs.extend(result.logs.clone().into_iter().map(|log| Some(log)));
                //for each log in cloned logs call handle_expect_emit
                if !self.expected_emits.is_empty() {
                    for log in result.logs {
                        expect::handle_expect_emit(self, &log);
                    }
                }

                return match result.execution_result {
                    ExecutionResult::Success { output, .. } => match output {
                        Output::Call(bytes) => Some(CallOutcome {
                            result: InterpreterResult {
                                result: InstructionResult::Return,
                                output: bytes,
                                gas,
                            },
                            memory_offset: call.return_memory_offset.clone(),
                        }),
                        _ => Some(CallOutcome {
                            result: InterpreterResult {
                                result: InstructionResult::Revert,
                                output: Bytes::new(),
                                gas,
                            },
                            memory_offset: call.return_memory_offset.clone(),
                        }),
                    },
                    ExecutionResult::Revert { output, .. } => Some(CallOutcome {
                        result: InterpreterResult {
                            result: InstructionResult::Revert,
                            output,
                            gas,
                        },
                        memory_offset: call.return_memory_offset.clone(),
                    }),
                    ExecutionResult::Halt { .. } => Some(CallOutcome {
                        result: InterpreterResult {
                            result: InstructionResult::Revert,
                            output: Bytes::from_iter(String::from("zk vm halted").as_bytes()),
                            gas,
                        },
                        memory_offset: call.return_memory_offset.clone(),
                    }),
                }
            }
        }

        None
    }

    fn call_end(
        &mut self,
        ecx: &mut EvmContext<DB>,
        call: &CallInputs,
        mut outcome: CallOutcome,
    ) -> CallOutcome {
        let ecx = &mut ecx.inner;
        let cheatcode_call = call.target_address == CHEATCODE_ADDRESS ||
            call.target_address == HARDHAT_CONSOLE_ADDRESS;

        // Clean up pranks/broadcasts if it's not a cheatcode call end. We shouldn't do
        // it for cheatcode calls because they are not appplied for cheatcodes in the `call` hook.
        // This should be placed before the revert handling, because we might exit early there
        if !cheatcode_call {
            // Clean up pranks
            if let Some(prank) = &self.prank {
                if ecx.journaled_state.depth() == prank.depth {
                    ecx.env.tx.caller = prank.prank_origin;

                    // Clean single-call prank once we have returned to the original depth
                    if prank.single_call {
                        let _ = self.prank.take();
                    }
                }
            }

            // Clean up broadcast
            if let Some(broadcast) = &self.broadcast {
                if ecx.journaled_state.depth() == broadcast.depth {
                    ecx.env.tx.caller = broadcast.original_origin;

                    // Clean single-call broadcast once we have returned to the original depth
                    if broadcast.single_call {
                        let _ = self.broadcast.take();
                    }
                }
            }
        }

        // Handle expected reverts
        if let Some(expected_revert) = &self.expected_revert {
            if ecx.journaled_state.depth() <= expected_revert.depth {
                let needs_processing: bool = match expected_revert.kind {
                    ExpectedRevertKind::Default => !cheatcode_call,
                    // `pending_processing` == true means that we're in the `call_end` hook for
                    // `vm.expectCheatcodeRevert` and shouldn't expect revert here
                    ExpectedRevertKind::Cheatcode { pending_processing } => {
                        cheatcode_call && !pending_processing
                    }
                };

                if needs_processing {
                    let expected_revert = std::mem::take(&mut self.expected_revert).unwrap();
                    return match expect::handle_expect_revert(
                        false,
                        expected_revert.reason.as_deref(),
                        outcome.result.result,
                        outcome.result.output.clone(),
                    ) {
                        Err(error) => {
                            trace!(expected=?expected_revert, ?error, status=?outcome.result.result, "Expected revert mismatch");
                            outcome.result.result = InstructionResult::Revert;
                            outcome.result.output = error.abi_encode().into();
                            outcome
                        }
                        Ok((_, retdata)) => {
                            outcome.result.result = InstructionResult::Return;
                            outcome.result.output = retdata;
                            outcome
                        }
                    };
                }

                // Flip `pending_processing` flag for cheatcode revert expectations, marking that
                // we've exited the `expectCheatcodeRevert` call scope
                if let ExpectedRevertKind::Cheatcode { pending_processing } =
                    &mut self.expected_revert.as_mut().unwrap().kind
                {
                    if *pending_processing {
                        *pending_processing = false;
                    }
                }
            }
        }

        // Exit early for calls to cheatcodes as other logic is not relevant for cheatcode
        // invocations
        if cheatcode_call {
            return outcome
        }

        // Record the gas usage of the call, this allows the `lastCallGas` cheatcode to
        // retrieve the gas usage of the last call.
        let gas = outcome.result.gas;
        self.last_call_gas = Some(crate::Vm::Gas {
            gasLimit: gas.limit(),
            gasTotalUsed: gas.spent(),
            gasMemoryUsed: 0,
            gasRefunded: gas.refunded(),
            gasRemaining: gas.remaining(),
        });

        // If `startStateDiffRecording` has been called, update the `reverted` status of the
        // previous call depth's recorded accesses, if any
        if let Some(recorded_account_diffs_stack) = &mut self.recorded_account_diffs_stack {
            // The root call cannot be recorded.
            if ecx.journaled_state.depth() > 0 {
                let mut last_recorded_depth =
                    recorded_account_diffs_stack.pop().expect("missing CALL account accesses");
                // Update the reverted status of all deeper calls if this call reverted, in
                // accordance with EVM behavior
                if outcome.result.is_revert() {
                    last_recorded_depth.iter_mut().for_each(|element| {
                        element.reverted = true;
                        element
                            .storageAccesses
                            .iter_mut()
                            .for_each(|storage_access| storage_access.reverted = true);
                    })
                }
                let call_access = last_recorded_depth.first_mut().expect("empty AccountAccesses");
                // Assert that we're at the correct depth before recording post-call state changes.
                // Depending on the depth the cheat was called at, there may not be any pending
                // calls to update if execution has percolated up to a higher depth.
                if call_access.depth == ecx.journaled_state.depth() {
                    // TODO: use ecx.load_account
                    if let Ok((acc, _)) =
                        ecx.journaled_state.load_account(call.target_address, &mut ecx.db)
                    {
                        debug_assert!(access_is_call(call_access.kind));
                        call_access.newBalance = acc.info.balance;
                    }
                }
                // Merge the last depth's AccountAccesses into the AccountAccesses at the current
                // depth, or push them back onto the pending vector if higher depths were not
                // recorded. This preserves ordering of accesses.
                if let Some(last) = recorded_account_diffs_stack.last_mut() {
                    last.append(&mut last_recorded_depth);
                } else {
                    recorded_account_diffs_stack.push(last_recorded_depth);
                }
            }
        }

        // At the end of the call,
        // we need to check if we've found all the emits.
        // We know we've found all the expected emits in the right order
        // if the queue is fully matched.
        // If it's not fully matched, then either:
        // 1. Not enough events were emitted (we'll know this because the amount of times we
        // inspected events will be less than the size of the queue) 2. The wrong events
        // were emitted (The inspected events should match the size of the queue, but still some
        // events will not be matched)

        // First, check that we're at the call depth where the emits were declared from.
        let should_check_emits = self
            .expected_emits
            .iter()
            .any(|expected| expected.depth == ecx.journaled_state.depth()) &&
            // Ignore staticcalls
            !call.is_static;
        if should_check_emits {
            // Not all emits were matched.
            if self.expected_emits.iter().any(|expected| !expected.found) {
                outcome.result.result = InstructionResult::Revert;
                outcome.result.output = "log != expected log".abi_encode().into();
                return outcome
            } else {
                // All emits were found, we're good.
                // Clear the queue, as we expect the user to declare more events for the next call
                // if they wanna match further events.
                self.expected_emits.clear()
            }
        }

        // this will ensure we don't have false positives when trying to diagnose reverts in fork
        // mode
        let diag = self.fork_revert_diagnostic.take();

        // if there's a revert and a previous call was diagnosed as fork related revert then we can
        // return a better error here
        if outcome.result.is_revert() {
            if let Some(err) = diag {
                outcome.result.output = Error::encode(err.to_error_msg(&self.labels));
                return outcome
            }
        }

        // try to diagnose reverts in multi-fork mode where a call is made to an address that does
        // not exist
        if let TransactTo::Call(test_contract) = ecx.env.tx.transact_to {
            // if a call to a different contract than the original test contract returned with
            // `Stop` we check if the contract actually exists on the active fork
            if ecx.db.is_forked_mode() &&
                outcome.result.result == InstructionResult::Stop &&
                call.target_address != test_contract
            {
                self.fork_revert_diagnostic =
                    ecx.db.diagnose_revert(call.target_address, &ecx.journaled_state);
            }
        }

        // If the depth is 0, then this is the root call terminating
        if ecx.journaled_state.depth() == 0 {
            // If we already have a revert, we shouldn't run the below logic as it can obfuscate an
            // earlier error that happened first with unrelated information about
            // another error when using cheatcodes.
            if outcome.result.is_revert() {
                return outcome;
            }

            // If there's not a revert, we can continue on to run the last logic for expect*
            // cheatcodes. Match expected calls
            for (address, calldatas) in &self.expected_calls {
                // Loop over each address, and for each address, loop over each calldata it expects.
                for (calldata, (expected, actual_count)) in calldatas {
                    // Grab the values we expect to see
                    let ExpectedCallData { gas, min_gas, value, count, call_type } = expected;

                    let failed = match call_type {
                        // If the cheatcode was called with a `count` argument,
                        // we must check that the EVM performed a CALL with this calldata exactly
                        // `count` times.
                        ExpectedCallType::Count => *count != *actual_count,
                        // If the cheatcode was called without a `count` argument,
                        // we must check that the EVM performed a CALL with this calldata at least
                        // `count` times. The amount of times to check was
                        // the amount of time the cheatcode was called.
                        ExpectedCallType::NonCount => *count > *actual_count,
                    };
                    if failed {
                        let expected_values = [
                            Some(format!("data {}", hex::encode_prefixed(calldata))),
                            value.as_ref().map(|v| format!("value {v}")),
                            gas.map(|g| format!("gas {g}")),
                            min_gas.map(|g| format!("minimum gas {g}")),
                        ]
                        .into_iter()
                        .flatten()
                        .join(", ");
                        let but = if outcome.result.is_ok() {
                            let s = if *actual_count == 1 { "" } else { "s" };
                            format!("was called {actual_count} time{s}")
                        } else {
                            "the call reverted instead; \
                             ensure you're testing the happy path when using `expectCall`"
                                .to_string()
                        };
                        let s = if *count == 1 { "" } else { "s" };
                        let msg = format!(
                            "expected call to {address} with {expected_values} \
                             to be called {count} time{s}, but {but}"
                        );
                        outcome.result.result = InstructionResult::Revert;
                        outcome.result.output = Error::encode(msg);

                        return outcome;
                    }
                }
            }

            // Check if we have any leftover expected emits
            // First, if any emits were found at the root call, then we its ok and we remove them.
            self.expected_emits.retain(|expected| !expected.found);
            // If not empty, we got mismatched emits
            if !self.expected_emits.is_empty() {
                let msg = if outcome.result.is_ok() {
                    "expected an emit, but no logs were emitted afterwards. \
                     you might have mismatched events or not enough events were emitted"
                } else {
                    "expected an emit, but the call reverted instead. \
                     ensure you're testing the happy path when using `expectEmit`"
                };
                outcome.result.result = InstructionResult::Revert;
                outcome.result.output = Error::encode(msg);
                return outcome;
            }
        }

        outcome
    }

    fn create(
        &mut self,
        ecx: &mut EvmContext<DB>,
        call: &mut CreateInputs,
    ) -> Option<CreateOutcome> {
        let gas = Gas::new(call.gas_limit);

        // Apply our prank
        if let Some(prank) = &self.prank {
            if ecx.journaled_state.depth() >= prank.depth && call.caller == prank.prank_caller {
                // At the target depth we set `msg.sender`
                if ecx.journaled_state.depth() == prank.depth {
                    call.caller = prank.new_caller;
                }

                // At the target depth, or deeper, we set `tx.origin`
                if let Some(new_origin) = prank.new_origin {
                    ecx.env.tx.caller = new_origin;
                }
            }
        }

        // Apply our broadcast
        if let Some(broadcast) = &self.broadcast {
            if ecx.journaled_state.depth() >= broadcast.depth &&
                call.caller == broadcast.original_caller
            {
                if let Err(err) = ecx.load_account(broadcast.new_origin) {
                    return Some(CreateOutcome {
                        result: InterpreterResult {
                            result: InstructionResult::Revert,
                            output: Error::encode(err),
                            gas,
                        },
                        address: None,
                    })
                }

                ecx.env.tx.caller = broadcast.new_origin;

                if ecx.journaled_state.depth() == broadcast.depth {
                    call.caller = broadcast.new_origin;
                    let is_fixed_gas_limit = check_if_fixed_gas_limit(ecx, call.gas_limit);

                    let account = &ecx.journaled_state.state()[&broadcast.new_origin];
                    let mut to = None;
                    let mut nonce = account.info.nonce;
                    let mut call_init_code = call.init_code.clone();

<<<<<<< HEAD
                    let zk_tx = if self.use_zk_vm {
                        to = Some(TxKind::Call(CONTRACT_DEPLOYER_ADDRESS.to_address()));
                        nonce = foundry_zksync_core::nonce(broadcast.new_origin, ecx) as u64;
=======
                    let mut zk_tx = if self.use_zk_vm {
                        to = Some(CONTRACT_DEPLOYER_ADDRESS.to_address());
                        nonce = foundry_zksync_core::nonce(
                            broadcast.new_origin,
                            data.db,
                            &mut data.journaled_state,
                        ) as u64;
>>>>>>> ab00f2ea
                        let contract = self
                            .dual_compiled_contracts
                            .find_by_evm_bytecode(&call.init_code.0)
                            .unwrap_or_else(|| {
                                panic!("failed finding contract for {:?}", call.init_code)
                            });
                        let factory_deps =
                            self.dual_compiled_contracts.fetch_all_factory_deps(contract);

                        let constructor_input =
                            call.init_code[contract.evm_bytecode.len()..].to_vec();

                        let create_input = foundry_zksync_core::encode_create_params(
                            &call.scheme,
                            contract.zk_bytecode_hash,
                            constructor_input,
                        );
                        call_init_code = Bytes::from(create_input);

                        Some(factory_deps)
                    } else {
                        None
                    };

                    let rpc = data.db.active_fork_url();

                    if let Some(factory_deps) = zk_tx {
                        let mut batched =
                            foundry_zksync_core::vm::batch_factory_dependencies(factory_deps);
                        debug!(batches = batched.len(), "splitting factory deps for broadcast");
                        // the last batch is the final one that does the deployment
                        zk_tx = batched.pop();

                        for factory_deps in batched {
                            self.broadcastable_transactions.push_back(BroadcastableTransaction {
                                rpc: rpc.clone(),
                                transaction: TransactionRequest {
                                    from: Some(broadcast.new_origin),
                                    to: Some(Address::ZERO),
                                    value: Some(call.value),
                                    input: TransactionInput::default(),
                                    nonce: Some(U64::from(nonce)),
                                    gas: if is_fixed_gas_limit {
                                        Some(U256::from(call.gas_limit))
                                    } else {
                                        None
                                    },
                                    ..Default::default()
                                },
                                zk_tx: Some(ZkTransactionMetadata { factory_deps }),
                            });

                            //update nonce for each tx
                            nonce += 1;
                        }
                    }

                    self.broadcastable_transactions.push_back(BroadcastableTransaction {
<<<<<<< HEAD
                        rpc: ecx.db.active_fork_url(),
=======
                        rpc: rpc.clone(),
>>>>>>> ab00f2ea
                        transaction: TransactionRequest {
                            from: Some(broadcast.new_origin),
                            to,
                            value: Some(call.value),
                            input: TransactionInput::new(call_init_code),
                            nonce: Some(nonce),
                            gas: if is_fixed_gas_limit {
                                Some(call.gas_limit as u128)
                            } else {
                                None
                            },
                            ..Default::default()
                        },
                        zk_tx: zk_tx.map(|factory_deps| ZkTransactionMetadata { factory_deps }),
                    });

                    let kind = match call.scheme {
                        CreateScheme::Create => "create",
                        CreateScheme::Create2 { .. } => "create2",
                    };
                    debug!(target: "cheatcodes", tx=?self.broadcastable_transactions.back().unwrap(), "broadcastable {kind}");
                }
            }
        }

        // allow cheatcodes from the address of the new contract
        // Compute the address *after* any possible broadcast updates, so it's based on the updated
        // call inputs
        let address = self.allow_cheatcodes_on_create(ecx, call);
        // If `recordAccountAccesses` has been called, record the create
        if let Some(recorded_account_diffs_stack) = &mut self.recorded_account_diffs_stack {
            // Record the create context as an account access and create a new vector to record all
            // subsequent account accesses
            recorded_account_diffs_stack.push(vec![AccountAccess {
                chainInfo: crate::Vm::ChainInfo {
                    forkId: ecx.db.active_fork_id().unwrap_or_default(),
                    chainId: U256::from(ecx.env.cfg.chain_id),
                },
                accessor: call.caller,
                account: address,
                kind: crate::Vm::AccountAccessKind::Create,
                initialized: true,
                oldBalance: U256::ZERO, // updated on create_end
                newBalance: U256::ZERO, // updated on create_end
                value: call.value,
                data: call.init_code.clone(),
                reverted: false,
                deployedCode: Bytes::new(), // updated on create_end
                storageAccesses: vec![],    // updated on create_end
                depth: ecx.journaled_state.depth(),
            }]);
        }

        if self.use_zk_vm {
            info!("running create in zk vm");
            if call.init_code.0 == DEFAULT_CREATE2_DEPLOYER_CODE {
                info!("ignoring DEFAULT_CREATE2_DEPLOYER_CODE for zk");
                return None
            }

            let zk_contract = self
                .dual_compiled_contracts
                .find_by_evm_bytecode(&call.init_code.0)
                .unwrap_or_else(|| panic!("failed finding contract for {:?}", call.init_code));

            let factory_deps = self.dual_compiled_contracts.fetch_all_factory_deps(zk_contract);
            tracing::debug!(contract = zk_contract.name, "using dual compiled contract");

            let ccx = foundry_zksync_core::vm::CheatcodeTracerContext {
                mocked_calls: self.mocked_calls.clone(),
                expected_calls: Some(&mut self.expected_calls),
                accesses: self.accesses.as_mut(),
                persisted_factory_deps: Some(&mut self.persisted_factory_deps),
            };
            if let Ok(result) = foundry_zksync_core::vm::create::<_, DatabaseError>(
                call,
                zk_contract,
                factory_deps,
                ecx,
                ccx,
            ) {
                self.combined_logs.extend(result.logs.clone().into_iter().map(|log| Some(log)));

                // for each log in cloned logs call handle_expect_emit
                if !self.expected_emits.is_empty() {
                    for log in result.logs {
                        expect::handle_expect_emit(self, &log);
                    }
                }

                return match result.execution_result {
                    ExecutionResult::Success { output, .. } => match output {
                        Output::Create(bytes, address) => Some(CreateOutcome {
                            result: InterpreterResult {
                                result: InstructionResult::Return,
                                output: bytes,
                                gas,
                            },
                            address,
                        }),
                        _ => Some(CreateOutcome {
                            result: InterpreterResult {
                                result: InstructionResult::Revert,
                                output: Bytes::new(),
                                gas,
                            },
                            address: None,
                        }),
                    },
                    ExecutionResult::Revert { output, .. } => Some(CreateOutcome {
                        result: InterpreterResult {
                            result: InstructionResult::Revert,
                            output,
                            gas,
                        },
                        address: None,
                    }),
                    ExecutionResult::Halt { .. } => Some(CreateOutcome {
                        result: InterpreterResult {
                            result: InstructionResult::Revert,
                            output: Bytes::from_iter(String::from("zk vm halted").as_bytes()),
                            gas,
                        },
                        address: None,
                    }),
                }
            }
        }

        None
    }

    fn create_end(
        &mut self,
        ecx: &mut EvmContext<DB>,
        _call: &CreateInputs,
        mut outcome: CreateOutcome,
    ) -> CreateOutcome {
        let ecx = &mut ecx.inner;

        // Clean up pranks
        if let Some(prank) = &self.prank {
            if ecx.journaled_state.depth() == prank.depth {
                ecx.env.tx.caller = prank.prank_origin;

                // Clean single-call prank once we have returned to the original depth
                if prank.single_call {
                    std::mem::take(&mut self.prank);
                }
            }
        }

        // Clean up broadcasts
        if let Some(broadcast) = &self.broadcast {
            if ecx.journaled_state.depth() == broadcast.depth {
                ecx.env.tx.caller = broadcast.original_origin;

                // Clean single-call broadcast once we have returned to the original depth
                if broadcast.single_call {
                    std::mem::take(&mut self.broadcast);
                }
            }
        }

        // Handle expected reverts
        if let Some(expected_revert) = &self.expected_revert {
            if ecx.journaled_state.depth() <= expected_revert.depth &&
                matches!(expected_revert.kind, ExpectedRevertKind::Default)
            {
                let expected_revert = std::mem::take(&mut self.expected_revert).unwrap();
                return match expect::handle_expect_revert(
                    true,
                    expected_revert.reason.as_deref(),
                    outcome.result.result,
                    outcome.result.output.clone(),
                ) {
                    Ok((address, retdata)) => {
                        outcome.result.result = InstructionResult::Return;
                        outcome.result.output = retdata;
                        outcome.address = address;
                        outcome
                    }
                    Err(err) => {
                        outcome.result.result = InstructionResult::Revert;
                        outcome.result.output = err.abi_encode().into();
                        outcome
                    }
                };
            }
        }

        // If `startStateDiffRecording` has been called, update the `reverted` status of the
        // previous call depth's recorded accesses, if any
        if let Some(recorded_account_diffs_stack) = &mut self.recorded_account_diffs_stack {
            // The root call cannot be recorded.
            if ecx.journaled_state.depth() > 0 {
                let mut last_depth =
                    recorded_account_diffs_stack.pop().expect("missing CREATE account accesses");
                // Update the reverted status of all deeper calls if this call reverted, in
                // accordance with EVM behavior
                if outcome.result.is_revert() {
                    last_depth.iter_mut().for_each(|element| {
                        element.reverted = true;
                        element
                            .storageAccesses
                            .iter_mut()
                            .for_each(|storage_access| storage_access.reverted = true);
                    })
                }
                let create_access = last_depth.first_mut().expect("empty AccountAccesses");
                // Assert that we're at the correct depth before recording post-create state
                // changes. Depending on what depth the cheat was called at, there
                // may not be any pending calls to update if execution has
                // percolated up to a higher depth.
                if create_access.depth == ecx.journaled_state.depth() {
                    debug_assert_eq!(
                        create_access.kind as u8,
                        crate::Vm::AccountAccessKind::Create as u8
                    );
                    if let Some(address) = outcome.address {
                        if let Ok((created_acc, _)) =
                            ecx.journaled_state.load_account(address, &mut ecx.db)
                        {
                            create_access.newBalance = created_acc.info.balance;
                            create_access.deployedCode =
                                created_acc.info.code.clone().unwrap_or_default().original_bytes();
                        }
                    }
                }
                // Merge the last depth's AccountAccesses into the AccountAccesses at the current
                // depth, or push them back onto the pending vector if higher depths were not
                // recorded. This preserves ordering of accesses.
                if let Some(last) = recorded_account_diffs_stack.last_mut() {
                    last.append(&mut last_depth);
                } else {
                    recorded_account_diffs_stack.push(last_depth);
                }
            }
        }

        outcome
    }
}

impl<DB: DatabaseExt + Send> InspectorExt<DB> for Cheatcodes {
    fn should_use_create2_factory(
        &mut self,
        ecx: &mut EvmContext<DB>,
        inputs: &mut CreateInputs,
    ) -> bool {
        if let CreateScheme::Create2 { .. } = inputs.scheme {
            let target_depth = if let Some(prank) = &self.prank {
                prank.depth
            } else if let Some(broadcast) = &self.broadcast {
                broadcast.depth
            } else {
                1
            };

            ecx.journaled_state.depth() == target_depth &&
                (self.broadcast.is_some() || self.config.always_use_create_2_factory)
        } else {
            false
        }
    }
}

/// Helper that expands memory, stores a revert string pertaining to a disallowed memory write,
/// and sets the return range to the revert string's location in memory.
///
/// This will set the interpreter's next action to a return with the revert string as the output.
/// And trigger a revert.
fn disallowed_mem_write(
    dest_offset: u64,
    size: u64,
    interpreter: &mut Interpreter,
    ranges: &[Range<u64>],
) {
    let revert_string = format!(
        "memory write at offset 0x{:02X} of size 0x{:02X} not allowed; safe range: {}",
        dest_offset,
        size,
        ranges.iter().map(|r| format!("(0x{:02X}, 0x{:02X}]", r.start, r.end)).join(" U ")
    );

    interpreter.instruction_result = InstructionResult::Revert;
    interpreter.next_action = InterpreterAction::Return {
        result: InterpreterResult {
            output: Error::encode(revert_string),
            gas: interpreter.gas,
            result: InstructionResult::Revert,
        },
    };
}

// Determines if the gas limit on a given call was manually set in the script and should therefore
// not be overwritten by later estimations
fn check_if_fixed_gas_limit<DB: DatabaseExt>(
    ecx: &InnerEvmContext<DB>,
    call_gas_limit: u64,
) -> bool {
    // If the gas limit was not set in the source code it is set to the estimated gas left at the
    // time of the call, which should be rather close to configured gas limit.
    // TODO: Find a way to reliably make this determination.
    // For example by generating it in the compilation or EVM simulation process
    U256::from(ecx.env.tx.gas_limit) > ecx.env.block.gas_limit &&
        U256::from(call_gas_limit) <= ecx.env.block.gas_limit
        // Transfers in forge scripts seem to be estimated at 2300 by revm leading to "Intrinsic
        // gas too low" failure when simulated on chain
        && call_gas_limit > 2300
}

/// Dispatches the cheatcode call to the appropriate function.
fn apply_dispatch<DB: DatabaseExt>(calls: &Vm::VmCalls, ccx: &mut CheatsCtxt<DB>) -> Result {
    macro_rules! match_ {
        ($($variant:ident),*) => {
            match calls {
                $(Vm::VmCalls::$variant(cheat) => crate::Cheatcode::apply_traced(cheat, ccx),)*
            }
        };
    }
    vm_calls!(match_)
}

/// Returns true if the kind of account access is a call.
fn access_is_call(kind: crate::Vm::AccountAccessKind) -> bool {
    matches!(
        kind,
        crate::Vm::AccountAccessKind::Call |
            crate::Vm::AccountAccessKind::StaticCall |
            crate::Vm::AccountAccessKind::CallCode |
            crate::Vm::AccountAccessKind::DelegateCall
    )
}

/// Appends an AccountAccess that resumes the recording of the current context.
fn append_storage_access(
    accesses: &mut [Vec<AccountAccess>],
    storage_access: crate::Vm::StorageAccess,
    storage_depth: u64,
) {
    if let Some(last) = accesses.last_mut() {
        // Assert that there's an existing record for the current context.
        if !last.is_empty() && last.first().unwrap().depth < storage_depth {
            // Three cases to consider:
            // 1. If there hasn't been a context switch since the start of this context, then add
            //    the storage access to the current context record.
            // 2. If there's an existing Resume record, then add the storage access to it.
            // 3. Otherwise, create a new Resume record based on the current context.
            if last.len() == 1 {
                last.first_mut().unwrap().storageAccesses.push(storage_access);
            } else {
                let last_record = last.last_mut().unwrap();
                if last_record.kind as u8 == crate::Vm::AccountAccessKind::Resume as u8 {
                    last_record.storageAccesses.push(storage_access);
                } else {
                    let entry = last.first().unwrap();
                    let resume_record = crate::Vm::AccountAccess {
                        chainInfo: crate::Vm::ChainInfo {
                            forkId: entry.chainInfo.forkId,
                            chainId: entry.chainInfo.chainId,
                        },
                        accessor: entry.accessor,
                        account: entry.account,
                        kind: crate::Vm::AccountAccessKind::Resume,
                        initialized: entry.initialized,
                        storageAccesses: vec![storage_access],
                        reverted: entry.reverted,
                        // The remaining fields are defaults
                        oldBalance: U256::ZERO,
                        newBalance: U256::ZERO,
                        value: U256::ZERO,
                        data: Bytes::new(),
                        deployedCode: Bytes::new(),
                        depth: entry.depth,
                    };
                    last.push(resume_record);
                }
            }
        }
    }
}<|MERGE_RESOLUTION|>--- conflicted
+++ resolved
@@ -1788,19 +1788,9 @@
                     let mut nonce = account.info.nonce;
                     let mut call_init_code = call.init_code.clone();
 
-<<<<<<< HEAD
-                    let zk_tx = if self.use_zk_vm {
+                    let mut zk_tx = if self.use_zk_vm {
                         to = Some(TxKind::Call(CONTRACT_DEPLOYER_ADDRESS.to_address()));
                         nonce = foundry_zksync_core::nonce(broadcast.new_origin, ecx) as u64;
-=======
-                    let mut zk_tx = if self.use_zk_vm {
-                        to = Some(CONTRACT_DEPLOYER_ADDRESS.to_address());
-                        nonce = foundry_zksync_core::nonce(
-                            broadcast.new_origin,
-                            data.db,
-                            &mut data.journaled_state,
-                        ) as u64;
->>>>>>> ab00f2ea
                         let contract = self
                             .dual_compiled_contracts
                             .find_by_evm_bytecode(&call.init_code.0)
@@ -1825,7 +1815,7 @@
                         None
                     };
 
-                    let rpc = data.db.active_fork_url();
+                    let rpc = ecx.db.active_fork_url();
 
                     if let Some(factory_deps) = zk_tx {
                         let mut batched =
@@ -1859,11 +1849,7 @@
                     }
 
                     self.broadcastable_transactions.push_back(BroadcastableTransaction {
-<<<<<<< HEAD
-                        rpc: ecx.db.active_fork_url(),
-=======
                         rpc: rpc.clone(),
->>>>>>> ab00f2ea
                         transaction: TransactionRequest {
                             from: Some(broadcast.new_origin),
                             to,
