--- conflicted
+++ resolved
@@ -1706,20 +1706,14 @@
             ecx.env.tx.gas_price = gas_price;
         }
 
-<<<<<<< HEAD
         if self.startup_zk && !self.use_zk_vm {
             self.startup_zk = false; // We only do this once.
             self.select_zk_vm(ecx, None);
         }
 
-        // Record gas for current frame if gas metering is paused.
-        if self.pause_gas_metering {
-            self.paused_frame_gas.push(interpreter.gas);
-=======
         // Record gas for current frame.
         if self.gas_metering.paused {
             self.gas_metering.paused_frames.push(interpreter.gas);
->>>>>>> 88a49204
         }
     }
 
@@ -1754,13 +1748,12 @@
     }
 
     #[inline]
-<<<<<<< HEAD
     fn step_end(&mut self, interpreter: &mut Interpreter, ecx: &mut EvmContext<DB>) {
         // override address(x).balance retrieval to make it consistent between EraVM and EVM
         if self.use_zk_vm {
             let address = match interpreter.current_opcode() {
-                opcode::SELFBALANCE => interpreter.contract().target_address,
-                opcode::BALANCE => {
+                op::SELFBALANCE => interpreter.contract().target_address,
+                op::BALANCE => {
                     if interpreter.stack.is_empty() {
                         interpreter.instruction_result = InstructionResult::StackUnderflow;
                         return;
@@ -1784,11 +1777,7 @@
                 }
             }
         }
-    }
-
-    fn log(&mut self, _interpreter: &mut Interpreter, _context: &mut EvmContext<DB>, log: &Log) {
-=======
-    fn step_end(&mut self, interpreter: &mut Interpreter, _ecx: &mut EvmContext<DB>) {
+
         if self.gas_metering.paused {
             self.meter_gas_end(interpreter);
         }
@@ -1799,7 +1788,6 @@
     }
 
     fn log(&mut self, _interpreter: &mut Interpreter, _ecx: &mut EvmContext<DB>, log: &Log) {
->>>>>>> 88a49204
         if !self.expected_emits.is_empty() {
             expect::handle_expect_emit(self, log);
         }
