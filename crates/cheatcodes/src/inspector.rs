//! Cheatcode EVM inspector.

use crate::{
    evm::{
        journaled_account,
        mapping::{self, MappingSlots},
        prank::Prank,
        DealRecord,
    },
    inspector::utils::CommonCreateInput,
    script::{Broadcast, ScriptWallets},
    test::expect::{self, ExpectedEmit, ExpectedRevert, ExpectedRevertKind},
    CheatsConfig, CheatsCtxt, DynCheatcode, Error, Result, Vm,
    Vm::AccountAccess,
};
use alloy_primitives::{hex, keccak256, Address, Bytes, Log, TxKind, B256, U256};
use alloy_rpc_types::request::{TransactionInput, TransactionRequest};
use alloy_sol_types::{SolCall, SolInterface, SolValue};
use foundry_cheatcodes_common::{
    expect::{ExpectedCallData, ExpectedCallTracker, ExpectedCallType},
    mock::{MockCallDataContext, MockCallReturnData},
    record::RecordAccess,
};
use foundry_common::{evm::Breakpoints, TransactionMaybeSigned, SELECTOR_LEN};
use foundry_config::Config;
use foundry_evm_core::{
    abi::{Vm::stopExpectSafeMemoryCall, HARDHAT_CONSOLE_ADDRESS},
    backend::{DatabaseError, DatabaseExt, LocalForkId, RevertDiagnostic},
    constants::{
        CHEATCODE_ADDRESS, CHEATCODE_CONTRACT_HASH, DEFAULT_CREATE2_DEPLOYER,
        DEFAULT_CREATE2_DEPLOYER_CODE,
    },
    decode::decode_console_log,
    utils::new_evm_with_existing_context,
    InspectorExt,
};
use foundry_zksync_compiler::{DualCompiledContract, DualCompiledContracts};
use foundry_zksync_core::{
    convert::{ConvertH160, ConvertH256, ConvertRU256, ConvertU256},
    get_account_code_key, get_balance_key, get_nonce_key, Call, ZkTransactionMetadata,
    DEFAULT_CREATE2_DEPLOYER_ZKSYNC,
};
use itertools::Itertools;
use rand::{rngs::StdRng, Rng, SeedableRng};
use revm::{
    interpreter::{
        opcode, CallInputs, CallOutcome, CallScheme, CreateInputs, CreateOutcome, EOFCreateInputs,
        Gas, InstructionResult, Interpreter, InterpreterAction, InterpreterResult,
    },
    primitives::{
        AccountInfo, BlockEnv, Bytecode, CreateScheme, EVMError, Env, EvmStorageSlot,
        ExecutionResult, HashMap as rHashMap, Output, KECCAK_EMPTY,
    },
    EvmContext, InnerEvmContext, Inspector,
};
use rustc_hash::FxHashMap;
use serde_json::Value;
use std::{
    collections::{BTreeMap, HashMap, HashSet, VecDeque},
    fs::File,
    io::BufReader,
    ops::Range,
    path::PathBuf,
    sync::Arc,
};
use zksync_types::{
    block::{pack_block_info, unpack_block_info},
    utils::{decompose_full_nonce, nonces_to_full_nonce},
    ACCOUNT_CODE_STORAGE_ADDRESS, CONTRACT_DEPLOYER_ADDRESS, CURRENT_VIRTUAL_BLOCK_INFO_POSITION,
    H256, KNOWN_CODES_STORAGE_ADDRESS, L2_BASE_TOKEN_ADDRESS, NONCE_HOLDER_ADDRESS,
    SYSTEM_CONTEXT_ADDRESS,
};

mod utils;

/// Helper trait for obtaining complete [revm::Inspector] instance from mutable reference to
/// [Cheatcodes].
///
/// This is needed for cases when inspector itself needs mutable access to [Cheatcodes] state and
/// allows us to correctly execute arbitrary EVM frames from inside cheatcode implementations.
pub trait CheatcodesExecutor {
    /// Core trait method accepting mutable reference to [Cheatcodes] and returning
    /// [revm::Inspector].
    fn get_inspector<'a, DB: DatabaseExt>(
        &'a mut self,
        cheats: &'a mut Cheatcodes,
    ) -> impl InspectorExt<DB> + 'a;

    /// Constructs [revm::Evm] and runs a given closure with it.
    fn with_evm<DB: DatabaseExt, F, O>(
        &mut self,
        ccx: &mut CheatsCtxt<DB>,
        f: F,
    ) -> Result<O, EVMError<DB::Error>>
    where
        F: for<'a, 'b> FnOnce(
            &mut revm::Evm<
                '_,
                &'b mut dyn InspectorExt<&'a mut dyn DatabaseExt>,
                &'a mut dyn DatabaseExt,
            >,
        ) -> Result<O, EVMError<DB::Error>>,
    {
        let mut inspector = self.get_inspector(ccx.state);
        let error = std::mem::replace(&mut ccx.ecx.error, Ok(()));
        let l1_block_info = std::mem::take(&mut ccx.ecx.l1_block_info);

        let inner = revm::InnerEvmContext {
            env: ccx.ecx.env.clone(),
            journaled_state: std::mem::replace(
                &mut ccx.ecx.journaled_state,
                revm::JournaledState::new(Default::default(), Default::default()),
            ),
            db: &mut ccx.ecx.db as &mut dyn DatabaseExt,
            error,
            l1_block_info,
        };

        let mut evm = new_evm_with_existing_context(inner, &mut inspector as _);

        let res = f(&mut evm)?;

        ccx.ecx.journaled_state = evm.context.evm.inner.journaled_state;
        ccx.ecx.env = evm.context.evm.inner.env;
        ccx.ecx.l1_block_info = evm.context.evm.inner.l1_block_info;
        ccx.ecx.error = evm.context.evm.inner.error;

        Ok(res)
    }

    /// Obtains [revm::Evm] instance and executes the given CREATE frame.
    fn exec_create<DB: DatabaseExt>(
        &mut self,
        inputs: CreateInputs,
        ccx: &mut CheatsCtxt<DB>,
    ) -> Result<CreateOutcome, EVMError<DB::Error>> {
        self.with_evm(ccx, |evm| {
            evm.context.evm.inner.journaled_state.depth += 1;

            let first_frame_or_result =
                evm.handler.execution().create(&mut evm.context, Box::new(inputs))?;

            let mut result = match first_frame_or_result {
                revm::FrameOrResult::Frame(first_frame) => evm.run_the_loop(first_frame)?,
                revm::FrameOrResult::Result(result) => result,
            };

            evm.handler.execution().last_frame_return(&mut evm.context, &mut result)?;

            let outcome = match result {
                revm::FrameResult::Call(_) | revm::FrameResult::EOFCreate(_) => unreachable!(),
                revm::FrameResult::Create(create) => create,
            };

            evm.context.evm.inner.journaled_state.depth -= 1;

            Ok(outcome)
        })
    }

    fn console_log<DB: DatabaseExt>(&mut self, ccx: &mut CheatsCtxt<DB>, message: String) {
        self.get_inspector::<DB>(ccx.state).console_log(message);
    }

    fn trace_zksync<DB: DatabaseExt>(
        &mut self,
        ccx_state: &mut Cheatcodes,
        ecx: &mut EvmContext<DB>,
        call_traces: Vec<Call>,
    ) {
        self.get_inspector::<DB>(ccx_state).trace_zksync(ecx, call_traces);
    }
}

/// Basic implementation of [CheatcodesExecutor] that simply returns the [Cheatcodes] instance as an
/// inspector.
#[derive(Debug, Default, Clone, Copy)]
struct TransparentCheatcodesExecutor;

impl CheatcodesExecutor for TransparentCheatcodesExecutor {
    fn get_inspector<'a, DB: DatabaseExt>(
        &'a mut self,
        cheats: &'a mut Cheatcodes,
    ) -> impl InspectorExt<DB> + 'a {
        cheats
    }
}

macro_rules! try_or_return {
    ($e:expr) => {
        match $e {
            Ok(v) => v,
            Err(_) => return,
        }
    };
}

/// Contains additional, test specific resources that should be kept for the duration of the test
#[derive(Debug, Default)]
pub struct Context {
    /// Buffered readers for files opened for reading (path => BufReader mapping)
    pub opened_read_files: HashMap<PathBuf, BufReader<File>>,
}

/// Every time we clone `Context`, we want it to be empty
impl Clone for Context {
    fn clone(&self) -> Self {
        Default::default()
    }
}

impl Context {
    /// Clears the context.
    #[inline]
    pub fn clear(&mut self) {
        self.opened_read_files.clear();
    }
}

/// Helps collecting transactions from different forks.
#[derive(Clone, Debug)]
pub struct BroadcastableTransaction {
    /// The optional RPC URL.
    pub rpc: Option<String>,
    /// The transaction to broadcast.
    pub transaction: TransactionMaybeSigned,
    /// ZK-VM factory deps
    pub zk_tx: Option<ZkTransactionMetadata>,
}

/// List of transactions that can be broadcasted.
pub type BroadcastableTransactions = VecDeque<BroadcastableTransaction>;

/// An EVM inspector that handles calls to various cheatcodes, each with their own behavior.
///
/// Cheatcodes can be called by contracts during execution to modify the VM environment, such as
/// mocking addresses, signatures and altering call reverts.
///
/// Executing cheatcodes can be very powerful. Most cheatcodes are limited to evm internals, but
/// there are also cheatcodes like `ffi` which can execute arbitrary commands or `writeFile` and
/// `readFile` which can manipulate files of the filesystem. Therefore, several restrictions are
/// implemented for these cheatcodes:
/// - `ffi`, and file cheatcodes are _always_ opt-in (via foundry config) and never enabled by
///   default: all respective cheatcode handlers implement the appropriate checks
/// - File cheatcodes require explicit permissions which paths are allowed for which operation, see
///   `Config.fs_permission`
/// - Only permitted accounts are allowed to execute cheatcodes in forking mode, this ensures no
///   contract deployed on the live network is able to execute cheatcodes by simply calling the
///   cheatcode address: by default, the caller, test contract and newly deployed contracts are
///   allowed to execute cheatcodes
#[derive(Clone, Debug)]
pub struct Cheatcodes {
    /// The block environment
    ///
    /// Used in the cheatcode handler to overwrite the block environment separately from the
    /// execution block environment.
    pub block: Option<BlockEnv>,

    /// The gas price
    ///
    /// Used in the cheatcode handler to overwrite the gas price separately from the gas price
    /// in the execution environment.
    pub gas_price: Option<U256>,

    /// Address labels
    pub labels: HashMap<Address, String>,

    /// Prank information
    pub prank: Option<Prank>,

    /// Expected revert information
    pub expected_revert: Option<ExpectedRevert>,

    /// Additional diagnostic for reverts
    pub fork_revert_diagnostic: Option<RevertDiagnostic>,

    /// Recorded storage reads and writes
    pub accesses: Option<RecordAccess>,

    /// Recorded account accesses (calls, creates) organized by relative call depth, where the
    /// topmost vector corresponds to accesses at the depth at which account access recording
    /// began. Each vector in the matrix represents a list of accesses at a specific call
    /// depth. Once that call context has ended, the last vector is removed from the matrix and
    /// merged into the previous vector.
    pub recorded_account_diffs_stack: Option<Vec<Vec<AccountAccess>>>,

    /// Recorded logs
    pub recorded_logs: Option<Vec<crate::Vm::Log>>,

    /// Cache of the amount of gas used in previous call.
    /// This is used by the `lastCallGas` cheatcode.
    pub last_call_gas: Option<crate::Vm::Gas>,

    /// Mocked calls
    // **Note**: inner must a BTreeMap because of special `Ord` impl for `MockCallDataContext`
    pub mocked_calls: HashMap<Address, BTreeMap<MockCallDataContext, MockCallReturnData>>,

    /// Expected calls
    pub expected_calls: ExpectedCallTracker,
    /// Expected emits
    pub expected_emits: VecDeque<ExpectedEmit>,

    /// Map of context depths to memory offset ranges that may be written to within the call depth.
    pub allowed_mem_writes: FxHashMap<u64, Vec<Range<u64>>>,

    /// Current broadcasting information
    pub broadcast: Option<Broadcast>,

    /// Scripting based transactions
    pub broadcastable_transactions: BroadcastableTransactions,

    /// Additional, user configurable context this Inspector has access to when inspecting a call
    pub config: Arc<CheatsConfig>,

    /// Test-scoped context holding data that needs to be reset every test run
    pub context: Context,

    /// Whether to commit FS changes such as file creations, writes and deletes.
    /// Used to prevent duplicate changes file executing non-committing calls.
    pub fs_commit: bool,

    /// Serialized JSON values.
    // **Note**: both must a BTreeMap to ensure the order of the keys is deterministic.
    pub serialized_jsons: BTreeMap<String, BTreeMap<String, Value>>,

    /// All recorded ETH `deal`s.
    pub eth_deals: Vec<DealRecord>,

    /// Holds the stored gas info for when we pause gas metering. It is an `Option<Option<..>>`
    /// because the `call` callback in an `Inspector` doesn't get access to
    /// the `revm::Interpreter` which holds the `revm::Gas` struct that
    /// we need to copy. So we convert it to a `Some(None)` in `apply_cheatcode`, and once we have
    /// the interpreter, we copy the gas struct. Then each time there is an execution of an
    /// operation, we reset the gas.
    pub gas_metering: Option<Option<Gas>>,

    /// Holds stored gas info for when we pause gas metering, and we're entering/inside
    /// CREATE / CREATE2 frames. This is needed to make gas meter pausing work correctly when
    /// paused and creating new contracts.
    pub gas_metering_create: Option<Option<Gas>>,

    /// Mapping slots.
    pub mapping_slots: Option<HashMap<Address, MappingSlots>>,

    /// The current program counter.
    pub pc: usize,
    /// Breakpoints supplied by the `breakpoint` cheatcode.
    /// `char -> (address, pc)`
    pub breakpoints: Breakpoints,

<<<<<<< HEAD
    /// Use ZK-VM to execute CALLs and CREATEs.
    pub use_zk_vm: bool,

    /// When in zkEVM context, execute the next CALL or CREATE in the EVM instead.
    pub skip_zk_vm: bool,

    /// Any contracts that were deployed in `skip_zk_vm` step.
    /// This makes it easier to dispatch calls to any of these addresses in zkEVM context, directly
    /// to EVM. Alternatively, we'd need to add `vm.zkVmSkip()` to these calls manually.
    pub skip_zk_vm_addresses: HashSet<Address>,

    /// Records the next create address for `skip_zk_vm_addresses`.
    pub record_next_create_address: bool,

    /// Dual compiled contracts
    pub dual_compiled_contracts: DualCompiledContracts,

    /// Starts the cheatcode inspector in ZK mode.
    /// This is set to `false`, once the startup migration is completed.
    pub startup_zk: bool,

    /// The list of factory_deps seen so far during a test or script execution.
    /// Ideally these would be persisted in the storage, but since modifying [revm::JournaledState]
    /// would be a significant refactor, we maintain the factory_dep part in the [Cheatcodes].
    /// This can be done as each test runs with its own [Cheatcodes] instance, thereby
    /// providing the necessary level of isolation.
    pub persisted_factory_deps: HashMap<H256, Vec<u8>>,
=======
    /// Optional RNG algorithm.
    rng: Option<StdRng>,
>>>>>>> 91656a28
}

// This is not derived because calling this in `fn new` with `..Default::default()` creates a second
// `CheatsConfig` which is unused, and inside it `ProjectPathsConfig` is relatively expensive to
// create.
impl Default for Cheatcodes {
    fn default() -> Self {
        Self::new(Arc::default())
    }
}

impl Cheatcodes {
    /// Creates a new `Cheatcodes` with the given settings.
    pub fn new(config: Arc<CheatsConfig>) -> Self {
        let mut dual_compiled_contracts = config.dual_compiled_contracts.clone();

        // We add the empty bytecode manually so it is correctly translated in zk mode.
        // This is used in many places in foundry, e.g. in cheatcode contract's account code.
        let empty_bytes = Bytes::from_static(&[0]);
        let zk_bytecode_hash = foundry_zksync_core::hash_bytecode(&foundry_zksync_core::EMPTY_CODE);
        let zk_deployed_bytecode = foundry_zksync_core::EMPTY_CODE.to_vec();

        dual_compiled_contracts.push(DualCompiledContract {
            name: String::from("EmptyEVMBytecode"),
            zk_bytecode_hash,
            zk_deployed_bytecode: zk_deployed_bytecode.clone(),
            zk_factory_deps: Default::default(),
            evm_bytecode_hash: B256::from_slice(&keccak256(&empty_bytes)[..]),
            evm_deployed_bytecode: Bytecode::new_raw(empty_bytes.clone()).bytecode().to_vec(),
            evm_bytecode: Bytecode::new_raw(empty_bytes).bytecode().to_vec(),
        });

        let cheatcodes_bytecode = {
            let mut bytecode = CHEATCODE_ADDRESS.abi_encode_packed();
            bytecode.append(&mut [0; 12].to_vec());
            Bytes::from(bytecode)
        };
        dual_compiled_contracts.push(DualCompiledContract {
            name: String::from("CheatcodeBytecode"),
            // we put a different bytecode hash here so when importing back to EVM
            // we avoid collision with EmptyEVMBytecode for the cheatcodes
            zk_bytecode_hash: foundry_zksync_core::hash_bytecode(CHEATCODE_CONTRACT_HASH.as_ref()),
            zk_deployed_bytecode: cheatcodes_bytecode.to_vec(),
            zk_factory_deps: Default::default(),
            evm_bytecode_hash: CHEATCODE_CONTRACT_HASH,
            evm_deployed_bytecode: cheatcodes_bytecode.to_vec(),
            evm_bytecode: cheatcodes_bytecode.to_vec(),
        });

        let mut persisted_factory_deps = HashMap::new();
        persisted_factory_deps.insert(zk_bytecode_hash, zk_deployed_bytecode);

        let startup_zk = config.use_zk;
        Self {
            fs_commit: true,
            labels: config.labels.clone(),
            config,
            dual_compiled_contracts,
            startup_zk,
            block: Default::default(),
            gas_price: Default::default(),
            prank: Default::default(),
            expected_revert: Default::default(),
            fork_revert_diagnostic: Default::default(),
            accesses: Default::default(),
            recorded_account_diffs_stack: Default::default(),
            recorded_logs: Default::default(),
            last_call_gas: Default::default(),
            mocked_calls: Default::default(),
            expected_calls: Default::default(),
            expected_emits: Default::default(),
            allowed_mem_writes: Default::default(),
            broadcast: Default::default(),
            broadcastable_transactions: Default::default(),
            context: Default::default(),
            serialized_jsons: Default::default(),
            eth_deals: Default::default(),
            gas_metering: Default::default(),
            gas_metering_create: Default::default(),
            mapping_slots: Default::default(),
            pc: Default::default(),
            breakpoints: Default::default(),
<<<<<<< HEAD
            use_zk_vm: Default::default(),
            skip_zk_vm: Default::default(),
            skip_zk_vm_addresses: Default::default(),
            record_next_create_address: Default::default(),
            persisted_factory_deps: Default::default(),
=======
            rng: Default::default(),
>>>>>>> 91656a28
        }
    }

    /// Returns the configured script wallets.
    pub fn script_wallets(&self) -> Option<&ScriptWallets> {
        self.config.script_wallets.as_ref()
    }

    /// Decodes the input data and applies the cheatcode.
    fn apply_cheatcode<DB: DatabaseExt, E: CheatcodesExecutor>(
        &mut self,
        ecx: &mut EvmContext<DB>,
        call: &CallInputs,
        executor: &mut E,
    ) -> Result {
        // decode the cheatcode call
        let decoded = Vm::VmCalls::abi_decode(&call.input, false).map_err(|e| {
            if let alloy_sol_types::Error::UnknownSelector { name: _, selector } = e {
                let msg = format!(
                    "unknown cheatcode with selector {selector}; \
                     you may have a mismatch between the `Vm` interface (likely in `forge-std`) \
                     and the `forge` version"
                );
                return alloy_sol_types::Error::Other(std::borrow::Cow::Owned(msg));
            }
            e
        })?;
        let caller = call.caller;

        // ensure the caller is allowed to execute cheatcodes,
        // but only if the backend is in forking mode
        ecx.db.ensure_cheatcode_access_forking_mode(&caller)?;

        apply_dispatch(
            &decoded,
            &mut CheatsCtxt {
                state: self,
                ecx: &mut ecx.inner,
                precompiles: &mut ecx.precompiles,
                gas_limit: call.gas_limit,
                caller,
            },
            executor,
        )
    }

    /// Grants cheat code access for new contracts if the caller also has
    /// cheatcode access or the new contract is created in top most call.
    ///
    /// There may be cheatcodes in the constructor of the new contract, in order to allow them
    /// automatically we need to determine the new address.
    fn allow_cheatcodes_on_create<DB: DatabaseExt>(
        &self,
        ecx: &mut InnerEvmContext<DB>,
        caller: Address,
        created_address: Address,
    ) {
        if ecx.journaled_state.depth <= 1 || ecx.db.has_cheatcode_access(&caller) {
            ecx.db.allow_cheatcode_access(created_address);
        }
    }

    /// Called when there was a revert.
    ///
    /// Cleanup any previously applied cheatcodes that altered the state in such a way that revm's
    /// revert would run into issues.
    pub fn on_revert<DB: DatabaseExt>(&mut self, ecx: &mut EvmContext<DB>) {
        trace!(deals=?self.eth_deals.len(), "rolling back deals");

        // Delay revert clean up until expected revert is handled, if set.
        if self.expected_revert.is_some() {
            return;
        }

        // we only want to apply cleanup top level
        if ecx.journaled_state.depth() > 0 {
            return;
        }

        // Roll back all previously applied deals
        // This will prevent overflow issues in revm's [`JournaledState::journal_revert`] routine
        // which rolls back any transfers.
        while let Some(record) = self.eth_deals.pop() {
            if let Some(acc) = ecx.journaled_state.state.get_mut(&record.address) {
                acc.info.balance = record.old_balance;
            }
        }
    }
    /// Selects the appropriate VM for the fork. Options: EVM, ZK-VM.
    /// CALL and CREATE are handled by the selected VM.
    ///
    /// Additionally:
    /// * Translates block information
    /// * Translates all persisted addresses
    pub fn select_fork_vm<DB: DatabaseExt>(
        &mut self,
        data: &mut InnerEvmContext<DB>,
        fork_id: LocalForkId,
    ) {
        let fork_info = data.db.get_fork_info(fork_id).expect("failed getting fork info");
        if fork_info.fork_type.is_evm() {
            self.select_evm(data)
        } else {
            self.select_zk_vm(data, Some(&fork_info.fork_env))
        }
    }

    /// Switch to EVM and translate block info, balances, nonces and deployed codes for persistent
    /// accounts
    pub fn select_evm<DB: DatabaseExt>(&mut self, data: &mut InnerEvmContext<DB>) {
        if !self.use_zk_vm {
            tracing::info!("already in EVM");
            return
        }

        tracing::info!("switching to EVM");
        self.use_zk_vm = false;

        let system_account = SYSTEM_CONTEXT_ADDRESS.to_address();
        journaled_account(data, system_account).expect("failed to load account");
        let balance_account = L2_BASE_TOKEN_ADDRESS.to_address();
        journaled_account(data, balance_account).expect("failed to load account");
        let nonce_account = NONCE_HOLDER_ADDRESS.to_address();
        journaled_account(data, nonce_account).expect("failed to load account");
        let account_code_account = ACCOUNT_CODE_STORAGE_ADDRESS.to_address();
        journaled_account(data, account_code_account).expect("failed to load account");

        // TODO we might need to store the deployment nonce under the contract storage
        // to not lose it across VMs.

        let block_info_key = CURRENT_VIRTUAL_BLOCK_INFO_POSITION.to_ru256();
        let (block_info, _) = data.sload(system_account, block_info_key).unwrap_or_default();
        let (block_number, block_timestamp) = unpack_block_info(block_info.to_u256());
        data.env.block.number = U256::from(block_number);
        data.env.block.timestamp = U256::from(block_timestamp);

        let test_contract = data.db.get_test_contract_address();
        for address in data.db.persistent_accounts().into_iter().chain([data.env.tx.caller]) {
            info!(?address, "importing to evm state");

            let balance_key = get_balance_key(address);
            let nonce_key = get_nonce_key(address);

            let (balance, _) = data.sload(balance_account, balance_key).unwrap_or_default();
            let (full_nonce, _) = data.sload(nonce_account, nonce_key).unwrap_or_default();
            let (tx_nonce, _deployment_nonce) = decompose_full_nonce(full_nonce.to_u256());
            let nonce = tx_nonce.as_u64();

            let account_code_key = get_account_code_key(address);
            let (code_hash, code) = data
                .sload(account_code_account, account_code_key)
                .map(|(value, _)| value)
                .ok()
                .and_then(|zk_bytecode_hash| {
                    self.dual_compiled_contracts
                        .find_by_zk_bytecode_hash(zk_bytecode_hash.to_h256())
                        .map(|contract| {
                            (
                                contract.evm_bytecode_hash,
                                Some(Bytecode::new_raw(Bytes::from(
                                    contract.evm_deployed_bytecode.clone(),
                                ))),
                            )
                        })
                })
                .unwrap_or_else(|| (KECCAK_EMPTY, None));

            let account = journaled_account(data, address).expect("failed to load account");
            let _ = std::mem::replace(&mut account.info.balance, balance);
            let _ = std::mem::replace(&mut account.info.nonce, nonce);

            if test_contract.map(|addr| addr == address).unwrap_or_default() {
                tracing::trace!(?address, "ignoring code translation for test contract");
            } else {
                account.info.code_hash = code_hash;
                account.info.code.clone_from(&code);
            }
        }
    }

    /// Switch to ZK-VM and translate block info, balances, nonces and deployed codes for persistent
    /// accounts
    pub fn select_zk_vm<DB: DatabaseExt>(
        &mut self,
        data: &mut InnerEvmContext<DB>,
        new_env: Option<&Env>,
    ) {
        if self.use_zk_vm {
            tracing::info!("already in ZK-VM");
            return
        }

        tracing::info!("switching to ZK-VM");
        self.use_zk_vm = true;

        let env = new_env.unwrap_or(data.env.as_ref());

        let mut system_storage: rHashMap<U256, EvmStorageSlot> = Default::default();
        let block_info_key = CURRENT_VIRTUAL_BLOCK_INFO_POSITION.to_ru256();
        let block_info =
            pack_block_info(env.block.number.as_limbs()[0], env.block.timestamp.as_limbs()[0]);
        system_storage.insert(block_info_key, EvmStorageSlot::new(block_info.to_ru256()));

        let mut l2_eth_storage: rHashMap<U256, EvmStorageSlot> = Default::default();
        let mut nonce_storage: rHashMap<U256, EvmStorageSlot> = Default::default();
        let mut account_code_storage: rHashMap<U256, EvmStorageSlot> = Default::default();
        let mut known_codes_storage: rHashMap<U256, EvmStorageSlot> = Default::default();
        let mut deployed_codes: HashMap<Address, AccountInfo> = Default::default();

        for address in data.db.persistent_accounts().into_iter().chain([data.env.tx.caller]) {
            info!(?address, "importing to zk state");

            let account = journaled_account(data, address).expect("failed to load account");
            let info = &account.info;

            let balance_key = get_balance_key(address);
            l2_eth_storage.insert(balance_key, EvmStorageSlot::new(info.balance));

            // TODO we need to find a proper way to handle deploy nonces instead of replicating
            let full_nonce = nonces_to_full_nonce(info.nonce.into(), info.nonce.into());

            let nonce_key = get_nonce_key(address);
            nonce_storage.insert(nonce_key, EvmStorageSlot::new(full_nonce.to_ru256()));

            if let Some(contract) = self.dual_compiled_contracts.iter().find(|contract| {
                info.code_hash != KECCAK_EMPTY && info.code_hash == contract.evm_bytecode_hash
            }) {
                account_code_storage.insert(
                    get_account_code_key(address),
                    EvmStorageSlot::new(contract.zk_bytecode_hash.to_ru256()),
                );
                known_codes_storage
                    .insert(contract.zk_bytecode_hash.to_ru256(), EvmStorageSlot::new(U256::ZERO));

                let code_hash = B256::from_slice(contract.zk_bytecode_hash.as_bytes());
                deployed_codes.insert(
                    address,
                    AccountInfo {
                        balance: info.balance,
                        nonce: info.nonce,
                        code_hash,
                        code: Some(Bytecode::new_raw(Bytes::from(
                            contract.zk_deployed_bytecode.clone(),
                        ))),
                    },
                );
            } else {
                tracing::debug!(code_hash = ?info.code_hash, ?address, "no zk contract found")
            }
        }

        let system_addr = SYSTEM_CONTEXT_ADDRESS.to_address();
        let system_account = journaled_account(data, system_addr).expect("failed to load account");
        system_account.storage.extend(system_storage.clone());

        let balance_addr = L2_BASE_TOKEN_ADDRESS.to_address();
        let balance_account =
            journaled_account(data, balance_addr).expect("failed to load account");
        balance_account.storage.extend(l2_eth_storage.clone());

        let nonce_addr = NONCE_HOLDER_ADDRESS.to_address();
        let nonce_account = journaled_account(data, nonce_addr).expect("failed to load account");
        nonce_account.storage.extend(nonce_storage.clone());

        let account_code_addr = ACCOUNT_CODE_STORAGE_ADDRESS.to_address();
        let account_code_account =
            journaled_account(data, account_code_addr).expect("failed to load account");
        account_code_account.storage.extend(account_code_storage.clone());

        let known_codes_addr = KNOWN_CODES_STORAGE_ADDRESS.to_address();
        let known_codes_account =
            journaled_account(data, known_codes_addr).expect("failed to load account");
        known_codes_account.storage.extend(known_codes_storage.clone());

        let test_contract = data.db.get_test_contract_address();
        for (address, info) in deployed_codes {
            let account = journaled_account(data, address).expect("failed to load account");
            let _ = std::mem::replace(&mut account.info.balance, info.balance);
            let _ = std::mem::replace(&mut account.info.nonce, info.nonce);
            if test_contract.map(|addr| addr == address).unwrap_or_default() {
                tracing::trace!(?address, "ignoring code translation for test contract");
            } else {
                account.info.code_hash = info.code_hash;
                account.info.code.clone_from(&info.code);
            }
        }
    }

    // common create functionality for both legacy and EOF.
    fn create_common<DB, Input>(
        &mut self,
        ecx: &mut EvmContext<DB>,
        mut input: Input,
        executor: &mut impl CheatcodesExecutor,
    ) -> Option<CreateOutcome>
    where
        DB: DatabaseExt,
        Input: CommonCreateInput<DB>,
    {
        let ecx_inner = &mut ecx.inner;
        let gas = Gas::new(input.gas_limit());

        // Apply our prank
        if let Some(prank) = &self.prank {
            if ecx_inner.journaled_state.depth() >= prank.depth &&
                input.caller() == prank.prank_caller
            {
                // At the target depth we set `msg.sender`
                if ecx_inner.journaled_state.depth() == prank.depth {
                    input.set_caller(prank.new_caller);
                }

                // At the target depth, or deeper, we set `tx.origin`
                if let Some(new_origin) = prank.new_origin {
                    ecx_inner.env.tx.caller = new_origin;
                }
            }
        }

        // Apply our broadcast
        if let Some(broadcast) = &self.broadcast {
            if ecx_inner.journaled_state.depth() >= broadcast.depth &&
                input.caller() == broadcast.original_caller
            {
                if let Err(err) =
                    ecx_inner.journaled_state.load_account(broadcast.new_origin, &mut ecx_inner.db)
                {
                    return Some(CreateOutcome {
                        result: InterpreterResult {
                            result: InstructionResult::Revert,
                            output: Error::encode(err),
                            gas,
                        },
                        address: None,
                    });
                }

                ecx_inner.env.tx.caller = broadcast.new_origin;

                if ecx_inner.journaled_state.depth() == broadcast.depth {
                    input.set_caller(broadcast.new_origin);
                    let is_fixed_gas_limit = check_if_fixed_gas_limit(ecx_inner, input.gas_limit());

                    let mut to = None;
                    let mut nonce: u64 =
                        ecx_inner.journaled_state.state()[&broadcast.new_origin].info.nonce;
                    //drop the mutable borrow of account
                    let mut call_init_code = input.init_code();
                    let mut zk_tx = if self.use_zk_vm {
                        to = Some(TxKind::Call(CONTRACT_DEPLOYER_ADDRESS.to_address()));
                        nonce = foundry_zksync_core::nonce(broadcast.new_origin, ecx_inner) as u64;
                        let contract = self
                            .dual_compiled_contracts
                            .find_by_evm_bytecode(&input.init_code().0)
                            .unwrap_or_else(|| {
                                panic!("failed finding contract for {:?}", input.init_code())
                            });
                        let factory_deps =
                            self.dual_compiled_contracts.fetch_all_factory_deps(contract);

                        let constructor_input =
                            call_init_code[contract.evm_bytecode.len()..].to_vec();

                        let create_input = foundry_zksync_core::encode_create_params(
                            &input.scheme().unwrap_or(CreateScheme::Create),
                            contract.zk_bytecode_hash,
                            constructor_input,
                        );
                        call_init_code = Bytes::from(create_input);

                        Some(factory_deps)
                    } else {
                        None
                    };
                    let rpc = ecx_inner.db.active_fork_url();
                    if let Some(factory_deps) = zk_tx {
                        let mut batched =
                            foundry_zksync_core::vm::batch_factory_dependencies(factory_deps);
                        debug!(batches = batched.len(), "splitting factory deps for broadcast");
                        // the last batch is the final one that does the deployment
                        zk_tx = batched.pop();

                        for factory_deps in batched {
                            self.broadcastable_transactions.push_back(BroadcastableTransaction {
                                rpc: rpc.clone(),
                                transaction: TransactionRequest {
                                    from: Some(broadcast.new_origin),
                                    to: Some(TxKind::Call(Address::ZERO)),
                                    value: Some(input.value()),
                                    nonce: Some(nonce),
                                    ..Default::default()
                                }
                                .into(),
                                zk_tx: Some(ZkTransactionMetadata { factory_deps }),
                            });

                            //update nonce for each tx
                            nonce += 1;
                        }
                    }

                    self.broadcastable_transactions.push_back(BroadcastableTransaction {
                        rpc,
                        transaction: TransactionRequest {
                            from: Some(broadcast.new_origin),
                            to,
                            value: Some(input.value()),
                            input: TransactionInput::new(call_init_code),
                            nonce: Some(nonce),
                            gas: if is_fixed_gas_limit {
                                Some(input.gas_limit() as u128)
                            } else {
                                None
                            },
                            ..Default::default()
                        }
                        .into(),
                        zk_tx: zk_tx.map(ZkTransactionMetadata::new),
                    });

                    input.log_debug(self, &input.scheme().unwrap_or(CreateScheme::Create));
                }
            }
        }

        // Allow cheatcodes from the address of the new contract
        let address = input.allow_cheatcodes(self, ecx);

        // If `recordAccountAccesses` has been called, record the create
        if let Some(recorded_account_diffs_stack) = &mut self.recorded_account_diffs_stack {
            recorded_account_diffs_stack.push(vec![AccountAccess {
                chainInfo: crate::Vm::ChainInfo {
                    forkId: ecx.db.active_fork_id().unwrap_or_default(),
                    chainId: U256::from(ecx.env.cfg.chain_id),
                },
                accessor: input.caller(),
                account: address,
                kind: crate::Vm::AccountAccessKind::Create,
                initialized: true,
                oldBalance: U256::ZERO, // updated on (eof)create_end
                newBalance: U256::ZERO, // updated on (eof)create_end
                value: input.value(),
                data: input.init_code(),
                reverted: false,
                deployedCode: Bytes::new(), // updated on (eof)create_end
                storageAccesses: vec![],    // updated on (eof)create_end
                depth: ecx.journaled_state.depth(),
            }]);
        }

        if self.use_zk_vm {
            if let Some(result) = self.try_create_in_zk(ecx, input, executor) {
                return Some(result);
            }
        }

        None
    }

    /// Try handling the `CREATE` within zkEVM.
    /// If `Some` is returned then the result must be returned immediately, else the call must be
    /// handled in EVM.
    fn try_create_in_zk<DB, Input>(
        &mut self,
        ecx: &mut EvmContext<DB>,
        input: Input,
        executor: &mut impl CheatcodesExecutor,
    ) -> Option<CreateOutcome>
    where
        DB: DatabaseExt,
        Input: CommonCreateInput<DB>,
    {
        if self.skip_zk_vm {
            self.skip_zk_vm = false; // handled the skip, reset flag
            self.record_next_create_address = true;
            info!("running create in EVM, instead of zkEVM (skipped)");
            return None
        }

        if input.init_code().0 == DEFAULT_CREATE2_DEPLOYER_CODE {
            info!("running create in EVM, instead of zkEVM (DEFAULT_CREATE2_DEPLOYER_CODE)");
            return None
        }

        info!("running create in zkEVM");

        let zk_contract = self
            .dual_compiled_contracts
            .find_by_evm_bytecode(&input.init_code().0)
            .unwrap_or_else(|| panic!("failed finding contract for {:?}", input.init_code()));

        let factory_deps = self.dual_compiled_contracts.fetch_all_factory_deps(zk_contract);
        tracing::debug!(contract = zk_contract.name, "using dual compiled contract");

        let ccx = foundry_zksync_core::vm::CheatcodeTracerContext {
            mocked_calls: self.mocked_calls.clone(),
            expected_calls: Some(&mut self.expected_calls),
            accesses: self.accesses.as_mut(),
            persisted_factory_deps: Some(&mut self.persisted_factory_deps),
        };
        let create_inputs = CreateInputs {
            scheme: input.scheme().unwrap_or(CreateScheme::Create),
            init_code: input.init_code(),
            value: input.value(),
            caller: input.caller(),
            gas_limit: input.gas_limit(),
        };

        // We currently exhaust the entire gas for the call as zkEVM returns a very high
        // amount of gas that OOGs revm.
        let gas = Gas::new(input.gas_limit());
        match foundry_zksync_core::vm::create::<_, DatabaseError>(
            &create_inputs,
            zk_contract,
            factory_deps,
            ecx,
            ccx,
        ) {
            Ok(result) => {
                if let Some(recorded_logs) = &mut self.recorded_logs {
                    recorded_logs.extend(result.logs.clone().into_iter().map(|log| Vm::Log {
                        topics: log.data.topics().to_vec(),
                        data: log.data.data.clone(),
                        emitter: log.address,
                    }));
                }

                // append console logs from zkEVM to the current executor's LogTracer
                result.logs.iter().filter_map(decode_console_log).for_each(|decoded_log| {
                    executor.console_log(
                        &mut CheatsCtxt {
                            state: self,
                            ecx: &mut ecx.inner,
                            precompiles: &mut ecx.precompiles,
                            gas_limit: create_inputs.gas_limit,
                            caller: create_inputs.caller,
                        },
                        decoded_log,
                    );
                });

                // append traces
                executor.trace_zksync(self, ecx, result.call_traces);

                // for each log in cloned logs call handle_expect_emit
                if !self.expected_emits.is_empty() {
                    for log in result.logs {
                        expect::handle_expect_emit(self, &log);
                    }
                }

                match result.execution_result {
                    ExecutionResult::Success { output, .. } => match output {
                        Output::Create(bytes, address) => Some(CreateOutcome {
                            result: InterpreterResult {
                                result: InstructionResult::Return,
                                output: bytes,
                                gas,
                            },
                            address,
                        }),
                        _ => Some(CreateOutcome {
                            result: InterpreterResult {
                                result: InstructionResult::Revert,
                                output: Bytes::new(),
                                gas,
                            },
                            address: None,
                        }),
                    },
                    ExecutionResult::Revert { output, .. } => Some(CreateOutcome {
                        result: InterpreterResult {
                            result: InstructionResult::Revert,
                            output,
                            gas,
                        },
                        address: None,
                    }),
                    ExecutionResult::Halt { .. } => Some(CreateOutcome {
                        result: InterpreterResult {
                            result: InstructionResult::Revert,
                            output: Bytes::from_iter(String::from("zk vm halted").as_bytes()),
                            gas,
                        },
                        address: None,
                    }),
                }
            }
            Err(err) => {
                error!("error inspecting zkEVM: {err:?}");
                Some(CreateOutcome {
                    result: InterpreterResult {
                        result: InstructionResult::Revert,
                        output: Bytes::from_iter(
                            format!("error inspecting zkEVM: {err:?}").as_bytes(),
                        ),
                        gas,
                    },
                    address: None,
                })
            }
        }
    }

    // common create_end functionality for both legacy and EOF.
    fn create_end_common<DB>(
        &mut self,
        ecx: &mut EvmContext<DB>,
        mut outcome: CreateOutcome,
    ) -> CreateOutcome
    where
        DB: DatabaseExt,
    {
        let ecx = &mut ecx.inner;

        // Clean up pranks
        if let Some(prank) = &self.prank {
            if ecx.journaled_state.depth() == prank.depth {
                ecx.env.tx.caller = prank.prank_origin;

                // Clean single-call prank once we have returned to the original depth
                if prank.single_call {
                    std::mem::take(&mut self.prank);
                }
            }
        }

        // Clean up broadcasts
        if let Some(broadcast) = &self.broadcast {
            if ecx.journaled_state.depth() == broadcast.depth {
                ecx.env.tx.caller = broadcast.original_origin;

                // Clean single-call broadcast once we have returned to the original depth
                if broadcast.single_call {
                    std::mem::take(&mut self.broadcast);
                }
            }
        }

        // Handle expected reverts
        if let Some(expected_revert) = &self.expected_revert {
            if ecx.journaled_state.depth() <= expected_revert.depth &&
                matches!(expected_revert.kind, ExpectedRevertKind::Default)
            {
                let expected_revert = std::mem::take(&mut self.expected_revert).unwrap();
                return match expect::handle_expect_revert(
                    false,
                    true,
                    expected_revert.reason.as_deref(),
                    outcome.result.result,
                    outcome.result.output.clone(),
                ) {
                    Ok((address, retdata)) => {
                        outcome.result.result = InstructionResult::Return;
                        outcome.result.output = retdata;
                        outcome.address = address;
                        outcome
                    }
                    Err(err) => {
                        outcome.result.result = InstructionResult::Revert;
                        outcome.result.output = err.abi_encode().into();
                        outcome
                    }
                };
            }
        }

        // If `startStateDiffRecording` has been called, update the `reverted` status of the
        // previous call depth's recorded accesses, if any
        if let Some(recorded_account_diffs_stack) = &mut self.recorded_account_diffs_stack {
            // The root call cannot be recorded.
            if ecx.journaled_state.depth() > 0 {
                let mut last_depth =
                    recorded_account_diffs_stack.pop().expect("missing CREATE account accesses");
                // Update the reverted status of all deeper calls if this call reverted, in
                // accordance with EVM behavior
                if outcome.result.is_revert() {
                    last_depth.iter_mut().for_each(|element| {
                        element.reverted = true;
                        element
                            .storageAccesses
                            .iter_mut()
                            .for_each(|storage_access| storage_access.reverted = true);
                    })
                }
                let create_access = last_depth.first_mut().expect("empty AccountAccesses");
                // Assert that we're at the correct depth before recording post-create state
                // changes. Depending on what depth the cheat was called at, there
                // may not be any pending calls to update if execution has
                // percolated up to a higher depth.
                if create_access.depth == ecx.journaled_state.depth() {
                    debug_assert_eq!(
                        create_access.kind as u8,
                        crate::Vm::AccountAccessKind::Create as u8
                    );
                    if let Some(address) = outcome.address {
                        if let Ok(created_acc) =
                            ecx.journaled_state.load_account(address, &mut ecx.db)
                        {
                            create_access.newBalance = created_acc.info.balance;
                            create_access.deployedCode =
                                created_acc.info.code.clone().unwrap_or_default().original_bytes();
                        }
                    }
                }
                // Merge the last depth's AccountAccesses into the AccountAccesses at the current
                // depth, or push them back onto the pending vector if higher depths were not
                // recorded. This preserves ordering of accesses.
                if let Some(last) = recorded_account_diffs_stack.last_mut() {
                    last.append(&mut last_depth);
                } else {
                    recorded_account_diffs_stack.push(last_depth);
                }
            }
        }

        if self.record_next_create_address {
            self.record_next_create_address = false;
            if let Some(address) = outcome.address {
                self.skip_zk_vm_addresses.insert(address);
            }
        }

        outcome
    }

    pub fn create_with_executor<DB: DatabaseExt>(
        &mut self,
        ecx: &mut EvmContext<DB>,
        call: &mut CreateInputs,
        executor: &mut impl CheatcodesExecutor,
    ) -> Option<CreateOutcome> {
        self.create_common(ecx, call, executor)
    }

    pub fn call_with_executor<DB: DatabaseExt>(
        &mut self,
        ecx: &mut EvmContext<DB>,
        call: &mut CallInputs,
        executor: &mut impl CheatcodesExecutor,
    ) -> Option<CallOutcome> {
        let ecx_inner = &mut ecx.inner;
        let gas = Gas::new(call.gas_limit);

        // At the root call to test function or script `run()`/`setUp()` functions, we are
        // decreasing sender nonce to ensure that it matches on-chain nonce once we start
        // broadcasting.
        if ecx_inner.journaled_state.depth == 0 {
            let sender = ecx_inner.env.tx.caller;
            if sender != Config::DEFAULT_SENDER {
                let account = match super::evm::journaled_account(ecx_inner, sender) {
                    Ok(account) => account,
                    Err(err) => {
                        return Some(CallOutcome {
                            result: InterpreterResult {
                                result: InstructionResult::Revert,
                                output: err.abi_encode().into(),
                                gas,
                            },
                            memory_offset: call.return_memory_offset.clone(),
                        })
                    }
                };
                let prev = account.info.nonce;
                account.info.nonce = prev.saturating_sub(1);

                trace!(target: "cheatcodes", %sender, nonce=account.info.nonce, prev, "corrected nonce");
            }
        }

        if call.target_address == CHEATCODE_ADDRESS {
            return match self.apply_cheatcode(ecx, call, executor) {
                Ok(retdata) => Some(CallOutcome {
                    result: InterpreterResult {
                        result: InstructionResult::Return,
                        output: retdata.into(),
                        gas,
                    },
                    memory_offset: call.return_memory_offset.clone(),
                }),
                Err(err) => Some(CallOutcome {
                    result: InterpreterResult {
                        result: InstructionResult::Revert,
                        output: err.abi_encode().into(),
                        gas,
                    },
                    memory_offset: call.return_memory_offset.clone(),
                }),
            };
        }

        if call.target_address == HARDHAT_CONSOLE_ADDRESS {
            return None;
        }

        let mut factory_deps = Vec::new();

        if call.target_address == DEFAULT_CREATE2_DEPLOYER && self.use_zk_vm {
            call.target_address = DEFAULT_CREATE2_DEPLOYER_ZKSYNC;
            call.bytecode_address = DEFAULT_CREATE2_DEPLOYER_ZKSYNC;

            let (salt, init_code) = call.input.split_at(32);
            let contract = self
                .dual_compiled_contracts
                .find_by_evm_bytecode(init_code)
                .unwrap_or_else(|| panic!("failed finding contract for {init_code:?}"));

            factory_deps = self.dual_compiled_contracts.fetch_all_factory_deps(contract);

            let constructor_input = init_code[contract.evm_bytecode.len()..].to_vec();

            let create_input = foundry_zksync_core::encode_create_params(
                &CreateScheme::Create2 { salt: U256::from_be_slice(salt) },
                contract.zk_bytecode_hash,
                constructor_input,
            );

            call.input = create_input.into();
        }

        // Handle expected calls

        // Grab the different calldatas expected.
        if let Some(expected_calls_for_target) = self.expected_calls.get_mut(&call.bytecode_address)
        {
            // Match every partial/full calldata
            for (calldata, (expected, actual_count)) in expected_calls_for_target {
                // Increment actual times seen if...
                // The calldata is at most, as big as this call's input, and
                if calldata.len() <= call.input.len() &&
                    // Both calldata match, taking the length of the assumed smaller one (which will have at least the selector), and
                    *calldata == call.input[..calldata.len()] &&
                    // The value matches, if provided
                    expected
                        .value
                        .map_or(true, |value| Some(value) == call.transfer_value()) &&
                    // The gas matches, if provided
                    expected.gas.map_or(true, |gas| gas == call.gas_limit) &&
                    // The minimum gas matches, if provided
                    expected.min_gas.map_or(true, |min_gas| min_gas <= call.gas_limit)
                {
                    *actual_count += 1;
                }
            }
        }

        // Handle mocked calls
        if let Some(mocks) = self.mocked_calls.get(&call.bytecode_address) {
            let ctx =
                MockCallDataContext { calldata: call.input.clone(), value: call.transfer_value() };
            if let Some(return_data) = mocks.get(&ctx).or_else(|| {
                mocks
                    .iter()
                    .find(|(mock, _)| {
                        call.input.get(..mock.calldata.len()) == Some(&mock.calldata[..]) &&
                            mock.value.map_or(true, |value| Some(value) == call.transfer_value())
                    })
                    .map(|(_, v)| v)
            }) {
                return Some(CallOutcome {
                    result: InterpreterResult {
                        result: return_data.ret_type,
                        output: return_data.data.clone(),
                        gas,
                    },
                    memory_offset: call.return_memory_offset.clone(),
                });
            }
        }

        // Apply our prank
        if let Some(prank) = &self.prank {
            if ecx_inner.journaled_state.depth() >= prank.depth && call.caller == prank.prank_caller
            {
                let mut prank_applied = false;

                // At the target depth we set `msg.sender`
                if ecx_inner.journaled_state.depth() == prank.depth {
                    call.caller = prank.new_caller;
                    prank_applied = true;
                }

                // At the target depth, or deeper, we set `tx.origin`
                if let Some(new_origin) = prank.new_origin {
                    ecx_inner.env.tx.caller = new_origin;
                    prank_applied = true;
                }

                // If prank applied for first time, then update
                if prank_applied {
                    if let Some(applied_prank) = prank.first_time_applied() {
                        self.prank = Some(applied_prank);
                    }
                }
            }
        }

        // Apply our broadcast
        if let Some(broadcast) = &self.broadcast {
            // We only apply a broadcast *to a specific depth*.
            //
            // We do this because any subsequent contract calls *must* exist on chain and
            // we only want to grab *this* call, not internal ones
            if ecx_inner.journaled_state.depth() == broadcast.depth &&
                call.caller == broadcast.original_caller
            {
                // At the target depth we set `msg.sender` & tx.origin.
                // We are simulating the caller as being an EOA, so *both* must be set to the
                // broadcast.origin.
                ecx_inner.env.tx.caller = broadcast.new_origin;

                call.caller = broadcast.new_origin;
                // Add a `legacy` transaction to the VecDeque. We use a legacy transaction here
                // because we only need the from, to, value, and data. We can later change this
                // into 1559, in the cli package, relatively easily once we
                // know the target chain supports EIP-1559.
                if !call.is_static {
                    if let Err(err) = ecx_inner.load_account(broadcast.new_origin) {
                        return Some(CallOutcome {
                            result: InterpreterResult {
                                result: InstructionResult::Revert,
                                output: Error::encode(err),
                                gas,
                            },
                            memory_offset: call.return_memory_offset.clone(),
                        })
                    }

                    let is_fixed_gas_limit = check_if_fixed_gas_limit(ecx_inner, call.gas_limit);

                    let account =
                        ecx_inner.journaled_state.state().get_mut(&broadcast.new_origin).unwrap();

                    let nonce = if self.use_zk_vm {
                        foundry_zksync_core::nonce(broadcast.new_origin, ecx_inner) as u64
                    } else {
                        account.info.nonce
                    };

                    let account =
                        ecx_inner.journaled_state.state().get_mut(&broadcast.new_origin).unwrap();

                    let zk_tx = if self.use_zk_vm {
                        // We shouldn't need factory_deps for CALLs
                        if call.target_address == DEFAULT_CREATE2_DEPLOYER_ZKSYNC {
                            Some(ZkTransactionMetadata { factory_deps: factory_deps.clone() })
                        } else {
                            Some(ZkTransactionMetadata { factory_deps: Default::default() })
                        }
                    } else {
                        None
                    };

                    self.broadcastable_transactions.push_back(BroadcastableTransaction {
                        rpc: ecx_inner.db.active_fork_url(),
                        transaction: TransactionRequest {
                            from: Some(broadcast.new_origin),
                            to: Some(TxKind::from(Some(call.target_address))),
                            value: call.transfer_value(),
                            input: TransactionInput::new(call.input.clone()),
                            nonce: Some(nonce),
                            gas: if is_fixed_gas_limit {
                                Some(call.gas_limit as u128)
                            } else {
                                None
                            },
                            ..Default::default()
                        }
                        .into(),
                        zk_tx,
                    });
                    debug!(target: "cheatcodes", tx=?self.broadcastable_transactions.back().unwrap(), "broadcastable call");

                    let prev = account.info.nonce;

                    // Touch account to ensure that incremented nonce is committed
                    account.mark_touch();
                    account.info.nonce += 1;
                    debug!(target: "cheatcodes", address=%broadcast.new_origin, nonce=prev+1, prev, "incremented nonce");
                } else if broadcast.single_call {
                    let msg =
                    "`staticcall`s are not allowed after `broadcast`; use `startBroadcast` instead";
                    return Some(CallOutcome {
                        result: InterpreterResult {
                            result: InstructionResult::Revert,
                            output: Error::encode(msg),
                            gas,
                        },
                        memory_offset: call.return_memory_offset.clone(),
                    });
                }
            }
        }

        // Record called accounts if `startStateDiffRecording` has been called
        if let Some(recorded_account_diffs_stack) = &mut self.recorded_account_diffs_stack {
            // Determine if account is "initialized," ie, it has a non-zero balance, a non-zero
            // nonce, a non-zero KECCAK_EMPTY codehash, or non-empty code
            let initialized;
            let old_balance;
            if let Ok(acc) = ecx.load_account(call.target_address) {
                initialized = acc.info.exists();
                old_balance = acc.info.balance;
            } else {
                initialized = false;
                old_balance = U256::ZERO;
            }
            let kind = match call.scheme {
                CallScheme::Call => crate::Vm::AccountAccessKind::Call,
                CallScheme::CallCode => crate::Vm::AccountAccessKind::CallCode,
                CallScheme::DelegateCall => crate::Vm::AccountAccessKind::DelegateCall,
                CallScheme::StaticCall => crate::Vm::AccountAccessKind::StaticCall,
                CallScheme::ExtCall => crate::Vm::AccountAccessKind::Call,
                CallScheme::ExtStaticCall => crate::Vm::AccountAccessKind::StaticCall,
                CallScheme::ExtDelegateCall => crate::Vm::AccountAccessKind::DelegateCall,
            };
            // Record this call by pushing it to a new pending vector; all subsequent calls at
            // that depth will be pushed to the same vector. When the call ends, the
            // RecordedAccountAccess (and all subsequent RecordedAccountAccesses) will be
            // updated with the revert status of this call, since the EVM does not mark accounts
            // as "warm" if the call from which they were accessed is reverted
            recorded_account_diffs_stack.push(vec![AccountAccess {
                chainInfo: crate::Vm::ChainInfo {
                    forkId: ecx.db.active_fork_id().unwrap_or_default(),
                    chainId: U256::from(ecx.env.cfg.chain_id),
                },
                accessor: call.caller,
                account: call.bytecode_address,
                kind,
                initialized,
                oldBalance: old_balance,
                newBalance: U256::ZERO, // updated on call_end
                value: call.call_value(),
                data: call.input.clone(),
                reverted: false,
                deployedCode: Bytes::new(),
                storageAccesses: vec![], // updated on step
                depth: ecx.journaled_state.depth(),
            }]);
        }

        if self.use_zk_vm {
            if let Some(result) = self.try_call_in_zk(factory_deps, ecx, call, executor) {
                return Some(result);
            }
        }

        None
    }

<<<<<<< HEAD
    /// Try handling the `CALL` within zkEVM.
    /// If `Some` is returned then the result must be returned immediately, else the call must be
    /// handled in EVM.
    fn try_call_in_zk<DB>(
        &mut self,
        factory_deps: Vec<Vec<u8>>,
        ecx: &mut EvmContext<DB>,
        call: &mut CallInputs,
        executor: &mut impl CheatcodesExecutor,
    ) -> Option<CallOutcome>
    where
        DB: DatabaseExt,
    {
        // also skip if the target was created during a zkEVM skip
        self.skip_zk_vm =
            self.skip_zk_vm || self.skip_zk_vm_addresses.contains(&call.target_address);
        if self.skip_zk_vm {
            self.skip_zk_vm = false; // handled the skip, reset flag
            info!("running create in EVM, instead of zkEVM (skipped) {:#?}", call);
            return None;
        }

        if ecx
            .db
            .get_test_contract_address()
            .map(|addr| call.bytecode_address == addr)
            .unwrap_or_default()
        {
            info!(
                "running call in EVM, instead of zkEVM (Test Contract) {:#?}",
                call.bytecode_address
            );
            return None
        }

        info!("running call in zkEVM {:#?}", call);

        let ccx = foundry_zksync_core::vm::CheatcodeTracerContext {
            mocked_calls: self.mocked_calls.clone(),
            expected_calls: Some(&mut self.expected_calls),
            accesses: self.accesses.as_mut(),
            persisted_factory_deps: Some(&mut self.persisted_factory_deps),
        };

        // We currently exhaust the entire gas for the call as zkEVM returns a very high amount
        // of gas that OOGs revm.
        let gas = Gas::new(call.gas_limit);
        match foundry_zksync_core::vm::call::<_, DatabaseError>(call, factory_deps, ecx, ccx) {
            Ok(result) => {
                // append console logs from zkEVM to the current executor's LogTracer
                result.logs.iter().filter_map(decode_console_log).for_each(|decoded_log| {
                    executor.console_log(
                        &mut CheatsCtxt {
                            state: self,
                            ecx: &mut ecx.inner,
                            precompiles: &mut ecx.precompiles,
                            gas_limit: call.gas_limit,
                            caller: call.caller,
                        },
                        decoded_log,
                    );
                });

                // skip log processing for static calls
                if !call.is_static {
                    if let Some(recorded_logs) = &mut self.recorded_logs {
                        recorded_logs.extend(result.logs.clone().into_iter().map(|log| Vm::Log {
                            topics: log.data.topics().to_vec(),
                            data: log.data.data.clone(),
                            emitter: log.address,
                        }));
                    }

                    // append traces
                    executor.trace_zksync(self, ecx, result.call_traces);

                    // for each log in cloned logs call handle_expect_emit
                    if !self.expected_emits.is_empty() {
                        for log in result.logs {
                            expect::handle_expect_emit(self, &log);
                        }
                    }
                }

                match result.execution_result {
                    ExecutionResult::Success { output, .. } => match output {
                        Output::Call(bytes) => Some(CallOutcome {
                            result: InterpreterResult {
                                result: InstructionResult::Return,
                                output: bytes,
                                gas,
                            },
                            memory_offset: call.return_memory_offset.clone(),
                        }),
                        _ => Some(CallOutcome {
                            result: InterpreterResult {
                                result: InstructionResult::Revert,
                                output: Bytes::new(),
                                gas,
                            },
                            memory_offset: call.return_memory_offset.clone(),
                        }),
                    },
                    ExecutionResult::Revert { output, .. } => Some(CallOutcome {
                        result: InterpreterResult {
                            result: InstructionResult::Revert,
                            output,
                            gas,
                        },
                        memory_offset: call.return_memory_offset.clone(),
                    }),
                    ExecutionResult::Halt { .. } => Some(CallOutcome {
                        result: InterpreterResult {
                            result: InstructionResult::Revert,
                            output: Bytes::from_iter(String::from("zk vm halted").as_bytes()),
                            gas,
                        },
                        memory_offset: call.return_memory_offset.clone(),
                    }),
                }
            }
            Err(err) => {
                error!("error inspecting zkEVM: {err:?}");
                Some(CallOutcome {
                    result: InterpreterResult {
                        result: InstructionResult::Revert,
                        output: Bytes::from_iter(
                            format!("error inspecting zkEVM: {err:?}").as_bytes(),
                        ),
                        gas,
                    },
                    memory_offset: call.return_memory_offset.clone(),
                })
            }
        }
=======
    pub fn rng(&mut self) -> &mut impl Rng {
        self.rng.get_or_insert_with(|| match self.config.seed {
            Some(seed) => StdRng::from_seed(seed.to_be_bytes::<32>()),
            None => StdRng::from_entropy(),
        })
>>>>>>> 91656a28
    }
}

impl<DB: DatabaseExt> Inspector<DB> for Cheatcodes {
    #[inline]
    fn initialize_interp(&mut self, _interpreter: &mut Interpreter, ecx: &mut EvmContext<DB>) {
        // When the first interpreter is initialized we've circumvented the balance and gas checks,
        // so we apply our actual block data with the correct fees and all.
        if let Some(block) = self.block.take() {
            ecx.env.block = block;
        }
        if let Some(gas_price) = self.gas_price.take() {
            ecx.env.tx.gas_price = gas_price;
        }
        if self.startup_zk && !self.use_zk_vm {
            self.startup_zk = false; // We only do this once.
            self.select_zk_vm(ecx, None);
        }
    }

    #[inline]
    fn step(&mut self, interpreter: &mut Interpreter, ecx: &mut EvmContext<DB>) {
        self.pc = interpreter.program_counter();

        // `pauseGasMetering`: reset interpreter gas.
        if self.gas_metering.is_some() {
            self.meter_gas(interpreter);
        }

        // `record`: record storage reads and writes.
        if self.accesses.is_some() {
            self.record_accesses(interpreter);
        }

        // `startStateDiffRecording`: record granular ordered storage accesses.
        if self.recorded_account_diffs_stack.is_some() {
            self.record_state_diffs(interpreter, ecx);
        }

        // `expectSafeMemory`: check if the current opcode is allowed to interact with memory.
        if !self.allowed_mem_writes.is_empty() {
            self.check_mem_opcodes(interpreter, ecx.journaled_state.depth());
        }

        // `startMappingRecording`: record SSTORE and KECCAK256.
        if let Some(mapping_slots) = &mut self.mapping_slots {
            mapping::step(mapping_slots, interpreter);
        }
    }

    #[inline]
    fn step_end(&mut self, interpreter: &mut Interpreter, ecx: &mut EvmContext<DB>) {
        // override address(x).balance retrieval to make it consistent between EraVM and EVM
        if self.use_zk_vm {
            let address = match interpreter.current_opcode() {
                opcode::SELFBALANCE => interpreter.contract().target_address,
                opcode::BALANCE => {
                    if interpreter.stack.is_empty() {
                        interpreter.instruction_result = InstructionResult::StackUnderflow;
                        return;
                    }

                    Address::from_word(B256::from(unsafe { interpreter.stack.pop_unsafe() }))
                }
                _ => return,
            };

            // Safety: Length is checked above.
            let balance = foundry_zksync_core::balance(address, ecx);

            // Skip the current BALANCE instruction since we've already handled it
            match interpreter.stack.push(balance) {
                Ok(_) => unsafe {
                    interpreter.instruction_pointer = interpreter.instruction_pointer.add(1);
                },
                Err(e) => {
                    interpreter.instruction_result = e;
                }
            }
        }
    }

    fn log(&mut self, _interpreter: &mut Interpreter, _context: &mut EvmContext<DB>, log: &Log) {
        if !self.expected_emits.is_empty() {
            expect::handle_expect_emit(self, log);
        }

        // `recordLogs`
        if let Some(storage_recorded_logs) = &mut self.recorded_logs {
            storage_recorded_logs.push(Vm::Log {
                topics: log.data.topics().to_vec(),
                data: log.data.data.clone(),
                emitter: log.address,
            });
        }
    }

    fn call(
        &mut self,
        context: &mut EvmContext<DB>,
        inputs: &mut CallInputs,
    ) -> Option<CallOutcome> {
        Self::call_with_executor(self, context, inputs, &mut TransparentCheatcodesExecutor)
    }

    fn call_end(
        &mut self,
        ecx: &mut EvmContext<DB>,
        call: &CallInputs,
        mut outcome: CallOutcome,
    ) -> CallOutcome {
        let ecx = &mut ecx.inner;
        let cheatcode_call = call.target_address == CHEATCODE_ADDRESS ||
            call.target_address == HARDHAT_CONSOLE_ADDRESS;

        // Clean up pranks/broadcasts if it's not a cheatcode call end. We shouldn't do
        // it for cheatcode calls because they are not appplied for cheatcodes in the `call` hook.
        // This should be placed before the revert handling, because we might exit early there
        if !cheatcode_call {
            // Clean up pranks
            if let Some(prank) = &self.prank {
                if ecx.journaled_state.depth() == prank.depth {
                    ecx.env.tx.caller = prank.prank_origin;

                    // Clean single-call prank once we have returned to the original depth
                    if prank.single_call {
                        let _ = self.prank.take();
                    }
                }
            }

            // Clean up broadcast
            if let Some(broadcast) = &self.broadcast {
                if ecx.journaled_state.depth() == broadcast.depth {
                    ecx.env.tx.caller = broadcast.original_origin;

                    // Clean single-call broadcast once we have returned to the original depth
                    if broadcast.single_call {
                        let _ = self.broadcast.take();
                    }
                }
            }
        }

        // Handle expected reverts
        if let Some(expected_revert) = &self.expected_revert {
            if ecx.journaled_state.depth() <= expected_revert.depth {
                let needs_processing = match expected_revert.kind {
                    ExpectedRevertKind::Default => !cheatcode_call,
                    // `pending_processing` == true means that we're in the `call_end` hook for
                    // `vm.expectCheatcodeRevert` and shouldn't expect revert here
                    ExpectedRevertKind::Cheatcode { pending_processing } => {
                        cheatcode_call && !pending_processing
                    }
                };

                if needs_processing {
                    let expected_revert = std::mem::take(&mut self.expected_revert).unwrap();
                    return match expect::handle_expect_revert(
                        cheatcode_call,
                        false,
                        expected_revert.reason.as_deref(),
                        outcome.result.result,
                        outcome.result.output.clone(),
                    ) {
                        Err(error) => {
                            trace!(expected=?expected_revert, ?error, status=?outcome.result.result, "Expected revert mismatch");
                            outcome.result.result = InstructionResult::Revert;
                            outcome.result.output = error.abi_encode().into();
                            outcome
                        }
                        Ok((_, retdata)) => {
                            outcome.result.result = InstructionResult::Return;
                            outcome.result.output = retdata;
                            outcome
                        }
                    };
                }

                // Flip `pending_processing` flag for cheatcode revert expectations, marking that
                // we've exited the `expectCheatcodeRevert` call scope
                if let ExpectedRevertKind::Cheatcode { pending_processing } =
                    &mut self.expected_revert.as_mut().unwrap().kind
                {
                    *pending_processing = false;
                }
            }
        }

        // Exit early for calls to cheatcodes as other logic is not relevant for cheatcode
        // invocations
        if cheatcode_call {
            return outcome;
        }

        // Record the gas usage of the call, this allows the `lastCallGas` cheatcode to
        // retrieve the gas usage of the last call.
        let gas = outcome.result.gas;
        self.last_call_gas = Some(crate::Vm::Gas {
            gasLimit: gas.limit(),
            gasTotalUsed: gas.spent(),
            gasMemoryUsed: 0,
            gasRefunded: gas.refunded(),
            gasRemaining: gas.remaining(),
        });

        // If `startStateDiffRecording` has been called, update the `reverted` status of the
        // previous call depth's recorded accesses, if any
        if let Some(recorded_account_diffs_stack) = &mut self.recorded_account_diffs_stack {
            // The root call cannot be recorded.
            if ecx.journaled_state.depth() > 0 {
                let mut last_recorded_depth =
                    recorded_account_diffs_stack.pop().expect("missing CALL account accesses");
                // Update the reverted status of all deeper calls if this call reverted, in
                // accordance with EVM behavior
                if outcome.result.is_revert() {
                    last_recorded_depth.iter_mut().for_each(|element| {
                        element.reverted = true;
                        element
                            .storageAccesses
                            .iter_mut()
                            .for_each(|storage_access| storage_access.reverted = true);
                    })
                }
                let call_access = last_recorded_depth.first_mut().expect("empty AccountAccesses");
                // Assert that we're at the correct depth before recording post-call state changes.
                // Depending on the depth the cheat was called at, there may not be any pending
                // calls to update if execution has percolated up to a higher depth.
                if call_access.depth == ecx.journaled_state.depth() {
                    if let Ok(acc) = ecx.load_account(call.target_address) {
                        debug_assert!(access_is_call(call_access.kind));
                        call_access.newBalance = acc.info.balance;
                    }
                }
                // Merge the last depth's AccountAccesses into the AccountAccesses at the current
                // depth, or push them back onto the pending vector if higher depths were not
                // recorded. This preserves ordering of accesses.
                if let Some(last) = recorded_account_diffs_stack.last_mut() {
                    last.append(&mut last_recorded_depth);
                } else {
                    recorded_account_diffs_stack.push(last_recorded_depth);
                }
            }
        }

        // At the end of the call,
        // we need to check if we've found all the emits.
        // We know we've found all the expected emits in the right order
        // if the queue is fully matched.
        // If it's not fully matched, then either:
        // 1. Not enough events were emitted (we'll know this because the amount of times we
        // inspected events will be less than the size of the queue) 2. The wrong events
        // were emitted (The inspected events should match the size of the queue, but still some
        // events will not be matched)

        // First, check that we're at the call depth where the emits were declared from.
        let should_check_emits = self
            .expected_emits
            .iter()
            .any(|expected| expected.depth == ecx.journaled_state.depth()) &&
            // Ignore staticcalls
            !call.is_static;
        if should_check_emits {
            // Not all emits were matched.
            if self.expected_emits.iter().any(|expected| !expected.found) {
                outcome.result.result = InstructionResult::Revert;
                outcome.result.output = "log != expected log".abi_encode().into();
                return outcome;
            } else {
                // All emits were found, we're good.
                // Clear the queue, as we expect the user to declare more events for the next call
                // if they wanna match further events.
                self.expected_emits.clear()
            }
        }

        // this will ensure we don't have false positives when trying to diagnose reverts in fork
        // mode
        let diag = self.fork_revert_diagnostic.take();

        // if there's a revert and a previous call was diagnosed as fork related revert then we can
        // return a better error here
        if outcome.result.is_revert() {
            if let Some(err) = diag {
                outcome.result.output = Error::encode(err.to_error_msg(&self.labels));
                return outcome;
            }
        }

        // try to diagnose reverts in multi-fork mode where a call is made to an address that does
        // not exist
        if let TxKind::Call(test_contract) = ecx.env.tx.transact_to {
            // if a call to a different contract than the original test contract returned with
            // `Stop` we check if the contract actually exists on the active fork
            if ecx.db.is_forked_mode() &&
                outcome.result.result == InstructionResult::Stop &&
                call.target_address != test_contract
            {
                self.fork_revert_diagnostic =
                    ecx.db.diagnose_revert(call.target_address, &ecx.journaled_state);
            }
        }

        // If the depth is 0, then this is the root call terminating
        if ecx.journaled_state.depth() == 0 {
            // If we already have a revert, we shouldn't run the below logic as it can obfuscate an
            // earlier error that happened first with unrelated information about
            // another error when using cheatcodes.
            if outcome.result.is_revert() {
                return outcome;
            }

            // If there's not a revert, we can continue on to run the last logic for expect*
            // cheatcodes. Match expected calls
            for (address, calldatas) in &self.expected_calls {
                // Loop over each address, and for each address, loop over each calldata it expects.
                for (calldata, (expected, actual_count)) in calldatas {
                    // Grab the values we expect to see
                    let ExpectedCallData { gas, min_gas, value, count, call_type } = expected;

                    let failed = match call_type {
                        // If the cheatcode was called with a `count` argument,
                        // we must check that the EVM performed a CALL with this calldata exactly
                        // `count` times.
                        ExpectedCallType::Count => *count != *actual_count,
                        // If the cheatcode was called without a `count` argument,
                        // we must check that the EVM performed a CALL with this calldata at least
                        // `count` times. The amount of times to check was
                        // the amount of time the cheatcode was called.
                        ExpectedCallType::NonCount => *count > *actual_count,
                    };
                    if failed {
                        let expected_values = [
                            Some(format!("data {}", hex::encode_prefixed(calldata))),
                            value.as_ref().map(|v| format!("value {v}")),
                            gas.map(|g| format!("gas {g}")),
                            min_gas.map(|g| format!("minimum gas {g}")),
                        ]
                        .into_iter()
                        .flatten()
                        .join(", ");
                        let but = if outcome.result.is_ok() {
                            let s = if *actual_count == 1 { "" } else { "s" };
                            format!("was called {actual_count} time{s}")
                        } else {
                            "the call reverted instead; \
                             ensure you're testing the happy path when using `expectCall`"
                                .to_string()
                        };
                        let s = if *count == 1 { "" } else { "s" };
                        let msg = format!(
                            "expected call to {address} with {expected_values} \
                             to be called {count} time{s}, but {but}"
                        );
                        outcome.result.result = InstructionResult::Revert;
                        outcome.result.output = Error::encode(msg);

                        return outcome;
                    }
                }
            }

            // Check if we have any leftover expected emits
            // First, if any emits were found at the root call, then we its ok and we remove them.
            self.expected_emits.retain(|expected| !expected.found);
            // If not empty, we got mismatched emits
            if !self.expected_emits.is_empty() {
                let msg = if outcome.result.is_ok() {
                    "expected an emit, but no logs were emitted afterwards. \
                     you might have mismatched events or not enough events were emitted"
                } else {
                    "expected an emit, but the call reverted instead. \
                     ensure you're testing the happy path when using `expectEmit`"
                };
                outcome.result.result = InstructionResult::Revert;
                outcome.result.output = Error::encode(msg);
                return outcome;
            }
        }

        outcome
    }

    fn create(
        &mut self,
        ecx: &mut EvmContext<DB>,
        call: &mut CreateInputs,
    ) -> Option<CreateOutcome> {
        self.create_common(ecx, call, &mut TransparentCheatcodesExecutor)
    }

    fn create_end(
        &mut self,
        ecx: &mut EvmContext<DB>,
        _call: &CreateInputs,
        outcome: CreateOutcome,
    ) -> CreateOutcome {
        self.create_end_common(ecx, outcome)
    }

    fn eofcreate(
        &mut self,
        ecx: &mut EvmContext<DB>,
        call: &mut EOFCreateInputs,
    ) -> Option<CreateOutcome> {
        self.create_common(ecx, call, &mut TransparentCheatcodesExecutor)
    }

    fn eofcreate_end(
        &mut self,
        ecx: &mut EvmContext<DB>,
        _call: &EOFCreateInputs,
        outcome: CreateOutcome,
    ) -> CreateOutcome {
        self.create_end_common(ecx, outcome)
    }
}

impl<DB: DatabaseExt> InspectorExt<DB> for Cheatcodes {
    fn should_use_create2_factory(
        &mut self,
        ecx: &mut EvmContext<DB>,
        inputs: &mut CreateInputs,
    ) -> bool {
        if let CreateScheme::Create2 { .. } = inputs.scheme {
            let target_depth = if let Some(prank) = &self.prank {
                prank.depth
            } else if let Some(broadcast) = &self.broadcast {
                broadcast.depth
            } else {
                1
            };

            ecx.journaled_state.depth() == target_depth &&
                (self.broadcast.is_some() || self.config.always_use_create_2_factory)
        } else {
            false
        }
    }
}

impl Cheatcodes {
    #[cold]
    fn meter_gas(&mut self, interpreter: &mut Interpreter) {
        match &self.gas_metering {
            None => {}
            // Need to store gas metering.
            Some(None) => self.gas_metering = Some(Some(interpreter.gas)),
            Some(Some(gas)) => {
                match interpreter.current_opcode() {
                    opcode::CREATE | opcode::CREATE2 => {
                        // Set we're about to enter CREATE frame to meter its gas on first opcode
                        // inside it.
                        self.gas_metering_create = Some(None)
                    }
                    opcode::STOP | opcode::RETURN | opcode::SELFDESTRUCT | opcode::REVERT => {
                        match &self.gas_metering_create {
                            None | Some(None) => {
                                // If we are ending current execution frame, we want to reset
                                // interpreter gas to the value of gas spent during frame, so only
                                // the consumed gas is erased.
                                // ref: https://github.com/bluealloy/revm/blob/2cb991091d32330cfe085320891737186947ce5a/crates/revm/src/evm_impl.rs#L190
                                //
                                // It would be nice if we had access to the interpreter in
                                // `call_end`, as we could just do this there instead.
                                interpreter.gas = Gas::new(interpreter.gas.spent());

                                // Make sure CREATE gas metering is resetted.
                                self.gas_metering_create = None
                            }
                            Some(Some(gas)) => {
                                // If this was CREATE frame, set correct gas limit. This is needed
                                // because CREATE opcodes deduct additional gas for code storage,
                                // and deducted amount is compared to gas limit. If we set this to
                                // 0, the CREATE would fail with out of gas.
                                //
                                // If we however set gas limit to the limit of outer frame, it would
                                // cause a panic after erasing gas cost post-create. Reason for this
                                // is pre-create REVM records `gas_limit - (gas_limit / 64)` as gas
                                // used, and erases costs by `remaining` gas post-create.
                                // gas used ref: https://github.com/bluealloy/revm/blob/2cb991091d32330cfe085320891737186947ce5a/crates/revm/src/instructions/host.rs#L254-L258
                                // post-create erase ref: https://github.com/bluealloy/revm/blob/2cb991091d32330cfe085320891737186947ce5a/crates/revm/src/instructions/host.rs#L279
                                interpreter.gas = Gas::new(gas.limit());

                                // Reset CREATE gas metering because we're about to exit its frame.
                                self.gas_metering_create = None
                            }
                        }
                    }
                    _ => {
                        // If just starting with CREATE opcodes, record its inner frame gas.
                        if self.gas_metering_create == Some(None) {
                            self.gas_metering_create = Some(Some(interpreter.gas))
                        }

                        // Don't monitor gas changes, keep it constant.
                        interpreter.gas = *gas;
                    }
                }
            }
        }
    }

    /// Records storage slots reads and writes.
    #[cold]
    fn record_accesses(&mut self, interpreter: &mut Interpreter) {
        let Some(access) = &mut self.accesses else { return };
        match interpreter.current_opcode() {
            opcode::SLOAD => {
                let key = try_or_return!(interpreter.stack().peek(0));
                access.record_read(interpreter.contract().target_address, key);
            }
            opcode::SSTORE => {
                let key = try_or_return!(interpreter.stack().peek(0));
                access.record_write(interpreter.contract().target_address, key);
            }
            _ => {}
        }
    }

    #[cold]
    fn record_state_diffs<DB: DatabaseExt>(
        &mut self,
        interpreter: &mut Interpreter,
        ecx: &mut EvmContext<DB>,
    ) {
        let Some(account_accesses) = &mut self.recorded_account_diffs_stack else { return };
        match interpreter.current_opcode() {
            opcode::SELFDESTRUCT => {
                // Ensure that we're not selfdestructing a context recording was initiated on
                let Some(last) = account_accesses.last_mut() else { return };

                // get previous balance and initialized status of the target account
                let target = try_or_return!(interpreter.stack().peek(0));
                let target = Address::from_word(B256::from(target));
                let (initialized, old_balance) = ecx
                    .load_account(target)
                    .map(|account| (account.info.exists(), account.info.balance))
                    .unwrap_or_default();

                // load balance of this account
                let value = ecx
                    .balance(interpreter.contract().target_address)
                    .map(|b| b.data)
                    .unwrap_or(U256::ZERO);

                // register access for the target account
                last.push(crate::Vm::AccountAccess {
                    chainInfo: crate::Vm::ChainInfo {
                        forkId: ecx.db.active_fork_id().unwrap_or_default(),
                        chainId: U256::from(ecx.env.cfg.chain_id),
                    },
                    accessor: interpreter.contract().target_address,
                    account: target,
                    kind: crate::Vm::AccountAccessKind::SelfDestruct,
                    initialized,
                    oldBalance: old_balance,
                    newBalance: old_balance + value,
                    value,
                    data: Bytes::new(),
                    reverted: false,
                    deployedCode: Bytes::new(),
                    storageAccesses: vec![],
                    depth: ecx.journaled_state.depth(),
                });
            }

            opcode::SLOAD => {
                let Some(last) = account_accesses.last_mut() else { return };

                let key = try_or_return!(interpreter.stack().peek(0));
                let address = interpreter.contract().target_address;

                // Try to include present value for informational purposes, otherwise assume
                // it's not set (zero value)
                let mut present_value = U256::ZERO;
                // Try to load the account and the slot's present value
                if ecx.load_account(address).is_ok() {
                    if let Ok(previous) = ecx.sload(address, key) {
                        present_value = previous.data;
                    }
                }
                let access = crate::Vm::StorageAccess {
                    account: interpreter.contract().target_address,
                    slot: key.into(),
                    isWrite: false,
                    previousValue: present_value.into(),
                    newValue: present_value.into(),
                    reverted: false,
                };
                append_storage_access(last, access, ecx.journaled_state.depth());
            }
            opcode::SSTORE => {
                let Some(last) = account_accesses.last_mut() else { return };

                let key = try_or_return!(interpreter.stack().peek(0));
                let value = try_or_return!(interpreter.stack().peek(1));
                let address = interpreter.contract().target_address;
                // Try to load the account and the slot's previous value, otherwise, assume it's
                // not set (zero value)
                let mut previous_value = U256::ZERO;
                if ecx.load_account(address).is_ok() {
                    if let Ok(previous) = ecx.sload(address, key) {
                        previous_value = previous.data;
                    }
                }

                let access = crate::Vm::StorageAccess {
                    account: address,
                    slot: key.into(),
                    isWrite: true,
                    previousValue: previous_value.into(),
                    newValue: value.into(),
                    reverted: false,
                };
                append_storage_access(last, access, ecx.journaled_state.depth());
            }

            // Record account accesses via the EXT family of opcodes
            opcode::EXTCODECOPY | opcode::EXTCODESIZE | opcode::EXTCODEHASH | opcode::BALANCE => {
                let kind = match interpreter.current_opcode() {
                    opcode::EXTCODECOPY => crate::Vm::AccountAccessKind::Extcodecopy,
                    opcode::EXTCODESIZE => crate::Vm::AccountAccessKind::Extcodesize,
                    opcode::EXTCODEHASH => crate::Vm::AccountAccessKind::Extcodehash,
                    opcode::BALANCE => crate::Vm::AccountAccessKind::Balance,
                    _ => unreachable!(),
                };
                let address =
                    Address::from_word(B256::from(try_or_return!(interpreter.stack().peek(0))));
                let initialized;
                let balance;
                if let Ok(acc) = ecx.load_account(address) {
                    initialized = acc.info.exists();
                    balance = acc.info.balance;
                } else {
                    initialized = false;
                    balance = U256::ZERO;
                }
                let account_access = crate::Vm::AccountAccess {
                    chainInfo: crate::Vm::ChainInfo {
                        forkId: ecx.db.active_fork_id().unwrap_or_default(),
                        chainId: U256::from(ecx.env.cfg.chain_id),
                    },
                    accessor: interpreter.contract().target_address,
                    account: address,
                    kind,
                    initialized,
                    oldBalance: balance,
                    newBalance: balance,
                    value: U256::ZERO,
                    data: Bytes::new(),
                    reverted: false,
                    deployedCode: Bytes::new(),
                    storageAccesses: vec![],
                    depth: ecx.journaled_state.depth(),
                };
                // Record the EXT* call as an account access at the current depth
                // (future storage accesses will be recorded in a new "Resume" context)
                if let Some(last) = account_accesses.last_mut() {
                    last.push(account_access);
                } else {
                    account_accesses.push(vec![account_access]);
                }
            }
            _ => {}
        }
    }

    /// Checks to see if the current opcode can either mutate directly or expand memory.
    ///
    /// If the opcode at the current program counter is a match, check if the modified memory lies
    /// within the allowed ranges. If not, revert and fail the test.
    #[cold]
    fn check_mem_opcodes(&self, interpreter: &mut Interpreter, depth: u64) {
        let Some(ranges) = self.allowed_mem_writes.get(&depth) else {
            return;
        };

        // The `mem_opcode_match` macro is used to match the current opcode against a list of
        // opcodes that can mutate memory (either directly or expansion via reading). If the
        // opcode is a match, the memory offsets that are being written to are checked to be
        // within the allowed ranges. If not, the test is failed and the transaction is
        // reverted. For all opcodes that can mutate memory aside from MSTORE,
        // MSTORE8, and MLOAD, the size and destination offset are on the stack, and
        // the macro expands all of these cases. For MSTORE, MSTORE8, and MLOAD, the
        // size of the memory write is implicit, so these cases are hard-coded.
        macro_rules! mem_opcode_match {
            ($(($opcode:ident, $offset_depth:expr, $size_depth:expr, $writes:expr)),* $(,)?) => {
                match interpreter.current_opcode() {
                    ////////////////////////////////////////////////////////////////
                    //    OPERATIONS THAT CAN EXPAND/MUTATE MEMORY BY WRITING     //
                    ////////////////////////////////////////////////////////////////

                    opcode::MSTORE => {
                        // The offset of the mstore operation is at the top of the stack.
                        let offset = try_or_return!(interpreter.stack().peek(0)).saturating_to::<u64>();

                        // If none of the allowed ranges contain [offset, offset + 32), memory has been
                        // unexpectedly mutated.
                        if !ranges.iter().any(|range| {
                            range.contains(&offset) && range.contains(&(offset + 31))
                        }) {
                            // SPECIAL CASE: When the compiler attempts to store the selector for
                            // `stopExpectSafeMemory`, this is allowed. It will do so at the current free memory
                            // pointer, which could have been updated to the exclusive upper bound during
                            // execution.
                            let value = try_or_return!(interpreter.stack().peek(1)).to_be_bytes::<32>();
                            if value[..SELECTOR_LEN] == stopExpectSafeMemoryCall::SELECTOR {
                                return
                            }

                            disallowed_mem_write(offset, 32, interpreter, ranges);
                            return
                        }
                    }
                    opcode::MSTORE8 => {
                        // The offset of the mstore8 operation is at the top of the stack.
                        let offset = try_or_return!(interpreter.stack().peek(0)).saturating_to::<u64>();

                        // If none of the allowed ranges contain the offset, memory has been
                        // unexpectedly mutated.
                        if !ranges.iter().any(|range| range.contains(&offset)) {
                            disallowed_mem_write(offset, 1, interpreter, ranges);
                            return
                        }
                    }

                    ////////////////////////////////////////////////////////////////
                    //        OPERATIONS THAT CAN EXPAND MEMORY BY READING        //
                    ////////////////////////////////////////////////////////////////

                    opcode::MLOAD => {
                        // The offset of the mload operation is at the top of the stack
                        let offset = try_or_return!(interpreter.stack().peek(0)).saturating_to::<u64>();

                        // If the offset being loaded is >= than the memory size, the
                        // memory is being expanded. If none of the allowed ranges contain
                        // [offset, offset + 32), memory has been unexpectedly mutated.
                        if offset >= interpreter.shared_memory.len() as u64 && !ranges.iter().any(|range| {
                            range.contains(&offset) && range.contains(&(offset + 31))
                        }) {
                            disallowed_mem_write(offset, 32, interpreter, ranges);
                            return
                        }
                    }

                    ////////////////////////////////////////////////////////////////
                    //          OPERATIONS WITH OFFSET AND SIZE ON STACK          //
                    ////////////////////////////////////////////////////////////////

                    opcode::CALL => {
                        // The destination offset of the operation is the fifth element on the stack.
                        let dest_offset = try_or_return!(interpreter.stack().peek(5)).saturating_to::<u64>();

                        // The size of the data that will be copied is the sixth element on the stack.
                        let size = try_or_return!(interpreter.stack().peek(6)).saturating_to::<u64>();

                        // If none of the allowed ranges contain [dest_offset, dest_offset + size),
                        // memory outside of the expected ranges has been touched. If the opcode
                        // only reads from memory, this is okay as long as the memory is not expanded.
                        let fail_cond = !ranges.iter().any(|range| {
                            range.contains(&dest_offset) &&
                                range.contains(&(dest_offset + size.saturating_sub(1)))
                        });

                        // If the failure condition is met, set the output buffer to a revert string
                        // that gives information about the allowed ranges and revert.
                        if fail_cond {
                            // SPECIAL CASE: When a call to `stopExpectSafeMemory` is performed, this is allowed.
                            // It allocated calldata at the current free memory pointer, and will attempt to read
                            // from this memory region to perform the call.
                            let to = Address::from_word(try_or_return!(interpreter.stack().peek(1)).to_be_bytes::<32>().into());
                            if to == CHEATCODE_ADDRESS {
                                let args_offset = try_or_return!(interpreter.stack().peek(3)).saturating_to::<usize>();
                                let args_size = try_or_return!(interpreter.stack().peek(4)).saturating_to::<usize>();
                                let memory_word = interpreter.shared_memory.slice(args_offset, args_size);
                                if memory_word[..SELECTOR_LEN] == stopExpectSafeMemoryCall::SELECTOR {
                                    return
                                }
                            }

                            disallowed_mem_write(dest_offset, size, interpreter, ranges);
                            return
                        }
                    }

                    $(opcode::$opcode => {
                        // The destination offset of the operation.
                        let dest_offset = try_or_return!(interpreter.stack().peek($offset_depth)).saturating_to::<u64>();

                        // The size of the data that will be copied.
                        let size = try_or_return!(interpreter.stack().peek($size_depth)).saturating_to::<u64>();

                        // If none of the allowed ranges contain [dest_offset, dest_offset + size),
                        // memory outside of the expected ranges has been touched. If the opcode
                        // only reads from memory, this is okay as long as the memory is not expanded.
                        let fail_cond = !ranges.iter().any(|range| {
                                range.contains(&dest_offset) &&
                                    range.contains(&(dest_offset + size.saturating_sub(1)))
                            }) && ($writes ||
                                [dest_offset, (dest_offset + size).saturating_sub(1)].into_iter().any(|offset| {
                                    offset >= interpreter.shared_memory.len() as u64
                                })
                            );

                        // If the failure condition is met, set the output buffer to a revert string
                        // that gives information about the allowed ranges and revert.
                        if fail_cond {
                            disallowed_mem_write(dest_offset, size, interpreter, ranges);
                            return
                        }
                    })*

                    _ => {}
                }
            }
        }

        // Check if the current opcode can write to memory, and if so, check if the memory
        // being written to is registered as safe to modify.
        mem_opcode_match!(
            (CALLDATACOPY, 0, 2, true),
            (CODECOPY, 0, 2, true),
            (RETURNDATACOPY, 0, 2, true),
            (EXTCODECOPY, 1, 3, true),
            (CALLCODE, 5, 6, true),
            (STATICCALL, 4, 5, true),
            (DELEGATECALL, 4, 5, true),
            (KECCAK256, 0, 1, false),
            (LOG0, 0, 1, false),
            (LOG1, 0, 1, false),
            (LOG2, 0, 1, false),
            (LOG3, 0, 1, false),
            (LOG4, 0, 1, false),
            (CREATE, 1, 2, false),
            (CREATE2, 1, 2, false),
            (RETURN, 0, 1, false),
            (REVERT, 0, 1, false),
        );
    }
}

/// Helper that expands memory, stores a revert string pertaining to a disallowed memory write,
/// and sets the return range to the revert string's location in memory.
///
/// This will set the interpreter's next action to a return with the revert string as the output.
/// And trigger a revert.
fn disallowed_mem_write(
    dest_offset: u64,
    size: u64,
    interpreter: &mut Interpreter,
    ranges: &[Range<u64>],
) {
    let revert_string = format!(
        "memory write at offset 0x{:02X} of size 0x{:02X} not allowed; safe range: {}",
        dest_offset,
        size,
        ranges.iter().map(|r| format!("(0x{:02X}, 0x{:02X}]", r.start, r.end)).join(" U ")
    );

    interpreter.instruction_result = InstructionResult::Revert;
    interpreter.next_action = InterpreterAction::Return {
        result: InterpreterResult {
            output: Error::encode(revert_string),
            gas: interpreter.gas,
            result: InstructionResult::Revert,
        },
    };
}

// Determines if the gas limit on a given call was manually set in the script and should therefore
// not be overwritten by later estimations
fn check_if_fixed_gas_limit<DB: DatabaseExt>(
    ecx: &InnerEvmContext<DB>,
    call_gas_limit: u64,
) -> bool {
    // If the gas limit was not set in the source code it is set to the estimated gas left at the
    // time of the call, which should be rather close to configured gas limit.
    // TODO: Find a way to reliably make this determination.
    // For example by generating it in the compilation or EVM simulation process
    U256::from(ecx.env.tx.gas_limit) > ecx.env.block.gas_limit &&
        U256::from(call_gas_limit) <= ecx.env.block.gas_limit
        // Transfers in forge scripts seem to be estimated at 2300 by revm leading to "Intrinsic
        // gas too low" failure when simulated on chain
        && call_gas_limit > 2300
}

/// Returns true if the kind of account access is a call.
fn access_is_call(kind: crate::Vm::AccountAccessKind) -> bool {
    matches!(
        kind,
        crate::Vm::AccountAccessKind::Call |
            crate::Vm::AccountAccessKind::StaticCall |
            crate::Vm::AccountAccessKind::CallCode |
            crate::Vm::AccountAccessKind::DelegateCall
    )
}

/// Appends an AccountAccess that resumes the recording of the current context.
fn append_storage_access(
    last: &mut Vec<AccountAccess>,
    storage_access: crate::Vm::StorageAccess,
    storage_depth: u64,
) {
    // Assert that there's an existing record for the current context.
    if !last.is_empty() && last.first().unwrap().depth < storage_depth {
        // Three cases to consider:
        // 1. If there hasn't been a context switch since the start of this context, then add the
        //    storage access to the current context record.
        // 2. If there's an existing Resume record, then add the storage access to it.
        // 3. Otherwise, create a new Resume record based on the current context.
        if last.len() == 1 {
            last.first_mut().unwrap().storageAccesses.push(storage_access);
        } else {
            let last_record = last.last_mut().unwrap();
            if last_record.kind as u8 == crate::Vm::AccountAccessKind::Resume as u8 {
                last_record.storageAccesses.push(storage_access);
            } else {
                let entry = last.first().unwrap();
                let resume_record = crate::Vm::AccountAccess {
                    chainInfo: crate::Vm::ChainInfo {
                        forkId: entry.chainInfo.forkId,
                        chainId: entry.chainInfo.chainId,
                    },
                    accessor: entry.accessor,
                    account: entry.account,
                    kind: crate::Vm::AccountAccessKind::Resume,
                    initialized: entry.initialized,
                    storageAccesses: vec![storage_access],
                    reverted: entry.reverted,
                    // The remaining fields are defaults
                    oldBalance: U256::ZERO,
                    newBalance: U256::ZERO,
                    value: U256::ZERO,
                    data: Bytes::new(),
                    deployedCode: Bytes::new(),
                    depth: entry.depth,
                };
                last.push(resume_record);
            }
        }
    }
}

/// Dispatches the cheatcode call to the appropriate function.
fn apply_dispatch<DB: DatabaseExt, E: CheatcodesExecutor>(
    calls: &Vm::VmCalls,
    ccx: &mut CheatsCtxt<DB>,
    executor: &mut E,
) -> Result {
    macro_rules! dispatch {
        ($($variant:ident),*) => {
            match calls {
                $(Vm::VmCalls::$variant(cheat) => crate::Cheatcode::apply_full(cheat, ccx, executor),)*
            }
        };
    }

    let mut dyn_cheat = DynCheatCache::new(calls);
    let _guard = trace_span_and_call(&mut dyn_cheat);
    let mut result = vm_calls!(dispatch);
    fill_and_trace_return(&mut dyn_cheat, &mut result);
    result
}

// Caches the result of `calls_as_dyn_cheatcode`.
// TODO: Remove this once Cheatcode is object-safe, as caching would not be necessary anymore.
struct DynCheatCache<'a> {
    calls: &'a Vm::VmCalls,
    slot: Option<&'a dyn DynCheatcode>,
}

impl<'a> DynCheatCache<'a> {
    fn new(calls: &'a Vm::VmCalls) -> Self {
        Self { calls, slot: None }
    }

    fn get(&mut self) -> &dyn DynCheatcode {
        *self.slot.get_or_insert_with(|| calls_as_dyn_cheatcode(self.calls))
    }
}

fn trace_span_and_call(dyn_cheat: &mut DynCheatCache) -> tracing::span::EnteredSpan {
    let span = debug_span!(target: "cheatcodes", "apply", id = %dyn_cheat.get().id());
    let entered = span.entered();
    trace!(target: "cheatcodes", cheat = ?dyn_cheat.get().as_debug(), "applying");
    entered
}

fn fill_and_trace_return(dyn_cheat: &mut DynCheatCache, result: &mut Result) {
    if let Err(e) = result {
        if e.is_str() {
            let name = dyn_cheat.get().name();
            // Skip showing the cheatcode name for:
            // - assertions: too verbose, and can already be inferred from the error message
            // - `rpcUrl`: forge-std relies on it in `getChainWithUpdatedRpcUrl`
            if !name.contains("assert") && name != "rpcUrl" {
                *e = fmt_err!("vm.{name}: {e}");
            }
        }
    }
    trace!(
        target: "cheatcodes",
        return = %match result {
            Ok(b) => hex::encode(b),
            Err(e) => e.to_string(),
        }
    );
}

#[cold]
fn calls_as_dyn_cheatcode(calls: &Vm::VmCalls) -> &dyn DynCheatcode {
    macro_rules! as_dyn {
        ($($variant:ident),*) => {
            match calls {
                $(Vm::VmCalls::$variant(cheat) => cheat,)*
            }
        };
    }
    vm_calls!(as_dyn)
}<|MERGE_RESOLUTION|>--- conflicted
+++ resolved
@@ -348,7 +348,9 @@
     /// `char -> (address, pc)`
     pub breakpoints: Breakpoints,
 
-<<<<<<< HEAD
+    /// Optional RNG algorithm.
+    rng: Option<StdRng>,
+
     /// Use ZK-VM to execute CALLs and CREATEs.
     pub use_zk_vm: bool,
 
@@ -376,10 +378,6 @@
     /// This can be done as each test runs with its own [Cheatcodes] instance, thereby
     /// providing the necessary level of isolation.
     pub persisted_factory_deps: HashMap<H256, Vec<u8>>,
-=======
-    /// Optional RNG algorithm.
-    rng: Option<StdRng>,
->>>>>>> 91656a28
 }
 
 // This is not derived because calling this in `fn new` with `..Default::default()` creates a second
@@ -462,15 +460,12 @@
             mapping_slots: Default::default(),
             pc: Default::default(),
             breakpoints: Default::default(),
-<<<<<<< HEAD
             use_zk_vm: Default::default(),
             skip_zk_vm: Default::default(),
             skip_zk_vm_addresses: Default::default(),
             record_next_create_address: Default::default(),
             persisted_factory_deps: Default::default(),
-=======
             rng: Default::default(),
->>>>>>> 91656a28
         }
     }
 
@@ -602,7 +597,7 @@
         // to not lose it across VMs.
 
         let block_info_key = CURRENT_VIRTUAL_BLOCK_INFO_POSITION.to_ru256();
-        let (block_info, _) = data.sload(system_account, block_info_key).unwrap_or_default();
+        let block_info = data.sload(system_account, block_info_key).unwrap_or_default();
         let (block_number, block_timestamp) = unpack_block_info(block_info.to_u256());
         data.env.block.number = U256::from(block_number);
         data.env.block.timestamp = U256::from(block_timestamp);
@@ -614,15 +609,14 @@
             let balance_key = get_balance_key(address);
             let nonce_key = get_nonce_key(address);
 
-            let (balance, _) = data.sload(balance_account, balance_key).unwrap_or_default();
-            let (full_nonce, _) = data.sload(nonce_account, nonce_key).unwrap_or_default();
+            let balance = data.sload(balance_account, balance_key).unwrap_or_default().data;
+            let full_nonce = data.sload(nonce_account, nonce_key).unwrap_or_default();
             let (tx_nonce, _deployment_nonce) = decompose_full_nonce(full_nonce.to_u256());
             let nonce = tx_nonce.as_u64();
 
             let account_code_key = get_account_code_key(address);
             let (code_hash, code) = data
                 .sload(account_code_account, account_code_key)
-                .map(|(value, _)| value)
                 .ok()
                 .and_then(|zk_bytecode_hash| {
                     self.dual_compiled_contracts
@@ -1521,7 +1515,6 @@
         None
     }
 
-<<<<<<< HEAD
     /// Try handling the `CALL` within zkEVM.
     /// If `Some` is returned then the result must be returned immediately, else the call must be
     /// handled in EVM.
@@ -1657,13 +1650,13 @@
                 })
             }
         }
-=======
+    }
+
     pub fn rng(&mut self) -> &mut impl Rng {
         self.rng.get_or_insert_with(|| match self.config.seed {
             Some(seed) => StdRng::from_seed(seed.to_be_bytes::<32>()),
             None => StdRng::from_entropy(),
         })
->>>>>>> 91656a28
     }
 }
 
