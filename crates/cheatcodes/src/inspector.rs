--- conflicted
+++ resolved
@@ -18,11 +18,8 @@
     Vm::{self, AccountAccess},
 };
 use alloy_consensus::BlobTransactionSidecar;
-<<<<<<< HEAD
 use alloy_evm::eth::EthEvmContext;
 use alloy_network::TransactionBuilder4844;
-=======
->>>>>>> 68ed2abb
 use alloy_primitives::{
     hex,
     map::{AddressHashMap, HashMap, HashSet},
@@ -57,15 +54,9 @@
     context_interface::{transaction::SignedAuthorization, CreateScheme},
     handler::FrameResult,
     interpreter::{
-<<<<<<< HEAD
         interpreter_types::{Jumps, MemoryTr},
         CallInputs, CallOutcome, CallScheme, CreateInputs, CreateOutcome, FrameInput, Gas, Host,
         InstructionResult, Interpreter, InterpreterAction, InterpreterResult,
-=======
-        opcode as op, CallInputs, CallOutcome, CallScheme, CallValue, CreateInputs, CreateOutcome,
-        EOFCreateInputs, EOFCreateKind, Gas, InstructionResult, Interpreter, InterpreterAction,
-        InterpreterResult,
->>>>>>> 68ed2abb
     },
     state::EvmStorageSlot,
     Inspector, Journal,
@@ -708,8 +699,8 @@
     /// There may be cheatcodes in the constructor of the new contract, in order to allow them
     /// automatically we need to determine the new address.
     fn allow_cheatcodes_on_create(&self, ecx: Ecx, caller: Address, created_address: Address) {
-        if ecx.journaled_state.depth <= 1 ||
-            ecx.journaled_state.database.has_cheatcode_access(&caller)
+        if ecx.journaled_state.depth <= 1
+            || ecx.journaled_state.database.has_cheatcode_access(&caller)
         {
             ecx.journaled_state.database.allow_cheatcode_access(created_address);
         }
@@ -786,10 +777,7 @@
             });
         }
 
-<<<<<<< HEAD
         let gas = Gas::new(input.gas_limit());
-=======
->>>>>>> 68ed2abb
         let curr_depth = ecx.journaled_state.depth();
         let ecx_inner = &mut ecx.inner;
         let gas = Gas::new(input.gas_limit());
@@ -799,22 +787,14 @@
             if curr_depth >= prank.depth && input.caller() == prank.prank_caller {
                 let mut prank_applied = false;
                 // At the target depth we set `msg.sender`
-<<<<<<< HEAD
                 if curr_depth == prank.depth {
-=======
-                if ecx_inner.journaled_state.depth() == prank.depth {
->>>>>>> 68ed2abb
                     input.set_caller(prank.new_caller);
                     prank_applied = true;
                 }
 
                 // At the target depth, or deeper, we set `tx.origin`
                 if let Some(new_origin) = prank.new_origin {
-<<<<<<< HEAD
                     ecx.tx.caller = new_origin;
-=======
-                    ecx_inner.env.tx.caller = new_origin;
->>>>>>> 68ed2abb
                     prank_applied = true;
                 }
                 // If prank applied for first time, then update
@@ -826,26 +806,13 @@
             }
         }
 
-<<<<<<< HEAD
         // Apply EIP-2930 access list
         self.apply_accesslist(ecx);
-=======
-        // Apply EIP-2930 access lists.
-        if let Some(access_list) = &self.access_list {
-            ecx_inner.env.tx.access_list = access_list.to_vec();
-        }
->>>>>>> 68ed2abb
 
         // Apply our broadcast
         if let Some(broadcast) = &self.broadcast {
             if curr_depth >= broadcast.depth && input.caller() == broadcast.original_caller {
-<<<<<<< HEAD
                 if let Err(err) = ecx.journaled_state.load_account(broadcast.new_origin) {
-=======
-                if let Err(err) =
-                    ecx_inner.journaled_state.load_account(broadcast.new_origin, &mut ecx_inner.db)
-                {
->>>>>>> 68ed2abb
                     return Some(CreateOutcome {
                         result: InterpreterResult {
                             result: InstructionResult::Revert,
@@ -856,29 +823,7 @@
                     });
                 }
 
-<<<<<<< HEAD
                 ecx.tx.caller = broadcast.new_origin;
-
-                if curr_depth == broadcast.depth {
-                    input.set_caller(broadcast.new_origin);
-                    let is_fixed_gas_limit = check_if_fixed_gas_limit(&ecx, input.gas_limit());
-
-                    let account = &ecx.journaled_state.inner.state()[&broadcast.new_origin];
-                    self.broadcastable_transactions.push_back(BroadcastableTransaction {
-                        rpc: ecx.journaled_state.database.active_fork_url(),
-                        transaction: TransactionRequest {
-                            from: Some(broadcast.new_origin),
-                            to: None,
-                            value: Some(input.value()),
-                            input: TransactionInput::new(input.init_code()),
-                            nonce: Some(account.info.nonce),
-                            gas: if is_fixed_gas_limit { Some(input.gas_limit()) } else { None },
-                            ..Default::default()
-                        }
-                        .into(),
-                    });
-=======
-                ecx_inner.env.tx.caller = broadcast.new_origin;
 
                 if curr_depth == broadcast.depth {
                     input.set_caller(broadcast.new_origin);
@@ -891,7 +836,6 @@
                         broadcast,
                         &mut self.broadcastable_transactions,
                     );
->>>>>>> 68ed2abb
 
                     input.log_debug(self, &input.scheme().unwrap_or(CreateScheme::Create));
                 }
@@ -966,8 +910,8 @@
 
         // Handle expected reverts
         if let Some(expected_revert) = &self.expected_revert {
-            if curr_depth <= expected_revert.depth &&
-                matches!(expected_revert.kind, ExpectedRevertKind::Default)
+            if curr_depth <= expected_revert.depth
+                && matches!(expected_revert.kind, ExpectedRevertKind::Default)
             {
                 let mut expected_revert = std::mem::take(&mut self.expected_revert).unwrap();
                 return match revert_handlers::handle_expect_revert(
@@ -1060,9 +1004,9 @@
                         created_acc.info.code.clone().unwrap_or_default().original_bytes();
                     if let Some((index, _)) =
                         self.expected_creates.iter().find_position(|expected_create| {
-                            expected_create.deployer == call.caller &&
-                                expected_create.create_scheme.eq(call.scheme.into()) &&
-                                expected_create.bytecode == bytecode
+                            expected_create.deployer == call.caller
+                                && expected_create.create_scheme.eq(call.scheme.into())
+                                && expected_create.bytecode == bytecode
                         })
                     {
                         self.expected_creates.swap_remove(index);
@@ -1070,14 +1014,11 @@
                 }
             }
         }
-<<<<<<< HEAD
-=======
 
         self.strategy.runner.zksync_remove_duplicate_account_access(self);
         self.strategy.runner.zksync_record_create_address(self.strategy.context.as_mut(), &outcome);
 
         outcome
->>>>>>> 68ed2abb
     }
 
     pub fn create_with_executor(
@@ -1150,13 +1091,10 @@
             };
         }
 
-<<<<<<< HEAD
-=======
         // NOTE(zk): renamed from `ecx` because we need the full one later
         // and this helps with borrow checker
         let ecx_inner = &mut ecx.inner;
 
->>>>>>> 68ed2abb
         if call.target_address == HARDHAT_CONSOLE_ADDRESS {
             return None;
         }
@@ -1195,20 +1133,16 @@
                 value: call.transfer_value(),
             };
 
-            if let Some(return_data_queue) =
-                match mocks.get_mut(&ctx) {
-                    Some(queue) => Some(queue),
-                    None => mocks
-                        .iter_mut()
-                        .find(|(mock, _)| {
-                            call.input.bytes(ecx).get(..mock.calldata.len()) ==
-                                Some(&mock.calldata[..]) &&
-                                mock.value
-                                    .is_none_or(|value| Some(value) == call.transfer_value())
-                        })
-                        .map(|(_, v)| v),
-                }
-            {
+            if let Some(return_data_queue) = match mocks.get_mut(&ctx) {
+                Some(queue) => Some(queue),
+                None => mocks
+                    .iter_mut()
+                    .find(|(mock, _)| {
+                        call.input.bytes(ecx).get(..mock.calldata.len()) == Some(&mock.calldata[..])
+                            && mock.value.is_none_or(|value| Some(value) == call.transfer_value())
+                    })
+                    .map(|(_, v)| v),
+            } {
                 if let Some(return_data) = if return_data_queue.len() == 1 {
                     // If the mocked calls stack has a single element in it, don't empty it
                     return_data_queue.front().map(|x| x.to_owned())
@@ -1240,11 +1174,7 @@
                     let acc = ecx_inner.journaled_state.account(prank.new_caller);
                     call.value = CallValue::Apparent(acc.info.balance);
                     if let Some(new_origin) = prank.new_origin {
-<<<<<<< HEAD
                         ecx.tx.caller = new_origin;
-=======
-                        ecx_inner.env.tx.caller = new_origin;
->>>>>>> 68ed2abb
                     }
                 }
             }
@@ -1260,11 +1190,7 @@
 
                 // At the target depth, or deeper, we set `tx.origin`
                 if let Some(new_origin) = prank.new_origin {
-<<<<<<< HEAD
                     ecx.tx.caller = new_origin;
-=======
-                    ecx_inner.env.tx.caller = new_origin;
->>>>>>> 68ed2abb
                     prank_applied = true;
                 }
 
@@ -1277,15 +1203,8 @@
             }
         }
 
-<<<<<<< HEAD
         // Apply EIP-2930 access list
         self.apply_accesslist(ecx);
-=======
-        // Apply EIP-2930 access lists.
-        if let Some(access_list) = &self.access_list {
-            ecx_inner.env.tx.access_list = access_list.to_vec();
-        }
->>>>>>> 68ed2abb
 
         // Apply our broadcast
         if let Some(broadcast) = &self.broadcast {
@@ -1297,11 +1216,7 @@
                 // At the target depth we set `msg.sender` & tx.origin.
                 // We are simulating the caller as being an EOA, so *both* must be set to the
                 // broadcast.origin.
-<<<<<<< HEAD
                 ecx.tx.caller = broadcast.new_origin;
-=======
-                ecx_inner.env.tx.caller = broadcast.new_origin;
->>>>>>> 68ed2abb
 
                 call.caller = broadcast.new_origin;
                 // Add a `legacy` transaction to the VecDeque. We use a legacy transaction here
@@ -1309,11 +1224,7 @@
                 // into 1559, in the cli package, relatively easily once we
                 // know the target chain supports EIP-1559.
                 if !call.is_static {
-<<<<<<< HEAD
                     if let Err(err) = ecx.journaled_state.load_account(broadcast.new_origin) {
-=======
-                    if let Err(err) = ecx_inner.load_account(broadcast.new_origin) {
->>>>>>> 68ed2abb
                         return Some(CallOutcome {
                             result: InterpreterResult {
                                 result: InstructionResult::Revert,
@@ -1324,25 +1235,6 @@
                         });
                     }
 
-<<<<<<< HEAD
-                    let is_fixed_gas_limit = check_if_fixed_gas_limit(&ecx, call.gas_limit);
-
-                    let input = TransactionInput::new(call.input.bytes(ecx));
-
-                    let account =
-                        ecx.journaled_state.inner.state().get_mut(&broadcast.new_origin).unwrap();
-
-                    let mut tx_req = TransactionRequest {
-                        from: Some(broadcast.new_origin),
-                        to: Some(TxKind::from(Some(call.target_address))),
-                        value: call.transfer_value(),
-                        input,
-                        nonce: Some(account.info.nonce),
-                        chain_id: Some(ecx.cfg.chain_id),
-                        gas: if is_fixed_gas_limit { Some(call.gas_limit) } else { None },
-                        ..Default::default()
-                    };
-=======
                     let active_delegation = self.active_delegation.clone();
                     let active_blob_sidecar = self.active_blob_sidecar.clone();
 
@@ -1356,10 +1248,9 @@
                         self.active_delegation.take(),
                         self.active_blob_sidecar.take(),
                     );
->>>>>>> 68ed2abb
 
                     let account =
-                        ecx_inner.journaled_state.state().get_mut(&broadcast.new_origin).unwrap();
+                        ecx.journaled_state.inner.state().get_mut(&broadcast.new_origin).unwrap();
 
                     // Note(zk): The active delegation and blob sidecar check is in the strategy in
                     // our codebase.
@@ -1375,15 +1266,6 @@
                         });
                     }
 
-<<<<<<< HEAD
-                    self.broadcastable_transactions.push_back(BroadcastableTransaction {
-                        rpc: ecx.journaled_state.database.active_fork_url(),
-                        transaction: tx_req.into(),
-                    });
-                    debug!(target: "cheatcodes", tx=?self.broadcastable_transactions.back().unwrap(), "broadcastable call");
-
-=======
->>>>>>> 68ed2abb
                     // Explicitly increment nonce if calls are not isolated.
                     if !self.config.evm_opts.isolate {
                         let prev = account.info.nonce;
@@ -1411,11 +1293,7 @@
             // nonce, a non-zero KECCAK_EMPTY codehash, or non-empty code
             let initialized;
             let old_balance;
-<<<<<<< HEAD
             if let Ok(acc) = ecx.journaled_state.load_account(call.target_address) {
-=======
-            if let Ok(acc) = ecx_inner.load_account(call.target_address) {
->>>>>>> 68ed2abb
                 initialized = acc.info.exists();
                 old_balance = acc.info.balance;
             } else {
@@ -1438,13 +1316,8 @@
             // as "warm" if the call from which they were accessed is reverted
             recorded_account_diffs_stack.push(vec![AccountAccess {
                 chainInfo: crate::Vm::ChainInfo {
-<<<<<<< HEAD
                     forkId: ecx.journaled_state.db().active_fork_id().unwrap_or_default(),
                     chainId: U256::from(ecx.cfg.chain_id),
-=======
-                    forkId: ecx_inner.db.active_fork_id().unwrap_or_default(),
-                    chainId: U256::from(ecx_inner.env.cfg.chain_id),
->>>>>>> 68ed2abb
                 },
                 accessor: call.caller,
                 account: call.bytecode_address,
@@ -1457,15 +1330,11 @@
                 reverted: false,
                 deployedCode: Bytes::new(),
                 storageAccesses: vec![], // updated on step
-<<<<<<< HEAD
                 depth: ecx
                     .journaled_state
                     .depth()
                     .try_into()
                     .expect("journaled state depth exceeds u64"),
-=======
-                depth: ecx_inner.journaled_state.depth(),
->>>>>>> 68ed2abb
             }]);
         }
 
@@ -1520,8 +1389,8 @@
     ) -> bool {
         match &self.arbitrary_storage {
             Some(storage) => {
-                storage.overwrites.contains(address) &&
-                    storage
+                storage.overwrites.contains(address)
+                    && storage
                         .values
                         .get(address)
                         .and_then(|arbitrary_values| arbitrary_values.get(&storage_slot))
@@ -1652,8 +1521,8 @@
     }
 
     fn call_end(&mut self, ecx: Ecx, call: &CallInputs, outcome: &mut CallOutcome) {
-        let cheatcode_call = call.target_address == CHEATCODE_ADDRESS ||
-            call.target_address == HARDHAT_CONSOLE_ADDRESS;
+        let cheatcode_call = call.target_address == CHEATCODE_ADDRESS
+            || call.target_address == HARDHAT_CONSOLE_ADDRESS;
 
         // Clean up pranks/broadcasts if it's not a cheatcode call end. We shouldn't do
         // it for cheatcode calls because they are not applied for cheatcodes in the `call` hook.
@@ -1734,8 +1603,8 @@
                 // Record current reverter address if expect revert is set with expected reverter
                 // address and no actual reverter was set yet or if we're expecting more than one
                 // revert.
-                if expected_revert.reverter.is_some() &&
-                    (expected_revert.reverted_by.is_none() || expected_revert.count > 1)
+                if expected_revert.reverter.is_some()
+                    && (expected_revert.reverted_by.is_none() || expected_revert.count > 1)
                 {
                     expected_revert.reverted_by = Some(call.target_address);
                 }
@@ -1947,9 +1816,9 @@
         if let TxKind::Call(test_contract) = ecx.tx.kind {
             // if a call to a different contract than the original test contract returned with
             // `Stop` we check if the contract actually exists on the active fork
-            if ecx.journaled_state.db().is_forked_mode() &&
-                outcome.result.result == InstructionResult::Stop &&
-                call.target_address != test_contract
+            if ecx.journaled_state.db().is_forked_mode()
+                && outcome.result.result == InstructionResult::Stop
+                && call.target_address != test_contract
             {
                 let journaled_state = ecx.journaled_state.clone();
                 self.fork_revert_diagnostic =
@@ -2056,22 +1925,6 @@
     fn create_end(&mut self, ecx: Ecx, call: &CreateInputs, outcome: &mut CreateOutcome) {
         self.create_end_common(ecx, Some(call), outcome)
     }
-<<<<<<< HEAD
-=======
-
-    fn eofcreate(&mut self, ecx: Ecx, call: &mut EOFCreateInputs) -> Option<CreateOutcome> {
-        self.create_common(ecx, call, &mut TransparentCheatcodesExecutor)
-    }
-
-    fn eofcreate_end(
-        &mut self,
-        ecx: Ecx,
-        _call: &EOFCreateInputs,
-        outcome: CreateOutcome,
-    ) -> CreateOutcome {
-        self.create_end_common(ecx, None, outcome)
-    }
->>>>>>> 68ed2abb
 }
 
 impl InspectorExt for Cheatcodes {
@@ -2086,8 +1939,8 @@
                 1
             };
 
-            depth == target_depth &&
-                (self.broadcast.is_some() || self.config.always_use_create_2_factory)
+            depth == target_depth
+                && (self.broadcast.is_some() || self.config.always_use_create_2_factory)
         } else {
             false
         }
@@ -2159,8 +2012,8 @@
             // Reset gas if spent is less than refunded.
             // This can happen if gas was paused / resumed or reset.
             // https://github.com/foundry-rs/foundry/issues/4370
-            if interpreter.control.gas.spent() <
-                u64::try_from(interpreter.control.gas.refunded()).unwrap_or_default()
+            if interpreter.control.gas.spent()
+                < u64::try_from(interpreter.control.gas.refunded()).unwrap_or_default()
             {
                 interpreter.control.gas = Gas::new(interpreter.control.gas.limit());
             }
@@ -2186,8 +2039,8 @@
             return;
         };
 
-        if (value.is_cold && value.data.is_zero()) ||
-            self.should_overwrite_arbitrary_storage(&target_address, key)
+        if (value.is_cold && value.data.is_zero())
+            || self.should_overwrite_arbitrary_storage(&target_address, key)
         {
             if self.has_arbitrary_storage(&target_address) {
                 let arbitrary_value = self.rng().random();
@@ -2594,11 +2447,7 @@
 
 // Determines if the gas limit on a given call was manually set in the script and should therefore
 // not be overwritten by later estimations
-<<<<<<< HEAD
-fn check_if_fixed_gas_limit(ecx: &Ecx, call_gas_limit: u64) -> bool {
-=======
-pub fn check_if_fixed_gas_limit(ecx: InnerEcx, call_gas_limit: u64) -> bool {
->>>>>>> 68ed2abb
+pub fn check_if_fixed_gas_limit(ecx: &Ecx, call_gas_limit: u64) -> bool {
     // If the gas limit was not set in the source code it is set to the estimated gas left at the
     // time of the call, which should be rather close to configured gas limit.
     // TODO: Find a way to reliably make this determination.
@@ -2614,10 +2463,10 @@
 fn access_is_call(kind: crate::Vm::AccountAccessKind) -> bool {
     matches!(
         kind,
-        crate::Vm::AccountAccessKind::Call |
-            crate::Vm::AccountAccessKind::StaticCall |
-            crate::Vm::AccountAccessKind::CallCode |
-            crate::Vm::AccountAccessKind::DelegateCall
+        crate::Vm::AccountAccessKind::Call
+            | crate::Vm::AccountAccessKind::StaticCall
+            | crate::Vm::AccountAccessKind::CallCode
+            | crate::Vm::AccountAccessKind::DelegateCall
     )
 }
 
