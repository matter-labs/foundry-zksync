//! Cheatcode EVM inspector.

use crate::{
    evm::{
        mapping::{self, MappingSlots},
        prank::Prank,
        DealRecord, GasRecord,
    },
    script::{Broadcast, Wallets},
    strategy::CheatcodeInspectorStrategy,
    test::{
        assume::AssumeNoRevert,
        expect::{self, ExpectedCreate, ExpectedEmitTracker, ExpectedRevert, ExpectedRevertKind},
        revert_handlers,
    },
    utils::IgnoredTraces,
    CheatsConfig, CheatsCtxt, DynCheatcode, Error, Result,
    Vm::{self, AccountAccess},
};
use alloy_primitives::{
    hex,
    map::{AddressHashMap, HashMap, HashSet},
    Address, Bytes, Log, TxKind, B256, U256,
};
use alloy_rpc_types::{
    request::{TransactionInput, TransactionRequest},
    AccessList,
};
use alloy_sol_types::{SolCall, SolInterface, SolValue};
use foundry_cheatcodes_common::{
    expect::{ExpectedCallData, ExpectedCallTracker, ExpectedCallType},
    mock::{MockCallDataContext, MockCallReturnData},
    record::RecordAccess,
};
use foundry_common::{evm::Breakpoints, TransactionMaybeSigned, SELECTOR_LEN};
use foundry_evm_core::{
    abi::Vm::stopExpectSafeMemoryCall,
    backend::{DatabaseError, DatabaseExt, RevertDiagnostic},
    constants::{CHEATCODE_ADDRESS, HARDHAT_CONSOLE_ADDRESS, MAGIC_ASSUME},
    utils::new_evm_with_existing_context,
    InspectorExt,
};
use foundry_evm_traces::TracingInspectorConfig;
use foundry_wallets::multi_wallet::MultiWallet;
use foundry_zksync_core::Call;
use foundry_zksync_inspectors::TraceCollector;
use itertools::Itertools;
use proptest::test_runner::{RngAlgorithm, TestRng, TestRunner};
use rand::Rng;
use revm::{
    interpreter::{
        opcode as op, CallInputs, CallOutcome, CallScheme, CreateInputs, CreateOutcome,
        EOFCreateInputs, EOFCreateKind, Gas, InstructionResult, Interpreter, InterpreterAction,
        InterpreterResult,
    },
    primitives::{
        BlockEnv, CreateScheme, EVMError, EvmStorageSlot, SignedAuthorization, SpecId,
        EOF_MAGIC_BYTES,
    },
    EvmContext, InnerEvmContext, Inspector,
};
use serde_json::Value;
use std::{
    cmp::max,
    collections::{BTreeMap, VecDeque},
    fs::File,
    io::BufReader,
    ops::Range,
    path::PathBuf,
    sync::Arc,
};

mod utils;
pub use utils::CommonCreateInput;

pub type Ecx<'a, 'b, 'c> = &'a mut EvmContext<&'b mut (dyn DatabaseExt + 'c)>;
pub type InnerEcx<'a, 'b, 'c> = &'a mut InnerEvmContext<&'b mut (dyn DatabaseExt + 'c)>;

/// Helper trait for obtaining complete [revm::Inspector] instance from mutable reference to
/// [Cheatcodes].
///
/// This is needed for cases when inspector itself needs mutable access to [Cheatcodes] state and
/// allows us to correctly execute arbitrary EVM frames from inside cheatcode implementations.
pub trait CheatcodesExecutor {
    /// Core trait method accepting mutable reference to [Cheatcodes] and returning
    /// [revm::Inspector].
    fn get_inspector<'a>(&'a mut self, cheats: &'a mut Cheatcodes) -> Box<dyn InspectorExt + 'a>;

    /// Obtains [revm::Evm] instance and executes the given CREATE frame.
    fn exec_create(
        &mut self,
        inputs: CreateInputs,
        ccx: &mut CheatsCtxt,
    ) -> Result<CreateOutcome, EVMError<DatabaseError>> {
        with_evm(self, ccx, |evm| {
            evm.context.evm.inner.journaled_state.depth += 1;

            // Handle EOF bytecode
            let first_frame_or_result = if evm.handler.cfg.spec_id.is_enabled_in(SpecId::OSAKA) &&
                inputs.scheme == CreateScheme::Create &&
                inputs.init_code.starts_with(&EOF_MAGIC_BYTES)
            {
                evm.handler.execution().eofcreate(
                    &mut evm.context,
                    Box::new(EOFCreateInputs::new(
                        inputs.caller,
                        inputs.value,
                        inputs.gas_limit,
                        EOFCreateKind::Tx { initdata: inputs.init_code },
                    )),
                )?
            } else {
                evm.handler.execution().create(&mut evm.context, Box::new(inputs))?
            };

            let mut result = match first_frame_or_result {
                revm::FrameOrResult::Frame(first_frame) => evm.run_the_loop(first_frame)?,
                revm::FrameOrResult::Result(result) => result,
            };

            evm.handler.execution().last_frame_return(&mut evm.context, &mut result)?;

            let outcome = match result {
                revm::FrameResult::Call(_) => unreachable!(),
                revm::FrameResult::Create(create) | revm::FrameResult::EOFCreate(create) => create,
            };

            evm.context.evm.inner.journaled_state.depth -= 1;

            Ok(outcome)
        })
    }

    fn console_log(&mut self, ccx: &mut CheatsCtxt, msg: &str) {
        self.get_inspector(ccx.state).console_log(msg);
    }

    /// Returns a mutable reference to the tracing inspector if it is available.
    fn tracing_inspector(&mut self) -> Option<&mut Option<TraceCollector>> {
        None
    }

    fn trace_zksync(&mut self, ccx_state: &mut Cheatcodes, ecx: Ecx, call_traces: Vec<Call>) {
        let mut inspector = self.get_inspector(ccx_state);

        // We recreate the EvmContext here to satisfy the lifetime parameters as 'static, with
        // regards to the inspector's lifetime.
        let mut ecx_inner = EvmContext {
            inner: InnerEvmContext {
                env: std::mem::take(&mut ecx.env),
                journaled_state: std::mem::replace(
                    &mut ecx.journaled_state,
                    revm::JournaledState::new(Default::default(), Default::default()),
                ),
                error: std::mem::replace(&mut ecx.error, Ok(())),
                l1_block_info: std::mem::take(&mut ecx.l1_block_info),
                db: &mut ecx.db as &mut dyn DatabaseExt,
            },
            precompiles: Default::default(),
        };
        inspector.trace_zksync(&mut ecx_inner, call_traces, false);

        // re-apply the modified fields to the original ecx.
        let env = std::mem::take(&mut ecx_inner.env);
        let journaled_state = std::mem::replace(
            &mut ecx_inner.journaled_state,
            revm::JournaledState::new(Default::default(), Default::default()),
        );
        let error = std::mem::replace(&mut ecx_inner.error, Ok(()));
        let l1_block_info = std::mem::take(&mut ecx_inner.l1_block_info);
        drop(ecx_inner);

        ecx.env = env;
        ecx.journaled_state = journaled_state;
        ecx.error = error;
        ecx.l1_block_info = l1_block_info;
    }
}

/// Constructs [revm::Evm] and runs a given closure with it.
fn with_evm<E, F, O>(
    executor: &mut E,
    ccx: &mut CheatsCtxt,
    f: F,
) -> Result<O, EVMError<DatabaseError>>
where
    E: CheatcodesExecutor + ?Sized,
    F: for<'a, 'b> FnOnce(
        &mut revm::Evm<'_, &'b mut dyn InspectorExt, &'a mut dyn DatabaseExt>,
    ) -> Result<O, EVMError<DatabaseError>>,
{
    let mut inspector = executor.get_inspector(ccx.state);
    let error = std::mem::replace(&mut ccx.ecx.error, Ok(()));
    let l1_block_info = std::mem::take(&mut ccx.ecx.l1_block_info);

    let inner = revm::InnerEvmContext {
        env: ccx.ecx.env.clone(),
        journaled_state: std::mem::replace(
            &mut ccx.ecx.journaled_state,
            revm::JournaledState::new(Default::default(), Default::default()),
        ),
        db: &mut ccx.ecx.db as &mut dyn DatabaseExt,
        error,
        l1_block_info,
    };

    let mut evm = new_evm_with_existing_context(inner, &mut *inspector);

    let res = f(&mut evm)?;

    ccx.ecx.journaled_state = evm.context.evm.inner.journaled_state;
    ccx.ecx.env = evm.context.evm.inner.env;
    ccx.ecx.l1_block_info = evm.context.evm.inner.l1_block_info;
    ccx.ecx.error = evm.context.evm.inner.error;

    Ok(res)
}

/// Basic implementation of [CheatcodesExecutor] that simply returns the [Cheatcodes] instance as an
/// inspector.
#[derive(Debug, Default, Clone, Copy)]
struct TransparentCheatcodesExecutor;

impl CheatcodesExecutor for TransparentCheatcodesExecutor {
    fn get_inspector<'a>(&'a mut self, cheats: &'a mut Cheatcodes) -> Box<dyn InspectorExt + 'a> {
        Box::new(cheats)
    }
}

macro_rules! try_or_return {
    ($e:expr) => {
        match $e {
            Ok(v) => v,
            Err(_) => return,
        }
    };
}

/// Contains additional, test specific resources that should be kept for the duration of the test
#[derive(Debug, Default)]
pub struct Context {
    /// Buffered readers for files opened for reading (path => BufReader mapping)
    pub opened_read_files: HashMap<PathBuf, BufReader<File>>,
}

/// Every time we clone `Context`, we want it to be empty
impl Clone for Context {
    fn clone(&self) -> Self {
        Default::default()
    }
}

impl Context {
    /// Clears the context.
    #[inline]
    pub fn clear(&mut self) {
        self.opened_read_files.clear();
    }
}

/// Helps collecting transactions from different forks.
#[derive(Clone, Debug)]
pub struct BroadcastableTransaction {
    /// The optional RPC URL.
    pub rpc: Option<String>,
    /// The transaction to broadcast.
    pub transaction: TransactionMaybeSigned,
}

#[derive(Clone, Debug, Copy)]
pub struct RecordDebugStepInfo {
    /// The debug trace node index when the recording starts.
    pub start_node_idx: usize,
    /// The original tracer config when the recording starts.
    pub original_tracer_config: TracingInspectorConfig,
}

/// Holds gas metering state.
#[derive(Clone, Debug, Default)]
pub struct GasMetering {
    /// True if gas metering is paused.
    pub paused: bool,
    /// True if gas metering was resumed or reset during the test.
    /// Used to reconcile gas when frame ends (if spent less than refunded).
    pub touched: bool,
    /// True if gas metering should be reset to frame limit.
    pub reset: bool,
    /// Stores paused gas frames.
    pub paused_frames: Vec<Gas>,

    /// The group and name of the active snapshot.
    pub active_gas_snapshot: Option<(String, String)>,

    /// Cache of the amount of gas used in previous call.
    /// This is used by the `lastCallGas` cheatcode.
    pub last_call_gas: Option<crate::Vm::Gas>,

    /// True if gas recording is enabled.
    pub recording: bool,
    /// The gas used in the last frame.
    pub last_gas_used: u64,
    /// Gas records for the active snapshots.
    pub gas_records: Vec<GasRecord>,
}

impl GasMetering {
    /// Start the gas recording.
    pub fn start(&mut self) {
        self.recording = true;
    }

    /// Stop the gas recording.
    pub fn stop(&mut self) {
        self.recording = false;
    }

    /// Resume paused gas metering.
    pub fn resume(&mut self) {
        if self.paused {
            self.paused = false;
            self.touched = true;
        }
        self.paused_frames.clear();
    }

    /// Reset gas to limit.
    pub fn reset(&mut self) {
        self.paused = false;
        self.touched = true;
        self.reset = true;
        self.paused_frames.clear();
    }
}

/// Holds data about arbitrary storage.
#[derive(Clone, Debug, Default)]
pub struct ArbitraryStorage {
    /// Mapping of arbitrary storage addresses to generated values (slot, arbitrary value).
    /// (SLOADs return random value if storage slot wasn't accessed).
    /// Changed values are recorded and used to copy storage to different addresses.
    pub values: HashMap<Address, HashMap<U256, U256>>,
    /// Mapping of address with storage copied to arbitrary storage address source.
    pub copies: HashMap<Address, Address>,
    /// Address with storage slots that should be overwritten even if previously set.
    pub overwrites: HashSet<Address>,
}

impl ArbitraryStorage {
    /// Marks an address with arbitrary storage.
    pub fn mark_arbitrary(&mut self, address: &Address, overwrite: bool) {
        self.values.insert(*address, HashMap::default());
        if overwrite {
            self.overwrites.insert(*address);
        } else {
            self.overwrites.remove(address);
        }
    }

    /// Maps an address that copies storage with the arbitrary storage address.
    pub fn mark_copy(&mut self, from: &Address, to: &Address) {
        if self.values.contains_key(from) {
            self.copies.insert(*to, *from);
        }
    }

    /// Saves arbitrary storage value for a given address:
    /// - store value in changed values cache.
    /// - update account's storage with given value.
    pub fn save(&mut self, ecx: InnerEcx, address: Address, slot: U256, data: U256) {
        self.values.get_mut(&address).expect("missing arbitrary address entry").insert(slot, data);
        if let Ok(mut account) = ecx.load_account(address) {
            account.storage.insert(slot, EvmStorageSlot::new(data));
        }
    }

    /// Copies arbitrary storage value from source address to the given target address:
    /// - if a value is present in arbitrary values cache, then update target storage and return
    ///   existing value.
    /// - if no value was yet generated for given slot, then save new value in cache and update both
    ///   source and target storages.
    pub fn copy(&mut self, ecx: InnerEcx, target: Address, slot: U256, new_value: U256) -> U256 {
        let source = self.copies.get(&target).expect("missing arbitrary copy target entry");
        let storage_cache = self.values.get_mut(source).expect("missing arbitrary source storage");
        let value = match storage_cache.get(&slot) {
            Some(value) => *value,
            None => {
                storage_cache.insert(slot, new_value);
                // Update source storage with new value.
                if let Ok(mut source_account) = ecx.load_account(*source) {
                    source_account.storage.insert(slot, EvmStorageSlot::new(new_value));
                }
                new_value
            }
        };
        // Update target storage with new value.
        if let Ok(mut target_account) = ecx.load_account(target) {
            target_account.storage.insert(slot, EvmStorageSlot::new(value));
        }
        value
    }
}

/// List of transactions that can be broadcasted.
pub type BroadcastableTransactions = VecDeque<BroadcastableTransaction>;

/// An EVM inspector that handles calls to various cheatcodes, each with their own behavior.
///
/// Cheatcodes can be called by contracts during execution to modify the VM environment, such as
/// mocking addresses, signatures and altering call reverts.
///
/// Executing cheatcodes can be very powerful. Most cheatcodes are limited to evm internals, but
/// there are also cheatcodes like `ffi` which can execute arbitrary commands or `writeFile` and
/// `readFile` which can manipulate files of the filesystem. Therefore, several restrictions are
/// implemented for these cheatcodes:
/// - `ffi`, and file cheatcodes are _always_ opt-in (via foundry config) and never enabled by
///   default: all respective cheatcode handlers implement the appropriate checks
/// - File cheatcodes require explicit permissions which paths are allowed for which operation, see
///   `Config.fs_permission`
/// - Only permitted accounts are allowed to execute cheatcodes in forking mode, this ensures no
///   contract deployed on the live network is able to execute cheatcodes by simply calling the
///   cheatcode address: by default, the caller, test contract and newly deployed contracts are
///   allowed to execute cheatcodes
#[derive(Debug)]
pub struct Cheatcodes {
    /// The block environment
    ///
    /// Used in the cheatcode handler to overwrite the block environment separately from the
    /// execution block environment.
    pub block: Option<BlockEnv>,

    /// Currently active EIP-7702 delegation that will be consumed when building the next
    /// transaction. Set by `vm.attachDelegation()` and consumed via `.take()` during
    /// transaction construction.
    pub active_delegation: Option<SignedAuthorization>,

    /// The gas price.
    ///
    /// Used in the cheatcode handler to overwrite the gas price separately from the gas price
    /// in the execution environment.
    pub gas_price: Option<U256>,

    /// Address labels
    pub labels: AddressHashMap<String>,

    /// Prank information, mapped to the call depth where pranks were added.
    pub pranks: BTreeMap<u64, Prank>,

    /// Expected revert information
    pub expected_revert: Option<ExpectedRevert>,

    /// Assume next call can revert and discard fuzz run if it does.
    pub assume_no_revert: Option<AssumeNoRevert>,

    /// Additional diagnostic for reverts
    pub fork_revert_diagnostic: Option<RevertDiagnostic>,

    /// Recorded storage reads and writes
    pub accesses: Option<RecordAccess>,

    /// Recorded account accesses (calls, creates) organized by relative call depth, where the
    /// topmost vector corresponds to accesses at the depth at which account access recording
    /// began. Each vector in the matrix represents a list of accesses at a specific call
    /// depth. Once that call context has ended, the last vector is removed from the matrix and
    /// merged into the previous vector.
    pub recorded_account_diffs_stack: Option<Vec<Vec<AccountAccess>>>,

    /// The information of the debug step recording.
    pub record_debug_steps_info: Option<RecordDebugStepInfo>,

    /// Recorded logs
    pub recorded_logs: Option<Vec<crate::Vm::Log>>,

    /// Mocked calls
    // **Note**: inner must a BTreeMap because of special `Ord` impl for `MockCallDataContext`
    pub mocked_calls: HashMap<Address, BTreeMap<MockCallDataContext, VecDeque<MockCallReturnData>>>,

    /// Mocked functions. Maps target address to be mocked to pair of (calldata, mock address).
    pub mocked_functions: HashMap<Address, HashMap<Bytes, Address>>,

    /// Expected calls
    pub expected_calls: ExpectedCallTracker,
    /// Expected emits
    pub expected_emits: ExpectedEmitTracker,
    /// Expected creates
    pub expected_creates: Vec<ExpectedCreate>,

    /// Map of context depths to memory offset ranges that may be written to within the call depth.
    pub allowed_mem_writes: HashMap<u64, Vec<Range<u64>>>,

    /// Current broadcasting information
    pub broadcast: Option<Broadcast>,

    /// Scripting based transactions
    pub broadcastable_transactions: BroadcastableTransactions,

    /// Current EIP-2930 access lists.
    pub access_list: Option<AccessList>,

    /// Additional, user configurable context this Inspector has access to when inspecting a call.
    pub config: Arc<CheatsConfig>,

    /// Test-scoped context holding data that needs to be reset every test run
    pub context: Context,

    /// Whether to commit FS changes such as file creations, writes and deletes.
    /// Used to prevent duplicate changes file executing non-committing calls.
    pub fs_commit: bool,

    /// Serialized JSON values.
    // **Note**: both must a BTreeMap to ensure the order of the keys is deterministic.
    pub serialized_jsons: BTreeMap<String, BTreeMap<String, Value>>,

    /// All recorded ETH `deal`s.
    pub eth_deals: Vec<DealRecord>,

    /// Gas metering state.
    pub gas_metering: GasMetering,

    /// Contains gas snapshots made over the course of a test suite.
    // **Note**: both must a BTreeMap to ensure the order of the keys is deterministic.
    pub gas_snapshots: BTreeMap<String, BTreeMap<String, String>>,

    /// Mapping slots.
    pub mapping_slots: Option<AddressHashMap<MappingSlots>>,

    /// The current program counter.
    pub pc: usize,
    /// Breakpoints supplied by the `breakpoint` cheatcode.
    /// `char -> (address, pc)`
    pub breakpoints: Breakpoints,

    /// Whether the next contract creation should be intercepted to return its initcode.
    pub intercept_next_create_call: bool,

    /// Optional cheatcodes `TestRunner`. Used for generating random values from uint and int
    /// strategies.
    test_runner: Option<TestRunner>,

    /// Ignored traces.
    pub ignored_traces: IgnoredTraces,

    /// Addresses with arbitrary storage.
    pub arbitrary_storage: Option<ArbitraryStorage>,

    /// Deprecated cheatcodes mapped to the reason. Used to report warnings on test results.
    pub deprecated: HashMap<&'static str, Option<&'static str>>,
    /// Unlocked wallets used in scripts and testing of scripts.
    pub wallets: Option<Wallets>,

    /// The behavior strategy.
    pub strategy: CheatcodeInspectorStrategy,
}

impl Clone for Cheatcodes {
    fn clone(&self) -> Self {
        Self {
            block: self.block.clone(),
            active_delegation: self.active_delegation.clone(),
            gas_price: self.gas_price,
            labels: self.labels.clone(),
            pranks: self.pranks.clone(),
            expected_revert: self.expected_revert.clone(),
            assume_no_revert: self.assume_no_revert.clone(),
            fork_revert_diagnostic: self.fork_revert_diagnostic.clone(),
            accesses: self.accesses.clone(),
            recorded_account_diffs_stack: self.recorded_account_diffs_stack.clone(),
            record_debug_steps_info: self.record_debug_steps_info,
            recorded_logs: self.recorded_logs.clone(),
            mocked_calls: self.mocked_calls.clone(),
            mocked_functions: self.mocked_functions.clone(),
            expected_calls: self.expected_calls.clone(),
            expected_emits: self.expected_emits.clone(),
            expected_creates: self.expected_creates.clone(),
            allowed_mem_writes: self.allowed_mem_writes.clone(),
            broadcast: self.broadcast.clone(),
            broadcastable_transactions: self.broadcastable_transactions.clone(),
            config: self.config.clone(),
            context: self.context.clone(),
            fs_commit: self.fs_commit,
            serialized_jsons: self.serialized_jsons.clone(),
            eth_deals: self.eth_deals.clone(),
            gas_metering: self.gas_metering.clone(),
            gas_snapshots: self.gas_snapshots.clone(),
            mapping_slots: self.mapping_slots.clone(),
            pc: self.pc,
            breakpoints: self.breakpoints.clone(),
            intercept_next_create_call: self.intercept_next_create_call.clone(),
            test_runner: self.test_runner.clone(),
            ignored_traces: self.ignored_traces.clone(),
            arbitrary_storage: self.arbitrary_storage.clone(),
            deprecated: self.deprecated.clone(),
            wallets: self.wallets.clone(),
            strategy: self.strategy.clone(),
            access_list: self.access_list.clone(),
        }
    }
}

// This is not derived because calling this in `fn new` with `..Default::default()` creates a second
// `CheatsConfig` which is unused, and inside it `ProjectPathsConfig` is relatively expensive to
// create.
impl Default for Cheatcodes {
    fn default() -> Self {
        Self::new(Arc::default())
    }
}

impl Cheatcodes {
    /// Creates a new `Cheatcodes` with the given settings.
    pub fn new(config: Arc<CheatsConfig>) -> Self {
        Self {
            fs_commit: true,
            labels: config.labels.clone(),
            strategy: config.strategy.clone(),
            config,
            block: Default::default(),
            active_delegation: Default::default(),
            gas_price: Default::default(),
            pranks: Default::default(),
            expected_revert: Default::default(),
            assume_no_revert: Default::default(),
            fork_revert_diagnostic: Default::default(),
            accesses: Default::default(),
            recorded_account_diffs_stack: Default::default(),
            recorded_logs: Default::default(),
            record_debug_steps_info: Default::default(),
            mocked_calls: Default::default(),
            mocked_functions: Default::default(),
            expected_calls: Default::default(),
            expected_emits: Default::default(),
            expected_creates: Default::default(),
            allowed_mem_writes: Default::default(),
            broadcast: Default::default(),
            broadcastable_transactions: Default::default(),
            access_list: Default::default(),
            context: Default::default(),
            serialized_jsons: Default::default(),
            eth_deals: Default::default(),
            gas_metering: Default::default(),
            gas_snapshots: Default::default(),
            mapping_slots: Default::default(),
            pc: Default::default(),
            breakpoints: Default::default(),
            intercept_next_create_call: Default::default(),
            test_runner: Default::default(),
            ignored_traces: Default::default(),
            arbitrary_storage: Default::default(),
            deprecated: Default::default(),
            wallets: Default::default(),
        }
    }

    /// Returns the configured prank at given depth or the first prank configured at a lower depth.
    /// For example, if pranks configured for depth 1, 3 and 5, the prank for depth 4 is the one
    /// configured at depth 3.
    pub fn get_prank(&self, depth: u64) -> Option<&Prank> {
        self.pranks.range(..=depth).last().map(|(_, prank)| prank)
    }

    /// Returns the configured wallets if available, else creates a new instance.
    pub fn wallets(&mut self) -> &Wallets {
        self.wallets.get_or_insert_with(|| Wallets::new(MultiWallet::default(), None))
    }

    /// Sets the unlocked wallets.
    pub fn set_wallets(&mut self, wallets: Wallets) {
        self.wallets = Some(wallets);
    }

    /// Decodes the input data and applies the cheatcode.
    fn apply_cheatcode(
        &mut self,
        ecx: Ecx,
        call: &CallInputs,
        executor: &mut dyn CheatcodesExecutor,
    ) -> Result {
        // decode the cheatcode call
        let decoded = Vm::VmCalls::abi_decode(&call.input, false).map_err(|e| {
            if let alloy_sol_types::Error::UnknownSelector { name: _, selector } = e {
                let msg = format!(
                    "unknown cheatcode with selector {selector}; \
                     you may have a mismatch between the `Vm` interface (likely in `forge-std`) \
                     and the `forge` version"
                );
                return alloy_sol_types::Error::Other(std::borrow::Cow::Owned(msg));
            }
            e
        })?;
        let caller = call.caller;

        // ensure the caller is allowed to execute cheatcodes,
        // but only if the backend is in forking mode
        ecx.db.ensure_cheatcode_access_forking_mode(&caller)?;

        apply_dispatch(
            &decoded,
            &mut CheatsCtxt {
                state: self,
                ecx: &mut ecx.inner,
                precompiles: &mut ecx.precompiles,
                gas_limit: call.gas_limit,
                caller,
            },
            executor,
        )
    }

    /// Grants cheat code access for new contracts if the caller also has
    /// cheatcode access or the new contract is created in top most call.
    ///
    /// There may be cheatcodes in the constructor of the new contract, in order to allow them
    /// automatically we need to determine the new address.
    fn allow_cheatcodes_on_create(&self, ecx: InnerEcx, caller: Address, created_address: Address) {
        if ecx.journaled_state.depth <= 1 || ecx.db.has_cheatcode_access(&caller) {
            ecx.db.allow_cheatcode_access(created_address);
        }
    }

    /// Called when there was a revert.
    ///
    /// Cleanup any previously applied cheatcodes that altered the state in such a way that revm's
    /// revert would run into issues.
    pub fn on_revert(&mut self, ecx: Ecx) {
        trace!(deals=?self.eth_deals.len(), "rolling back deals");

        // Delay revert clean up until expected revert is handled, if set.
        if self.expected_revert.is_some() {
            return;
        }

        // we only want to apply cleanup top level
        if ecx.journaled_state.depth() > 0 {
            return;
        }

        // Roll back all previously applied deals
        // This will prevent overflow issues in revm's [`JournaledState::journal_revert`] routine
        // which rolls back any transfers.
        while let Some(record) = self.eth_deals.pop() {
            if let Some(acc) = ecx.journaled_state.state.get_mut(&record.address) {
                acc.info.balance = record.old_balance;
            }
        }
    }

    // common create functionality for both legacy and EOF.
    fn create_common<Input>(
        &mut self,
        ecx: Ecx,
        mut input: Input,
        executor: &mut impl CheatcodesExecutor,
    ) -> Option<CreateOutcome>
    where
        Input: CommonCreateInput,
    {
        // Check if we should intercept this create
        if self.intercept_next_create_call {
            // Reset the flag
            self.intercept_next_create_call = false;

            // Get initcode from the input
            let output = input.init_code();

            // Return a revert with the initcode as error data
            return Some(CreateOutcome {
                result: InterpreterResult {
                    result: InstructionResult::Revert,
                    output,
                    gas: Gas::new(input.gas_limit()),
                },
                address: None,
            });
        }

<<<<<<< HEAD
=======
        let ecx = &mut ecx.inner;
        let gas = Gas::new(input.gas_limit());
>>>>>>> b2d70a97
        let curr_depth = ecx.journaled_state.depth();
        let ecx_inner = &mut ecx.inner;
        let gas = Gas::new(input.gas_limit());

        // Apply our prank
        if let Some(prank) = &self.get_prank(curr_depth) {
            if curr_depth >= prank.depth && input.caller() == prank.prank_caller {
                // At the target depth we set `msg.sender`
                if ecx_inner.journaled_state.depth() == prank.depth {
                    input.set_caller(prank.new_caller);
                }

                // At the target depth, or deeper, we set `tx.origin`
                if let Some(new_origin) = prank.new_origin {
                    ecx_inner.env.tx.caller = new_origin;
                }
            }
        }

        // Apply EIP-2930 access lists.
        if let Some(access_list) = &self.access_list {
            ecx.env.tx.access_list = access_list.to_vec();
        }

        // Apply our broadcast
        if let Some(broadcast) = &self.broadcast {
            if curr_depth >= broadcast.depth && input.caller() == broadcast.original_caller {
                if let Err(err) =
                    ecx_inner.journaled_state.load_account(broadcast.new_origin, &mut ecx_inner.db)
                {
                    return Some(CreateOutcome {
                        result: InterpreterResult {
                            result: InstructionResult::Revert,
                            output: Error::encode(err),
                            gas,
                        },
                        address: None,
                    });
                }

                ecx_inner.env.tx.caller = broadcast.new_origin;

                if curr_depth == broadcast.depth {
                    input.set_caller(broadcast.new_origin);

                    self.strategy.runner.record_broadcastable_create_transactions(
                        self.strategy.context.as_mut(),
                        self.config.clone(),
                        &input,
                        ecx_inner,
                        broadcast,
                        &mut self.broadcastable_transactions,
                    );

                    input.log_debug(self, &input.scheme().unwrap_or(CreateScheme::Create));
                }
            }
        }

        // Allow cheatcodes from the address of the new contract
        let address = input.allow_cheatcodes(self, ecx);

        // If `recordAccountAccesses` has been called, record the create
        if let Some(recorded_account_diffs_stack) = &mut self.recorded_account_diffs_stack {
            recorded_account_diffs_stack.push(vec![AccountAccess {
                chainInfo: crate::Vm::ChainInfo {
                    forkId: ecx.db.active_fork_id().unwrap_or_default(),
                    chainId: U256::from(ecx.env.cfg.chain_id),
                },
                accessor: input.caller(),
                account: address,
                kind: crate::Vm::AccountAccessKind::Create,
                initialized: true,
                oldBalance: U256::ZERO, // updated on (eof)create_end
                newBalance: U256::ZERO, // updated on (eof)create_end
                value: input.value(),
                data: input.init_code(),
                reverted: false,
                deployedCode: Bytes::new(), // updated on (eof)create_end
                storageAccesses: vec![],    // updated on (eof)create_end
                depth: curr_depth,
            }]);
        }

        if let Some(result) = self.strategy.runner.zksync_try_create(self, ecx, &input, executor) {
            self.strategy.runner.zksync_increment_nonce_after_broadcast(self, ecx, false);
            return Some(result);
        }

        None
    }

    // common create_end functionality for both legacy and EOF.
    fn create_end_common(
        &mut self,
        ecx: Ecx,
        call: Option<&CreateInputs>,
        mut outcome: CreateOutcome,
    ) -> CreateOutcome
where {
        let ecx = &mut ecx.inner;
        let curr_depth = ecx.journaled_state.depth();

        // Clean up pranks
        if let Some(prank) = &self.get_prank(curr_depth) {
            if curr_depth == prank.depth {
                ecx.env.tx.caller = prank.prank_origin;

                // Clean single-call prank once we have returned to the original depth
                if prank.single_call {
                    std::mem::take(&mut self.pranks);
                }
            }
        }

        // Clean up broadcasts
        if let Some(broadcast) = &self.broadcast {
            if curr_depth == broadcast.depth {
                ecx.env.tx.caller = broadcast.original_origin;

                // Clean single-call broadcast once we have returned to the original depth
                if broadcast.single_call {
                    std::mem::take(&mut self.broadcast);
                }
            }
        }

        // Handle expected reverts
        if let Some(expected_revert) = &self.expected_revert {
            if curr_depth <= expected_revert.depth &&
                matches!(expected_revert.kind, ExpectedRevertKind::Default)
            {
                let mut expected_revert = std::mem::take(&mut self.expected_revert).unwrap();
                return match revert_handlers::handle_expect_revert(
                    false,
                    true,
                    self.config.internal_expect_revert,
                    &expected_revert,
                    outcome.result.result,
                    outcome.result.output.clone(),
                    &self.config.available_artifacts,
                ) {
                    Ok((address, retdata)) => {
                        expected_revert.actual_count += 1;
                        if expected_revert.actual_count < expected_revert.count {
                            self.expected_revert = Some(expected_revert.clone());
                        }

                        outcome.result.result = InstructionResult::Return;
                        outcome.result.output = retdata;
                        outcome.address = address;
                        outcome
                    }
                    Err(err) => {
                        outcome.result.result = InstructionResult::Revert;
                        outcome.result.output = err.abi_encode().into();
                        outcome
                    }
                };
            }
        }

        // If `startStateDiffRecording` has been called, update the `reverted` status of the
        // previous call depth's recorded accesses, if any
        if let Some(recorded_account_diffs_stack) = &mut self.recorded_account_diffs_stack {
            // The root call cannot be recorded.
            if curr_depth > 0 {
                if let Some(last_depth) = &mut recorded_account_diffs_stack.pop() {
                    // Update the reverted status of all deeper calls if this call reverted, in
                    // accordance with EVM behavior
                    if outcome.result.is_revert() {
                        last_depth.iter_mut().for_each(|element| {
                            element.reverted = true;
                            element
                                .storageAccesses
                                .iter_mut()
                                .for_each(|storage_access| storage_access.reverted = true);
                        })
                    }

                    if let Some(create_access) = last_depth.first_mut() {
                        // Assert that we're at the correct depth before recording post-create state
                        // changes. Depending on what depth the cheat was called at, there
                        // may not be any pending calls to update if execution has
                        // percolated up to a higher depth.
                        if create_access.depth == ecx.journaled_state.depth() {
                            debug_assert_eq!(
                                create_access.kind as u8,
                                crate::Vm::AccountAccessKind::Create as u8
                            );
                            if let Some(address) = outcome.address {
                                if let Ok(created_acc) =
                                    ecx.journaled_state.load_account(address, &mut ecx.db)
                                {
                                    create_access.newBalance = created_acc.info.balance;
                                    create_access.deployedCode = created_acc
                                        .info
                                        .code
                                        .clone()
                                        .unwrap_or_default()
                                        .original_bytes();
                                }
                            }
                        }
                        // Merge the last depth's AccountAccesses into the AccountAccesses at the
                        // current depth, or push them back onto the pending
                        // vector if higher depths were not recorded. This
                        // preserves ordering of accesses.
                        if let Some(last) = recorded_account_diffs_stack.last_mut() {
                            last.append(last_depth);
                        } else {
                            recorded_account_diffs_stack.push(last_depth.clone());
                        }
                    }
                }
            }
        }

        // Match the create against expected_creates
        if !self.expected_creates.is_empty() {
            if let (Some(address), Some(call)) = (outcome.address, call) {
                if let Ok(created_acc) = ecx.journaled_state.load_account(address, &mut ecx.db) {
                    let bytecode =
                        created_acc.info.code.clone().unwrap_or_default().original_bytes();
                    if let Some((index, _)) =
                        self.expected_creates.iter().find_position(|expected_create| {
                            expected_create.deployer == call.caller &&
                                expected_create.create_scheme.eq(call.scheme) &&
                                expected_create.bytecode == bytecode
                        })
                    {
                        self.expected_creates.swap_remove(index);
                    }
                }
            }
        }

        self.strategy.runner.zksync_remove_duplicate_account_access(self);
        self.strategy.runner.zksync_record_create_address(self.strategy.context.as_mut(), &outcome);

        outcome
    }

    pub fn create_with_executor(
        &mut self,
        ecx: Ecx,
        call: &mut CreateInputs,
        executor: &mut impl CheatcodesExecutor,
    ) -> Option<CreateOutcome> {
        self.create_common(ecx, call, executor)
    }

    pub fn call_with_executor(
        &mut self,
        ecx: Ecx,
        call: &mut CallInputs,
        executor: &mut impl CheatcodesExecutor,
    ) -> Option<CallOutcome> {
        let gas = Gas::new(call.gas_limit);
        let curr_depth = ecx.journaled_state.depth();

        // At the root call to test function or script `run()`/`setUp()` functions, we are
        // decreasing sender nonce to ensure that it matches on-chain nonce once we start
        // broadcasting.
        if curr_depth == 0 {
            let sender = ecx.env.tx.caller;
            let account = match super::evm::journaled_account(ecx, sender) {
                Ok(account) => account,
                Err(err) => {
                    return Some(CallOutcome {
                        result: InterpreterResult {
                            result: InstructionResult::Revert,
                            output: err.abi_encode().into(),
                            gas,
                        },
                        memory_offset: call.return_memory_offset.clone(),
                    })
                }
            };
            let prev = account.info.nonce;
            let nonce = prev.saturating_sub(1);
            account.info.nonce = nonce;
            self.strategy.runner.zksync_sync_nonce(
                self.strategy.context.as_mut(),
                sender,
                nonce,
                ecx,
            );

            trace!(target: "cheatcodes", %sender, nonce, prev, "corrected nonce");
        }

        if call.target_address == CHEATCODE_ADDRESS {
            return match self.apply_cheatcode(ecx, call, executor) {
                Ok(retdata) => Some(CallOutcome {
                    result: InterpreterResult {
                        result: InstructionResult::Return,
                        output: retdata.into(),
                        gas,
                    },
                    memory_offset: call.return_memory_offset.clone(),
                }),
                Err(err) => Some(CallOutcome {
                    result: InterpreterResult {
                        result: InstructionResult::Revert,
                        output: err.abi_encode().into(),
                        gas,
                    },
                    memory_offset: call.return_memory_offset.clone(),
                }),
            };
        }

        // NOTE(zk): renamed from `ecx` because we need the full one later
        // and this helps with borrow checker
        let ecx_inner = &mut ecx.inner;

        if call.target_address == HARDHAT_CONSOLE_ADDRESS {
            return None;
        }

        self.strategy.runner.zksync_set_deployer_call_input(self.strategy.context.as_mut(), call);

        // Handle expected calls

        // Grab the different calldatas expected.
        if let Some(expected_calls_for_target) = self.expected_calls.get_mut(&call.bytecode_address)
        {
            // Match every partial/full calldata
            for (calldata, (expected, actual_count)) in expected_calls_for_target {
                // Increment actual times seen if...
                // The calldata is at most, as big as this call's input, and
                if calldata.len() <= call.input.len() &&
                    // Both calldata match, taking the length of the assumed smaller one (which will have at least the selector), and
                    *calldata == call.input[..calldata.len()] &&
                    // The value matches, if provided
                    expected
                        .value.is_none_or(|value| Some(value) == call.transfer_value()) &&
                    // The gas matches, if provided
                    expected.gas.is_none_or(|gas| gas == call.gas_limit) &&
                    // The minimum gas matches, if provided
                    expected.min_gas.is_none_or(|min_gas| min_gas <= call.gas_limit)
                {
                    *actual_count += 1;
                }
            }
        }

        // Handle mocked calls
        if let Some(mocks) = self.mocked_calls.get_mut(&call.bytecode_address) {
            let ctx =
                MockCallDataContext { calldata: call.input.clone(), value: call.transfer_value() };

            if let Some(return_data_queue) = match mocks.get_mut(&ctx) {
                Some(queue) => Some(queue),
                None => mocks
                    .iter_mut()
                    .find(|(mock, _)| {
                        call.input.get(..mock.calldata.len()) == Some(&mock.calldata[..]) &&
                            mock.value.is_none_or(|value| Some(value) == call.transfer_value())
                    })
                    .map(|(_, v)| v),
            } {
                if let Some(return_data) = if return_data_queue.len() == 1 {
                    // If the mocked calls stack has a single element in it, don't empty it
                    return_data_queue.front().map(|x| x.to_owned())
                } else {
                    // Else, we pop the front element
                    return_data_queue.pop_front()
                } {
                    return Some(CallOutcome {
                        result: InterpreterResult {
                            result: return_data.ret_type,
                            output: return_data.data,
                            gas,
                        },
                        memory_offset: call.return_memory_offset.clone(),
                    });
                }
            }
        }

        // Apply our prank
        if let Some(prank) = &self.get_prank(curr_depth) {
            // Apply delegate call, `call.caller`` will not equal `prank.prank_caller`
            // TODO(zk): support delegatecall prank
            if let CallScheme::DelegateCall | CallScheme::ExtDelegateCall = call.scheme {
<<<<<<< HEAD
                if prank.delegate_call {
                    // Dustin used current change
=======
                if prank.delegate_call { // Dustin used current change 
>>>>>>> b2d70a97
                    call.target_address = prank.new_caller;
                    call.caller = prank.new_caller;
                    // NOTE(zk): ecx_inner vs upstream's ecx used here
                    let acc = ecx_inner.journaled_state.account(prank.new_caller);
                    call.value = CallValue::Apparent(acc.info.balance);
                    if let Some(new_origin) = prank.new_origin {
                        ecx_inner.env.tx.caller = new_origin;
                    }
                }
            }

            if curr_depth >= prank.depth && call.caller == prank.prank_caller {
                let mut prank_applied = false;

                // At the target depth we set `msg.sender`
                if curr_depth == prank.depth {
                    call.caller = prank.new_caller;
                    prank_applied = true;
                }

                // At the target depth, or deeper, we set `tx.origin`
                if let Some(new_origin) = prank.new_origin {
                    ecx_inner.env.tx.caller = new_origin;
                    prank_applied = true;
                }

                // If prank applied for first time, then update
                if prank_applied {
                    if let Some(applied_prank) = prank.first_time_applied() {
                        self.pranks.insert(curr_depth, applied_prank);
                    }
                }
            }
        }

        // Apply EIP-2930 access lists.
        if let Some(access_list) = &self.access_list {
            ecx.env.tx.access_list = access_list.to_vec();
        }

        // Apply our broadcast
        if let Some(broadcast) = &self.broadcast {
            // We only apply a broadcast *to a specific depth*.
            //
            // We do this because any subsequent contract calls *must* exist on chain and
            // we only want to grab *this* call, not internal ones
            if curr_depth == broadcast.depth && call.caller == broadcast.original_caller {
                // At the target depth we set `msg.sender` & tx.origin.
                // We are simulating the caller as being an EOA, so *both* must be set to the
                // broadcast.origin.
                ecx_inner.env.tx.caller = broadcast.new_origin;

                call.caller = broadcast.new_origin;
                // Add a `legacy` transaction to the VecDeque. We use a legacy transaction here
                // because we only need the from, to, value, and data. We can later change this
                // into 1559, in the cli package, relatively easily once we
                // know the target chain supports EIP-1559.
                if !call.is_static {
                    if let Err(err) = ecx_inner.load_account(broadcast.new_origin) {
                        return Some(CallOutcome {
                            result: InterpreterResult {
                                result: InstructionResult::Revert,
                                output: Error::encode(err),
                                gas,
                            },
                            memory_offset: call.return_memory_offset.clone(),
                        });
                    }

                    self.strategy.runner.record_broadcastable_call_transactions(
                        self.strategy.context.as_mut(),
                        self.config.clone(),
                        call,
                        ecx_inner,
                        broadcast,
                        &mut self.broadcastable_transactions,
                        &mut self.active_delegation,
                    );

                    let account =
                        ecx_inner.journaled_state.state().get_mut(&broadcast.new_origin).unwrap();

                    // Explicitly increment nonce if calls are not isolated.
                    if !self.config.evm_opts.isolate {
                        let prev = account.info.nonce;
                        account.info.nonce += 1;
                        debug!(target: "cheatcodes", address=%broadcast.new_origin, nonce=prev+1, prev, "incremented nonce");
                    }
                } else if broadcast.single_call {
                    let msg =
                    "`staticcall`s are not allowed after `broadcast`; use `startBroadcast` instead";
                    return Some(CallOutcome {
                        result: InterpreterResult {
                            result: InstructionResult::Revert,
                            output: Error::encode(msg),
                            gas,
                        },
                        memory_offset: call.return_memory_offset.clone(),
                    });
                }
            }
        }

        // Record called accounts if `startStateDiffRecording` has been called
        if let Some(recorded_account_diffs_stack) = &mut self.recorded_account_diffs_stack {
            // Determine if account is "initialized," ie, it has a non-zero balance, a non-zero
            // nonce, a non-zero KECCAK_EMPTY codehash, or non-empty code
            let initialized;
            let old_balance;
            if let Ok(acc) = ecx_inner.load_account(call.target_address) {
                initialized = acc.info.exists();
                old_balance = acc.info.balance;
            } else {
                initialized = false;
                old_balance = U256::ZERO;
            }
            let kind = match call.scheme {
                CallScheme::Call => crate::Vm::AccountAccessKind::Call,
                CallScheme::CallCode => crate::Vm::AccountAccessKind::CallCode,
                CallScheme::DelegateCall => crate::Vm::AccountAccessKind::DelegateCall,
                CallScheme::StaticCall => crate::Vm::AccountAccessKind::StaticCall,
                CallScheme::ExtCall => crate::Vm::AccountAccessKind::Call,
                CallScheme::ExtStaticCall => crate::Vm::AccountAccessKind::StaticCall,
                CallScheme::ExtDelegateCall => crate::Vm::AccountAccessKind::DelegateCall,
            };
            // Record this call by pushing it to a new pending vector; all subsequent calls at
            // that depth will be pushed to the same vector. When the call ends, the
            // RecordedAccountAccess (and all subsequent RecordedAccountAccesses) will be
            // updated with the revert status of this call, since the EVM does not mark accounts
            // as "warm" if the call from which they were accessed is reverted
            recorded_account_diffs_stack.push(vec![AccountAccess {
                chainInfo: crate::Vm::ChainInfo {
                    forkId: ecx_inner.db.active_fork_id().unwrap_or_default(),
                    chainId: U256::from(ecx_inner.env.cfg.chain_id),
                },
                accessor: call.caller,
                account: call.bytecode_address,
                kind,
                initialized,
                oldBalance: old_balance,
                newBalance: U256::ZERO, // updated on call_end
                value: call.call_value(),
                data: call.input.clone(),
                reverted: false,
                deployedCode: Bytes::new(),
                storageAccesses: vec![], // updated on step
                depth: ecx_inner.journaled_state.depth(),
            }]);
        }

        if let Some(result) = self.strategy.runner.zksync_try_call(self, ecx, call, executor) {
            self.strategy.runner.zksync_increment_nonce_after_broadcast(self, ecx, call.is_static);
            return Some(result);
        }

        None
    }

    pub fn rng(&mut self) -> &mut impl Rng {
        self.test_runner().rng()
    }

    pub fn test_runner(&mut self) -> &mut TestRunner {
        self.test_runner.get_or_insert_with(|| match self.config.seed {
            Some(seed) => TestRunner::new_with_rng(
                proptest::test_runner::Config::default(),
                TestRng::from_seed(RngAlgorithm::ChaCha, &seed.to_be_bytes::<32>()),
            ),
            None => TestRunner::new(proptest::test_runner::Config::default()),
        })
    }

    /// Returns existing or set a default `ArbitraryStorage` option.
    /// Used by `setArbitraryStorage` cheatcode to track addresses with arbitrary storage.
    pub fn arbitrary_storage(&mut self) -> &mut ArbitraryStorage {
        self.arbitrary_storage.get_or_insert_with(ArbitraryStorage::default)
    }

    /// Whether the given address has arbitrary storage.
    pub fn has_arbitrary_storage(&self, address: &Address) -> bool {
        match &self.arbitrary_storage {
            Some(storage) => storage.values.contains_key(address),
            None => false,
        }
    }

    /// Whether the given slot of address with arbitrary storage should be overwritten.
    /// True if address is marked as and overwrite and if no value was previously generated for
    /// given slot.
    pub fn should_overwrite_arbitrary_storage(
        &self,
        address: &Address,
        storage_slot: U256,
    ) -> bool {
        match &self.arbitrary_storage {
            Some(storage) => {
                storage.overwrites.contains(address) &&
                    storage
                        .values
                        .get(address)
                        .and_then(|arbitrary_values| arbitrary_values.get(&storage_slot))
                        .is_none()
            }
            None => false,
        }
    }

    /// Whether the given address is a copy of an address with arbitrary storage.
    pub fn is_arbitrary_storage_copy(&self, address: &Address) -> bool {
        match &self.arbitrary_storage {
            Some(storage) => storage.copies.contains_key(address),
            None => false,
        }
    }
}

impl Inspector<&mut dyn DatabaseExt> for Cheatcodes {
    #[inline]
    fn initialize_interp(&mut self, interpreter: &mut Interpreter, ecx: Ecx) {
        // When the first interpreter is initialized we've circumvented the balance and gas checks,
        // so we apply our actual block data with the correct fees and all.
        if let Some(block) = self.block.take() {
            ecx.env.block = block;
        }
        if let Some(gas_price) = self.gas_price.take() {
            ecx.env.tx.gas_price = gas_price;
        }

        // Record gas for current frame.
        if self.gas_metering.paused {
            self.gas_metering.paused_frames.push(interpreter.gas);
        }

        // `expectRevert`: track the max call depth during `expectRevert`
        if let Some(expected) = &mut self.expected_revert {
            expected.max_depth = max(ecx.journaled_state.depth(), expected.max_depth);
        }

        self.strategy.runner.post_initialize_interp(
            self.strategy.context.as_mut(),
            interpreter,
            ecx,
        );
    }

    #[inline]
    fn step(&mut self, interpreter: &mut Interpreter, ecx: Ecx) {
        self.pc = interpreter.program_counter();

        // `pauseGasMetering`: pause / resume interpreter gas.
        if self.gas_metering.paused {
            self.meter_gas(interpreter);
        }

        // `resetGasMetering`: reset interpreter gas.
        if self.gas_metering.reset {
            self.meter_gas_reset(interpreter);
        }

        // `record`: record storage reads and writes.
        if self.accesses.is_some() {
            self.record_accesses(interpreter);
        }

        // `startStateDiffRecording`: record granular ordered storage accesses.
        if self.recorded_account_diffs_stack.is_some() {
            self.record_state_diffs(interpreter, ecx);
        }

        // `expectSafeMemory`: check if the current opcode is allowed to interact with memory.
        if !self.allowed_mem_writes.is_empty() {
            self.check_mem_opcodes(interpreter, ecx.journaled_state.depth());
        }

        // `startMappingRecording`: record SSTORE and KECCAK256.
        if let Some(mapping_slots) = &mut self.mapping_slots {
            mapping::step(mapping_slots, interpreter);
        }

        // `snapshotGas*`: take a snapshot of the current gas.
        if self.gas_metering.recording {
            self.meter_gas_record(interpreter, ecx);
        }
    }

    #[inline]
    fn step_end(&mut self, interpreter: &mut Interpreter, ecx: Ecx) {
        if self.strategy.runner.pre_step_end(self.strategy.context.as_mut(), interpreter, ecx) {
            return;
        }

        if self.gas_metering.paused {
            self.meter_gas_end(interpreter);
        }

        if self.gas_metering.touched {
            self.meter_gas_check(interpreter);
        }

        // `setArbitraryStorage` and `copyStorage`: add arbitrary values to storage.
        if self.arbitrary_storage.is_some() {
            self.arbitrary_storage_end(interpreter, ecx);
        }
    }

    fn log(&mut self, interpreter: &mut Interpreter, _ecx: Ecx, log: &Log) {
        if !self.expected_emits.is_empty() {
            expect::handle_expect_emit(self, log, interpreter);
        }

        // `recordLogs`
        if let Some(storage_recorded_logs) = &mut self.recorded_logs {
            storage_recorded_logs.push(Vm::Log {
                topics: log.data.topics().to_vec(),
                data: log.data.data.clone(),
                emitter: log.address,
            });
        }
    }

    fn call(&mut self, ecx: Ecx, inputs: &mut CallInputs) -> Option<CallOutcome> {
        Self::call_with_executor(self, ecx, inputs, &mut TransparentCheatcodesExecutor)
    }

    fn call_end(&mut self, ecx: Ecx, call: &CallInputs, mut outcome: CallOutcome) -> CallOutcome {
        let ecx = &mut ecx.inner;
        let cheatcode_call = call.target_address == CHEATCODE_ADDRESS ||
            call.target_address == HARDHAT_CONSOLE_ADDRESS;

        // Clean up pranks/broadcasts if it's not a cheatcode call end. We shouldn't do
        // it for cheatcode calls because they are not applied for cheatcodes in the `call` hook.
        // This should be placed before the revert handling, because we might exit early there
        if !cheatcode_call {
            // Clean up pranks
            let curr_depth = ecx.journaled_state.depth();
            if let Some(prank) = &self.get_prank(curr_depth) {
                if curr_depth == prank.depth {
                    ecx.env.tx.caller = prank.prank_origin;

                    // Clean single-call prank once we have returned to the original depth
                    if prank.single_call {
                        self.pranks.remove(&curr_depth);
                    }
                }
            }

            // Clean up broadcast
            if let Some(broadcast) = &self.broadcast {
                if ecx.journaled_state.depth() == broadcast.depth {
                    ecx.env.tx.caller = broadcast.original_origin;

                    // Clean single-call broadcast once we have returned to the original depth
                    if broadcast.single_call {
                        let _ = self.broadcast.take();
                    }
                }
            }
        }

        // Handle assume no revert cheatcode.
        if let Some(assume_no_revert) = &mut self.assume_no_revert {
            // Record current reverter address before processing the expect revert if call reverted,
            // expect revert is set with expected reverter address and no actual reverter set yet.
            if outcome.result.is_revert() && assume_no_revert.reverted_by.is_none() {
                assume_no_revert.reverted_by = Some(call.target_address);
            }
            // allow multiple cheatcode calls at the same depth
            if ecx.journaled_state.depth() <= assume_no_revert.depth && !cheatcode_call {
                // Discard run if we're at the same depth as cheatcode, call reverted, and no
                // specific reason was supplied
                if outcome.result.is_revert() {
                    let assume_no_revert = std::mem::take(&mut self.assume_no_revert).unwrap();
                    return match revert_handlers::handle_assume_no_revert(
                        &assume_no_revert,
                        outcome.result.result,
                        &outcome.result.output,
                        &self.config.available_artifacts,
                    ) {
                        // if result is Ok, it was an anticipated revert; return an "assume" error
                        // to reject this run
                        Ok(_) => {
                            outcome.result.output = Error::from(MAGIC_ASSUME).abi_encode().into();
                            outcome
                        }
                        // if result is Error, it was an unanticipated revert; should revert
                        // normally
                        Err(error) => {
                            trace!(expected=?assume_no_revert, ?error, status=?outcome.result.result, "Expected revert mismatch");
                            outcome.result.result = InstructionResult::Revert;
                            outcome.result.output = error.abi_encode().into();
                            outcome
                        }
                    };
                } else {
                    // Call didn't revert, reset `assume_no_revert` state.
                    self.assume_no_revert = None;
                    return outcome;
                }
            }
        }

        // Handle expected reverts.
        if let Some(expected_revert) = &mut self.expected_revert {
            // Record current reverter address and call scheme before processing the expect revert
            // if call reverted.
            if outcome.result.is_revert() {
                // Record current reverter address if expect revert is set with expected reverter
                // address and no actual reverter was set yet or if we're expecting more than one
                // revert.
                if expected_revert.reverter.is_some() &&
                    (expected_revert.reverted_by.is_none() || expected_revert.count > 1)
                {
                    expected_revert.reverted_by = Some(call.target_address);
                }
            }

            if ecx.journaled_state.depth() <= expected_revert.depth {
                let needs_processing = match expected_revert.kind {
                    ExpectedRevertKind::Default => !cheatcode_call,
                    // `pending_processing` == true means that we're in the `call_end` hook for
                    // `vm.expectCheatcodeRevert` and shouldn't expect revert here
                    ExpectedRevertKind::Cheatcode { pending_processing } => {
                        cheatcode_call && !pending_processing
                    }
                };

                if needs_processing {
                    let mut expected_revert = std::mem::take(&mut self.expected_revert).unwrap();
                    return match revert_handlers::handle_expect_revert(
                        cheatcode_call,
                        false,
                        self.config.internal_expect_revert,
                        &expected_revert,
                        outcome.result.result,
                        outcome.result.output.clone(),
                        &self.config.available_artifacts,
                    ) {
                        Err(error) => {
                            trace!(expected=?expected_revert, ?error, status=?outcome.result.result, "Expected revert mismatch");
                            outcome.result.result = InstructionResult::Revert;
                            outcome.result.output = error.abi_encode().into();
                            outcome
                        }
                        Ok((_, retdata)) => {
                            expected_revert.actual_count += 1;
                            if expected_revert.actual_count < expected_revert.count {
                                self.expected_revert = Some(expected_revert.clone());
                            }
                            outcome.result.result = InstructionResult::Return;
                            outcome.result.output = retdata;
                            outcome
                        }
                    };
                }

                // Flip `pending_processing` flag for cheatcode revert expectations, marking that
                // we've exited the `expectCheatcodeRevert` call scope
                if let ExpectedRevertKind::Cheatcode { pending_processing } =
                    &mut self.expected_revert.as_mut().unwrap().kind
                {
                    *pending_processing = false;
                }
            }
        }

        // Exit early for calls to cheatcodes as other logic is not relevant for cheatcode
        // invocations
        if cheatcode_call {
            return outcome;
        }

        // Record the gas usage of the call, this allows the `lastCallGas` cheatcode to
        // retrieve the gas usage of the last call.
        let gas = outcome.result.gas;
        self.gas_metering.last_call_gas = Some(crate::Vm::Gas {
            gasLimit: gas.limit(),
            gasTotalUsed: gas.spent(),
            gasMemoryUsed: 0,
            gasRefunded: gas.refunded(),
            gasRemaining: gas.remaining(),
        });

        // If `startStateDiffRecording` has been called, update the `reverted` status of the
        // previous call depth's recorded accesses, if any
        if let Some(recorded_account_diffs_stack) = &mut self.recorded_account_diffs_stack {
            // The root call cannot be recorded.
            if ecx.journaled_state.depth() > 0 {
                if let Some(last_recorded_depth) = &mut recorded_account_diffs_stack.pop() {
                    // Update the reverted status of all deeper calls if this call reverted, in
                    // accordance with EVM behavior
                    if outcome.result.is_revert() {
                        last_recorded_depth.iter_mut().for_each(|element| {
                            element.reverted = true;
                            element
                                .storageAccesses
                                .iter_mut()
                                .for_each(|storage_access| storage_access.reverted = true);
                        })
                    }

                    if let Some(call_access) = last_recorded_depth.first_mut() {
                        // Assert that we're at the correct depth before recording post-call state
                        // changes. Depending on the depth the cheat was
                        // called at, there may not be any pending
                        // calls to update if execution has percolated up to a higher depth.
                        if call_access.depth == ecx.journaled_state.depth() {
                            if let Ok(acc) = ecx.load_account(call.target_address) {
                                debug_assert!(access_is_call(call_access.kind));
                                call_access.newBalance = acc.info.balance;
                            }
                        }
                        // Merge the last depth's AccountAccesses into the AccountAccesses at the
                        // current depth, or push them back onto the pending
                        // vector if higher depths were not recorded. This
                        // preserves ordering of accesses.
                        if let Some(last) = recorded_account_diffs_stack.last_mut() {
                            last.append(last_recorded_depth);
                        } else {
                            recorded_account_diffs_stack.push(last_recorded_depth.clone());
                        }
                    }
                }
            }
        }

        self.strategy.runner.zksync_remove_duplicate_account_access(self);

        // At the end of the call,
        // we need to check if we've found all the emits.
        // We know we've found all the expected emits in the right order
        // if the queue is fully matched.
        // If it's not fully matched, then either:
        // 1. Not enough events were emitted (we'll know this because the amount of times we
        // inspected events will be less than the size of the queue) 2. The wrong events
        // were emitted (The inspected events should match the size of the queue, but still some
        // events will not be matched)

        // First, check that we're at the call depth where the emits were declared from.
        let should_check_emits = self
            .expected_emits
            .iter()
            .any(|(expected, _)| expected.depth == ecx.journaled_state.depth()) &&
            // Ignore staticcalls
            !call.is_static;
        if should_check_emits {
            let expected_counts = self
                .expected_emits
                .iter()
                .filter_map(|(expected, count_map)| {
                    let count = match expected.address {
                        Some(emitter) => match count_map.get(&emitter) {
                            Some(log_count) => expected
                                .log
                                .as_ref()
                                .map(|l| log_count.count(l))
                                .unwrap_or_else(|| log_count.count_unchecked()),
                            None => 0,
                        },
                        None => match &expected.log {
                            Some(log) => count_map.values().map(|logs| logs.count(log)).sum(),
                            None => count_map.values().map(|logs| logs.count_unchecked()).sum(),
                        },
                    };

                    if count != expected.count {
                        Some((expected, count))
                    } else {
                        None
                    }
                })
                .collect::<Vec<_>>();

            // Not all emits were matched.
            if self.expected_emits.iter().any(|(expected, _)| !expected.found) {
                outcome.result.result = InstructionResult::Revert;
                outcome.result.output = "log != expected log".abi_encode().into();
                return outcome;
            }

            if !expected_counts.is_empty() {
                let msg = if outcome.result.is_ok() {
                    let (expected, count) = expected_counts.first().unwrap();
                    format!("log emitted {count} times, expected {}", expected.count)
                } else {
                    "expected an emit, but the call reverted instead. \
                     ensure you're testing the happy path when using `expectEmit`"
                        .to_string()
                };

                outcome.result.result = InstructionResult::Revert;
                outcome.result.output = Error::encode(msg);
                return outcome;
            }

            // All emits were found, we're good.
            // Clear the queue, as we expect the user to declare more events for the next call
            // if they wanna match further events.
            self.expected_emits.clear()
        }

        // this will ensure we don't have false positives when trying to diagnose reverts in fork
        // mode
        let diag = self.fork_revert_diagnostic.take();

        // if there's a revert and a previous call was diagnosed as fork related revert then we can
        // return a better error here
        if outcome.result.is_revert() {
            if let Some(err) = diag {
                outcome.result.output = Error::encode(err.to_error_msg(&self.labels));
                return outcome;
            }
        }

        // try to diagnose reverts in multi-fork mode where a call is made to an address that does
        // not exist
        if let TxKind::Call(test_contract) = ecx.env.tx.transact_to {
            // if a call to a different contract than the original test contract returned with
            // `Stop` we check if the contract actually exists on the active fork
            if ecx.db.is_forked_mode() &&
                outcome.result.result == InstructionResult::Stop &&
                call.target_address != test_contract
            {
                self.fork_revert_diagnostic =
                    ecx.db.diagnose_revert(call.target_address, &ecx.journaled_state);
            }
        }

        // If the depth is 0, then this is the root call terminating
        if ecx.journaled_state.depth() == 0 {
            // If we already have a revert, we shouldn't run the below logic as it can obfuscate an
            // earlier error that happened first with unrelated information about
            // another error when using cheatcodes.
            if outcome.result.is_revert() {
                return outcome;
            }

            // If there's not a revert, we can continue on to run the last logic for expect*
            // cheatcodes.

            // Match expected calls
            for (address, calldatas) in &self.expected_calls {
                // Loop over each address, and for each address, loop over each calldata it expects.
                for (calldata, (expected, actual_count)) in calldatas {
                    // Grab the values we expect to see
                    let ExpectedCallData { gas, min_gas, value, count, call_type } = expected;

                    let failed = match call_type {
                        // If the cheatcode was called with a `count` argument,
                        // we must check that the EVM performed a CALL with this calldata exactly
                        // `count` times.
                        ExpectedCallType::Count => *count != *actual_count,
                        // If the cheatcode was called without a `count` argument,
                        // we must check that the EVM performed a CALL with this calldata at least
                        // `count` times. The amount of times to check was
                        // the amount of time the cheatcode was called.
                        ExpectedCallType::NonCount => *count > *actual_count,
                    };
                    if failed {
                        let expected_values = [
                            Some(format!("data {}", hex::encode_prefixed(calldata))),
                            value.as_ref().map(|v| format!("value {v}")),
                            gas.map(|g| format!("gas {g}")),
                            min_gas.map(|g| format!("minimum gas {g}")),
                        ]
                        .into_iter()
                        .flatten()
                        .join(", ");
                        let but = if outcome.result.is_ok() {
                            let s = if *actual_count == 1 { "" } else { "s" };
                            format!("was called {actual_count} time{s}")
                        } else {
                            "the call reverted instead; \
                             ensure you're testing the happy path when using `expectCall`"
                                .to_string()
                        };
                        let s = if *count == 1 { "" } else { "s" };
                        let msg = format!(
                            "expected call to {address} with {expected_values} \
                             to be called {count} time{s}, but {but}"
                        );
                        outcome.result.result = InstructionResult::Revert;
                        outcome.result.output = Error::encode(msg);

                        return outcome;
                    }
                }
            }

            // Check if we have any leftover expected emits
            // First, if any emits were found at the root call, then we its ok and we remove them.
            self.expected_emits.retain(|(expected, _)| expected.count > 0 && !expected.found);
            // If not empty, we got mismatched emits
            if !self.expected_emits.is_empty() {
                let msg = if outcome.result.is_ok() {
                    "expected an emit, but no logs were emitted afterwards. \
                     you might have mismatched events or not enough events were emitted"
                } else {
                    "expected an emit, but the call reverted instead. \
                     ensure you're testing the happy path when using `expectEmit`"
                };
                outcome.result.result = InstructionResult::Revert;
                outcome.result.output = Error::encode(msg);
                return outcome;
            }

            // Check for leftover expected creates
            if let Some(expected_create) = self.expected_creates.first() {
                let msg = format!(
                    "expected {} call by address {} for bytecode {} but not found",
                    expected_create.create_scheme,
                    hex::encode_prefixed(expected_create.deployer),
                    hex::encode_prefixed(&expected_create.bytecode),
                );
                outcome.result.result = InstructionResult::Revert;
                outcome.result.output = Error::encode(msg);
                return outcome;
            }
        }

        outcome
    }

    fn create(&mut self, ecx: Ecx, call: &mut CreateInputs) -> Option<CreateOutcome> {
        self.create_common(ecx, call, &mut TransparentCheatcodesExecutor)
    }

    fn create_end(
        &mut self,
        ecx: Ecx,
        call: &CreateInputs,
        outcome: CreateOutcome,
    ) -> CreateOutcome {
        self.create_end_common(ecx, Some(call), outcome)
    }

    fn eofcreate(&mut self, ecx: Ecx, call: &mut EOFCreateInputs) -> Option<CreateOutcome> {
        self.create_common(ecx, call, &mut TransparentCheatcodesExecutor)
    }

    fn eofcreate_end(
        &mut self,
        ecx: Ecx,
        _call: &EOFCreateInputs,
        outcome: CreateOutcome,
    ) -> CreateOutcome {
        self.create_end_common(ecx, None, outcome)
    }
}

impl InspectorExt for Cheatcodes {
    fn should_use_create2_factory(&mut self, ecx: Ecx, inputs: &mut CreateInputs) -> bool {
        if let CreateScheme::Create2 { .. } = inputs.scheme {
            let depth = ecx.journaled_state.depth();
            let target_depth = if let Some(prank) = &self.get_prank(depth) {
                prank.depth
            } else if let Some(broadcast) = &self.broadcast {
                broadcast.depth
            } else {
                1
            };

            depth == target_depth &&
                (self.broadcast.is_some() || self.config.always_use_create_2_factory)
        } else {
            false
        }
    }

    fn create2_deployer(&self) -> Address {
        self.config.evm_opts.create2_deployer
    }
}

impl Cheatcodes {
    #[cold]
    fn meter_gas(&mut self, interpreter: &mut Interpreter) {
        if let Some(paused_gas) = self.gas_metering.paused_frames.last() {
            // Keep gas constant if paused.
            interpreter.gas = *paused_gas;
        } else {
            // Record frame paused gas.
            self.gas_metering.paused_frames.push(interpreter.gas);
        }
    }

    #[cold]
    fn meter_gas_record(&mut self, interpreter: &mut Interpreter, ecx: Ecx) {
        if matches!(interpreter.instruction_result, InstructionResult::Continue) {
            self.gas_metering.gas_records.iter_mut().for_each(|record| {
                if ecx.journaled_state.depth() == record.depth {
                    // Skip the first opcode of the first call frame as it includes the gas cost of
                    // creating the snapshot.
                    if self.gas_metering.last_gas_used != 0 {
                        let gas_diff =
                            interpreter.gas.spent().saturating_sub(self.gas_metering.last_gas_used);
                        record.gas_used = record.gas_used.saturating_add(gas_diff);
                    }

                    // Update `last_gas_used` to the current spent gas for the next iteration to
                    // compare against.
                    self.gas_metering.last_gas_used = interpreter.gas.spent();
                }
            });
        }
    }

    #[cold]
    fn meter_gas_end(&mut self, interpreter: &mut Interpreter) {
        // Remove recorded gas if we exit frame.
        if will_exit(interpreter.instruction_result) {
            self.gas_metering.paused_frames.pop();
        }
    }

    #[cold]
    fn meter_gas_reset(&mut self, interpreter: &mut Interpreter) {
        interpreter.gas = Gas::new(interpreter.gas().limit());
        self.gas_metering.reset = false;
    }

    #[cold]
    fn meter_gas_check(&mut self, interpreter: &mut Interpreter) {
        if will_exit(interpreter.instruction_result) {
            // Reset gas if spent is less than refunded.
            // This can happen if gas was paused / resumed or reset.
            // https://github.com/foundry-rs/foundry/issues/4370
            if interpreter.gas.spent() <
                u64::try_from(interpreter.gas.refunded()).unwrap_or_default()
            {
                interpreter.gas = Gas::new(interpreter.gas.limit());
            }
        }
    }

    /// Generates or copies arbitrary values for storage slots.
    /// Invoked in inspector `step_end` (when the current opcode is not executed), if current opcode
    /// to execute is `SLOAD` and storage slot is cold.
    /// Ensures that in next step (when `SLOAD` opcode is executed) an arbitrary value is returned:
    /// - copies the existing arbitrary storage value (or the new generated one if no value in
    ///   cache) from mapped source address to the target address.
    /// - generates arbitrary value and saves it in target address storage.
    #[cold]
    fn arbitrary_storage_end(&mut self, interpreter: &mut Interpreter, ecx: Ecx) {
        let (key, target_address) = if interpreter.current_opcode() == op::SLOAD {
            (try_or_return!(interpreter.stack().peek(0)), interpreter.contract().target_address)
        } else {
            return;
        };

        let Ok(value) = ecx.sload(target_address, key) else {
            return;
        };

        if (value.is_cold && value.data.is_zero()) ||
            self.should_overwrite_arbitrary_storage(&target_address, key)
        {
            if self.has_arbitrary_storage(&target_address) {
                let arbitrary_value = self.rng().gen();
                self.arbitrary_storage.as_mut().unwrap().save(
                    &mut ecx.inner,
                    target_address,
                    key,
                    arbitrary_value,
                );
            } else if self.is_arbitrary_storage_copy(&target_address) {
                let arbitrary_value = self.rng().gen();
                self.arbitrary_storage.as_mut().unwrap().copy(
                    &mut ecx.inner,
                    target_address,
                    key,
                    arbitrary_value,
                );
            }
        }
    }

    /// Records storage slots reads and writes.
    #[cold]
    fn record_accesses(&mut self, interpreter: &mut Interpreter) {
        let Some(access) = &mut self.accesses else { return };
        match interpreter.current_opcode() {
            op::SLOAD => {
                let key = try_or_return!(interpreter.stack().peek(0));
                access.record_read(interpreter.contract().target_address, key);
            }
            op::SSTORE => {
                let key = try_or_return!(interpreter.stack().peek(0));
                access.record_write(interpreter.contract().target_address, key);
            }
            _ => {}
        }
    }

    #[cold]
    fn record_state_diffs(&mut self, interpreter: &mut Interpreter, ecx: Ecx) {
        let Some(account_accesses) = &mut self.recorded_account_diffs_stack else { return };
        match interpreter.current_opcode() {
            op::SELFDESTRUCT => {
                // Ensure that we're not selfdestructing a context recording was initiated on
                let Some(last) = account_accesses.last_mut() else { return };

                // get previous balance and initialized status of the target account
                let target = try_or_return!(interpreter.stack().peek(0));
                let target = Address::from_word(B256::from(target));
                let (initialized, old_balance) = ecx
                    .load_account(target)
                    .map(|account| (account.info.exists(), account.info.balance))
                    .unwrap_or_default();

                // load balance of this account
                let value = ecx
                    .balance(interpreter.contract().target_address)
                    .map(|b| b.data)
                    .unwrap_or(U256::ZERO);

                // register access for the target account
                last.push(crate::Vm::AccountAccess {
                    chainInfo: crate::Vm::ChainInfo {
                        forkId: ecx.db.active_fork_id().unwrap_or_default(),
                        chainId: U256::from(ecx.env.cfg.chain_id),
                    },
                    accessor: interpreter.contract().target_address,
                    account: target,
                    kind: crate::Vm::AccountAccessKind::SelfDestruct,
                    initialized,
                    oldBalance: old_balance,
                    newBalance: old_balance + value,
                    value,
                    data: Bytes::new(),
                    reverted: false,
                    deployedCode: Bytes::new(),
                    storageAccesses: vec![],
                    depth: ecx.journaled_state.depth(),
                });
            }

            op::SLOAD => {
                let Some(last) = account_accesses.last_mut() else { return };

                let key = try_or_return!(interpreter.stack().peek(0));
                let address = interpreter.contract().target_address;

                // Try to include present value for informational purposes, otherwise assume
                // it's not set (zero value)
                let mut present_value = U256::ZERO;
                // Try to load the account and the slot's present value
                if ecx.load_account(address).is_ok() {
                    if let Ok(previous) = ecx.sload(address, key) {
                        present_value = previous.data;
                    }
                }
                let access = crate::Vm::StorageAccess {
                    account: interpreter.contract().target_address,
                    slot: key.into(),
                    isWrite: false,
                    previousValue: present_value.into(),
                    newValue: present_value.into(),
                    reverted: false,
                };
                append_storage_access(last, access, ecx.journaled_state.depth());
            }
            op::SSTORE => {
                let Some(last) = account_accesses.last_mut() else { return };

                let key = try_or_return!(interpreter.stack().peek(0));
                let value = try_or_return!(interpreter.stack().peek(1));
                let address = interpreter.contract().target_address;
                // Try to load the account and the slot's previous value, otherwise, assume it's
                // not set (zero value)
                let mut previous_value = U256::ZERO;
                if ecx.load_account(address).is_ok() {
                    if let Ok(previous) = ecx.sload(address, key) {
                        previous_value = previous.data;
                    }
                }

                let access = crate::Vm::StorageAccess {
                    account: address,
                    slot: key.into(),
                    isWrite: true,
                    previousValue: previous_value.into(),
                    newValue: value.into(),
                    reverted: false,
                };
                append_storage_access(last, access, ecx.journaled_state.depth());
            }

            // Record account accesses via the EXT family of opcodes
            op::EXTCODECOPY | op::EXTCODESIZE | op::EXTCODEHASH | op::BALANCE => {
                let kind = match interpreter.current_opcode() {
                    op::EXTCODECOPY => crate::Vm::AccountAccessKind::Extcodecopy,
                    op::EXTCODESIZE => crate::Vm::AccountAccessKind::Extcodesize,
                    op::EXTCODEHASH => crate::Vm::AccountAccessKind::Extcodehash,
                    op::BALANCE => crate::Vm::AccountAccessKind::Balance,
                    _ => unreachable!(),
                };
                let address =
                    Address::from_word(B256::from(try_or_return!(interpreter.stack().peek(0))));
                let initialized;
                let balance;
                if let Ok(acc) = ecx.load_account(address) {
                    initialized = acc.info.exists();
                    balance = acc.info.balance;
                } else {
                    initialized = false;
                    balance = U256::ZERO;
                }
                let account_access = crate::Vm::AccountAccess {
                    chainInfo: crate::Vm::ChainInfo {
                        forkId: ecx.db.active_fork_id().unwrap_or_default(),
                        chainId: U256::from(ecx.env.cfg.chain_id),
                    },
                    accessor: interpreter.contract().target_address,
                    account: address,
                    kind,
                    initialized,
                    oldBalance: balance,
                    newBalance: balance,
                    value: U256::ZERO,
                    data: Bytes::new(),
                    reverted: false,
                    deployedCode: Bytes::new(),
                    storageAccesses: vec![],
                    depth: ecx.journaled_state.depth(),
                };
                // Record the EXT* call as an account access at the current depth
                // (future storage accesses will be recorded in a new "Resume" context)
                if let Some(last) = account_accesses.last_mut() {
                    last.push(account_access);
                } else {
                    account_accesses.push(vec![account_access]);
                }
            }
            _ => {}
        }
    }

    /// Checks to see if the current opcode can either mutate directly or expand memory.
    ///
    /// If the opcode at the current program counter is a match, check if the modified memory lies
    /// within the allowed ranges. If not, revert and fail the test.
    #[cold]
    fn check_mem_opcodes(&self, interpreter: &mut Interpreter, depth: u64) {
        let Some(ranges) = self.allowed_mem_writes.get(&depth) else {
            return;
        };

        // The `mem_opcode_match` macro is used to match the current opcode against a list of
        // opcodes that can mutate memory (either directly or expansion via reading). If the
        // opcode is a match, the memory offsets that are being written to are checked to be
        // within the allowed ranges. If not, the test is failed and the transaction is
        // reverted. For all opcodes that can mutate memory aside from MSTORE,
        // MSTORE8, and MLOAD, the size and destination offset are on the stack, and
        // the macro expands all of these cases. For MSTORE, MSTORE8, and MLOAD, the
        // size of the memory write is implicit, so these cases are hard-coded.
        macro_rules! mem_opcode_match {
            ($(($opcode:ident, $offset_depth:expr, $size_depth:expr, $writes:expr)),* $(,)?) => {
                match interpreter.current_opcode() {
                    ////////////////////////////////////////////////////////////////
                    //    OPERATIONS THAT CAN EXPAND/MUTATE MEMORY BY WRITING     //
                    ////////////////////////////////////////////////////////////////

                    op::MSTORE => {
                        // The offset of the mstore operation is at the top of the stack.
                        let offset = try_or_return!(interpreter.stack().peek(0)).saturating_to::<u64>();

                        // If none of the allowed ranges contain [offset, offset + 32), memory has been
                        // unexpectedly mutated.
                        if !ranges.iter().any(|range| {
                            range.contains(&offset) && range.contains(&(offset + 31))
                        }) {
                            // SPECIAL CASE: When the compiler attempts to store the selector for
                            // `stopExpectSafeMemory`, this is allowed. It will do so at the current free memory
                            // pointer, which could have been updated to the exclusive upper bound during
                            // execution.
                            let value = try_or_return!(interpreter.stack().peek(1)).to_be_bytes::<32>();
                            if value[..SELECTOR_LEN] == stopExpectSafeMemoryCall::SELECTOR {
                                return
                            }

                            disallowed_mem_write(offset, 32, interpreter, ranges);
                            return
                        }
                    }
                    op::MSTORE8 => {
                        // The offset of the mstore8 operation is at the top of the stack.
                        let offset = try_or_return!(interpreter.stack().peek(0)).saturating_to::<u64>();

                        // If none of the allowed ranges contain the offset, memory has been
                        // unexpectedly mutated.
                        if !ranges.iter().any(|range| range.contains(&offset)) {
                            disallowed_mem_write(offset, 1, interpreter, ranges);
                            return
                        }
                    }

                    ////////////////////////////////////////////////////////////////
                    //        OPERATIONS THAT CAN EXPAND MEMORY BY READING        //
                    ////////////////////////////////////////////////////////////////

                    op::MLOAD => {
                        // The offset of the mload operation is at the top of the stack
                        let offset = try_or_return!(interpreter.stack().peek(0)).saturating_to::<u64>();

                        // If the offset being loaded is >= than the memory size, the
                        // memory is being expanded. If none of the allowed ranges contain
                        // [offset, offset + 32), memory has been unexpectedly mutated.
                        if offset >= interpreter.shared_memory.len() as u64 && !ranges.iter().any(|range| {
                            range.contains(&offset) && range.contains(&(offset + 31))
                        }) {
                            disallowed_mem_write(offset, 32, interpreter, ranges);
                            return
                        }
                    }

                    ////////////////////////////////////////////////////////////////
                    //          OPERATIONS WITH OFFSET AND SIZE ON STACK          //
                    ////////////////////////////////////////////////////////////////

                    op::CALL => {
                        // The destination offset of the operation is the fifth element on the stack.
                        let dest_offset = try_or_return!(interpreter.stack().peek(5)).saturating_to::<u64>();

                        // The size of the data that will be copied is the sixth element on the stack.
                        let size = try_or_return!(interpreter.stack().peek(6)).saturating_to::<u64>();

                        // If none of the allowed ranges contain [dest_offset, dest_offset + size),
                        // memory outside of the expected ranges has been touched. If the opcode
                        // only reads from memory, this is okay as long as the memory is not expanded.
                        let fail_cond = !ranges.iter().any(|range| {
                            range.contains(&dest_offset) &&
                                range.contains(&(dest_offset + size.saturating_sub(1)))
                        });

                        // If the failure condition is met, set the output buffer to a revert string
                        // that gives information about the allowed ranges and revert.
                        if fail_cond {
                            // SPECIAL CASE: When a call to `stopExpectSafeMemory` is performed, this is allowed.
                            // It allocated calldata at the current free memory pointer, and will attempt to read
                            // from this memory region to perform the call.
                            let to = Address::from_word(try_or_return!(interpreter.stack().peek(1)).to_be_bytes::<32>().into());
                            if to == CHEATCODE_ADDRESS {
                                let args_offset = try_or_return!(interpreter.stack().peek(3)).saturating_to::<usize>();
                                let args_size = try_or_return!(interpreter.stack().peek(4)).saturating_to::<usize>();
                                let memory_word = interpreter.shared_memory.slice(args_offset, args_size);
                                if memory_word[..SELECTOR_LEN] == stopExpectSafeMemoryCall::SELECTOR {
                                    return
                                }
                            }

                            disallowed_mem_write(dest_offset, size, interpreter, ranges);
                            return
                        }
                    }

                    $(op::$opcode => {
                        // The destination offset of the operation.
                        let dest_offset = try_or_return!(interpreter.stack().peek($offset_depth)).saturating_to::<u64>();

                        // The size of the data that will be copied.
                        let size = try_or_return!(interpreter.stack().peek($size_depth)).saturating_to::<u64>();

                        // If none of the allowed ranges contain [dest_offset, dest_offset + size),
                        // memory outside of the expected ranges has been touched. If the opcode
                        // only reads from memory, this is okay as long as the memory is not expanded.
                        let fail_cond = !ranges.iter().any(|range| {
                                range.contains(&dest_offset) &&
                                    range.contains(&(dest_offset + size.saturating_sub(1)))
                            }) && ($writes ||
                                [dest_offset, (dest_offset + size).saturating_sub(1)].into_iter().any(|offset| {
                                    offset >= interpreter.shared_memory.len() as u64
                                })
                            );

                        // If the failure condition is met, set the output buffer to a revert string
                        // that gives information about the allowed ranges and revert.
                        if fail_cond {
                            disallowed_mem_write(dest_offset, size, interpreter, ranges);
                            return
                        }
                    })*

                    _ => {}
                }
            }
        }

        // Check if the current opcode can write to memory, and if so, check if the memory
        // being written to is registered as safe to modify.
        mem_opcode_match!(
            (CALLDATACOPY, 0, 2, true),
            (CODECOPY, 0, 2, true),
            (RETURNDATACOPY, 0, 2, true),
            (EXTCODECOPY, 1, 3, true),
            (CALLCODE, 5, 6, true),
            (STATICCALL, 4, 5, true),
            (DELEGATECALL, 4, 5, true),
            (KECCAK256, 0, 1, false),
            (LOG0, 0, 1, false),
            (LOG1, 0, 1, false),
            (LOG2, 0, 1, false),
            (LOG3, 0, 1, false),
            (LOG4, 0, 1, false),
            (CREATE, 1, 2, false),
            (CREATE2, 1, 2, false),
            (RETURN, 0, 1, false),
            (REVERT, 0, 1, false),
        );
    }
}

/// Helper that expands memory, stores a revert string pertaining to a disallowed memory write,
/// and sets the return range to the revert string's location in memory.
///
/// This will set the interpreter's next action to a return with the revert string as the output.
/// And trigger a revert.
fn disallowed_mem_write(
    dest_offset: u64,
    size: u64,
    interpreter: &mut Interpreter,
    ranges: &[Range<u64>],
) {
    let revert_string = format!(
        "memory write at offset 0x{:02X} of size 0x{:02X} not allowed; safe range: {}",
        dest_offset,
        size,
        ranges.iter().map(|r| format!("(0x{:02X}, 0x{:02X}]", r.start, r.end)).join(" U ")
    );

    interpreter.instruction_result = InstructionResult::Revert;
    interpreter.next_action = InterpreterAction::Return {
        result: InterpreterResult {
            output: Error::encode(revert_string),
            gas: interpreter.gas,
            result: InstructionResult::Revert,
        },
    };
}

// Determines if the gas limit on a given call was manually set in the script and should therefore
// not be overwritten by later estimations
pub fn check_if_fixed_gas_limit(ecx: InnerEcx, call_gas_limit: u64) -> bool {
    // If the gas limit was not set in the source code it is set to the estimated gas left at the
    // time of the call, which should be rather close to configured gas limit.
    // TODO: Find a way to reliably make this determination.
    // For example by generating it in the compilation or EVM simulation process
    U256::from(ecx.env.tx.gas_limit) > ecx.env.block.gas_limit &&
        U256::from(call_gas_limit) <= ecx.env.block.gas_limit
        // Transfers in forge scripts seem to be estimated at 2300 by revm leading to "Intrinsic
        // gas too low" failure when simulated on chain
        && call_gas_limit > 2300
}

/// Returns true if the kind of account access is a call.
fn access_is_call(kind: crate::Vm::AccountAccessKind) -> bool {
    matches!(
        kind,
        crate::Vm::AccountAccessKind::Call |
            crate::Vm::AccountAccessKind::StaticCall |
            crate::Vm::AccountAccessKind::CallCode |
            crate::Vm::AccountAccessKind::DelegateCall
    )
}

/// Appends an AccountAccess that resumes the recording of the current context.
fn append_storage_access(
    last: &mut Vec<AccountAccess>,
    storage_access: crate::Vm::StorageAccess,
    storage_depth: u64,
) {
    // Assert that there's an existing record for the current context.
    if !last.is_empty() && last.first().unwrap().depth < storage_depth {
        // Three cases to consider:
        // 1. If there hasn't been a context switch since the start of this context, then add the
        //    storage access to the current context record.
        // 2. If there's an existing Resume record, then add the storage access to it.
        // 3. Otherwise, create a new Resume record based on the current context.
        if last.len() == 1 {
            last.first_mut().unwrap().storageAccesses.push(storage_access);
        } else {
            let last_record = last.last_mut().unwrap();
            if last_record.kind as u8 == crate::Vm::AccountAccessKind::Resume as u8 {
                last_record.storageAccesses.push(storage_access);
            } else {
                let entry = last.first().unwrap();
                let resume_record = crate::Vm::AccountAccess {
                    chainInfo: crate::Vm::ChainInfo {
                        forkId: entry.chainInfo.forkId,
                        chainId: entry.chainInfo.chainId,
                    },
                    accessor: entry.accessor,
                    account: entry.account,
                    kind: crate::Vm::AccountAccessKind::Resume,
                    initialized: entry.initialized,
                    storageAccesses: vec![storage_access],
                    reverted: entry.reverted,
                    // The remaining fields are defaults
                    oldBalance: U256::ZERO,
                    newBalance: U256::ZERO,
                    value: U256::ZERO,
                    data: Bytes::new(),
                    deployedCode: Bytes::new(),
                    depth: entry.depth,
                };
                last.push(resume_record);
            }
        }
    }
}

/// Dispatches the cheatcode call to the appropriate function.
fn apply_dispatch(
    calls: &Vm::VmCalls,
    ccx: &mut CheatsCtxt,
    executor: &mut dyn CheatcodesExecutor,
) -> Result {
    let cheat = calls_as_dyn_cheatcode(calls);

    let _guard = debug_span!(target: "cheatcodes", "apply", id = %cheat.id()).entered();
    trace!(target: "cheatcodes", cheat = ?cheat.as_debug(), "applying");

    if let spec::Status::Deprecated(replacement) = *cheat.status() {
        ccx.state.deprecated.insert(cheat.signature(), replacement);
    }

    // Apply the cheatcode.
    let mut result = ccx.state.strategy.runner.apply_full(cheat, ccx, executor);

    // Format the error message to include the cheatcode name.
    if let Err(e) = &mut result {
        if e.is_str() {
            let name = cheat.name();
            // Skip showing the cheatcode name for:
            // - assertions: too verbose, and can already be inferred from the error message
            // - `rpcUrl`: forge-std relies on it in `getChainWithUpdatedRpcUrl`
            if !name.contains("assert") && name != "rpcUrl" {
                *e = fmt_err!("vm.{name}: {e}");
            }
        }
    }

    trace!(
        target: "cheatcodes",
        return = %match &result {
            Ok(b) => hex::encode(b),
            Err(e) => e.to_string(),
        }
    );

    result
}

fn calls_as_dyn_cheatcode(calls: &Vm::VmCalls) -> &dyn DynCheatcode {
    macro_rules! as_dyn {
        ($($variant:ident),*) => {
            match calls {
                $(Vm::VmCalls::$variant(cheat) => cheat,)*
            }
        };
    }
    vm_calls!(as_dyn)
}

/// Helper function to check if frame execution will exit.
fn will_exit(ir: InstructionResult) -> bool {
    !matches!(ir, InstructionResult::Continue | InstructionResult::CallOrCreate)
}<|MERGE_RESOLUTION|>--- conflicted
+++ resolved
@@ -23,7 +23,6 @@
     Address, Bytes, Log, TxKind, B256, U256,
 };
 use alloy_rpc_types::{
-    request::{TransactionInput, TransactionRequest},
     AccessList,
 };
 use alloy_sol_types::{SolCall, SolInterface, SolValue};
@@ -49,7 +48,7 @@
 use rand::Rng;
 use revm::{
     interpreter::{
-        opcode as op, CallInputs, CallOutcome, CallScheme, CreateInputs, CreateOutcome,
+        opcode as op, CallInputs, CallOutcome, CallScheme, CallValue, CreateInputs, CreateOutcome,
         EOFCreateInputs, EOFCreateKind, Gas, InstructionResult, Interpreter, InterpreterAction,
         InterpreterResult,
     },
@@ -584,7 +583,7 @@
             mapping_slots: self.mapping_slots.clone(),
             pc: self.pc,
             breakpoints: self.breakpoints.clone(),
-            intercept_next_create_call: self.intercept_next_create_call.clone(),
+            intercept_next_create_call: self.intercept_next_create_call,
             test_runner: self.test_runner.clone(),
             ignored_traces: self.ignored_traces.clone(),
             arbitrary_storage: self.arbitrary_storage.clone(),
@@ -772,11 +771,6 @@
             });
         }
 
-<<<<<<< HEAD
-=======
-        let ecx = &mut ecx.inner;
-        let gas = Gas::new(input.gas_limit());
->>>>>>> b2d70a97
         let curr_depth = ecx.journaled_state.depth();
         let ecx_inner = &mut ecx.inner;
         let gas = Gas::new(input.gas_limit());
@@ -798,7 +792,7 @@
 
         // Apply EIP-2930 access lists.
         if let Some(access_list) = &self.access_list {
-            ecx.env.tx.access_list = access_list.to_vec();
+            ecx_inner.env.tx.access_list = access_list.to_vec();
         }
 
         // Apply our broadcast
@@ -1164,12 +1158,8 @@
             // Apply delegate call, `call.caller`` will not equal `prank.prank_caller`
             // TODO(zk): support delegatecall prank
             if let CallScheme::DelegateCall | CallScheme::ExtDelegateCall = call.scheme {
-<<<<<<< HEAD
                 if prank.delegate_call {
                     // Dustin used current change
-=======
-                if prank.delegate_call { // Dustin used current change 
->>>>>>> b2d70a97
                     call.target_address = prank.new_caller;
                     call.caller = prank.new_caller;
                     // NOTE(zk): ecx_inner vs upstream's ecx used here
@@ -1207,7 +1197,7 @@
 
         // Apply EIP-2930 access lists.
         if let Some(access_list) = &self.access_list {
-            ecx.env.tx.access_list = access_list.to_vec();
+            ecx_inner.env.tx.access_list = access_list.to_vec();
         }
 
         // Apply our broadcast
