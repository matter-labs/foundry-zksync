--- conflicted
+++ resolved
@@ -6,18 +6,13 @@
 use crate::{Cheatcode, Cheatcodes, CheatsCtxt, DatabaseExt, Result, Vm::*};
 use alloy_primitives::Address;
 use alloy_sol_types::SolValue;
-<<<<<<< HEAD
-use foundry_evm_core::constants::{MAGIC_ASSUME, MAGIC_SKIP};
+use foundry_evm_core::constants::MAGIC_SKIP;
 use foundry_zksync_compiler::DualCompiledContract;
-=======
-use foundry_evm_core::constants::MAGIC_SKIP;
->>>>>>> 8a51b89f
 
 pub(crate) mod assert;
 pub(crate) mod assume;
 pub(crate) mod expect;
 
-<<<<<<< HEAD
 impl Cheatcode for zkVmCall {
     fn apply_stateful<DB: DatabaseExt>(&self, ccx: &mut CheatsCtxt<DB>) -> Result {
         let Self { enable } = *self;
@@ -76,19 +71,6 @@
     }
 }
 
-impl Cheatcode for assumeCall {
-    fn apply(&self, _state: &mut Cheatcodes) -> Result {
-        let Self { condition } = self;
-        if *condition {
-            Ok(Default::default())
-        } else {
-            Err(Error::from(MAGIC_ASSUME))
-        }
-    }
-}
-
-=======
->>>>>>> 8a51b89f
 impl Cheatcode for breakpoint_0Call {
     fn apply_stateful<DB: DatabaseExt>(&self, ccx: &mut CheatsCtxt<DB>) -> Result {
         let Self { char } = self;
