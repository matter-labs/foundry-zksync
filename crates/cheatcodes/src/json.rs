//! Implementations of [`Json`](spec::Group::Json) cheatcodes.

use crate::{string, Cheatcode, Cheatcodes, Result, Vm::*};
use alloy_dyn_abi::{eip712_parser::EncodeType, DynSolType, DynSolValue, Resolver};
use alloy_primitives::{hex, Address, B256, I256};
use alloy_sol_types::SolValue;
use foundry_common::fs;
use foundry_config::fs_permissions::FsAccessKind;
use serde_json::{Map, Value};
use std::{borrow::Cow, collections::BTreeMap};

impl Cheatcode for keyExistsCall {
    fn apply(&self, _state: &mut Cheatcodes) -> Result {
        let Self { json, key } = self;
        check_json_key_exists(json, key)
    }
}

impl Cheatcode for keyExistsJsonCall {
    fn apply(&self, _state: &mut Cheatcodes) -> Result {
        let Self { json, key } = self;
        check_json_key_exists(json, key)
    }
}

impl Cheatcode for parseJson_0Call {
    fn apply(&self, _state: &mut Cheatcodes) -> Result {
        let Self { json } = self;
        parse_json(json, "$")
    }
}

impl Cheatcode for parseJson_1Call {
    fn apply(&self, _state: &mut Cheatcodes) -> Result {
        let Self { json, key } = self;
        parse_json(json, key)
    }
}

impl Cheatcode for parseJsonUintCall {
    fn apply(&self, _state: &mut Cheatcodes) -> Result {
        let Self { json, key } = self;
        parse_json_coerce(json, key, &DynSolType::Uint(256))
    }
}

impl Cheatcode for parseJsonUintArrayCall {
    fn apply(&self, _state: &mut Cheatcodes) -> Result {
        let Self { json, key } = self;
        parse_json_coerce(json, key, &DynSolType::Array(Box::new(DynSolType::Uint(256))))
    }
}

impl Cheatcode for parseJsonIntCall {
    fn apply(&self, _state: &mut Cheatcodes) -> Result {
        let Self { json, key } = self;
        parse_json_coerce(json, key, &DynSolType::Int(256))
    }
}

impl Cheatcode for parseJsonIntArrayCall {
    fn apply(&self, _state: &mut Cheatcodes) -> Result {
        let Self { json, key } = self;
        parse_json_coerce(json, key, &DynSolType::Array(Box::new(DynSolType::Int(256))))
    }
}

impl Cheatcode for parseJsonBoolCall {
    fn apply(&self, _state: &mut Cheatcodes) -> Result {
        let Self { json, key } = self;
        parse_json_coerce(json, key, &DynSolType::Bool)
    }
}

impl Cheatcode for parseJsonBoolArrayCall {
    fn apply(&self, _state: &mut Cheatcodes) -> Result {
        let Self { json, key } = self;
        parse_json_coerce(json, key, &DynSolType::Array(Box::new(DynSolType::Bool)))
    }
}

impl Cheatcode for parseJsonAddressCall {
    fn apply(&self, _state: &mut Cheatcodes) -> Result {
        let Self { json, key } = self;
        parse_json_coerce(json, key, &DynSolType::Address)
    }
}

impl Cheatcode for parseJsonAddressArrayCall {
    fn apply(&self, _state: &mut Cheatcodes) -> Result {
        let Self { json, key } = self;
        parse_json_coerce(json, key, &DynSolType::Array(Box::new(DynSolType::Address)))
    }
}

impl Cheatcode for parseJsonStringCall {
    fn apply(&self, _state: &mut Cheatcodes) -> Result {
        let Self { json, key } = self;
        parse_json_coerce(json, key, &DynSolType::String)
    }
}

impl Cheatcode for parseJsonStringArrayCall {
    fn apply(&self, _state: &mut Cheatcodes) -> Result {
        let Self { json, key } = self;
        parse_json_coerce(json, key, &DynSolType::Array(Box::new(DynSolType::String)))
    }
}

impl Cheatcode for parseJsonBytesCall {
    fn apply(&self, _state: &mut Cheatcodes) -> Result {
        let Self { json, key } = self;
        parse_json_coerce(json, key, &DynSolType::Bytes)
    }
}

impl Cheatcode for parseJsonBytesArrayCall {
    fn apply(&self, _state: &mut Cheatcodes) -> Result {
        let Self { json, key } = self;
        parse_json_coerce(json, key, &DynSolType::Array(Box::new(DynSolType::Bytes)))
    }
}

impl Cheatcode for parseJsonBytes32Call {
    fn apply(&self, _state: &mut Cheatcodes) -> Result {
        let Self { json, key } = self;
        parse_json_coerce(json, key, &DynSolType::FixedBytes(32))
    }
}

impl Cheatcode for parseJsonBytes32ArrayCall {
    fn apply(&self, _state: &mut Cheatcodes) -> Result {
        let Self { json, key } = self;
        parse_json_coerce(json, key, &DynSolType::Array(Box::new(DynSolType::FixedBytes(32))))
    }
}

impl Cheatcode for parseJsonType_0Call {
    fn apply(&self, _state: &mut Cheatcodes) -> Result {
        let Self { json, typeDescription } = self;
        parse_json_coerce(json, "$", &resolve_type(typeDescription)?).map(|v| v.abi_encode())
    }
}

impl Cheatcode for parseJsonType_1Call {
    fn apply(&self, _state: &mut Cheatcodes) -> Result {
        let Self { json, key, typeDescription } = self;
        parse_json_coerce(json, key, &resolve_type(typeDescription)?).map(|v| v.abi_encode())
    }
}

impl Cheatcode for parseJsonTypeArrayCall {
    fn apply(&self, _state: &mut Cheatcodes) -> Result {
        let Self { json, key, typeDescription } = self;
        let ty = resolve_type(typeDescription)?;
        parse_json_coerce(json, key, &DynSolType::Array(Box::new(ty))).map(|v| v.abi_encode())
    }
}

impl Cheatcode for parseJsonKeysCall {
    fn apply(&self, _state: &mut Cheatcodes) -> Result {
        let Self { json, key } = self;
        parse_json_keys(json, key)
    }
}

impl Cheatcode for serializeJsonCall {
    fn apply(&self, state: &mut Cheatcodes) -> Result {
        let Self { objectKey, value } = self;
        *state.serialized_jsons.entry(objectKey.into()).or_default() = serde_json::from_str(value)?;
        Ok(value.abi_encode())
    }
}

impl Cheatcode for serializeBool_0Call {
    fn apply(&self, state: &mut Cheatcodes) -> Result {
        let Self { objectKey, valueKey, value } = self;
        serialize_json(state, objectKey, valueKey, (*value).into())
    }
}

impl Cheatcode for serializeUint_0Call {
    fn apply(&self, state: &mut Cheatcodes) -> Result {
        let Self { objectKey, valueKey, value } = self;
        serialize_json(state, objectKey, valueKey, (*value).into())
    }
}

impl Cheatcode for serializeInt_0Call {
    fn apply(&self, state: &mut Cheatcodes) -> Result {
        let Self { objectKey, valueKey, value } = self;
        serialize_json(state, objectKey, valueKey, (*value).into())
    }
}

impl Cheatcode for serializeAddress_0Call {
    fn apply(&self, state: &mut Cheatcodes) -> Result {
        let Self { objectKey, valueKey, value } = self;
        serialize_json(state, objectKey, valueKey, (*value).into())
    }
}

impl Cheatcode for serializeBytes32_0Call {
    fn apply(&self, state: &mut Cheatcodes) -> Result {
        let Self { objectKey, valueKey, value } = self;
        serialize_json(state, objectKey, valueKey, DynSolValue::FixedBytes(*value, 32))
    }
}

impl Cheatcode for serializeString_0Call {
    fn apply(&self, state: &mut Cheatcodes) -> Result {
        let Self { objectKey, valueKey, value } = self;
        serialize_json(state, objectKey, valueKey, value.clone().into())
    }
}

impl Cheatcode for serializeBytes_0Call {
    fn apply(&self, state: &mut Cheatcodes) -> Result {
        let Self { objectKey, valueKey, value } = self;
        serialize_json(state, objectKey, valueKey, value.to_vec().into())
    }
}

impl Cheatcode for serializeBool_1Call {
    fn apply(&self, state: &mut Cheatcodes) -> Result {
        let Self { objectKey, valueKey, values } = self;
        serialize_json(
            state,
            objectKey,
            valueKey,
            DynSolValue::Array(values.iter().copied().map(DynSolValue::Bool).collect()),
        )
    }
}

impl Cheatcode for serializeUint_1Call {
    fn apply(&self, state: &mut Cheatcodes) -> Result {
        let Self { objectKey, valueKey, values } = self;
        serialize_json(
            state,
            objectKey,
            valueKey,
            DynSolValue::Array(values.iter().map(|v| DynSolValue::Uint(*v, 256)).collect()),
        )
    }
}

impl Cheatcode for serializeInt_1Call {
    fn apply(&self, state: &mut Cheatcodes) -> Result {
        let Self { objectKey, valueKey, values } = self;
        serialize_json(
            state,
            objectKey,
            valueKey,
            DynSolValue::Array(values.iter().map(|v| DynSolValue::Int(*v, 256)).collect()),
        )
    }
}

impl Cheatcode for serializeAddress_1Call {
    fn apply(&self, state: &mut Cheatcodes) -> Result {
        let Self { objectKey, valueKey, values } = self;
        serialize_json(
            state,
            objectKey,
            valueKey,
            DynSolValue::Array(values.iter().copied().map(DynSolValue::Address).collect()),
        )
    }
}

impl Cheatcode for serializeBytes32_1Call {
    fn apply(&self, state: &mut Cheatcodes) -> Result {
        let Self { objectKey, valueKey, values } = self;
        serialize_json(
            state,
            objectKey,
            valueKey,
            DynSolValue::Array(values.iter().map(|v| DynSolValue::FixedBytes(*v, 32)).collect()),
        )
    }
}

impl Cheatcode for serializeString_1Call {
    fn apply(&self, state: &mut Cheatcodes) -> Result {
        let Self { objectKey, valueKey, values } = self;
        serialize_json(
            state,
            objectKey,
            valueKey,
            DynSolValue::Array(values.iter().cloned().map(DynSolValue::String).collect()),
        )
    }
}

impl Cheatcode for serializeBytes_1Call {
    fn apply(&self, state: &mut Cheatcodes) -> Result {
        let Self { objectKey, valueKey, values } = self;
        serialize_json(
            state,
            objectKey,
            valueKey,
            DynSolValue::Array(
                values.iter().cloned().map(Into::into).map(DynSolValue::Bytes).collect(),
            ),
        )
    }
}

impl Cheatcode for serializeJsonType_0Call {
    fn apply(&self, _state: &mut Cheatcodes) -> Result {
        let Self { typeDescription, value } = self;
        let ty = resolve_type(typeDescription)?;
        let value = ty.abi_decode(value)?;
        let value = serialize_value_as_json(value)?;
        Ok(value.to_string().abi_encode())
    }
}

impl Cheatcode for serializeJsonType_1Call {
    fn apply(&self, state: &mut Cheatcodes) -> Result {
        let Self { objectKey, valueKey, typeDescription, value } = self;
        let ty = resolve_type(typeDescription)?;
        let value = ty.abi_decode(value)?;
        serialize_json(state, objectKey, valueKey, value)
    }
}

impl Cheatcode for serializeUintToHexCall {
    fn apply(&self, state: &mut Cheatcodes) -> Result {
        let Self { objectKey, valueKey, value } = self;
        let hex = format!("0x{value:x}");
        serialize_json(state, objectKey, valueKey, hex.into())
    }
}

impl Cheatcode for serializeUintToHexCall {
    fn apply(&self, state: &mut Cheatcodes) -> Result {
        let Self { objectKey, valueKey, value } = self;
        let hex = format!("0x{value:x}");
        serialize_json(state, objectKey, Some(valueKey), &hex)
    }
}

impl Cheatcode for writeJson_0Call {
    fn apply(&self, state: &mut Cheatcodes) -> Result {
        let Self { json, path } = self;
        let json = serde_json::from_str(json).unwrap_or_else(|_| Value::String(json.to_owned()));
        let json_string = serde_json::to_string_pretty(&json)?;
        super::fs::write_file(state, path.as_ref(), json_string.as_bytes())
    }
}

impl Cheatcode for writeJson_1Call {
    fn apply(&self, state: &mut Cheatcodes) -> Result {
        let Self { json, path, valueKey } = self;
        let json = serde_json::from_str(json).unwrap_or_else(|_| Value::String(json.to_owned()));

        let data_path = state.config.ensure_path_allowed(path, FsAccessKind::Read)?;
        let data_s = fs::read_to_string(data_path)?;
        let data = serde_json::from_str(&data_s)?;
        let value =
            jsonpath_lib::replace_with(data, &canonicalize_json_path(valueKey), &mut |_| {
                Some(json.clone())
            })?;

        let json_string = serde_json::to_string_pretty(&value)?;
        super::fs::write_file(state, path.as_ref(), json_string.as_bytes())
    }
}

pub(super) fn check_json_key_exists(json: &str, key: &str) -> Result {
    let json = parse_json_str(json)?;
    let values = select(&json, key)?;
    let exists = !values.is_empty();
    Ok(exists.abi_encode())
}

pub(super) fn parse_json(json: &str, path: &str) -> Result {
    let value = parse_json_str(json)?;
    let selected = select(&value, path)?;
    let sol = json_to_sol(&selected)?;
    Ok(encode(sol))
}

pub(super) fn parse_json_coerce(json: &str, path: &str, ty: &DynSolType) -> Result {
<<<<<<< HEAD
    let value = parse_json_str(json)?;
    let values = select(&value, path)?;
    ensure!(!values.is_empty(), "no matching value found at {path:?}");
=======
    let json = parse_json_str(json)?;
    let [value] = select(&json, path)?[..] else {
        bail!("path {path:?} must return exactly one JSON value");
    };
>>>>>>> 62cdea8f

    parse_json_as(value, ty).map(|v| v.abi_encode())
}

/// Parses given [serde_json::Value] as a [DynSolValue].
pub(super) fn parse_json_as(value: &Value, ty: &DynSolType) -> Result<DynSolValue> {
    let to_string = |v: &Value| {
        let mut s = v.to_string();
        s.retain(|c: char| c != '"');
        s
    };

    match (value, ty) {
        (Value::Array(array), ty) => parse_json_array(array, ty),
        (Value::Object(object), ty) => parse_json_map(object, ty),
        (Value::String(s), DynSolType::String) => Ok(DynSolValue::String(s.clone())),
        _ => string::parse_value(&to_string(value), ty),
    }
}

pub(super) fn parse_json_array(array: &[Value], ty: &DynSolType) -> Result<DynSolValue> {
    match ty {
        DynSolType::Tuple(types) => {
            ensure!(array.len() == types.len(), "array length mismatch");
            let values = array
                .iter()
                .zip(types)
                .map(|(e, ty)| parse_json_as(e, ty))
                .collect::<Result<Vec<_>>>()?;

            Ok(DynSolValue::Tuple(values))
        }
        DynSolType::Array(inner) => {
            let values =
                array.iter().map(|e| parse_json_as(e, inner)).collect::<Result<Vec<_>>>()?;
            Ok(DynSolValue::Array(values))
        }
        DynSolType::FixedArray(inner, len) => {
            ensure!(array.len() == *len, "array length mismatch");
            let values =
                array.iter().map(|e| parse_json_as(e, inner)).collect::<Result<Vec<_>>>()?;
            Ok(DynSolValue::FixedArray(values))
        }
        _ => bail!("expected {ty}, found array"),
    }
}

pub(super) fn parse_json_map(map: &Map<String, Value>, ty: &DynSolType) -> Result<DynSolValue> {
    let Some((name, fields, types)) = ty.as_custom_struct() else {
        bail!("expected {ty}, found JSON object");
    };

    let mut values = Vec::with_capacity(fields.len());
    for (field, ty) in fields.iter().zip(types.iter()) {
        let Some(value) = map.get(field) else { bail!("field {field:?} not found in JSON object") };
        values.push(parse_json_as(value, ty)?);
    }

    Ok(DynSolValue::CustomStruct {
        name: name.to_string(),
        prop_names: fields.to_vec(),
        tuple: values,
    })
}

pub(super) fn parse_json_keys(json: &str, key: &str) -> Result {
    let json = parse_json_str(json)?;
    let values = select(&json, key)?;
    let [value] = values[..] else {
        bail!("key {key:?} must return exactly one JSON object");
    };
    let Value::Object(object) = value else {
        bail!("JSON value at {key:?} is not an object");
    };
    let keys = object.keys().collect::<Vec<_>>();
    Ok(keys.abi_encode())
}

pub(super) fn parse_json_keys(json: &str, key: &str) -> Result {
    let json = parse_json_str(json)?;
    let values = select(&json, key)?;
    let [value] = values[..] else {
        bail!("key {key:?} must return exactly one JSON object");
    };
    let Value::Object(object) = value else {
        bail!("JSON value at {key:?} is not an object");
    };
    let keys = object.keys().collect::<Vec<_>>();
    Ok(keys.abi_encode())
}

fn parse_json_str(json: &str) -> Result<Value> {
    serde_json::from_str(json).map_err(|e| fmt_err!("failed parsing JSON: {e}"))
}

fn json_to_sol(json: &[&Value]) -> Result<Vec<DynSolValue>> {
    let mut sol = Vec::with_capacity(json.len());
    for value in json {
        sol.push(json_value_to_token(value)?);
    }
    Ok(sol)
}

fn select<'a>(value: &'a Value, mut path: &str) -> Result<Vec<&'a Value>> {
    // Handle the special case of the root key
    if path == "." {
        path = "$";
    }
    // format error with debug string because json_path errors may contain newlines
    jsonpath_lib::select(value, &canonicalize_json_path(path))
        .map_err(|e| fmt_err!("failed selecting from JSON: {:?}", e.to_string()))
}

fn encode(values: Vec<DynSolValue>) -> Vec<u8> {
    // Double `abi_encode` is intentional
    let bytes = match &values[..] {
        [] => Vec::new(),
        [one] => one.abi_encode(),
        _ => DynSolValue::Array(values).abi_encode(),
    };
    bytes.abi_encode()
}

/// Canonicalize a json path key to always start from the root of the document.
/// Read more about json path syntax: <https://goessner.net/articles/JsonPath/>
pub(super) fn canonicalize_json_path(path: &str) -> Cow<'_, str> {
    if !path.starts_with('$') {
        format!("${path}").into()
    } else {
        path.into()
    }
}

/// Converts a JSON [`Value`] to a [`DynSolValue`] by trying to guess encoded type. For safer
/// decoding, use [`parse_json_as`].
///
/// The function is designed to run recursively, so that in case of an object
/// it will call itself to convert each of it's value and encode the whole as a
/// Tuple
#[instrument(target = "cheatcodes", level = "trace", ret)]
pub(super) fn json_value_to_token(value: &Value) -> Result<DynSolValue> {
    match value {
        Value::Null => Ok(DynSolValue::FixedBytes(B256::ZERO, 32)),
        Value::Bool(boolean) => Ok(DynSolValue::Bool(*boolean)),
        Value::Array(array) => {
            array.iter().map(json_value_to_token).collect::<Result<_>>().map(DynSolValue::Array)
        }
        value @ Value::Object(_) => {
            // See: [#3647](https://github.com/foundry-rs/foundry/pull/3647)
            let ordered_object: BTreeMap<String, Value> =
                serde_json::from_value(value.clone()).unwrap();
            ordered_object
                .values()
                .map(json_value_to_token)
                .collect::<Result<_>>()
                .map(DynSolValue::Tuple)
        }
        Value::Number(number) => {
            if let Some(f) = number.as_f64() {
                // Check if the number has decimal digits because the EVM does not support floating
                // point math
                if f.fract() == 0.0 {
                    // Use the string representation of the `serde_json` Number type instead of
                    // calling f.to_string(), because some numbers are wrongly rounded up after
                    // being convented to f64.
                    // Example: 18446744073709551615 becomes 18446744073709552000 after parsing it
                    // to f64.
                    let s = number.to_string();

                    // Coerced to scientific notation, so short-circuit to using fallback.
                    // This will not have a problem with hex numbers, as for parsing these
                    // We'd need to prefix this with 0x.
                    // See also <https://docs.soliditylang.org/en/latest/types.html#rational-and-integer-literals>
                    if s.contains('e') {
                        // Calling Number::to_string with powers of ten formats the number using
                        // scientific notation and causes from_dec_str to fail. Using format! with
                        // f64 keeps the full number representation.
                        // Example: 100000000000000000000 becomes 1e20 when Number::to_string is
                        // used.
                        let fallback_s = f.to_string();
                        if let Ok(n) = fallback_s.parse() {
                            return Ok(DynSolValue::Uint(n, 256));
                        }
                        if let Ok(n) = I256::from_dec_str(&fallback_s) {
                            return Ok(DynSolValue::Int(n, 256));
                        }
                    }

                    if let Ok(n) = s.parse() {
                        return Ok(DynSolValue::Uint(n, 256));
                    }
                    if let Ok(n) = s.parse() {
                        return Ok(DynSolValue::Int(n, 256));
                    }
                }
            }

            Err(fmt_err!("unsupported JSON number: {number}"))
        }
        Value::String(string) => {
            if let Some(mut val) = string.strip_prefix("0x") {
                let s;
                if val.len() % 2 != 0 {
                    s = format!("0{val}");
                    val = &s[..];
                }
                if let Ok(bytes) = hex::decode(val) {
                    return Ok(match bytes.len() {
                        20 => DynSolValue::Address(Address::from_slice(&bytes)),
                        32 => DynSolValue::FixedBytes(B256::from_slice(&bytes), 32),
                        _ => DynSolValue::Bytes(bytes),
                    });
                }
            }
            Ok(DynSolValue::String(string.to_owned()))
        }
    }
}

/// Serializes given [DynSolValue] into a [serde_json::Value].
fn serialize_value_as_json(value: DynSolValue) -> Result<Value> {
    match value {
        DynSolValue::Bool(b) => Ok(Value::Bool(b)),
        DynSolValue::String(s) => {
            // Strings are allowed to contain strigified JSON objects, so we try to parse it like
            // one first.
            if let Ok(map) = serde_json::from_str(&s) {
                Ok(Value::Object(map))
            } else {
                Ok(Value::String(s))
            }
        }
        DynSolValue::Bytes(b) => Ok(Value::String(hex::encode_prefixed(b))),
        DynSolValue::FixedBytes(b, size) => Ok(Value::String(hex::encode_prefixed(&b[..size]))),
        DynSolValue::Int(i, _) => {
            // let serde handle number parsing
            let n = serde_json::from_str(&i.to_string())?;
            Ok(Value::Number(n))
        }
        DynSolValue::Uint(i, _) => {
            // let serde handle number parsing
            let n = serde_json::from_str(&i.to_string())?;
            Ok(Value::Number(n))
        }
        DynSolValue::Address(a) => Ok(Value::String(a.to_string())),
        DynSolValue::Array(e) | DynSolValue::FixedArray(e) => {
            Ok(Value::Array(e.into_iter().map(serialize_value_as_json).collect::<Result<_>>()?))
        }
        DynSolValue::CustomStruct { name: _, prop_names, tuple } => {
            let values =
                tuple.into_iter().map(serialize_value_as_json).collect::<Result<Vec<_>>>()?;
            let map = prop_names.into_iter().zip(values).collect();

            Ok(Value::Object(map))
        }
        DynSolValue::Tuple(values) => Ok(Value::Array(
            values.into_iter().map(serialize_value_as_json).collect::<Result<_>>()?,
        )),
        DynSolValue::Function(_) => bail!("cannot serialize function pointer"),
    }
}

/// Serializes a key:value pair to a specific object. If the key is valueKey, the value is
/// expected to be an object, which will be set as the root object for the provided object key,
/// overriding the whole root object if the object key already exists. By calling this function
/// multiple times, the user can serialize multiple KV pairs to the same object. The value can be of
/// any type, even a new object in itself. The function will return a stringified version of the
/// object, so that the user can use that as a value to a new invocation of the same function with a
/// new object key. This enables the user to reuse the same function to crate arbitrarily complex
/// object structures (JSON).
fn serialize_json(
    state: &mut Cheatcodes,
    object_key: &str,
    value_key: &str,
    value: DynSolValue,
) -> Result {
    let value = serialize_value_as_json(value)?;
    let map = state.serialized_jsons.entry(object_key.into()).or_default();
    map.insert(value_key.into(), value);
    let stringified = serde_json::to_string(map).unwrap();
    Ok(stringified.abi_encode())
}

/// Resolves a [DynSolType] from user input.
fn resolve_type(type_description: &str) -> Result<DynSolType> {
    if let Ok(ty) = DynSolType::parse(type_description) {
        return Ok(ty);
    };

    if let Ok(encoded) = EncodeType::parse(type_description) {
        let main_type = encoded.types[0].type_name;
        let mut resolver = Resolver::default();
        for t in encoded.types {
            resolver.ingest(t.to_owned());
        }

        return Ok(resolver.resolve(main_type)?)
    };

    bail!("type description should be a valid Solidity type or a EIP712 `encodeType` string")
}

#[cfg(test)]
mod tests {
    use super::*;
    use alloy_primitives::FixedBytes;
    use proptest::strategy::Strategy;

    fn contains_tuple(value: &DynSolValue) -> bool {
        match value {
            DynSolValue::Tuple(_) | DynSolValue::CustomStruct { .. } => true,
            DynSolValue::Array(v) | DynSolValue::FixedArray(v) => {
                v.first().map_or(false, contains_tuple)
            }
            _ => false,
        }
    }

    /// [DynSolValue::Bytes] of length 32 and 20 are converted to [DynSolValue::FixedBytes] and
    /// [DynSolValue::Address] respectively. Thus, we can't distinguish between address and bytes of
    /// length 20 during decoding. Because of that, there are issues with handling of arrays of
    /// those types.
    fn fixup_guessable(value: DynSolValue) -> DynSolValue {
        match value {
            DynSolValue::Array(mut v) | DynSolValue::FixedArray(mut v) => {
                if let Some(DynSolValue::Bytes(_)) = v.first() {
                    v.retain(|v| {
                        let len = v.as_bytes().unwrap().len();
                        len != 32 && len != 20
                    })
                }
                DynSolValue::Array(v.into_iter().map(fixup_guessable).collect())
            }
            DynSolValue::FixedBytes(v, _) => DynSolValue::FixedBytes(v, 32),
            DynSolValue::Bytes(v) if v.len() == 32 => {
                DynSolValue::FixedBytes(FixedBytes::from_slice(&v), 32)
            }
            DynSolValue::Bytes(v) if v.len() == 20 => DynSolValue::Address(Address::from_slice(&v)),
            _ => value,
        }
    }

    fn guessable_types() -> impl proptest::strategy::Strategy<Value = DynSolValue> {
        proptest::arbitrary::any::<DynSolValue>()
            .prop_map(fixup_guessable)
            .prop_filter("tuples are not supported", |v| !contains_tuple(v))
            .prop_filter("filter out values without type", |v| v.as_type().is_some())
    }

    // Tests to ensure that conversion [DynSolValue] -> [serde_json::Value] -> [DynSolValue]
    proptest::proptest! {
        #[test]
        fn test_json_roundtrip_guessed(v in guessable_types()) {
            let json = serialize_value_as_json(v.clone()).unwrap();
            let value = json_value_to_token(&json).unwrap();

            // do additional abi_encode -> abi_decode to avoid zero signed integers getting decoded as unsigned and causing assert_eq to fail.
            let decoded = v.as_type().unwrap().abi_decode(&value.abi_encode()).unwrap();
            assert_eq!(decoded, v);
        }

        #[test]
        fn test_json_roundtrip(v in proptest::arbitrary::any::<DynSolValue>().prop_filter("filter out values without type", |v| v.as_type().is_some())) {
                let json = serialize_value_as_json(v.clone()).unwrap();
            let value = parse_json_as(&json, &v.as_type().unwrap()).unwrap();
                assert_eq!(value, v);
        }
    }
}<|MERGE_RESOLUTION|>--- conflicted
+++ resolved
@@ -384,16 +384,10 @@
 }
 
 pub(super) fn parse_json_coerce(json: &str, path: &str, ty: &DynSolType) -> Result {
-<<<<<<< HEAD
-    let value = parse_json_str(json)?;
-    let values = select(&value, path)?;
-    ensure!(!values.is_empty(), "no matching value found at {path:?}");
-=======
     let json = parse_json_str(json)?;
     let [value] = select(&json, path)?[..] else {
         bail!("path {path:?} must return exactly one JSON value");
     };
->>>>>>> 62cdea8f
 
     parse_json_as(value, ty).map(|v| v.abi_encode())
 }
@@ -457,19 +451,6 @@
         prop_names: fields.to_vec(),
         tuple: values,
     })
-}
-
-pub(super) fn parse_json_keys(json: &str, key: &str) -> Result {
-    let json = parse_json_str(json)?;
-    let values = select(&json, key)?;
-    let [value] = values[..] else {
-        bail!("key {key:?} must return exactly one JSON object");
-    };
-    let Value::Object(object) = value else {
-        bail!("JSON value at {key:?} is not an object");
-    };
-    let keys = object.keys().collect::<Vec<_>>();
-    Ok(keys.abi_encode())
 }
 
 pub(super) fn parse_json_keys(json: &str, key: &str) -> Result {
