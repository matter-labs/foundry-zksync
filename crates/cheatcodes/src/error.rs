--- conflicted
+++ resolved
@@ -1,9 +1,5 @@
 use crate::Vm;
-<<<<<<< HEAD
-use alloy_primitives::{Address, Bytes};
-=======
 use alloy_primitives::{hex, Address, Bytes};
->>>>>>> 62cdea8f
 use alloy_signer::Error as SignerError;
 use alloy_signer_local::LocalSignerError;
 use alloy_sol_types::SolError;
@@ -310,17 +306,10 @@
     WalletSignerError,
 );
 
-<<<<<<< HEAD
-impl From<EVMError<DatabaseError>> for Error {
-    #[inline]
-    fn from(err: EVMError<DatabaseError>) -> Self {
-        Self::display(DatabaseError::from(err))
-=======
 impl<T: Into<BackendError>> From<EVMError<T>> for Error {
     #[inline]
     fn from(err: EVMError<T>) -> Self {
         Self::display(BackendError::from(err))
->>>>>>> 62cdea8f
     }
 }
 
