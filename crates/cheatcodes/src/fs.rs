--- conflicted
+++ resolved
@@ -411,15 +411,11 @@
 /// - `path/to/contract.sol:0.8.23`
 /// - `ContractName`
 /// - `ContractName:0.8.23`
-<<<<<<< HEAD
-pub fn get_artifact_code(state: &Cheatcodes, path: &str, deployed: bool) -> Result<Bytes> {
-=======
 ///
 /// This function is safe to use with contracts that have library dependencies.
 /// `alloy_json_abi::ContractObject` validates bytecode during JSON parsing and will
 /// reject artifacts with unlinked library placeholders.
 fn get_artifact_code(state: &Cheatcodes, path: &str, deployed: bool) -> Result<Bytes> {
->>>>>>> 1a5de245
     let path = if path.ends_with(".json") {
         PathBuf::from(path)
     } else {
