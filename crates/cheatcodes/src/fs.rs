//! Implementations of [`Filesystem`](spec::Group::Filesystem) cheatcodes.

use super::string::parse;
use crate::{Cheatcode, Cheatcodes, CheatcodesExecutor, CheatsCtxt, Result, Vm::*};
use alloy_dyn_abi::DynSolType;
use alloy_json_abi::ContractObject;
use alloy_primitives::{hex, Bytes, U256};
use alloy_sol_types::SolValue;
use dialoguer::{Input, Password};
use foundry_common::fs;
use foundry_config::fs_permissions::FsAccessKind;
use foundry_evm_core::backend::DatabaseExt;
use foundry_zksync_compiler::ContractType;
use revm::interpreter::CreateInputs;
use semver::Version;
use std::{
    collections::hash_map::Entry,
    io::{BufRead, BufReader, Write},
    path::{Path, PathBuf},
    process::Command,
    sync::mpsc,
    thread,
    time::{SystemTime, UNIX_EPOCH},
};
use walkdir::WalkDir;

impl Cheatcode for existsCall {
    fn apply(&self, state: &mut Cheatcodes) -> Result {
        let Self { path } = self;
        let path = state.config.ensure_path_allowed(path, FsAccessKind::Read)?;
        Ok(path.exists().abi_encode())
    }
}

impl Cheatcode for fsMetadataCall {
    fn apply(&self, state: &mut Cheatcodes) -> Result {
        let Self { path } = self;
        let path = state.config.ensure_path_allowed(path, FsAccessKind::Read)?;

        let metadata = path.metadata()?;

        // These fields not available on all platforms; default to 0
        let [modified, accessed, created] =
            [metadata.modified(), metadata.accessed(), metadata.created()].map(|time| {
                time.unwrap_or(UNIX_EPOCH).duration_since(UNIX_EPOCH).unwrap_or_default().as_secs()
            });

        Ok(FsMetadata {
            isDir: metadata.is_dir(),
            isSymlink: metadata.is_symlink(),
            length: U256::from(metadata.len()),
            readOnly: metadata.permissions().readonly(),
            modified: U256::from(modified),
            accessed: U256::from(accessed),
            created: U256::from(created),
        }
        .abi_encode())
    }
}

impl Cheatcode for isDirCall {
    fn apply(&self, state: &mut Cheatcodes) -> Result {
        let Self { path } = self;
        let path = state.config.ensure_path_allowed(path, FsAccessKind::Read)?;
        Ok(path.is_dir().abi_encode())
    }
}

impl Cheatcode for isFileCall {
    fn apply(&self, state: &mut Cheatcodes) -> Result {
        let Self { path } = self;
        let path = state.config.ensure_path_allowed(path, FsAccessKind::Read)?;
        Ok(path.is_file().abi_encode())
    }
}

impl Cheatcode for projectRootCall {
    fn apply(&self, state: &mut Cheatcodes) -> Result {
        let Self {} = self;
        Ok(state.config.root.display().to_string().abi_encode())
    }
}

impl Cheatcode for unixTimeCall {
    fn apply(&self, _state: &mut Cheatcodes) -> Result {
        let Self {} = self;
        let difference = SystemTime::now()
            .duration_since(UNIX_EPOCH)
            .map_err(|e| fmt_err!("failed getting Unix timestamp: {e}"))?;
        Ok(difference.as_millis().abi_encode())
    }
}

impl Cheatcode for closeFileCall {
    fn apply(&self, state: &mut Cheatcodes) -> Result {
        let Self { path } = self;
        let path = state.config.ensure_path_allowed(path, FsAccessKind::Read)?;

        state.context.opened_read_files.remove(&path);

        Ok(Default::default())
    }
}

impl Cheatcode for copyFileCall {
    fn apply(&self, state: &mut Cheatcodes) -> Result {
        let Self { from, to } = self;
        let from = state.config.ensure_path_allowed(from, FsAccessKind::Read)?;
        let to = state.config.ensure_path_allowed(to, FsAccessKind::Write)?;
        state.config.ensure_not_foundry_toml(&to)?;

        let n = fs::copy(from, to)?;
        Ok(n.abi_encode())
    }
}

impl Cheatcode for createDirCall {
    fn apply(&self, state: &mut Cheatcodes) -> Result {
        let Self { path, recursive } = self;
        let path = state.config.ensure_path_allowed(path, FsAccessKind::Write)?;
        if *recursive { fs::create_dir_all(path) } else { fs::create_dir(path) }?;
        Ok(Default::default())
    }
}

impl Cheatcode for readDir_0Call {
    fn apply(&self, state: &mut Cheatcodes) -> Result {
        let Self { path } = self;
        read_dir(state, path.as_ref(), 1, false)
    }
}

impl Cheatcode for readDir_1Call {
    fn apply(&self, state: &mut Cheatcodes) -> Result {
        let Self { path, maxDepth } = self;
        read_dir(state, path.as_ref(), *maxDepth, false)
    }
}

impl Cheatcode for readDir_2Call {
    fn apply(&self, state: &mut Cheatcodes) -> Result {
        let Self { path, maxDepth, followLinks } = self;
        read_dir(state, path.as_ref(), *maxDepth, *followLinks)
    }
}

impl Cheatcode for readFileCall {
    fn apply(&self, state: &mut Cheatcodes) -> Result {
        let Self { path } = self;
        let path = state.config.ensure_path_allowed(path, FsAccessKind::Read)?;
        Ok(fs::read_to_string(path)?.abi_encode())
    }
}

impl Cheatcode for readFileBinaryCall {
    fn apply(&self, state: &mut Cheatcodes) -> Result {
        let Self { path } = self;
        let path = state.config.ensure_path_allowed(path, FsAccessKind::Read)?;
        Ok(fs::read(path)?.abi_encode())
    }
}

impl Cheatcode for readLineCall {
    fn apply(&self, state: &mut Cheatcodes) -> Result {
        let Self { path } = self;
        let path = state.config.ensure_path_allowed(path, FsAccessKind::Read)?;

        // Get reader for previously opened file to continue reading OR initialize new reader
        let reader = match state.context.opened_read_files.entry(path.clone()) {
            Entry::Occupied(entry) => entry.into_mut(),
            Entry::Vacant(entry) => entry.insert(BufReader::new(fs::open(path)?)),
        };

        let mut line: String = String::new();
        reader.read_line(&mut line)?;

        // Remove trailing newline character, preserving others for cases where it may be important
        if line.ends_with('\n') {
            line.pop();
            if line.ends_with('\r') {
                line.pop();
            }
        }

        Ok(line.abi_encode())
    }
}

impl Cheatcode for readLinkCall {
    fn apply(&self, state: &mut Cheatcodes) -> Result {
        let Self { linkPath: path } = self;
        let path = state.config.ensure_path_allowed(path, FsAccessKind::Read)?;
        let target = fs::read_link(path)?;
        Ok(target.display().to_string().abi_encode())
    }
}

impl Cheatcode for removeDirCall {
    fn apply(&self, state: &mut Cheatcodes) -> Result {
        let Self { path, recursive } = self;
        let path = state.config.ensure_path_allowed(path, FsAccessKind::Write)?;
        if *recursive { fs::remove_dir_all(path) } else { fs::remove_dir(path) }?;
        Ok(Default::default())
    }
}

impl Cheatcode for removeFileCall {
    fn apply(&self, state: &mut Cheatcodes) -> Result {
        let Self { path } = self;
        let path = state.config.ensure_path_allowed(path, FsAccessKind::Write)?;
        state.config.ensure_not_foundry_toml(&path)?;

        // also remove from the set if opened previously
        state.context.opened_read_files.remove(&path);

        if state.fs_commit {
            fs::remove_file(&path)?;
        }

        Ok(Default::default())
    }
}

impl Cheatcode for writeFileCall {
    fn apply(&self, state: &mut Cheatcodes) -> Result {
        let Self { path, data } = self;
        write_file(state, path.as_ref(), data.as_bytes())
    }
}

impl Cheatcode for writeFileBinaryCall {
    fn apply(&self, state: &mut Cheatcodes) -> Result {
        let Self { path, data } = self;
        write_file(state, path.as_ref(), data)
    }
}

impl Cheatcode for writeLineCall {
    fn apply(&self, state: &mut Cheatcodes) -> Result {
        let Self { path, data: line } = self;
        let path = state.config.ensure_path_allowed(path, FsAccessKind::Write)?;
        state.config.ensure_not_foundry_toml(&path)?;

        if state.fs_commit {
            let mut file = std::fs::OpenOptions::new().append(true).create(true).open(path)?;

            writeln!(file, "{line}")?;
        }

        Ok(Default::default())
    }
}

impl Cheatcode for getCodeCall {
    fn apply(&self, state: &mut Cheatcodes) -> Result {
        let Self { artifactPath: path } = self;
        Ok(get_artifact_code(state, path, false)?.abi_encode())
    }
}

impl Cheatcode for getDeployedCodeCall {
    fn apply(&self, state: &mut Cheatcodes) -> Result {
        let Self { artifactPath: path } = self;
        Ok(get_artifact_code(state, path, true)?.abi_encode())
    }
}

impl Cheatcode for deployCode_0Call {
    fn apply_full<DB: DatabaseExt, E: CheatcodesExecutor>(
        &self,
        ccx: &mut CheatsCtxt<DB>,
        executor: &mut E,
    ) -> Result {
        let Self { artifactPath: path } = self;
        let bytecode = get_artifact_code(ccx.state, path, false)?;
        let address = executor
            .exec_create(
                CreateInputs {
                    caller: ccx.caller,
                    scheme: revm::primitives::CreateScheme::Create,
                    value: U256::ZERO,
                    init_code: bytecode,
                    gas_limit: ccx.gas_limit,
                },
                ccx,
            )?
            .address
            .ok_or_else(|| fmt_err!("contract creation failed"))?;

        Ok(address.abi_encode())
    }
}

impl Cheatcode for deployCode_1Call {
    fn apply_full<DB: DatabaseExt, E: CheatcodesExecutor>(
        &self,
        ccx: &mut CheatsCtxt<DB>,
        executor: &mut E,
    ) -> Result {
        let Self { artifactPath: path, constructorArgs } = self;
        let mut bytecode = get_artifact_code(ccx.state, path, false)?.to_vec();
        bytecode.extend_from_slice(constructorArgs);
        let address = executor
            .exec_create(
                CreateInputs {
                    caller: ccx.caller,
                    scheme: revm::primitives::CreateScheme::Create,
                    value: U256::ZERO,
                    init_code: bytecode.into(),
                    gas_limit: ccx.gas_limit,
                },
                ccx,
            )?
            .address
            .ok_or_else(|| fmt_err!("contract creation failed"))?;

        Ok(address.abi_encode())
    }
}

/// Returns the path to the json artifact depending on the input
///
/// Can parse following input formats:
/// - `path/to/artifact.json`
/// - `path/to/contract.sol`
/// - `path/to/contract.sol:ContractName`
/// - `path/to/contract.sol:ContractName:0.8.23`
/// - `path/to/contract.sol:0.8.23`
/// - `ContractName`
/// - `ContractName:0.8.23`
fn get_artifact_code(state: &Cheatcodes, path: &str, deployed: bool) -> Result<Bytes> {
    let path = if path.ends_with(".json") {
        PathBuf::from(path)
    } else {
        let mut parts = path.split(':');

        let mut file = None;
        let mut contract_name = None;
        let mut version = None;

        let path_or_name = parts.next().unwrap();
        if path_or_name.contains('.') {
            file = Some(PathBuf::from(path_or_name));
            if let Some(name_or_version) = parts.next() {
                if name_or_version.contains('.') {
                    version = Some(name_or_version);
                } else {
                    contract_name = Some(name_or_version);
                    version = parts.next();
                }
            }
        } else {
            contract_name = Some(path_or_name);
            version = parts.next();
        }

        let version = if let Some(version) = version {
            Some(Version::parse(version).map_err(|e| fmt_err!("failed parsing version: {e}"))?)
        } else {
            None
        };

        // Use available artifacts list if present
        if let Some(artifacts) = &state.config.available_artifacts {
            let filtered = artifacts
                .iter()
                .filter(|(id, _)| {
                    // name might be in the form of "Counter.0.8.23"
                    let id_name = id.name.split('.').next().unwrap();

                    if let Some(path) = &file {
                        if !id.source.ends_with(path) {
                            return false;
                        }
                    }
                    if let Some(name) = contract_name {
                        if id_name != name {
                            return false;
                        }
                    }
                    if let Some(ref version) = version {
                        if id.version.minor != version.minor ||
                            id.version.major != version.major ||
                            id.version.patch != version.patch
                        {
                            return false;
                        }
                    }
                    true
                })
                .collect::<Vec<_>>();

<<<<<<< HEAD
            let artifact = match filtered.len() {
                0 => Err(fmt_err!("No matching artifact found")),
                1 => Ok(filtered[0]),
                _ => {
                    // If we find more than one artifact, we need to filter by contract type
                    // depending on whether we are using the zkvm or evm
                    filtered
                        .clone()
                        .into_iter()
                        .find(|(id, _)| {
                            let contract_type = state
                                .config
                                .dual_compiled_contracts
                                .get_contract_type_by_artifact(id);
                            match contract_type {
                                Some(ContractType::ZK) => state.use_zk_vm,
                                Some(ContractType::EVM) => !state.use_zk_vm,
                                None => false,
                            }
                        })
                        .or_else(|| {
                            // If we know the current script/test contract solc version, try to
                            // filter by it
                            state.config.running_version.as_ref().and_then(|version| {
                                filtered.into_iter().find(|(id, _)| id.version == *version)
                            })
=======
            let artifact = match &filtered[..] {
                [] => Err(fmt_err!("no matching artifact found")),
                [artifact] => Ok(artifact),
                filtered => {
                    // If we know the current script/test contract solc version, try to filter by it
                    state
                        .config
                        .running_version
                        .as_ref()
                        .and_then(|version| {
                            let filtered = filtered
                                .iter()
                                .filter(|(id, _)| id.version == *version)
                                .collect::<Vec<_>>();
                            (filtered.len() == 1).then(|| filtered[0])
>>>>>>> dac2eeab
                        })
                        .ok_or_else(|| fmt_err!("multiple matching artifacts found"))
                }
            }?;

            let maybe_bytecode = if deployed {
                artifact.1.deployed_bytecode().cloned()
            } else {
                artifact.1.bytecode().cloned()
            };

            return maybe_bytecode
                .ok_or_else(|| fmt_err!("no bytecode for contract; is it abstract or unlinked?"));
        } else {
            let path_in_artifacts =
                match (file.map(|f| f.to_string_lossy().to_string()), contract_name) {
                    (Some(file), Some(contract_name)) => {
                        PathBuf::from(format!("{file}/{contract_name}.json"))
                    }
                    (None, Some(contract_name)) => {
                        PathBuf::from(format!("{contract_name}.sol/{contract_name}.json"))
                    }
                    (Some(file), None) => {
                        let name = file.replace(".sol", "");
                        PathBuf::from(format!("{file}/{name}.json"))
                    }
                    _ => bail!("invalid artifact path"),
                };

            state.config.paths.artifacts.join(path_in_artifacts)
        }
    };

    let path = state.config.ensure_path_allowed(path, FsAccessKind::Read)?;
    let data = fs::read_to_string(path)?;
    let artifact = serde_json::from_str::<ContractObject>(&data)?;
    let maybe_bytecode = if deployed { artifact.deployed_bytecode } else { artifact.bytecode };
    maybe_bytecode.ok_or_else(|| fmt_err!("no bytecode for contract; is it abstract or unlinked?"))
}

impl Cheatcode for ffiCall {
    fn apply(&self, state: &mut Cheatcodes) -> Result {
        let Self { commandInput: input } = self;

        let output = ffi(state, input)?;
        // TODO: check exit code?
        if !output.stderr.is_empty() {
            let stderr = String::from_utf8_lossy(&output.stderr);
            error!(target: "cheatcodes", ?input, ?stderr, "non-empty stderr");
        }
        // we already hex-decoded the stdout in `ffi`
        Ok(output.stdout.abi_encode())
    }
}

impl Cheatcode for tryFfiCall {
    fn apply(&self, state: &mut Cheatcodes) -> Result {
        let Self { commandInput: input } = self;
        ffi(state, input).map(|res| res.abi_encode())
    }
}

impl Cheatcode for promptCall {
    fn apply(&self, state: &mut Cheatcodes) -> Result {
        let Self { promptText: text } = self;
        prompt(state, text, prompt_input).map(|res| res.abi_encode())
    }
}

impl Cheatcode for promptSecretCall {
    fn apply(&self, state: &mut Cheatcodes) -> Result {
        let Self { promptText: text } = self;
        prompt(state, text, prompt_password).map(|res| res.abi_encode())
    }
}

impl Cheatcode for promptSecretUintCall {
    fn apply(&self, state: &mut Cheatcodes) -> Result {
        let Self { promptText: text } = self;
        parse(&prompt(state, text, prompt_password)?, &DynSolType::Uint(256))
    }
}

impl Cheatcode for promptAddressCall {
    fn apply(&self, state: &mut Cheatcodes) -> Result {
        let Self { promptText: text } = self;
        parse(&prompt(state, text, prompt_input)?, &DynSolType::Address)
    }
}

impl Cheatcode for promptUintCall {
    fn apply(&self, state: &mut Cheatcodes) -> Result {
        let Self { promptText: text } = self;
        parse(&prompt(state, text, prompt_input)?, &DynSolType::Uint(256))
    }
}

pub(super) fn write_file(state: &Cheatcodes, path: &Path, contents: &[u8]) -> Result {
    let path = state.config.ensure_path_allowed(path, FsAccessKind::Write)?;
    // write access to foundry.toml is not allowed
    state.config.ensure_not_foundry_toml(&path)?;

    if state.fs_commit {
        fs::write(path, contents)?;
    }

    Ok(Default::default())
}

fn read_dir(state: &Cheatcodes, path: &Path, max_depth: u64, follow_links: bool) -> Result {
    let root = state.config.ensure_path_allowed(path, FsAccessKind::Read)?;
    let paths: Vec<DirEntry> = WalkDir::new(root)
        .min_depth(1)
        .max_depth(max_depth.try_into().unwrap_or(usize::MAX))
        .follow_links(follow_links)
        .contents_first(false)
        .same_file_system(true)
        .sort_by_file_name()
        .into_iter()
        .map(|entry| match entry {
            Ok(entry) => DirEntry {
                errorMessage: String::new(),
                path: entry.path().display().to_string(),
                depth: entry.depth() as u64,
                isDir: entry.file_type().is_dir(),
                isSymlink: entry.path_is_symlink(),
            },
            Err(e) => DirEntry {
                errorMessage: e.to_string(),
                path: e.path().map(|p| p.display().to_string()).unwrap_or_default(),
                depth: e.depth() as u64,
                isDir: false,
                isSymlink: false,
            },
        })
        .collect();
    Ok(paths.abi_encode())
}

fn ffi(state: &Cheatcodes, input: &[String]) -> Result<FfiResult> {
    ensure!(
        state.config.ffi,
        "FFI is disabled; add the `--ffi` flag to allow tests to call external commands"
    );
    ensure!(!input.is_empty() && !input[0].is_empty(), "can't execute empty command");
    let mut cmd = Command::new(&input[0]);
    cmd.args(&input[1..]);

    debug!(target: "cheatcodes", ?cmd, "invoking ffi");

    let output = cmd
        .current_dir(&state.config.root)
        .output()
        .map_err(|err| fmt_err!("failed to execute command {cmd:?}: {err}"))?;

    // The stdout might be encoded on valid hex, or it might just be a string,
    // so we need to determine which it is to avoid improperly encoding later.
    let trimmed_stdout = String::from_utf8(output.stdout)?;
    let trimmed_stdout = trimmed_stdout.trim();
    let encoded_stdout = if let Ok(hex) = hex::decode(trimmed_stdout) {
        hex
    } else {
        trimmed_stdout.as_bytes().to_vec()
    };
    Ok(FfiResult {
        exitCode: output.status.code().unwrap_or(69),
        stdout: encoded_stdout.into(),
        stderr: output.stderr.into(),
    })
}

fn prompt_input(prompt_text: &str) -> Result<String, dialoguer::Error> {
    Input::new().allow_empty(true).with_prompt(prompt_text).interact_text()
}

fn prompt_password(prompt_text: &str) -> Result<String, dialoguer::Error> {
    Password::new().with_prompt(prompt_text).interact()
}

fn prompt(
    state: &Cheatcodes,
    prompt_text: &str,
    input: fn(&str) -> Result<String, dialoguer::Error>,
) -> Result<String> {
    let text_clone = prompt_text.to_string();
    let timeout = state.config.prompt_timeout;
    let (tx, rx) = mpsc::channel();

    thread::spawn(move || {
        let _ = tx.send(input(&text_clone));
    });

    match rx.recv_timeout(timeout) {
        Ok(res) => res.map_err(|err| {
            println!();
            err.to_string().into()
        }),
        Err(_) => {
            println!();
            Err("Prompt timed out".into())
        }
    }
}

#[cfg(test)]
mod tests {
    use super::*;
    use crate::CheatsConfig;
    use std::sync::Arc;

    fn cheats() -> Cheatcodes {
        let config = CheatsConfig {
            ffi: true,
            root: PathBuf::from(&env!("CARGO_MANIFEST_DIR")),
            ..Default::default()
        };
        Cheatcodes::new(Arc::new(config))
    }

    #[test]
    fn test_ffi_hex() {
        let msg = b"gm";
        let cheats = cheats();
        let args = ["echo".to_string(), hex::encode(msg)];
        let output = ffi(&cheats, &args).unwrap();
        assert_eq!(output.stdout, Bytes::from(msg));
    }

    #[test]
    fn test_ffi_string() {
        let msg = "gm";
        let cheats = cheats();
        let args = ["echo".to_string(), msg.to_string()];
        let output = ffi(&cheats, &args).unwrap();
        assert_eq!(output.stdout, Bytes::from(msg.as_bytes()));
    }

    #[test]
    fn test_artifact_parsing() {
        let s = include_str!("../../evm/test-data/solc-obj.json");
        let artifact: ContractObject = serde_json::from_str(s).unwrap();
        assert!(artifact.bytecode.is_some());

        let artifact: ContractObject = serde_json::from_str(s).unwrap();
        assert!(artifact.deployed_bytecode.is_some());
    }
}<|MERGE_RESOLUTION|>--- conflicted
+++ resolved
@@ -390,15 +390,13 @@
                 })
                 .collect::<Vec<_>>();
 
-<<<<<<< HEAD
-            let artifact = match filtered.len() {
-                0 => Err(fmt_err!("No matching artifact found")),
-                1 => Ok(filtered[0]),
-                _ => {
+            let artifact = match &filtered[..] {
+                [] => Err(fmt_err!("no matching artifact found")),
+                [artifact] => Ok(artifact),
+                filtered => {
                     // If we find more than one artifact, we need to filter by contract type
                     // depending on whether we are using the zkvm or evm
                     filtered
-                        .clone()
                         .into_iter()
                         .find(|(id, _)| {
                             let contract_type = state
@@ -417,23 +415,6 @@
                             state.config.running_version.as_ref().and_then(|version| {
                                 filtered.into_iter().find(|(id, _)| id.version == *version)
                             })
-=======
-            let artifact = match &filtered[..] {
-                [] => Err(fmt_err!("no matching artifact found")),
-                [artifact] => Ok(artifact),
-                filtered => {
-                    // If we know the current script/test contract solc version, try to filter by it
-                    state
-                        .config
-                        .running_version
-                        .as_ref()
-                        .and_then(|version| {
-                            let filtered = filtered
-                                .iter()
-                                .filter(|(id, _)| id.version == *version)
-                                .collect::<Vec<_>>();
-                            (filtered.len() == 1).then(|| filtered[0])
->>>>>>> dac2eeab
                         })
                         .ok_or_else(|| fmt_err!("multiple matching artifacts found"))
                 }
