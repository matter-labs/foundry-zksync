--- conflicted
+++ resolved
@@ -333,8 +333,6 @@
     fn apply_full(&self, ccx: &mut CheatsCtxt, executor: &mut dyn CheatcodesExecutor) -> Result {
         let Self { artifactPath: path, constructorArgs: args, salt } = self;
         deploy_code(ccx, executor, path, Some(args), None, Some((*salt).into()))
-<<<<<<< HEAD
-=======
     }
 }
 
@@ -365,7 +363,6 @@
     let mut bytecode = get_artifact_code(ccx.state, path, false)?.to_vec();
     if let Some(args) = constructor_args {
         bytecode.extend_from_slice(args);
->>>>>>> 1da4d324
     }
 
     let scheme = if let Some(salt) = salt {
@@ -390,58 +387,6 @@
     }
 
     let address = outcome.address.ok_or_else(|| fmt_err!("contract creation failed"))?;
-
-    Ok(address.abi_encode())
-}
-
-impl Cheatcode for deployCode_6Call {
-    fn apply_full(&self, ccx: &mut CheatsCtxt, executor: &mut dyn CheatcodesExecutor) -> Result {
-        let Self { artifactPath: path, value, salt } = self;
-        deploy_code(ccx, executor, path, None, Some(*value), Some((*salt).into()))
-    }
-}
-
-impl Cheatcode for deployCode_7Call {
-    fn apply_full(&self, ccx: &mut CheatsCtxt, executor: &mut dyn CheatcodesExecutor) -> Result {
-        let Self { artifactPath: path, constructorArgs: args, value, salt } = self;
-        deploy_code(ccx, executor, path, Some(args), Some(*value), Some((*salt).into()))
-    }
-}
-
-/// Helper function to deploy contract from artifact code.
-/// Uses CREATE2 scheme if salt specified.
-fn deploy_code(
-    ccx: &mut CheatsCtxt,
-    executor: &mut dyn CheatcodesExecutor,
-    path: &str,
-    constructor_args: Option<&Bytes>,
-    value: Option<U256>,
-    salt: Option<U256>,
-) -> Result {
-    let mut bytecode = get_artifact_code(ccx.state, path, false)?.to_vec();
-    if let Some(args) = constructor_args {
-        bytecode.extend_from_slice(args);
-    }
-
-    let scheme = if let Some(salt) = salt {
-        revm::primitives::CreateScheme::Create2 { salt }
-    } else {
-        revm::primitives::CreateScheme::Create
-    };
-
-    let address = executor
-        .exec_create(
-            CreateInputs {
-                caller: ccx.caller,
-                scheme,
-                value: value.unwrap_or(U256::ZERO),
-                init_code: bytecode.into(),
-                gas_limit: ccx.gas_limit,
-            },
-            ccx,
-        )?
-        .address
-        .ok_or_else(|| fmt_err!("contract creation failed"))?;
 
     Ok(address.abi_encode())
 }
