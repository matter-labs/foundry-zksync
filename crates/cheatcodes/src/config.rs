use super::Result;
use crate::{
    strategy::{CheatcodeInspectorStrategy, EvmCheatcodeInspectorStrategy},
    Vm::Rpc,
};
use alloy_primitives::{map::AddressHashMap, U256};
use foundry_common::{fs::normalize_path, ContractsByArtifact};
use foundry_compilers::{utils::canonicalize, ProjectPathsConfig};
use foundry_config::{
    cache::StorageCachingConfig, fs_permissions::FsAccessKind, Config, FsPermissions,
    ResolvedRpcEndpoints,
};
use foundry_evm_core::opts::EvmOpts;
<<<<<<< HEAD
use foundry_zksync_compilers::dual_compiled_contracts::DualCompiledContracts;
use foundry_zksync_core::vm::ZkEnv;
=======
>>>>>>> 5353a103
use semver::Version;
use std::{
    path::{Path, PathBuf},
    time::Duration,
};

/// Additional, configurable context the `Cheatcodes` inspector has access to
///
/// This is essentially a subset of various `Config` settings `Cheatcodes` needs to know.
#[derive(Clone, Debug)]
pub struct CheatsConfig {
    /// Whether the FFI cheatcode is enabled.
    pub ffi: bool,
    /// Use the create 2 factory in all cases including tests and non-broadcasting scripts.
    pub always_use_create_2_factory: bool,
    /// Sets a timeout for vm.prompt cheatcodes
    pub prompt_timeout: Duration,
    /// RPC storage caching settings determines what chains and endpoints to cache
    pub rpc_storage_caching: StorageCachingConfig,
    /// Disables storage caching entirely.
    pub no_storage_caching: bool,
    /// All known endpoints and their aliases
    pub rpc_endpoints: ResolvedRpcEndpoints,
    /// Project's paths as configured
    pub paths: ProjectPathsConfig,
    /// Filesystem permissions for cheatcodes like `writeFile`, `readFile`
    pub fs_permissions: FsPermissions,
    /// Project root
    pub root: PathBuf,
    /// Absolute Path to broadcast dir i.e project_root/broadcast
    pub broadcast: PathBuf,
    /// Paths (directories) where file reading/writing is allowed
    pub allowed_paths: Vec<PathBuf>,
    /// How the evm was configured by the user
    pub evm_opts: EvmOpts,
    /// Address labels from config
    pub labels: AddressHashMap<String>,
    /// Artifacts which are guaranteed to be fresh (either recompiled or cached).
    /// If Some, `vm.getDeployedCode` invocations are validated to be in scope of this list.
    /// If None, no validation is performed.
    pub available_artifacts: Option<ContractsByArtifact>,
    /// Name of the script/test contract which is currently running.
    pub running_contract: Option<String>,
    /// Version of the script/test contract which is currently running.
    pub running_version: Option<Version>,
    /// The behavior strategy.
    pub strategy: Box<dyn CheatcodeInspectorStrategy>,
    /// Whether to enable legacy (non-reverting) assertions.
    pub assertions_revert: bool,
    /// Optional seed for the RNG algorithm.
    pub seed: Option<U256>,
}

impl CheatsConfig {
    /// Extracts the necessary settings from the Config
    #[allow(clippy::too_many_arguments)]
    pub fn new(
        config: &Config,
        evm_opts: EvmOpts,
        available_artifacts: Option<ContractsByArtifact>,
        running_contract: Option<String>,
        running_version: Option<Version>,
        strategy: Box<dyn CheatcodeInspectorStrategy>,
    ) -> Self {
        let mut allowed_paths = vec![config.root.clone()];
        allowed_paths.extend(config.libs.iter().cloned());
        allowed_paths.extend(config.allow_paths.iter().cloned());

        let rpc_endpoints = config.rpc_endpoints.clone().resolved();
        trace!(?rpc_endpoints, "using resolved rpc endpoints");

        // If user explicitly disabled safety checks, do not set available_artifacts
        let available_artifacts =
            if config.unchecked_cheatcode_artifacts { None } else { available_artifacts };

        Self {
            ffi: evm_opts.ffi,
            always_use_create_2_factory: evm_opts.always_use_create_2_factory,
            prompt_timeout: Duration::from_secs(config.prompt_timeout),
            rpc_storage_caching: config.rpc_storage_caching.clone(),
            no_storage_caching: config.no_storage_caching,
            rpc_endpoints,
            paths: config.project_paths(),
            fs_permissions: config.fs_permissions.clone().joined(config.root.as_ref()),
            root: config.root.clone(),
            broadcast: config.root.clone().join(&config.broadcast),
            allowed_paths,
            evm_opts,
            labels: config.labels.clone(),
            available_artifacts,
            running_contract,
            running_version,
            strategy,
            assertions_revert: config.assertions_revert,
            seed: config.fuzz.seed,
        }
    }

    /// Returns a new `CheatsConfig` configured with the given `Config` and `EvmOpts`.
    pub fn clone_with(&self, config: &Config, evm_opts: EvmOpts) -> Self {
        Self::new(
            config,
            evm_opts,
            self.available_artifacts.clone(),
            self.running_contract.clone(),
            self.running_version.clone(),
            self.dual_compiled_contracts.clone(),
            self.use_zk,
            self.zk_env.clone(),
        )
    }

    /// Attempts to canonicalize (see [std::fs::canonicalize]) the path.
    ///
    /// Canonicalization fails for non-existing paths, in which case we just normalize the path.
    pub fn normalized_path(&self, path: impl AsRef<Path>) -> PathBuf {
        let path = self.root.join(path);
        canonicalize(&path).unwrap_or_else(|_| normalize_path(&path))
    }

    /// Returns true if the given path is allowed, if any path `allowed_paths` is an ancestor of the
    /// path
    ///
    /// We only allow paths that are inside  allowed paths. To prevent path traversal
    /// ("../../etc/passwd") we canonicalize/normalize the path first. We always join with the
    /// configured root directory.
    pub fn is_path_allowed(&self, path: impl AsRef<Path>, kind: FsAccessKind) -> bool {
        self.is_normalized_path_allowed(&self.normalized_path(path), kind)
    }

    fn is_normalized_path_allowed(&self, path: &Path, kind: FsAccessKind) -> bool {
        self.fs_permissions.is_path_allowed(path, kind)
    }

    /// Returns an error if no access is granted to access `path`, See also [Self::is_path_allowed]
    ///
    /// Returns the normalized version of `path`, see [`CheatsConfig::normalized_path`]
    pub fn ensure_path_allowed(
        &self,
        path: impl AsRef<Path>,
        kind: FsAccessKind,
    ) -> Result<PathBuf> {
        let path = path.as_ref();
        let normalized = self.normalized_path(path);
        ensure!(
            self.is_normalized_path_allowed(&normalized, kind),
            "the path {} is not allowed to be accessed for {kind} operations",
            normalized.strip_prefix(&self.root).unwrap_or(path).display()
        );
        Ok(normalized)
    }

    /// Returns true if the given `path` is the project's foundry.toml file
    ///
    /// Note: this should be called with normalized path
    pub fn is_foundry_toml(&self, path: impl AsRef<Path>) -> bool {
        // path methods that do not access the filesystem are such as [`Path::starts_with`], are
        // case-sensitive no matter the platform or filesystem. to make this case-sensitive
        // we convert the underlying `OssStr` to lowercase checking that `path` and
        // `foundry.toml` are the same file by comparing the FD, because it may not exist
        let foundry_toml = self.root.join(Config::FILE_NAME);
        Path::new(&foundry_toml.to_string_lossy().to_lowercase())
            .starts_with(Path::new(&path.as_ref().to_string_lossy().to_lowercase()))
    }

    /// Same as [`Self::is_foundry_toml`] but returns an `Err` if [`Self::is_foundry_toml`] returns
    /// true
    pub fn ensure_not_foundry_toml(&self, path: impl AsRef<Path>) -> Result<()> {
        ensure!(!self.is_foundry_toml(path), "access to `foundry.toml` is not allowed");
        Ok(())
    }

    /// Returns the RPC to use
    ///
    /// If `url_or_alias` is a known alias in the `ResolvedRpcEndpoints` then it returns the
    /// corresponding URL of that alias. otherwise this assumes `url_or_alias` is itself a URL
    /// if it starts with a `http` or `ws` scheme.
    ///
    /// If the url is a path to an existing file, it is also considered a valid RPC URL, IPC path.
    ///
    /// # Errors
    ///
    ///  - Returns an error if `url_or_alias` is a known alias but references an unresolved env var.
    ///  - Returns an error if `url_or_alias` is not an alias but does not start with a `http` or
    ///    `ws` `scheme` and is not a path to an existing file
    pub fn rpc_url(&self, url_or_alias: &str) -> Result<String> {
        match self.rpc_endpoints.get(url_or_alias) {
            Some(Ok(url)) => Ok(url.clone()),
            Some(Err(err)) => {
                // try resolve again, by checking if env vars are now set
                err.try_resolve().map_err(Into::into)
            }
            None => {
                // check if it's a URL or a path to an existing file to an ipc socket
                if url_or_alias.starts_with("http") ||
                    url_or_alias.starts_with("ws") ||
                    // check for existing ipc file
                    Path::new(url_or_alias).exists()
                {
                    Ok(url_or_alias.into())
                } else {
                    Err(fmt_err!("invalid rpc url: {url_or_alias}"))
                }
            }
        }
    }

    /// Returns all the RPC urls and their alias.
    pub fn rpc_urls(&self) -> Result<Vec<Rpc>> {
        let mut urls = Vec::with_capacity(self.rpc_endpoints.len());
        for alias in self.rpc_endpoints.keys() {
            let url = self.rpc_url(alias)?;
            urls.push(Rpc { key: alias.clone(), url });
        }
        Ok(urls)
    }
}

impl Default for CheatsConfig {
    fn default() -> Self {
        Self {
            ffi: false,
            always_use_create_2_factory: false,
            prompt_timeout: Duration::from_secs(120),
            rpc_storage_caching: Default::default(),
            no_storage_caching: false,
            rpc_endpoints: Default::default(),
            paths: ProjectPathsConfig::builder().build_with_root("./"),
            fs_permissions: Default::default(),
            root: Default::default(),
            broadcast: Default::default(),
            allowed_paths: vec![],
            evm_opts: Default::default(),
            labels: Default::default(),
            available_artifacts: Default::default(),
            running_contract: Default::default(),
            running_version: Default::default(),
            strategy: Box::new(EvmCheatcodeInspectorStrategy::default()),
            assertions_revert: true,
            seed: None,
        }
    }
}

#[cfg(test)]
mod tests {
    use super::*;
    use foundry_config::fs_permissions::PathPermission;

    fn config(root: &str, fs_permissions: FsPermissions) -> CheatsConfig {
        CheatsConfig::new(
            &Config { root: root.into(), fs_permissions, ..Default::default() },
            Default::default(),
            None,
            None,
            None,
            Box::new(EvmCheatcodeInspectorStrategy::default()),
        )
    }

    #[test]
    fn test_allowed_paths() {
        let root = "/my/project/root/";
        let config = config(root, FsPermissions::new(vec![PathPermission::read_write("./")]));

        assert!(config.ensure_path_allowed("./t.txt", FsAccessKind::Read).is_ok());
        assert!(config.ensure_path_allowed("./t.txt", FsAccessKind::Write).is_ok());
        assert!(config.ensure_path_allowed("../root/t.txt", FsAccessKind::Read).is_ok());
        assert!(config.ensure_path_allowed("../root/t.txt", FsAccessKind::Write).is_ok());
        assert!(config.ensure_path_allowed("../../root/t.txt", FsAccessKind::Read).is_err());
        assert!(config.ensure_path_allowed("../../root/t.txt", FsAccessKind::Write).is_err());
    }

    #[test]
    fn test_is_foundry_toml() {
        let root = "/my/project/root/";
        let config = config(root, FsPermissions::new(vec![PathPermission::read_write("./")]));

        let f = format!("{root}foundry.toml");
        assert!(config.is_foundry_toml(f));

        let f = format!("{root}Foundry.toml");
        assert!(config.is_foundry_toml(f));

        let f = format!("{root}lib/other/foundry.toml");
        assert!(!config.is_foundry_toml(f));
    }
}<|MERGE_RESOLUTION|>--- conflicted
+++ resolved
@@ -11,11 +11,6 @@
     ResolvedRpcEndpoints,
 };
 use foundry_evm_core::opts::EvmOpts;
-<<<<<<< HEAD
-use foundry_zksync_compilers::dual_compiled_contracts::DualCompiledContracts;
-use foundry_zksync_core::vm::ZkEnv;
-=======
->>>>>>> 5353a103
 use semver::Version;
 use std::{
     path::{Path, PathBuf},
@@ -122,9 +117,7 @@
             self.available_artifacts.clone(),
             self.running_contract.clone(),
             self.running_version.clone(),
-            self.dual_compiled_contracts.clone(),
-            self.use_zk,
-            self.zk_env.clone(),
+            self.strategy.new_cloned(),
         )
     }
 
