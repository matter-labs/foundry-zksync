--- conflicted
+++ resolved
@@ -48,17 +48,10 @@
     /// If Some, `vm.getDeployedCode` invocations are validated to be in scope of this list.
     /// If None, no validation is performed.
     pub available_artifacts: Option<ContractsByArtifact>,
-<<<<<<< HEAD
-    /// Name of the script/test contract which is currently running.
-    pub running_contract: Option<String>,
-    /// Version of the script/test contract which is currently running.
-    pub running_version: Option<Version>,
+    /// Currently running artifact.
+    pub running_artifact: Option<ArtifactId>,
     /// The behavior strategy.
     pub strategy: CheatcodeInspectorStrategy,
-=======
-    /// Currently running artifact.
-    pub running_artifact: Option<ArtifactId>,
->>>>>>> 9f11e6df
     /// Whether to enable legacy (non-reverting) assertions.
     pub assertions_revert: bool,
     /// Optional seed for the RNG algorithm.
@@ -74,13 +67,8 @@
         config: &Config,
         evm_opts: EvmOpts,
         available_artifacts: Option<ContractsByArtifact>,
-<<<<<<< HEAD
-        running_contract: Option<String>,
-        running_version: Option<Version>,
+        running_artifact: Option<ArtifactId>,
         strategy: CheatcodeInspectorStrategy,
-=======
-        running_artifact: Option<ArtifactId>,
->>>>>>> 9f11e6df
     ) -> Self {
         let mut allowed_paths = vec![config.root.clone()];
         allowed_paths.extend(config.libs.iter().cloned());
@@ -108,13 +96,8 @@
             evm_opts,
             labels: config.labels.clone(),
             available_artifacts,
-<<<<<<< HEAD
-            running_contract,
-            running_version,
+            running_artifact,
             strategy,
-=======
-            running_artifact,
->>>>>>> 9f11e6df
             assertions_revert: config.assertions_revert,
             seed: config.fuzz.seed,
             internal_expect_revert: config.allow_internal_expect_revert,
@@ -123,18 +106,7 @@
 
     /// Returns a new `CheatsConfig` configured with the given `Config` and `EvmOpts`.
     pub fn clone_with(&self, config: &Config, evm_opts: EvmOpts) -> Self {
-<<<<<<< HEAD
-        Self::new(
-            config,
-            evm_opts,
-            self.available_artifacts.clone(),
-            self.running_contract.clone(),
-            self.running_version.clone(),
-            self.strategy.clone(),
-        )
-=======
-        Self::new(config, evm_opts, self.available_artifacts.clone(), self.running_artifact.clone())
->>>>>>> 9f11e6df
+        Self::new(config, evm_opts, self.available_artifacts.clone(), self.running_artifact.clone(), self.strategy.clone())
     }
 
     /// Attempts to canonicalize (see [std::fs::canonicalize]) the path.
@@ -255,13 +227,8 @@
             evm_opts: Default::default(),
             labels: Default::default(),
             available_artifacts: Default::default(),
-<<<<<<< HEAD
-            running_contract: Default::default(),
-            running_version: Default::default(),
+            running_artifact: Default::default(),
             strategy: CheatcodeInspectorStrategy::new_evm(),
-=======
-            running_artifact: Default::default(),
->>>>>>> 9f11e6df
             assertions_revert: true,
             seed: None,
             internal_expect_revert: false,
@@ -280,11 +247,7 @@
             Default::default(),
             None,
             None,
-<<<<<<< HEAD
-            None,
             CheatcodeInspectorStrategy::new_evm(),
-=======
->>>>>>> 9f11e6df
         )
     }
 
