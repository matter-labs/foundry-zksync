use super::Result;
use crate::{script::ScriptWallets, Vm::Rpc};
use alloy_primitives::Address;
use foundry_common::{fs::normalize_path, ContractsByArtifact};
use foundry_compilers::{utils::canonicalize, ProjectPathsConfig};
use foundry_config::{
    cache::StorageCachingConfig, fs_permissions::FsAccessKind, Config, FsPermissions,
    ResolvedRpcEndpoints,
};
use foundry_evm_core::opts::EvmOpts;
<<<<<<< HEAD
use foundry_zksync_compiler::DualCompiledContracts;
=======
>>>>>>> 62cdea8f
use semver::Version;
use std::{
    collections::HashMap,
    path::{Path, PathBuf},
    time::Duration,
};

/// Additional, configurable context the `Cheatcodes` inspector has access to
///
/// This is essentially a subset of various `Config` settings `Cheatcodes` needs to know.
#[derive(Clone, Debug)]
pub struct CheatsConfig {
    /// Whether the FFI cheatcode is enabled.
    pub ffi: bool,
    /// Use the create 2 factory in all cases including tests and non-broadcasting scripts.
    pub always_use_create_2_factory: bool,
    /// Sets a timeout for vm.prompt cheatcodes
    pub prompt_timeout: Duration,
    /// RPC storage caching settings determines what chains and endpoints to cache
    pub rpc_storage_caching: StorageCachingConfig,
    /// Disables storage caching entirely.
    pub no_storage_caching: bool,
    /// All known endpoints and their aliases
    pub rpc_endpoints: ResolvedRpcEndpoints,
    /// Project's paths as configured
    pub paths: ProjectPathsConfig,
    /// Filesystem permissions for cheatcodes like `writeFile`, `readFile`
    pub fs_permissions: FsPermissions,
    /// Project root
    pub root: PathBuf,
    /// Paths (directories) where file reading/writing is allowed
    pub allowed_paths: Vec<PathBuf>,
    /// How the evm was configured by the user
    pub evm_opts: EvmOpts,
    /// Address labels from config
    pub labels: HashMap<Address, String>,
    /// Script wallets
    pub script_wallets: Option<ScriptWallets>,
    /// Artifacts which are guaranteed to be fresh (either recompiled or cached).
    /// If Some, `vm.getDeployedCode` invocations are validated to be in scope of this list.
    /// If None, no validation is performed.
    pub available_artifacts: Option<ContractsByArtifact>,
    /// Version of the script/test contract which is currently running.
    pub running_version: Option<Version>,
<<<<<<< HEAD
    /// ZKSolc -> Solc Contract codes
    pub dual_compiled_contracts: DualCompiledContracts,
    /// Use ZK-VM on startup
    pub use_zk: bool,
=======
    /// Whether to enable legacy (non-reverting) assertions.
    pub assertions_revert: bool,
>>>>>>> 62cdea8f
}

impl CheatsConfig {
    /// Extracts the necessary settings from the Config
    pub fn new(
        config: &Config,
        evm_opts: EvmOpts,
        available_artifacts: Option<ContractsByArtifact>,
        script_wallets: Option<ScriptWallets>,
        running_version: Option<Version>,
<<<<<<< HEAD
        dual_compiled_contracts: DualCompiledContracts,
        use_zk: bool,
=======
>>>>>>> 62cdea8f
    ) -> Self {
        let mut allowed_paths = vec![config.root.0.clone()];
        allowed_paths.extend(config.libs.clone());
        allowed_paths.extend(config.allow_paths.clone());

        let rpc_endpoints = config.rpc_endpoints.clone().resolved();
        trace!(?rpc_endpoints, "using resolved rpc endpoints");

        // If user explicitly disabled safety checks, do not set available_artifacts
        let available_artifacts =
            if config.unchecked_cheatcode_artifacts { None } else { available_artifacts };

        Self {
            ffi: evm_opts.ffi,
            always_use_create_2_factory: evm_opts.always_use_create_2_factory,
            prompt_timeout: Duration::from_secs(config.prompt_timeout),
            rpc_storage_caching: config.rpc_storage_caching.clone(),
            no_storage_caching: config.no_storage_caching,
            rpc_endpoints,
            paths: config.project_paths(),
            fs_permissions: config.fs_permissions.clone().joined(config.root.as_ref()),
            root: config.root.0.clone(),
            allowed_paths,
            evm_opts,
            labels: config.labels.clone(),
            script_wallets,
            available_artifacts,
            running_version,
<<<<<<< HEAD
            dual_compiled_contracts,
            use_zk,
=======
            assertions_revert: config.assertions_revert,
>>>>>>> 62cdea8f
        }
    }

    /// Attempts to canonicalize (see [std::fs::canonicalize]) the path.
    ///
    /// Canonicalization fails for non-existing paths, in which case we just normalize the path.
    pub fn normalized_path(&self, path: impl AsRef<Path>) -> PathBuf {
        let path = self.root.join(path);
        canonicalize(&path).unwrap_or_else(|_| normalize_path(&path))
    }

    /// Returns true if the given path is allowed, if any path `allowed_paths` is an ancestor of the
    /// path
    ///
    /// We only allow paths that are inside  allowed paths. To prevent path traversal
    /// ("../../etc/passwd") we canonicalize/normalize the path first. We always join with the
    /// configured root directory.
    pub fn is_path_allowed(&self, path: impl AsRef<Path>, kind: FsAccessKind) -> bool {
        self.is_normalized_path_allowed(&self.normalized_path(path), kind)
    }

    fn is_normalized_path_allowed(&self, path: &Path, kind: FsAccessKind) -> bool {
        self.fs_permissions.is_path_allowed(path, kind)
    }

    /// Returns an error if no access is granted to access `path`, See also [Self::is_path_allowed]
    ///
    /// Returns the normalized version of `path`, see [`CheatsConfig::normalized_path`]
    pub fn ensure_path_allowed(
        &self,
        path: impl AsRef<Path>,
        kind: FsAccessKind,
    ) -> Result<PathBuf> {
        let path = path.as_ref();
        let normalized = self.normalized_path(path);
        ensure!(
            self.is_normalized_path_allowed(&normalized, kind),
            "the path {} is not allowed to be accessed for {kind} operations",
            normalized.strip_prefix(&self.root).unwrap_or(path).display()
        );
        Ok(normalized)
    }

    /// Returns true if the given `path` is the project's foundry.toml file
    ///
    /// Note: this should be called with normalized path
    pub fn is_foundry_toml(&self, path: impl AsRef<Path>) -> bool {
        // path methods that do not access the filesystem are such as [`Path::starts_with`], are
        // case-sensitive no matter the platform or filesystem. to make this case-sensitive
        // we convert the underlying `OssStr` to lowercase checking that `path` and
        // `foundry.toml` are the same file by comparing the FD, because it may not exist
        let foundry_toml = self.root.join(Config::FILE_NAME);
        Path::new(&foundry_toml.to_string_lossy().to_lowercase())
            .starts_with(Path::new(&path.as_ref().to_string_lossy().to_lowercase()))
    }

    /// Same as [`Self::is_foundry_toml`] but returns an `Err` if [`Self::is_foundry_toml`] returns
    /// true
    pub fn ensure_not_foundry_toml(&self, path: impl AsRef<Path>) -> Result<()> {
        ensure!(!self.is_foundry_toml(path), "access to `foundry.toml` is not allowed");
        Ok(())
    }

    /// Returns the RPC to use
    ///
    /// If `url_or_alias` is a known alias in the `ResolvedRpcEndpoints` then it returns the
    /// corresponding URL of that alias. otherwise this assumes `url_or_alias` is itself a URL
    /// if it starts with a `http` or `ws` scheme.
    ///
    /// If the url is a path to an existing file, it is also considered a valid RPC URL, IPC path.
    ///
    /// # Errors
    ///
    ///  - Returns an error if `url_or_alias` is a known alias but references an unresolved env var.
    ///  - Returns an error if `url_or_alias` is not an alias but does not start with a `http` or
    ///    `ws` `scheme` and is not a path to an existing file
    pub fn rpc_url(&self, url_or_alias: &str) -> Result<String> {
        match self.rpc_endpoints.get(url_or_alias) {
            Some(Ok(url)) => Ok(url.clone()),
            Some(Err(err)) => {
                // try resolve again, by checking if env vars are now set
                err.try_resolve().map_err(Into::into)
            }
            None => {
                // check if it's a URL or a path to an existing file to an ipc socket
                if url_or_alias.starts_with("http") ||
                    url_or_alias.starts_with("ws") ||
                    // check for existing ipc file
                    Path::new(url_or_alias).exists()
                {
                    Ok(url_or_alias.into())
                } else {
                    Err(fmt_err!("invalid rpc url: {url_or_alias}"))
                }
            }
        }
    }

    /// Returns all the RPC urls and their alias.
    pub fn rpc_urls(&self) -> Result<Vec<Rpc>> {
        let mut urls = Vec::with_capacity(self.rpc_endpoints.len());
        for alias in self.rpc_endpoints.keys() {
            let url = self.rpc_url(alias)?;
            urls.push(Rpc { key: alias.clone(), url });
        }
        Ok(urls)
    }
}

impl Default for CheatsConfig {
    fn default() -> Self {
        Self {
            ffi: false,
            always_use_create_2_factory: false,
            prompt_timeout: Duration::from_secs(120),
            rpc_storage_caching: Default::default(),
            no_storage_caching: false,
            rpc_endpoints: Default::default(),
            paths: ProjectPathsConfig::builder().build_with_root("./"),
            fs_permissions: Default::default(),
            root: Default::default(),
            allowed_paths: vec![],
            evm_opts: Default::default(),
            labels: Default::default(),
            script_wallets: None,
            available_artifacts: Default::default(),
            running_version: Default::default(),
<<<<<<< HEAD
            dual_compiled_contracts: Default::default(),
            use_zk: false,
=======
            assertions_revert: true,
>>>>>>> 62cdea8f
        }
    }
}

#[cfg(test)]
mod tests {
    use super::*;
    use foundry_config::fs_permissions::PathPermission;

    fn config(root: &str, fs_permissions: FsPermissions) -> CheatsConfig {
        CheatsConfig::new(
            &Config { root: PathBuf::from(root).into(), fs_permissions, ..Default::default() },
            Default::default(),
            None,
            None,
            None,
<<<<<<< HEAD
            Default::default(),
            false,
=======
>>>>>>> 62cdea8f
        )
    }

    #[test]
    fn test_allowed_paths() {
        let root = "/my/project/root/";
        let config = config(root, FsPermissions::new(vec![PathPermission::read_write("./")]));

        assert!(config.ensure_path_allowed("./t.txt", FsAccessKind::Read).is_ok());
        assert!(config.ensure_path_allowed("./t.txt", FsAccessKind::Write).is_ok());
        assert!(config.ensure_path_allowed("../root/t.txt", FsAccessKind::Read).is_ok());
        assert!(config.ensure_path_allowed("../root/t.txt", FsAccessKind::Write).is_ok());
        assert!(config.ensure_path_allowed("../../root/t.txt", FsAccessKind::Read).is_err());
        assert!(config.ensure_path_allowed("../../root/t.txt", FsAccessKind::Write).is_err());
    }

    #[test]
    fn test_is_foundry_toml() {
        let root = "/my/project/root/";
        let config = config(root, FsPermissions::new(vec![PathPermission::read_write("./")]));

        let f = format!("{root}foundry.toml");
        assert!(config.is_foundry_toml(f));

        let f = format!("{root}Foundry.toml");
        assert!(config.is_foundry_toml(f));

        let f = format!("{root}lib/other/foundry.toml");
        assert!(!config.is_foundry_toml(f));
    }
}<|MERGE_RESOLUTION|>--- conflicted
+++ resolved
@@ -8,10 +8,7 @@
     ResolvedRpcEndpoints,
 };
 use foundry_evm_core::opts::EvmOpts;
-<<<<<<< HEAD
 use foundry_zksync_compiler::DualCompiledContracts;
-=======
->>>>>>> 62cdea8f
 use semver::Version;
 use std::{
     collections::HashMap,
@@ -56,15 +53,12 @@
     pub available_artifacts: Option<ContractsByArtifact>,
     /// Version of the script/test contract which is currently running.
     pub running_version: Option<Version>,
-<<<<<<< HEAD
     /// ZKSolc -> Solc Contract codes
     pub dual_compiled_contracts: DualCompiledContracts,
     /// Use ZK-VM on startup
     pub use_zk: bool,
-=======
     /// Whether to enable legacy (non-reverting) assertions.
     pub assertions_revert: bool,
->>>>>>> 62cdea8f
 }
 
 impl CheatsConfig {
@@ -75,11 +69,8 @@
         available_artifacts: Option<ContractsByArtifact>,
         script_wallets: Option<ScriptWallets>,
         running_version: Option<Version>,
-<<<<<<< HEAD
         dual_compiled_contracts: DualCompiledContracts,
         use_zk: bool,
-=======
->>>>>>> 62cdea8f
     ) -> Self {
         let mut allowed_paths = vec![config.root.0.clone()];
         allowed_paths.extend(config.libs.clone());
@@ -108,12 +99,9 @@
             script_wallets,
             available_artifacts,
             running_version,
-<<<<<<< HEAD
-            dual_compiled_contracts,
-            use_zk,
-=======
+            dual_compiled_contracts: Default::default(),
+            use_zk: false,
             assertions_revert: config.assertions_revert,
->>>>>>> 62cdea8f
         }
     }
 
@@ -241,12 +229,9 @@
             script_wallets: None,
             available_artifacts: Default::default(),
             running_version: Default::default(),
-<<<<<<< HEAD
             dual_compiled_contracts: Default::default(),
             use_zk: false,
-=======
             assertions_revert: true,
->>>>>>> 62cdea8f
         }
     }
 }
@@ -263,11 +248,8 @@
             None,
             None,
             None,
-<<<<<<< HEAD
             Default::default(),
             false,
-=======
->>>>>>> 62cdea8f
         )
     }
 
