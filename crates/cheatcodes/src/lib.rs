--- conflicted
+++ resolved
@@ -153,13 +153,7 @@
     /// The cheatcodes inspector state.
     pub state: &'cheats mut Cheatcodes,
     /// The EVM data.
-<<<<<<< HEAD
     pub(crate) ecx: &'evm mut EthEvmContext<&'db mut (dyn DatabaseExt + 'db2)>,
-=======
-    pub ecx: &'evm mut InnerEvmContext<&'db mut (dyn DatabaseExt + 'db2)>,
-    /// The precompiles context.
-    pub precompiles: &'evm mut ContextPrecompiles<&'db mut (dyn DatabaseExt + 'db2)>,
->>>>>>> 68ed2abb
     /// The original `msg.sender`.
     pub caller: Address,
     /// Gas limit of the current cheatcode call.
