//! # foundry-cheatcodes
//!
//! Foundry cheatcodes implementations.

#![cfg_attr(not(test), warn(unused_crate_dependencies))]
#![cfg_attr(docsrs, feature(doc_cfg, doc_auto_cfg))]
#![allow(elided_lifetimes_in_paths)] // Cheats context uses 3 lifetimes

#[macro_use]
pub extern crate foundry_cheatcodes_spec as spec;
#[macro_use]
extern crate tracing;

use alloy_primitives::Address;
use foundry_evm_core::backend::DatabaseExt;
use revm::{ContextPrecompiles, InnerEvmContext};

pub use config::CheatsConfig;
pub use error::{Error, ErrorKind, Result};
pub use inspector::{BroadcastableTransaction, BroadcastableTransactions, Cheatcodes, Context};
pub use spec::{CheatcodeDef, Vm};
pub use Vm::ForgeContext;

#[macro_use]
mod error;

mod base64;

mod config;

mod env;
pub use env::set_execution_context;

mod evm;

mod fs;

mod inspector;

mod json;

mod script;
pub use script::{ScriptWallets, ScriptWalletsInner};

mod string;

<<<<<<< HEAD
pub use script::ScriptWallets;
=======
mod test;
pub use test::expect::ExpectedCallTracker;
>>>>>>> 4af6cfae

mod toml;

mod utils;

/// Cheatcode implementation.
pub(crate) trait Cheatcode: CheatcodeDef + DynCheatcode {
    /// Applies this cheatcode to the given state.
    ///
    /// Implement this function if you don't need access to the EVM data.
    fn apply(&self, state: &mut Cheatcodes) -> Result {
        let _ = state;
        unimplemented!("{}", Self::CHEATCODE.func.id)
    }

    /// Applies this cheatcode to the given context.
    ///
    /// Implement this function if you need access to the EVM data.
    #[inline(always)]
    fn apply_full<DB: DatabaseExt>(&self, ccx: &mut CheatsCtxt<DB>) -> Result {
        self.apply(ccx.state)
    }

    #[inline]
    fn apply_traced<DB: DatabaseExt>(&self, ccx: &mut CheatsCtxt<DB>) -> Result {
        let _span = trace_span_and_call(self);
        let result = self.apply_full(ccx);
        trace_return(&result);
        return result;

        // Separate and non-generic functions to avoid inline and monomorphization bloat.
        #[inline(never)]
        fn trace_span_and_call(cheat: &dyn DynCheatcode) -> tracing::span::EnteredSpan {
            let span = debug_span!(target: "cheatcodes", "apply");
            if !span.is_disabled() {
                if enabled!(tracing::Level::TRACE) {
                    span.record("cheat", tracing::field::debug(cheat.as_debug()));
                } else {
                    span.record("id", cheat.cheatcode().func.id);
                }
            }
            let entered = span.entered();
            trace!(target: "cheatcodes", "applying");
            entered
        }

        #[inline(never)]
        fn trace_return(result: &Result) {
            trace!(
                target: "cheatcodes",
                return = match result {
                    Ok(b) => hex::encode(b),
                    Err(e) => e.to_string(),
                }
            );
        }
    }
}

pub(crate) trait DynCheatcode {
    fn cheatcode(&self) -> &'static foundry_cheatcodes_spec::Cheatcode<'static>;
    fn as_debug(&self) -> &dyn std::fmt::Debug;
}

impl<T: Cheatcode> DynCheatcode for T {
    fn cheatcode(&self) -> &'static foundry_cheatcodes_spec::Cheatcode<'static> {
        T::CHEATCODE
    }

    fn as_debug(&self) -> &dyn std::fmt::Debug {
        self
    }
}

/// The cheatcode context, used in [`Cheatcode`].
pub(crate) struct CheatsCtxt<'cheats, 'evm, DB: DatabaseExt> {
    /// The cheatcodes inspector state.
    pub(crate) state: &'cheats mut Cheatcodes,
    /// The EVM data.
    pub(crate) ecx: &'evm mut InnerEvmContext<DB>,
    /// The precompiles context.
    pub(crate) precompiles: &'evm mut ContextPrecompiles<DB>,
    /// The original `msg.sender`.
    pub(crate) caller: Address,
}

impl<'cheats, 'evm, DB: DatabaseExt> std::ops::Deref for CheatsCtxt<'cheats, 'evm, DB> {
    type Target = InnerEvmContext<DB>;

    #[inline(always)]
    fn deref(&self) -> &Self::Target {
        self.ecx
    }
}

impl<'cheats, 'evm, DB: DatabaseExt> std::ops::DerefMut for CheatsCtxt<'cheats, 'evm, DB> {
    #[inline(always)]
    fn deref_mut(&mut self) -> &mut Self::Target {
        &mut *self.ecx
    }
}

impl<'cheats, 'evm, DB: DatabaseExt> CheatsCtxt<'cheats, 'evm, DB> {
    #[inline]
    pub(crate) fn is_precompile(&self, address: &Address) -> bool {
        self.precompiles.contains(address)
    }
}<|MERGE_RESOLUTION|>--- conflicted
+++ resolved
@@ -44,12 +44,9 @@
 
 mod string;
 
-<<<<<<< HEAD
-pub use script::ScriptWallets;
-=======
 mod test;
-pub use test::expect::ExpectedCallTracker;
->>>>>>> 4af6cfae
+// pub use test::expect::ExpectedCallTracker;
+pub use foundry_cheatcodes_common::expect::ExpectedCallTracker;
 
 mod toml;
 
