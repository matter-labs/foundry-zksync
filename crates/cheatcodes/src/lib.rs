--- conflicted
+++ resolved
@@ -152,11 +152,7 @@
     /// The cheatcodes inspector state.
     pub state: &'cheats mut Cheatcodes,
     /// The EVM data.
-<<<<<<< HEAD
-    pub(crate) ecx: &'evm mut EthEvmContext<&'db mut (dyn DatabaseExt + 'db2)>,
-=======
     pub ecx: &'evm mut EthEvmContext<&'db mut (dyn DatabaseExt + 'db2)>,
->>>>>>> 6aa835bd
     /// The original `msg.sender`.
     pub caller: Address,
     /// Gas limit of the current cheatcode call.
