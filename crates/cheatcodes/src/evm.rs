//! Implementations of [`Evm`](spec::Group::Evm) cheatcodes.

use crate::{
    BroadcastableTransaction, Cheatcode, Cheatcodes, CheatcodesExecutor, CheatsCtxt, Error, Result,
    Vm::*,
    inspector::{Ecx, RecordDebugStepInfo},
};
use alloy_consensus::TxEnvelope;
use alloy_genesis::{Genesis, GenesisAccount};
<<<<<<< HEAD
use alloy_primitives::{Address, B256, Bytes, U256};
=======
use alloy_primitives::{Address, B256, U256, map::HashMap};
>>>>>>> aa382a78
use alloy_rlp::Decodable;
use alloy_sol_types::SolValue;
use foundry_common::fs::{read_json_file, write_json_file};
use foundry_evm_core::{
    ContextExt,
    backend::{DatabaseExt, RevertStateSnapshotAction},
    constants::{CALLER, CHEATCODE_ADDRESS, HARDHAT_CONSOLE_ADDRESS, TEST_CONTRACT_ADDRESS},
    utils::get_blob_base_fee_update_fraction_by_spec_id,
};
use foundry_evm_traces::StackSnapshotType;
use itertools::Itertools;
use rand::Rng;
use revm::{
    bytecode::Bytecode,
    context::{Block, JournalTr},
    primitives::{KECCAK_EMPTY, hardfork::SpecId},
    state::Account,
};
use std::{
    collections::{BTreeMap, btree_map::Entry},
    fmt::Display,
    path::Path,
};
mod record_debug_step;
use record_debug_step::{convert_call_trace_to_debug_step, flatten_call_trace};
use serde::Serialize;

mod fork;
pub(crate) mod mapping;
pub(crate) mod mock;
pub(crate) mod prank;

/// Records the `snapshotGas*` cheatcodes.
#[derive(Clone, Debug)]
pub struct GasRecord {
    /// The group name of the gas snapshot.
    pub group: String,
    /// The name of the gas snapshot.
    pub name: String,
    /// The total gas used in the gas snapshot.
    pub gas_used: u64,
    /// Depth at which the gas snapshot was taken.
    pub depth: usize,
}

/// Records `deal` cheatcodes
#[derive(Clone, Debug)]
pub struct DealRecord {
    /// Target of the deal.
    pub address: Address,
    /// The balance of the address before deal was applied
    pub old_balance: U256,
    /// Balance after deal was applied
    pub new_balance: U256,
}

/// Storage slot diff info.
#[derive(Serialize, Default)]
#[serde(rename_all = "camelCase")]
struct SlotStateDiff {
    /// Initial storage value.
    previous_value: B256,
    /// Current storage value.
    new_value: B256,
}

/// Balance diff info.
#[derive(Serialize, Default)]
#[serde(rename_all = "camelCase")]
struct BalanceDiff {
    /// Initial storage value.
    previous_value: U256,
    /// Current storage value.
    new_value: U256,
}

/// Account state diff info.
#[derive(Serialize, Default)]
#[serde(rename_all = "camelCase")]
struct AccountStateDiffs {
    /// Address label, if any set.
    label: Option<String>,
    /// Account balance changes.
    balance_diff: Option<BalanceDiff>,
    /// State changes, per slot.
    state_diff: BTreeMap<B256, SlotStateDiff>,
}

impl Display for AccountStateDiffs {
    fn fmt(&self, f: &mut std::fmt::Formatter<'_>) -> eyre::Result<(), std::fmt::Error> {
        // Print changed account.
        if let Some(label) = &self.label {
            writeln!(f, "label: {label}")?;
        }
        // Print balance diff if changed.
        if let Some(balance_diff) = &self.balance_diff
            && balance_diff.previous_value != balance_diff.new_value
        {
            writeln!(
                f,
                "- balance diff: {} → {}",
                balance_diff.previous_value, balance_diff.new_value
            )?;
        }
        // Print state diff if any.
        if !&self.state_diff.is_empty() {
            writeln!(f, "- state diff:")?;
            for (slot, slot_changes) in &self.state_diff {
                writeln!(
                    f,
                    "@ {slot}: {} → {}",
                    slot_changes.previous_value, slot_changes.new_value
                )?;
            }
        }

        Ok(())
    }
}

impl Cheatcode for addrCall {
    fn apply(&self, _state: &mut Cheatcodes) -> Result {
        let Self { privateKey } = self;
        let wallet = super::crypto::parse_wallet(privateKey)?;
        Ok(wallet.address().abi_encode())
    }
}

impl Cheatcode for getNonce_0Call {
    fn apply_stateful(&self, ccx: &mut CheatsCtxt) -> Result {
        let Self { account } = self;
        get_nonce(ccx, account)
    }
}

impl Cheatcode for getNonce_1Call {
    fn apply_stateful(&self, ccx: &mut CheatsCtxt) -> Result {
        let Self { wallet } = self;
        get_nonce(ccx, &wallet.addr)
    }
}

impl Cheatcode for zkGetTransactionNonceCall {
    fn apply_stateful(&self, ccx: &mut CheatsCtxt) -> Result {
        let Self { account } = self;
        get_nonce(ccx, account)
    }
}

impl Cheatcode for zkGetDeploymentNonceCall {
    fn apply_stateful(&self, ccx: &mut CheatsCtxt) -> Result {
        let Self { account } = self;
        get_nonce(ccx, account)
    }
}

impl Cheatcode for loadCall {
    fn apply_stateful(&self, ccx: &mut CheatsCtxt) -> Result {
        let Self { target, slot } = *self;
        ccx.ensure_not_precompile(&target)?;
        ccx.ecx.journaled_state.load_account(target)?;
        let mut val = ccx.ecx.journaled_state.sload(target, slot.into())?;

        if val.is_cold && val.data.is_zero() {
            if ccx.state.has_arbitrary_storage(&target) {
                // If storage slot is untouched and load from a target with arbitrary storage,
                // then set random value for current slot.
                let rand_value = ccx.state.rng().random();
                ccx.state.arbitrary_storage.as_mut().unwrap().save(
                    ccx.ecx,
                    target,
                    slot.into(),
                    rand_value,
                );
                val.data = rand_value;
            } else if ccx.state.is_arbitrary_storage_copy(&target) {
                // If storage slot is untouched and load from a target that copies storage from
                // a source address with arbitrary storage, then copy existing arbitrary value.
                // If no arbitrary value generated yet, then the random one is saved and set.
                let rand_value = ccx.state.rng().random();
                val.data = ccx.state.arbitrary_storage.as_mut().unwrap().copy(
                    ccx.ecx,
                    target,
                    slot.into(),
                    rand_value,
                );
            }
        }

        Ok(val.abi_encode())
    }
}

impl Cheatcode for loadAllocsCall {
    fn apply_stateful(&self, ccx: &mut CheatsCtxt) -> Result {
        let Self { pathToAllocsJson } = self;

        let path = Path::new(pathToAllocsJson);
        ensure!(path.exists(), "allocs file does not exist: {pathToAllocsJson}");

        // Let's first assume we're reading a file with only the allocs.
        let allocs: BTreeMap<Address, GenesisAccount> = match read_json_file(path) {
            Ok(allocs) => allocs,
            Err(_) => {
                // Let's try and read from a genesis file, and extract allocs.
                let genesis = read_json_file::<Genesis>(path)?;
                genesis.alloc
            }
        };

        // Then, load the allocs into the database.
        let (db, journal, _) = ccx.ecx.as_db_env_and_journal();
        db.load_allocs(&allocs, journal)
            .map(|()| Vec::default())
            .map_err(|e| fmt_err!("failed to load allocs: {e}"))
    }
}

impl Cheatcode for cloneAccountCall {
    fn apply_stateful(&self, ccx: &mut CheatsCtxt) -> Result {
        let Self { source, target } = self;

        let (db, journal, _) = ccx.ecx.as_db_env_and_journal();
        let account = journal.load_account(db, *source)?;
        let genesis = &genesis_account(account.data);
        db.clone_account(genesis, target, journal)?;
        // Cloned account should persist in forked envs.
        ccx.ecx.journaled_state.database.add_persistent_account(*target);
        Ok(Default::default())
    }
}

impl Cheatcode for dumpStateCall {
    fn apply_stateful(&self, ccx: &mut CheatsCtxt) -> Result {
        let Self { pathToStateJson } = self;
        let path = Path::new(pathToStateJson);

        // Do not include system account or empty accounts in the dump.
        let skip = |key: &Address, val: &Account| {
            key == &CHEATCODE_ADDRESS
                || key == &CALLER
                || key == &HARDHAT_CONSOLE_ADDRESS
                || key == &TEST_CONTRACT_ADDRESS
                || key == &ccx.caller
                || key == &ccx.state.config.evm_opts.sender
                || val.is_empty()
        };

        let alloc = ccx
            .ecx
            .journaled_state
            .state()
            .iter_mut()
            .filter(|(key, val)| !skip(key, val))
            .map(|(key, val)| (key, genesis_account(val)))
            .collect::<BTreeMap<_, _>>();

        write_json_file(path, &alloc)?;
        Ok(Default::default())
    }
}

impl Cheatcode for recordCall {
    fn apply(&self, state: &mut Cheatcodes) -> Result {
        let Self {} = self;
        state.recording_accesses = true;
        state.accesses.clear();
        Ok(Default::default())
    }
}

impl Cheatcode for stopRecordCall {
    fn apply(&self, state: &mut Cheatcodes) -> Result {
        state.recording_accesses = false;
        Ok(Default::default())
    }
}

impl Cheatcode for accessesCall {
    fn apply(&self, state: &mut Cheatcodes) -> Result {
        let Self { target } = *self;
        let result = (
            state.accesses.reads.entry(target).or_default().as_slice(),
            state.accesses.writes.entry(target).or_default().as_slice(),
        );
        Ok(result.abi_encode_params())
    }
}

impl Cheatcode for recordLogsCall {
    fn apply(&self, state: &mut Cheatcodes) -> Result {
        let Self {} = self;
        state.recorded_logs = Some(Default::default());
        Ok(Default::default())
    }
}

impl Cheatcode for getRecordedLogsCall {
    fn apply(&self, state: &mut Cheatcodes) -> Result {
        let Self {} = self;
        Ok(state.recorded_logs.replace(Default::default()).unwrap_or_default().abi_encode())
    }
}

impl Cheatcode for pauseGasMeteringCall {
    fn apply(&self, state: &mut Cheatcodes) -> Result {
        let Self {} = self;
        state.gas_metering.paused = true;
        Ok(Default::default())
    }
}

impl Cheatcode for resumeGasMeteringCall {
    fn apply(&self, state: &mut Cheatcodes) -> Result {
        let Self {} = self;
        state.gas_metering.resume();
        Ok(Default::default())
    }
}

impl Cheatcode for resetGasMeteringCall {
    fn apply(&self, state: &mut Cheatcodes) -> Result {
        let Self {} = self;
        state.gas_metering.reset();
        Ok(Default::default())
    }
}

impl Cheatcode for lastCallGasCall {
    fn apply(&self, state: &mut Cheatcodes) -> Result {
        let Self {} = self;
        let Some(last_call_gas) = &state.gas_metering.last_call_gas else {
            bail!("no external call was made yet");
        };
        Ok(last_call_gas.abi_encode())
    }
}

impl Cheatcode for chainIdCall {
    fn apply_stateful(&self, ccx: &mut CheatsCtxt) -> Result {
        let Self { newChainId } = self;
        ensure!(*newChainId <= U256::from(u64::MAX), "chain ID must be less than 2^64 - 1");
        ccx.ecx.cfg.chain_id = newChainId.to();
        Ok(Default::default())
    }
}

impl Cheatcode for coinbaseCall {
    fn apply_stateful(&self, ccx: &mut CheatsCtxt) -> Result {
        let Self { newCoinbase } = self;
        ccx.ecx.block.beneficiary = *newCoinbase;
        Ok(Default::default())
    }
}

impl Cheatcode for difficultyCall {
    fn apply_stateful(&self, ccx: &mut CheatsCtxt) -> Result {
        let Self { newDifficulty } = self;
        ensure!(
            ccx.ecx.cfg.spec < SpecId::MERGE,
            "`difficulty` is not supported after the Paris hard fork, use `prevrandao` instead; \
             see EIP-4399: https://eips.ethereum.org/EIPS/eip-4399"
        );
        ccx.ecx.block.difficulty = *newDifficulty;
        Ok(Default::default())
    }
}

impl Cheatcode for feeCall {
    fn apply_stateful(&self, ccx: &mut CheatsCtxt) -> Result {
        let Self { newBasefee } = self;
        ensure!(*newBasefee <= U256::from(u64::MAX), "base fee must be less than 2^64 - 1");
        ccx.ecx.block.basefee = newBasefee.saturating_to();
        Ok(Default::default())
    }
}

impl Cheatcode for prevrandao_0Call {
    fn apply_stateful(&self, ccx: &mut CheatsCtxt) -> Result {
        let Self { newPrevrandao } = self;
        ensure!(
            ccx.ecx.cfg.spec >= SpecId::MERGE,
            "`prevrandao` is not supported before the Paris hard fork, use `difficulty` instead; \
             see EIP-4399: https://eips.ethereum.org/EIPS/eip-4399"
        );
        ccx.ecx.block.prevrandao = Some(*newPrevrandao);
        Ok(Default::default())
    }
}

impl Cheatcode for prevrandao_1Call {
    fn apply_stateful(&self, ccx: &mut CheatsCtxt) -> Result {
        let Self { newPrevrandao } = self;
        ensure!(
            ccx.ecx.cfg.spec >= SpecId::MERGE,
            "`prevrandao` is not supported before the Paris hard fork, use `difficulty` instead; \
             see EIP-4399: https://eips.ethereum.org/EIPS/eip-4399"
        );
        ccx.ecx.block.prevrandao = Some((*newPrevrandao).into());
        Ok(Default::default())
    }
}

impl Cheatcode for blobhashesCall {
    fn apply_stateful(&self, ccx: &mut CheatsCtxt) -> Result {
        let Self { hashes } = self;
        ensure!(
            ccx.ecx.cfg.spec >= SpecId::CANCUN,
            "`blobhashes` is not supported before the Cancun hard fork; \
             see EIP-4844: https://eips.ethereum.org/EIPS/eip-4844"
        );
        ccx.ecx.tx.blob_hashes.clone_from(hashes);
        Ok(Default::default())
    }
}

impl Cheatcode for getBlobhashesCall {
    fn apply_stateful(&self, ccx: &mut CheatsCtxt) -> Result {
        let Self {} = self;
        ensure!(
            ccx.ecx.cfg.spec >= SpecId::CANCUN,
            "`getBlobhashes` is not supported before the Cancun hard fork; \
             see EIP-4844: https://eips.ethereum.org/EIPS/eip-4844"
        );
        Ok(ccx.ecx.tx.blob_hashes.clone().abi_encode())
    }
}

impl Cheatcode for rollCall {
    fn apply_stateful(&self, ccx: &mut CheatsCtxt) -> Result {
        let Self { newHeight } = self;
        ccx.ecx.block.number = *newHeight;
        Ok(Default::default())
    }
}

impl Cheatcode for getBlockNumberCall {
    fn apply_stateful(&self, ccx: &mut CheatsCtxt) -> Result {
        let Self {} = self;
        Ok(ccx.ecx.block.number.abi_encode())
    }
}

impl Cheatcode for txGasPriceCall {
    fn apply_stateful(&self, ccx: &mut CheatsCtxt) -> Result {
        let Self { newGasPrice } = self;
        ensure!(*newGasPrice <= U256::from(u64::MAX), "gas price must be less than 2^64 - 1");
        ccx.ecx.tx.gas_price = newGasPrice.saturating_to();
        Ok(Default::default())
    }
}

impl Cheatcode for warpCall {
    fn apply_stateful(&self, ccx: &mut CheatsCtxt) -> Result {
        let Self { newTimestamp } = self;
        ccx.ecx.block.timestamp = *newTimestamp;
        Ok(Default::default())
    }
}

impl Cheatcode for getBlockTimestampCall {
    fn apply_stateful(&self, ccx: &mut CheatsCtxt) -> Result {
        let Self {} = self;
        Ok(ccx.ecx.block.timestamp.abi_encode())
    }
}

impl Cheatcode for blobBaseFeeCall {
    fn apply_stateful(&self, ccx: &mut CheatsCtxt) -> Result {
        let Self { newBlobBaseFee } = self;
        ensure!(
            ccx.ecx.cfg.spec >= SpecId::CANCUN,
            "`blobBaseFee` is not supported before the Cancun hard fork; \
             see EIP-4844: https://eips.ethereum.org/EIPS/eip-4844"
        );

        ccx.ecx.block.set_blob_excess_gas_and_price(
            (*newBlobBaseFee).to(),
            get_blob_base_fee_update_fraction_by_spec_id(ccx.ecx.cfg.spec),
        );
        Ok(Default::default())
    }
}

impl Cheatcode for getBlobBaseFeeCall {
    fn apply_stateful(&self, ccx: &mut CheatsCtxt) -> Result {
        let Self {} = self;
        Ok(ccx.ecx.block.blob_excess_gas().unwrap_or(0).abi_encode())
    }
}

impl Cheatcode for dealCall {
    fn apply_stateful(&self, ccx: &mut CheatsCtxt) -> Result {
        let Self { account: address, newBalance: new_balance } = *self;

        let account = journaled_account(ccx.ecx, address)?;
        let old_balance = std::mem::replace(&mut account.info.balance, new_balance);
        let record = DealRecord { address, old_balance, new_balance };
        ccx.state.eth_deals.push(record);
        Ok(Default::default())
    }
}

impl Cheatcode for etchCall {
    fn apply_stateful(&self, ccx: &mut CheatsCtxt) -> Result {
        let Self { target, newRuntimeBytecode } = self;
        ccx.ensure_not_precompile(target)?;
        ccx.ecx.journaled_state.load_account(*target)?;
        let bytecode = Bytecode::new_raw_checked(newRuntimeBytecode.clone())
            .map_err(|e| fmt_err!("failed to create bytecode: {e}"))?;
        ccx.ecx.journaled_state.set_code(*target, bytecode);
        Ok(Default::default())
    }
}

impl Cheatcode for resetNonceCall {
    fn apply_stateful(&self, ccx: &mut CheatsCtxt) -> Result {
        let Self { account } = self;
        let account = journaled_account(ccx.ecx, *account)?;
        // Per EIP-161, EOA nonces start at 0, but contract nonces
        // start at 1. Comparing by code_hash instead of code
        // to avoid hitting the case where account's code is None.
        let empty = account.info.code_hash == KECCAK_EMPTY;
        let nonce = if empty { 0 } else { 1 };
        account.info.nonce = nonce;
        debug!(target: "cheatcodes", nonce, "reset");
        Ok(Default::default())
    }
}

impl Cheatcode for setNonceCall {
    fn apply_stateful(&self, ccx: &mut CheatsCtxt) -> Result {
        let Self { account, newNonce } = *self;

        let account = journaled_account(ccx.ecx, account)?;
        // nonce must increment only
        let current = account.info.nonce;
        ensure!(
            newNonce >= current,
            "new nonce ({newNonce}) must be strictly equal to or higher than the \
             account's current nonce ({current})"
        );
        account.info.nonce = newNonce;
        Ok(Default::default())
    }
}

impl Cheatcode for setNonceUnsafeCall {
    fn apply_stateful(&self, ccx: &mut CheatsCtxt) -> Result {
        let Self { account, newNonce } = *self;

        let account = journaled_account(ccx.ecx, account)?;
        account.info.nonce = newNonce;
        Ok(Default::default())
    }
}

impl Cheatcode for storeCall {
    fn apply_stateful(&self, ccx: &mut CheatsCtxt) -> Result {
        let Self { target, slot, value } = *self;
        ccx.ensure_not_precompile(&target)?;
        ensure_loaded_account(ccx.ecx, target)?;
        ccx.ecx.journaled_state.sstore(target, slot.into(), value.into())?;
        Ok(Default::default())
    }
}

impl Cheatcode for coolCall {
    fn apply_stateful(&self, ccx: &mut CheatsCtxt) -> Result {
        let Self { target } = self;
        if let Some(account) = ccx.ecx.journaled_state.state.get_mut(target) {
            account.unmark_touch();
            account.storage.values_mut().for_each(|slot| slot.mark_cold());
        }
        Ok(Default::default())
    }
}

impl Cheatcode for accessListCall {
    fn apply(&self, state: &mut Cheatcodes) -> Result {
        let Self { access } = self;
        let access_list = access
            .iter()
            .map(|item| {
                let keys = item.storageKeys.iter().map(|key| B256::from(*key)).collect_vec();
                alloy_rpc_types::AccessListItem { address: item.target, storage_keys: keys }
            })
            .collect_vec();
        state.access_list = Some(alloy_rpc_types::AccessList::from(access_list));
        Ok(Default::default())
    }
}

impl Cheatcode for noAccessListCall {
    fn apply(&self, state: &mut Cheatcodes) -> Result {
        let Self {} = self;
        // Set to empty option in order to override previous applied access list.
        if state.access_list.is_some() {
            state.access_list = Some(alloy_rpc_types::AccessList::default());
        }
        Ok(Default::default())
    }
}

impl Cheatcode for warmSlotCall {
    fn apply_stateful(&self, ccx: &mut CheatsCtxt) -> Result {
        let Self { target, slot } = *self;
        set_cold_slot(ccx, target, slot.into(), false);
        Ok(Default::default())
    }
}

impl Cheatcode for coolSlotCall {
    fn apply_stateful(&self, ccx: &mut CheatsCtxt) -> Result {
        let Self { target, slot } = *self;
        set_cold_slot(ccx, target, slot.into(), true);
        Ok(Default::default())
    }
}

impl Cheatcode for readCallersCall {
    fn apply_stateful(&self, ccx: &mut CheatsCtxt) -> Result {
        let Self {} = self;
        read_callers(ccx.state, &ccx.ecx.tx.caller, ccx.ecx.journaled_state.depth())
    }
}

impl Cheatcode for snapshotValue_0Call {
    fn apply_stateful(&self, ccx: &mut CheatsCtxt) -> Result {
        let Self { name, value } = self;
        inner_value_snapshot(ccx, None, Some(name.clone()), value.to_string())
    }
}

impl Cheatcode for snapshotValue_1Call {
    fn apply_stateful(&self, ccx: &mut CheatsCtxt) -> Result {
        let Self { group, name, value } = self;
        inner_value_snapshot(ccx, Some(group.clone()), Some(name.clone()), value.to_string())
    }
}

impl Cheatcode for snapshotGasLastCall_0Call {
    fn apply_stateful(&self, ccx: &mut CheatsCtxt) -> Result {
        let Self { name } = self;
        let Some(last_call_gas) = &ccx.state.gas_metering.last_call_gas else {
            bail!("no external call was made yet");
        };
        inner_last_gas_snapshot(ccx, None, Some(name.clone()), last_call_gas.gasTotalUsed)
    }
}

impl Cheatcode for snapshotGasLastCall_1Call {
    fn apply_stateful(&self, ccx: &mut CheatsCtxt) -> Result {
        let Self { name, group } = self;
        let Some(last_call_gas) = &ccx.state.gas_metering.last_call_gas else {
            bail!("no external call was made yet");
        };
        inner_last_gas_snapshot(
            ccx,
            Some(group.clone()),
            Some(name.clone()),
            last_call_gas.gasTotalUsed,
        )
    }
}

impl Cheatcode for startSnapshotGas_0Call {
    fn apply_stateful(&self, ccx: &mut CheatsCtxt) -> Result {
        let Self { name } = self;
        inner_start_gas_snapshot(ccx, None, Some(name.clone()))
    }
}

impl Cheatcode for startSnapshotGas_1Call {
    fn apply_stateful(&self, ccx: &mut CheatsCtxt) -> Result {
        let Self { group, name } = self;
        inner_start_gas_snapshot(ccx, Some(group.clone()), Some(name.clone()))
    }
}

impl Cheatcode for stopSnapshotGas_0Call {
    fn apply_stateful(&self, ccx: &mut CheatsCtxt) -> Result {
        let Self {} = self;
        inner_stop_gas_snapshot(ccx, None, None)
    }
}

impl Cheatcode for stopSnapshotGas_1Call {
    fn apply_stateful(&self, ccx: &mut CheatsCtxt) -> Result {
        let Self { name } = self;
        inner_stop_gas_snapshot(ccx, None, Some(name.clone()))
    }
}

impl Cheatcode for stopSnapshotGas_2Call {
    fn apply_stateful(&self, ccx: &mut CheatsCtxt) -> Result {
        let Self { group, name } = self;
        inner_stop_gas_snapshot(ccx, Some(group.clone()), Some(name.clone()))
    }
}

// Deprecated in favor of `snapshotStateCall`
impl Cheatcode for snapshotCall {
    fn apply_stateful(&self, ccx: &mut CheatsCtxt) -> Result {
        let Self {} = self;
        inner_snapshot_state(ccx)
    }
}

impl Cheatcode for snapshotStateCall {
    fn apply_stateful(&self, ccx: &mut CheatsCtxt) -> Result {
        let Self {} = self;
        inner_snapshot_state(ccx)
    }
}

// Deprecated in favor of `revertToStateCall`
impl Cheatcode for revertToCall {
    fn apply_stateful(&self, ccx: &mut CheatsCtxt) -> Result {
        let Self { snapshotId } = self;
        inner_revert_to_state(ccx, *snapshotId)
    }
}

impl Cheatcode for revertToStateCall {
    fn apply_stateful(&self, ccx: &mut CheatsCtxt) -> Result {
        let Self { snapshotId } = self;
        inner_revert_to_state(ccx, *snapshotId)
    }
}

// Deprecated in favor of `revertToStateAndDeleteCall`
impl Cheatcode for revertToAndDeleteCall {
    fn apply_stateful(&self, ccx: &mut CheatsCtxt) -> Result {
        let Self { snapshotId } = self;
        inner_revert_to_state_and_delete(ccx, *snapshotId)
    }
}

impl Cheatcode for revertToStateAndDeleteCall {
    fn apply_stateful(&self, ccx: &mut CheatsCtxt) -> Result {
        let Self { snapshotId } = self;
        inner_revert_to_state_and_delete(ccx, *snapshotId)
    }
}

// Deprecated in favor of `deleteStateSnapshotCall`
impl Cheatcode for deleteSnapshotCall {
    fn apply_stateful(&self, ccx: &mut CheatsCtxt) -> Result {
        let Self { snapshotId } = self;
        inner_delete_state_snapshot(ccx, *snapshotId)
    }
}

impl Cheatcode for deleteStateSnapshotCall {
    fn apply_stateful(&self, ccx: &mut CheatsCtxt) -> Result {
        let Self { snapshotId } = self;
        inner_delete_state_snapshot(ccx, *snapshotId)
    }
}

// Deprecated in favor of `deleteStateSnapshotsCall`
impl Cheatcode for deleteSnapshotsCall {
    fn apply_stateful(&self, ccx: &mut CheatsCtxt) -> Result {
        let Self {} = self;
        inner_delete_state_snapshots(ccx)
    }
}

impl Cheatcode for deleteStateSnapshotsCall {
    fn apply_stateful(&self, ccx: &mut CheatsCtxt) -> Result {
        let Self {} = self;
        inner_delete_state_snapshots(ccx)
    }
}

impl Cheatcode for startStateDiffRecordingCall {
    fn apply(&self, state: &mut Cheatcodes) -> Result {
        let Self {} = self;
        state.recorded_account_diffs_stack = Some(Default::default());
        Ok(Default::default())
    }
}

impl Cheatcode for stopAndReturnStateDiffCall {
    fn apply(&self, state: &mut Cheatcodes) -> Result {
        let Self {} = self;
        get_state_diff(state)
    }
}

impl Cheatcode for getStateDiffCall {
    fn apply(&self, state: &mut Cheatcodes) -> Result {
        let mut diffs = String::new();
        let state_diffs = get_recorded_state_diffs(state);
        for (address, state_diffs) in state_diffs {
            diffs.push_str(&format!("{address}\n"));
            diffs.push_str(&format!("{state_diffs}\n"));
        }
        Ok(diffs.abi_encode())
    }
}

impl Cheatcode for getStateDiffJsonCall {
    fn apply(&self, state: &mut Cheatcodes) -> Result {
        let state_diffs = get_recorded_state_diffs(state);
        Ok(serde_json::to_string(&state_diffs)?.abi_encode())
    }
}

impl Cheatcode for broadcastRawTransactionCall {
    fn apply_full(&self, ccx: &mut CheatsCtxt, executor: &mut dyn CheatcodesExecutor) -> Result {
        let tx = TxEnvelope::decode(&mut self.data.as_ref())
            .map_err(|err| fmt_err!("failed to decode RLP-encoded transaction: {err}"))?;

        let (db, journal, env) = ccx.ecx.as_db_env_and_journal();
        db.transact_from_tx(
            &tx.clone().into(),
            env.to_owned(),
            journal,
            &mut *executor.get_inspector(ccx.state),
            Box::new(()),
        )?;

        if ccx.state.broadcast.is_some() {
            ccx.state.broadcastable_transactions.push_back(BroadcastableTransaction {
                rpc: ccx.ecx.journaled_state.database.active_fork_url(),
                transaction: tx.try_into()?,
            });
        }

        Ok(Default::default())
    }
}

impl Cheatcode for setBlockhashCall {
    fn apply_stateful(&self, ccx: &mut CheatsCtxt) -> Result {
        let Self { blockNumber, blockHash } = *self;
        ensure!(blockNumber <= U256::from(u64::MAX), "blockNumber must be less than 2^64 - 1");
        ensure!(
            blockNumber <= U256::from(ccx.ecx.block.number),
            "block number must be less than or equal to the current block number"
        );

        ccx.ecx.journaled_state.database.set_blockhash(blockNumber, blockHash);

        Ok(Default::default())
    }
}

impl Cheatcode for startDebugTraceRecordingCall {
    fn apply_full(&self, ccx: &mut CheatsCtxt, executor: &mut dyn CheatcodesExecutor) -> Result {
        let Some(tracer) = executor.tracing_inspector() else {
            return Err(Error::from("no tracer initiated, consider adding -vvv flag"));
        };

        let mut info = RecordDebugStepInfo {
            // will be updated later
            start_node_idx: 0,
            // keep the original config to revert back later
            original_tracer_config: *tracer.config(),
        };

        // turn on tracer configuration for recording
        tracer.update_config(|config| {
            config
                .set_steps(true)
                .set_memory_snapshots(true)
                .set_stack_snapshots(StackSnapshotType::Full)
        });

        // track where the recording starts
        if let Some(last_node) = tracer.traces().nodes().last() {
            info.start_node_idx = last_node.idx;
        }

        ccx.state.record_debug_steps_info = Some(info);
        Ok(Default::default())
    }
}

impl Cheatcode for stopAndReturnDebugTraceRecordingCall {
    fn apply_full(&self, ccx: &mut CheatsCtxt, executor: &mut dyn CheatcodesExecutor) -> Result {
        let Some(tracer) = executor.tracing_inspector() else {
            return Err(Error::from("no tracer initiated, consider adding -vvv flag"));
        };

        let Some(record_info) = ccx.state.record_debug_steps_info else {
            return Err(Error::from("nothing recorded"));
        };

        // Use the trace nodes to flatten the call trace
        let root = tracer.traces();
        let steps = flatten_call_trace(0, root, record_info.start_node_idx);

        let debug_steps: Vec<DebugStep> =
            steps.iter().map(|&step| convert_call_trace_to_debug_step(step)).collect();
        // Free up memory by clearing the steps if they are not recorded outside of cheatcode usage.
        if !record_info.original_tracer_config.record_steps {
            tracer.traces_mut().nodes_mut().iter_mut().for_each(|node| {
                node.trace.steps = Vec::new();
                node.logs = Vec::new();
                node.ordering = Vec::new();
            });
        }

        // Revert the tracer config to the one before recording
        tracer.update_config(|_config| record_info.original_tracer_config);

        // Clean up the recording info
        ccx.state.record_debug_steps_info = None;

        Ok(debug_steps.abi_encode())
    }
}

pub(super) fn get_nonce(ccx: &mut CheatsCtxt, address: &Address) -> Result {
    let account = ccx.ecx.journaled_state.load_account(*address)?;
    Ok(account.info.nonce.abi_encode())
}

fn inner_snapshot_state(ccx: &mut CheatsCtxt) -> Result {
    let (db, journal, mut env) = ccx.ecx.as_db_env_and_journal();
    Ok(db.snapshot_state(journal, &mut env).abi_encode())
}

fn inner_revert_to_state(ccx: &mut CheatsCtxt, snapshot_id: U256) -> Result {
    let (db, journal, mut env) = ccx.ecx.as_db_env_and_journal();
    let result = if let Some(journaled_state) =
        db.revert_state(snapshot_id, &*journal, &mut env, RevertStateSnapshotAction::RevertKeep)
    {
        // we reset the evm's journaled_state to the state of the snapshot previous state
        ccx.ecx.journaled_state.inner = journaled_state;
        true
    } else {
        false
    };
    Ok(result.abi_encode())
}

fn inner_revert_to_state_and_delete(ccx: &mut CheatsCtxt, snapshot_id: U256) -> Result {
    let (db, journal, mut env) = ccx.ecx.as_db_env_and_journal();

    let result = if let Some(journaled_state) =
        db.revert_state(snapshot_id, &*journal, &mut env, RevertStateSnapshotAction::RevertRemove)
    {
        // we reset the evm's journaled_state to the state of the snapshot previous state
        ccx.ecx.journaled_state.inner = journaled_state;
        true
    } else {
        false
    };
    Ok(result.abi_encode())
}

fn inner_delete_state_snapshot(ccx: &mut CheatsCtxt, snapshot_id: U256) -> Result {
    let result = ccx.ecx.journaled_state.database.delete_state_snapshot(snapshot_id);
    Ok(result.abi_encode())
}

fn inner_delete_state_snapshots(ccx: &mut CheatsCtxt) -> Result {
    ccx.ecx.journaled_state.database.delete_state_snapshots();
    Ok(Default::default())
}

fn inner_value_snapshot(
    ccx: &mut CheatsCtxt,
    group: Option<String>,
    name: Option<String>,
    value: String,
) -> Result {
    let (group, name) = derive_snapshot_name(ccx, group, name);

    ccx.state.gas_snapshots.entry(group).or_default().insert(name, value);

    Ok(Default::default())
}

fn inner_last_gas_snapshot(
    ccx: &mut CheatsCtxt,
    group: Option<String>,
    name: Option<String>,
    value: u64,
) -> Result {
    let (group, name) = derive_snapshot_name(ccx, group, name);

    ccx.state.gas_snapshots.entry(group).or_default().insert(name, value.to_string());

    Ok(value.abi_encode())
}

fn inner_start_gas_snapshot(
    ccx: &mut CheatsCtxt,
    group: Option<String>,
    name: Option<String>,
) -> Result {
    // Revert if there is an active gas snapshot as we can only have one active snapshot at a time.
    if ccx.state.gas_metering.active_gas_snapshot.is_some() {
        let (group, name) = ccx.state.gas_metering.active_gas_snapshot.as_ref().unwrap().clone();
        bail!("gas snapshot was already started with group: {group} and name: {name}");
    }

    let (group, name) = derive_snapshot_name(ccx, group, name);

    ccx.state.gas_metering.gas_records.push(GasRecord {
        group: group.clone(),
        name: name.clone(),
        gas_used: 0,
        depth: ccx.ecx.journaled_state.depth(),
    });

    ccx.state.gas_metering.active_gas_snapshot = Some((group, name));

    ccx.state.gas_metering.start();

    Ok(Default::default())
}

fn inner_stop_gas_snapshot(
    ccx: &mut CheatsCtxt,
    group: Option<String>,
    name: Option<String>,
) -> Result {
    // If group and name are not provided, use the last snapshot group and name.
    let (group, name) = group.zip(name).unwrap_or_else(|| {
        let (group, name) = ccx.state.gas_metering.active_gas_snapshot.as_ref().unwrap().clone();
        (group, name)
    });

    if let Some(record) = ccx
        .state
        .gas_metering
        .gas_records
        .iter_mut()
        .find(|record| record.group == group && record.name == name)
    {
        // Calculate the gas used since the snapshot was started.
        // We subtract 171 from the gas used to account for gas used by the snapshot itself.
        let value = record.gas_used.saturating_sub(171);

        ccx.state
            .gas_snapshots
            .entry(group.clone())
            .or_default()
            .insert(name.clone(), value.to_string());

        // Stop the gas metering.
        ccx.state.gas_metering.stop();

        // Remove the gas record.
        ccx.state
            .gas_metering
            .gas_records
            .retain(|record| record.group != group && record.name != name);

        // Clear last snapshot cache if we have an exact match.
        if let Some((snapshot_group, snapshot_name)) = &ccx.state.gas_metering.active_gas_snapshot
            && snapshot_group == &group
            && snapshot_name == &name
        {
            ccx.state.gas_metering.active_gas_snapshot = None;
        }

        Ok(value.abi_encode())
    } else {
        bail!("no gas snapshot was started with the name: {name} in group: {group}");
    }
}

// Derives the snapshot group and name from the provided group and name or the running contract.
fn derive_snapshot_name(
    ccx: &CheatsCtxt,
    group: Option<String>,
    name: Option<String>,
) -> (String, String) {
    let group = group.unwrap_or_else(|| {
        ccx.state.config.running_artifact.clone().expect("expected running contract").name
    });
    let name = name.unwrap_or_else(|| "default".to_string());
    (group, name)
}

/// Reads the current caller information and returns the current [CallerMode], `msg.sender` and
/// `tx.origin`.
///
/// Depending on the current caller mode, one of the following results will be returned:
/// - If there is an active prank:
///     - caller_mode will be equal to:
///         - [CallerMode::Prank] if the prank has been set with `vm.prank(..)`.
///         - [CallerMode::RecurrentPrank] if the prank has been set with `vm.startPrank(..)`.
///     - `msg.sender` will be equal to the address set for the prank.
///     - `tx.origin` will be equal to the default sender address unless an alternative one has been
///       set when configuring the prank.
///
/// - If there is an active broadcast:
///     - caller_mode will be equal to:
///         - [CallerMode::Broadcast] if the broadcast has been set with `vm.broadcast(..)`.
///         - [CallerMode::RecurrentBroadcast] if the broadcast has been set with
///           `vm.startBroadcast(..)`.
///     - `msg.sender` and `tx.origin` will be equal to the address provided when setting the
///       broadcast.
///
/// - If no caller modification is active:
///     - caller_mode will be equal to [CallerMode::None],
///     - `msg.sender` and `tx.origin` will be equal to the default sender address.
fn read_callers(state: &Cheatcodes, default_sender: &Address, call_depth: usize) -> Result {
    let mut mode = CallerMode::None;
    let mut new_caller = default_sender;
    let mut new_origin = default_sender;
    if let Some(prank) = state.get_prank(call_depth) {
        mode = if prank.single_call { CallerMode::Prank } else { CallerMode::RecurrentPrank };
        new_caller = &prank.new_caller;
        if let Some(new) = &prank.new_origin {
            new_origin = new;
        }
    } else if let Some(broadcast) = &state.broadcast {
        mode = if broadcast.single_call {
            CallerMode::Broadcast
        } else {
            CallerMode::RecurrentBroadcast
        };
        new_caller = &broadcast.new_origin;
        new_origin = &broadcast.new_origin;
    }

    Ok((mode, new_caller, new_origin).abi_encode_params())
}

/// Ensures the `Account` is loaded and touched.
<<<<<<< HEAD
pub fn journaled_account<'a>(ecx: Ecx<'a, '_, '_>, addr: Address) -> Result<&'a mut Account> {
=======
pub(super) fn journaled_account<'a>(
    ecx: Ecx<'a, '_, '_>,
    addr: Address,
) -> Result<&'a mut Account> {
    ensure_loaded_account(ecx, addr)?;
    Ok(ecx.journaled_state.state.get_mut(&addr).expect("account is loaded"))
}

pub(super) fn ensure_loaded_account(ecx: Ecx, addr: Address) -> Result<()> {
>>>>>>> aa382a78
    ecx.journaled_state.load_account(addr)?;
    ecx.journaled_state.touch(addr);
    Ok(())
}

/// Consumes recorded account accesses and returns them as an abi encoded
/// array of [AccountAccess]. If there are no accounts were
/// recorded as accessed, an abi encoded empty array is returned.
///
/// In the case where `stopAndReturnStateDiff` is called at a lower
/// depth than `startStateDiffRecording`, multiple `Vec<RecordedAccountAccesses>`
/// will be flattened, preserving the order of the accesses.
fn get_state_diff(state: &mut Cheatcodes) -> Result {
    let res = state
        .recorded_account_diffs_stack
        .replace(Default::default())
        .unwrap_or_default()
        .into_iter()
        .flatten()
        .collect::<Vec<_>>();
    Ok(res.abi_encode())
}

/// Helper function that creates a `GenesisAccount` from a regular `Account`.
fn genesis_account(account: &Account) -> GenesisAccount {
    GenesisAccount {
        nonce: Some(account.info.nonce),
        balance: account.info.balance,
        code: account.info.code.as_ref().map(|o| o.original_bytes()),
        storage: Some(
            account
                .storage
                .iter()
                .map(|(k, v)| (B256::from(*k), B256::from(v.present_value())))
                .collect(),
        ),
        private_key: None,
    }
}

/// Helper function to returns state diffs recorded for each changed account.
fn get_recorded_state_diffs(state: &mut Cheatcodes) -> BTreeMap<Address, AccountStateDiffs> {
    let mut state_diffs: BTreeMap<Address, AccountStateDiffs> = BTreeMap::default();
    if let Some(records) = &state.recorded_account_diffs_stack {
        records
            .iter()
            .flatten()
            .filter(|account_access| {
                !account_access.storageAccesses.is_empty()
                    || account_access.oldBalance != account_access.newBalance
            })
            .for_each(|account_access| {
                // Record account balance diffs.
                if account_access.oldBalance != account_access.newBalance {
                    let account_diff =
                        state_diffs.entry(account_access.account).or_insert_with(|| {
                            AccountStateDiffs {
                                label: state.labels.get(&account_access.account).cloned(),
                                ..Default::default()
                            }
                        });
                    // Update balance diff. Do not overwrite the initial balance if already set.
                    if let Some(diff) = &mut account_diff.balance_diff {
                        diff.new_value = account_access.newBalance;
                    } else {
                        account_diff.balance_diff = Some(BalanceDiff {
                            previous_value: account_access.oldBalance,
                            new_value: account_access.newBalance,
                        });
                    }
                }

                // Record account state diffs.
                for storage_access in &account_access.storageAccesses {
                    if storage_access.isWrite && !storage_access.reverted {
                        let account_diff = state_diffs
                            .entry(storage_access.account)
                            .or_insert_with(|| AccountStateDiffs {
                                label: state.labels.get(&storage_access.account).cloned(),
                                ..Default::default()
                            });
                        // Update state diff. Do not overwrite the initial value if already set.
                        match account_diff.state_diff.entry(storage_access.slot) {
                            Entry::Vacant(slot_state_diff) => {
                                slot_state_diff.insert(SlotStateDiff {
                                    previous_value: storage_access.previousValue,
                                    new_value: storage_access.newValue,
                                });
                            }
                            Entry::Occupied(mut slot_state_diff) => {
                                slot_state_diff.get_mut().new_value = storage_access.newValue;
                            }
                        }
                    }
                }
            });
    }
    state_diffs
}

/// Helper function to set / unset cold storage slot of the target address.
fn set_cold_slot(ccx: &mut CheatsCtxt, target: Address, slot: U256, cold: bool) {
    if let Some(account) = ccx.ecx.journaled_state.state.get_mut(&target)
        && let Some(storage_slot) = account.storage.get_mut(&slot)
    {
        storage_slot.is_cold = cold;
    }
}<|MERGE_RESOLUTION|>--- conflicted
+++ resolved
@@ -7,11 +7,7 @@
 };
 use alloy_consensus::TxEnvelope;
 use alloy_genesis::{Genesis, GenesisAccount};
-<<<<<<< HEAD
-use alloy_primitives::{Address, B256, Bytes, U256};
-=======
 use alloy_primitives::{Address, B256, U256, map::HashMap};
->>>>>>> aa382a78
 use alloy_rlp::Decodable;
 use alloy_sol_types::SolValue;
 use foundry_common::fs::{read_json_file, write_json_file};
@@ -1141,9 +1137,6 @@
 }
 
 /// Ensures the `Account` is loaded and touched.
-<<<<<<< HEAD
-pub fn journaled_account<'a>(ecx: Ecx<'a, '_, '_>, addr: Address) -> Result<&'a mut Account> {
-=======
 pub(super) fn journaled_account<'a>(
     ecx: Ecx<'a, '_, '_>,
     addr: Address,
@@ -1153,7 +1146,6 @@
 }
 
 pub(super) fn ensure_loaded_account(ecx: Ecx, addr: Address) -> Result<()> {
->>>>>>> aa382a78
     ecx.journaled_state.load_account(addr)?;
     ecx.journaled_state.touch(addr);
     Ok(())
