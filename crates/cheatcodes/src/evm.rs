--- conflicted
+++ resolved
@@ -1135,14 +1135,7 @@
 }
 
 /// Ensures the `Account` is loaded and touched.
-<<<<<<< HEAD
-pub(super) fn journaled_account<'a>(
-    ecx: Ecx<'a, '_, '_>,
-    addr: Address,
-) -> Result<&'a mut Account> {
-=======
 pub fn journaled_account<'a>(ecx: Ecx<'a, '_, '_>, addr: Address) -> Result<&'a mut Account> {
->>>>>>> 6aa835bd
     ecx.journaled_state.load_account(addr)?;
     ecx.journaled_state.touch(addr);
     Ok(ecx.journaled_state.state.get_mut(&addr).expect("account is loaded"))
