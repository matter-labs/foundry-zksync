//! Implementations of [`Evm`](spec::Group::Evm) cheatcodes.

use crate::{
    inspector::{Ecx, RecordDebugStepInfo},
    BroadcastableTransaction, Cheatcode, Cheatcodes, CheatcodesExecutor, CheatsCtxt, Error, Result,
    Vm::*,
};
use alloy_consensus::TxEnvelope;
use alloy_genesis::{Genesis, GenesisAccount};
use alloy_primitives::{Address, Bytes, B256, U256};
use alloy_rlp::Decodable;
use alloy_sol_types::SolValue;
use foundry_common::fs::{read_json_file, write_json_file};
use foundry_evm_core::{
    backend::{DatabaseExt, RevertStateSnapshotAction},
    constants::{CALLER, CHEATCODE_ADDRESS, HARDHAT_CONSOLE_ADDRESS, TEST_CONTRACT_ADDRESS},
    ContextExt,
};
use foundry_evm_traces::StackSnapshotType;
use itertools::Itertools;
use rand::Rng;
use revm::{
    bytecode::Bytecode,
    context::{Block, JournalTr},
    primitives::{hardfork::SpecId, KECCAK_EMPTY},
    state::Account,
};
use std::{
    collections::{btree_map::Entry, BTreeMap},
    fmt::Display,
    path::Path,
};
mod record_debug_step;
use record_debug_step::{convert_call_trace_to_debug_step, flatten_call_trace};
use serde::Serialize;

mod fork;
pub(crate) mod mapping;
pub(crate) mod mock;
pub(crate) mod prank;

// Note(zk): The RecordAccess struct is defined in the common crates.

/// Records the `snapshotGas*` cheatcodes.
#[derive(Clone, Debug)]
pub struct GasRecord {
    /// The group name of the gas snapshot.
    pub group: String,
    /// The name of the gas snapshot.
    pub name: String,
    /// The total gas used in the gas snapshot.
    pub gas_used: u64,
    /// Depth at which the gas snapshot was taken.
    pub depth: usize,
}

/// Records `deal` cheatcodes
#[derive(Clone, Debug)]
pub struct DealRecord {
    /// Target of the deal.
    pub address: Address,
    /// The balance of the address before deal was applied
    pub old_balance: U256,
    /// Balance after deal was applied
    pub new_balance: U256,
}

/// Storage slot diff info.
#[derive(Serialize, Default)]
#[serde(rename_all = "camelCase")]
struct SlotStateDiff {
    /// Initial storage value.
    previous_value: B256,
    /// Current storage value.
    new_value: B256,
}

/// Balance diff info.
#[derive(Serialize, Default)]
#[serde(rename_all = "camelCase")]
struct BalanceDiff {
    /// Initial storage value.
    previous_value: U256,
    /// Current storage value.
    new_value: U256,
}

/// Account state diff info.
#[derive(Serialize, Default)]
#[serde(rename_all = "camelCase")]
struct AccountStateDiffs {
    /// Address label, if any set.
    label: Option<String>,
    /// Account balance changes.
    balance_diff: Option<BalanceDiff>,
    /// State changes, per slot.
    state_diff: BTreeMap<B256, SlotStateDiff>,
}

impl Display for AccountStateDiffs {
    fn fmt(&self, f: &mut std::fmt::Formatter<'_>) -> eyre::Result<(), std::fmt::Error> {
        // Print changed account.
        if let Some(label) = &self.label {
            writeln!(f, "label: {label}")?;
        }
        // Print balance diff if changed.
        if let Some(balance_diff) = &self.balance_diff {
            if balance_diff.previous_value != balance_diff.new_value {
                writeln!(
                    f,
                    "- balance diff: {} → {}",
                    balance_diff.previous_value, balance_diff.new_value
                )?;
            }
        }
        // Print state diff if any.
        if !&self.state_diff.is_empty() {
            writeln!(f, "- state diff:")?;
            for (slot, slot_changes) in &self.state_diff {
                writeln!(
                    f,
                    "@ {slot}: {} → {}",
                    slot_changes.previous_value, slot_changes.new_value
                )?;
            }
        }

        Ok(())
    }
}

impl Cheatcode for addrCall {
    fn apply(&self, _state: &mut Cheatcodes) -> Result {
        let Self { privateKey } = self;
        let wallet = super::crypto::parse_wallet(privateKey)?;
        Ok(wallet.address().abi_encode())
    }
}

impl Cheatcode for getNonce_0Call {
    fn apply_stateful(&self, ccx: &mut CheatsCtxt) -> Result {
        let Self { account } = self;
        get_nonce(ccx, account)
    }
}

impl Cheatcode for getNonce_1Call {
    fn apply_stateful(&self, ccx: &mut CheatsCtxt) -> Result {
        let Self { wallet } = self;
        get_nonce(ccx, &wallet.addr)
    }
}

impl Cheatcode for zkGetTransactionNonceCall {
    fn apply_stateful(&self, ccx: &mut CheatsCtxt) -> Result {
        let Self { account } = self;
        get_nonce(ccx, account)
    }
}

impl Cheatcode for zkGetDeploymentNonceCall {
    fn apply_stateful(&self, ccx: &mut CheatsCtxt) -> Result {
        let Self { account } = self;
        get_nonce(ccx, account)
    }
}

impl Cheatcode for loadCall {
    fn apply_stateful(&self, ccx: &mut CheatsCtxt) -> Result {
        let Self { target, slot } = *self;
        ensure_not_precompile!(&target, ccx);
        ccx.ecx.journaled_state.load_account(target)?;
        let mut val = ccx.ecx.journaled_state.sload(target, slot.into())?;

        if val.is_cold && val.data.is_zero() {
            if ccx.state.has_arbitrary_storage(&target) {
                // If storage slot is untouched and load from a target with arbitrary storage,
                // then set random value for current slot.
                let rand_value = ccx.state.rng().random();
                ccx.state.arbitrary_storage.as_mut().unwrap().save(
                    ccx.ecx,
                    target,
                    slot.into(),
                    rand_value,
                );
                val.data = rand_value;
            } else if ccx.state.is_arbitrary_storage_copy(&target) {
                // If storage slot is untouched and load from a target that copies storage from
                // a source address with arbitrary storage, then copy existing arbitrary value.
                // If no arbitrary value generated yet, then the random one is saved and set.
                let rand_value = ccx.state.rng().random();
                val.data = ccx.state.arbitrary_storage.as_mut().unwrap().copy(
                    ccx.ecx,
                    target,
                    slot.into(),
                    rand_value,
                );
            }
        }

        Ok(val.abi_encode())
    }
}

impl Cheatcode for loadAllocsCall {
    fn apply_stateful(&self, ccx: &mut CheatsCtxt) -> Result {
        let Self { pathToAllocsJson } = self;

        let path = Path::new(pathToAllocsJson);
        ensure!(path.exists(), "allocs file does not exist: {pathToAllocsJson}");

        // Let's first assume we're reading a file with only the allocs.
        let allocs: BTreeMap<Address, GenesisAccount> = match read_json_file(path) {
            Ok(allocs) => allocs,
            Err(_) => {
                // Let's try and read from a genesis file, and extract allocs.
                let genesis = read_json_file::<Genesis>(path)?;
                genesis.alloc
            }
        };

        // Then, load the allocs into the database.
        let (db, journal, _) = ccx.ecx.as_db_env_and_journal();
        db.load_allocs(&allocs, journal)
            .map(|()| Vec::default())
            .map_err(|e| fmt_err!("failed to load allocs: {e}"))
    }
}

impl Cheatcode for cloneAccountCall {
    fn apply_stateful(&self, ccx: &mut CheatsCtxt) -> Result {
        let Self { source, target } = self;

        let (db, journal, _) = ccx.ecx.as_db_env_and_journal();
        let account = journal.load_account(db, *source)?;
        let genesis = &genesis_account(account.data);
        db.clone_account(genesis, target, journal)?;
        // Cloned account should persist in forked envs.
        ccx.ecx.journaled_state.database.add_persistent_account(*target);
        Ok(Default::default())
    }
}

impl Cheatcode for dumpStateCall {
    fn apply_stateful(&self, ccx: &mut CheatsCtxt) -> Result {
        let Self { pathToStateJson } = self;
        let path = Path::new(pathToStateJson);

        // Do not include system account or empty accounts in the dump.
        let skip = |key: &Address, val: &Account| {
            key == &CHEATCODE_ADDRESS ||
                key == &CALLER ||
                key == &HARDHAT_CONSOLE_ADDRESS ||
                key == &TEST_CONTRACT_ADDRESS ||
                key == &ccx.caller ||
                key == &ccx.state.config.evm_opts.sender ||
                val.is_empty()
        };

        let alloc = ccx
            .ecx
            .journaled_state
            .state()
            .iter_mut()
            .filter(|(key, val)| !skip(key, val))
            .map(|(key, val)| (key, genesis_account(val)))
            .collect::<BTreeMap<_, _>>();

        write_json_file(path, &alloc)?;
        Ok(Default::default())
    }
}

impl Cheatcode for recordCall {
    fn apply(&self, state: &mut Cheatcodes) -> Result {
        let Self {} = self;
        state.recording_accesses = true;
        state.accesses.clear();
        Ok(Default::default())
    }
}

impl Cheatcode for stopRecordCall {
    fn apply(&self, state: &mut Cheatcodes) -> Result {
        state.recording_accesses = false;
        Ok(Default::default())
    }
}

impl Cheatcode for accessesCall {
    fn apply(&self, state: &mut Cheatcodes) -> Result {
        let Self { target } = *self;
        let result = (
            state.accesses.reads.entry(target).or_default().as_slice(),
            state.accesses.writes.entry(target).or_default().as_slice(),
        );
        Ok(result.abi_encode_params())
    }
}

impl Cheatcode for recordLogsCall {
    fn apply(&self, state: &mut Cheatcodes) -> Result {
        let Self {} = self;
        state.recorded_logs = Some(Default::default());
        Ok(Default::default())
    }
}

impl Cheatcode for getRecordedLogsCall {
    fn apply(&self, state: &mut Cheatcodes) -> Result {
        let Self {} = self;
        Ok(state.recorded_logs.replace(Default::default()).unwrap_or_default().abi_encode())
    }
}

impl Cheatcode for pauseGasMeteringCall {
    fn apply(&self, state: &mut Cheatcodes) -> Result {
        let Self {} = self;
        state.gas_metering.paused = true;
        Ok(Default::default())
    }
}

impl Cheatcode for resumeGasMeteringCall {
    fn apply(&self, state: &mut Cheatcodes) -> Result {
        let Self {} = self;
        state.gas_metering.resume();
        Ok(Default::default())
    }
}

impl Cheatcode for resetGasMeteringCall {
    fn apply(&self, state: &mut Cheatcodes) -> Result {
        let Self {} = self;
        state.gas_metering.reset();
        Ok(Default::default())
    }
}

impl Cheatcode for lastCallGasCall {
    fn apply(&self, state: &mut Cheatcodes) -> Result {
        let Self {} = self;
        let Some(last_call_gas) = &state.gas_metering.last_call_gas else {
            bail!("no external call was made yet");
        };
        Ok(last_call_gas.abi_encode())
    }
}

impl Cheatcode for chainIdCall {
    fn apply_stateful(&self, ccx: &mut CheatsCtxt) -> Result {
        let Self { newChainId } = self;
        ensure!(*newChainId <= U256::from(u64::MAX), "chain ID must be less than 2^64 - 1");
        ccx.ecx.cfg.chain_id = newChainId.to();
        Ok(Default::default())
    }
}

impl Cheatcode for coinbaseCall {
    fn apply_stateful(&self, ccx: &mut CheatsCtxt) -> Result {
        let Self { newCoinbase } = self;
        ccx.ecx.block.beneficiary = *newCoinbase;
        Ok(Default::default())
    }
}

impl Cheatcode for difficultyCall {
    fn apply_stateful(&self, ccx: &mut CheatsCtxt) -> Result {
        let Self { newDifficulty } = self;
        ensure!(
            ccx.ecx.cfg.spec < SpecId::MERGE,
            "`difficulty` is not supported after the Paris hard fork, use `prevrandao` instead; \
             see EIP-4399: https://eips.ethereum.org/EIPS/eip-4399"
        );
        ccx.ecx.block.difficulty = *newDifficulty;
        Ok(Default::default())
    }
}

impl Cheatcode for feeCall {
    fn apply_stateful(&self, ccx: &mut CheatsCtxt) -> Result {
        let Self { newBasefee } = self;
        ensure!(*newBasefee <= U256::from(u64::MAX), "base fee must be less than 2^64 - 1");
        ccx.ecx.block.basefee = newBasefee.saturating_to();
        Ok(Default::default())
    }
}

impl Cheatcode for prevrandao_0Call {
    fn apply_stateful(&self, ccx: &mut CheatsCtxt) -> Result {
        let Self { newPrevrandao } = self;
        ensure!(
            ccx.ecx.cfg.spec >= SpecId::MERGE,
            "`prevrandao` is not supported before the Paris hard fork, use `difficulty` instead; \
             see EIP-4399: https://eips.ethereum.org/EIPS/eip-4399"
        );
        ccx.ecx.block.prevrandao = Some(*newPrevrandao);
        Ok(Default::default())
    }
}

impl Cheatcode for prevrandao_1Call {
    fn apply_stateful(&self, ccx: &mut CheatsCtxt) -> Result {
        let Self { newPrevrandao } = self;
        ensure!(
            ccx.ecx.cfg.spec >= SpecId::MERGE,
            "`prevrandao` is not supported before the Paris hard fork, use `difficulty` instead; \
             see EIP-4399: https://eips.ethereum.org/EIPS/eip-4399"
        );
        ccx.ecx.block.prevrandao = Some((*newPrevrandao).into());
        Ok(Default::default())
    }
}

impl Cheatcode for blobhashesCall {
    fn apply_stateful(&self, ccx: &mut CheatsCtxt) -> Result {
        let Self { hashes } = self;
        ensure!(
            ccx.ecx.cfg.spec >= SpecId::CANCUN,
            "`blobhashes` is not supported before the Cancun hard fork; \
             see EIP-4844: https://eips.ethereum.org/EIPS/eip-4844"
        );
        ccx.ecx.tx.blob_hashes.clone_from(hashes);
        Ok(Default::default())
    }
}

impl Cheatcode for getBlobhashesCall {
    fn apply_stateful(&self, ccx: &mut CheatsCtxt) -> Result {
        let Self {} = self;
        ensure!(
            ccx.ecx.cfg.spec >= SpecId::CANCUN,
            "`getBlobhashes` is not supported before the Cancun hard fork; \
             see EIP-4844: https://eips.ethereum.org/EIPS/eip-4844"
        );
        Ok(ccx.ecx.tx.blob_hashes.clone().abi_encode())
    }
}

impl Cheatcode for rollCall {
    fn apply_stateful(&self, ccx: &mut CheatsCtxt) -> Result {
        let Self { newHeight } = self;
        ensure!(*newHeight <= U256::from(u64::MAX), "block height must be less than 2^64 - 1");
        ccx.ecx.block.number = newHeight.saturating_to();
        Ok(Default::default())
    }
}

impl Cheatcode for getBlockNumberCall {
    fn apply_stateful(&self, ccx: &mut CheatsCtxt) -> Result {
        let Self {} = self;
        Ok(ccx.ecx.block.number.abi_encode())
    }
}

impl Cheatcode for txGasPriceCall {
    fn apply_stateful(&self, ccx: &mut CheatsCtxt) -> Result {
        let Self { newGasPrice } = self;
        ensure!(*newGasPrice <= U256::from(u64::MAX), "gas price must be less than 2^64 - 1");
        ccx.ecx.tx.gas_price = newGasPrice.saturating_to();
        Ok(Default::default())
    }
}

impl Cheatcode for warpCall {
    fn apply_stateful(&self, ccx: &mut CheatsCtxt) -> Result {
        let Self { newTimestamp } = self;
        ensure!(*newTimestamp <= U256::from(u64::MAX), "timestamp must be less than 2^64 - 1");
        ccx.ecx.block.timestamp = newTimestamp.saturating_to();
        Ok(Default::default())
    }
}

impl Cheatcode for getBlockTimestampCall {
    fn apply_stateful(&self, ccx: &mut CheatsCtxt) -> Result {
        let Self {} = self;
        Ok(ccx.ecx.block.timestamp.abi_encode())
    }
}

impl Cheatcode for blobBaseFeeCall {
    fn apply_stateful(&self, ccx: &mut CheatsCtxt) -> Result {
        let Self { newBlobBaseFee } = self;
        ensure!(
            ccx.ecx.cfg.spec >= SpecId::CANCUN,
            "`blobBaseFee` is not supported before the Cancun hard fork; \
             see EIP-4844: https://eips.ethereum.org/EIPS/eip-4844"
        );
        let is_prague = ccx.ecx.cfg.spec >= SpecId::PRAGUE;
        ccx.ecx.block.set_blob_excess_gas_and_price((*newBlobBaseFee).to(), is_prague);
        Ok(Default::default())
    }
}

impl Cheatcode for getBlobBaseFeeCall {
    fn apply_stateful(&self, ccx: &mut CheatsCtxt) -> Result {
        let Self {} = self;
        Ok(ccx.ecx.block.blob_excess_gas().unwrap_or(0).abi_encode())
    }
}

impl Cheatcode for dealCall {
    fn apply_stateful(&self, ccx: &mut CheatsCtxt) -> Result {
        let Self { account: address, newBalance: new_balance } = *self;

        let account = journaled_account(ccx.ecx, address)?;
        let old_balance = std::mem::replace(&mut account.info.balance, new_balance);
        let record = DealRecord { address, old_balance, new_balance };
        ccx.state.eth_deals.push(record);
        Ok(Default::default())
    }
}

impl Cheatcode for etchCall {
    fn apply_stateful(&self, ccx: &mut CheatsCtxt) -> Result {
        let Self { target, newRuntimeBytecode } = self;
<<<<<<< HEAD
        ensure_not_precompile!(target, ccx);
        ccx.ecx.journaled_state.load_account(*target)?;
=======

        ensure_not_precompile!(&target, ccx);
        ccx.ecx.load_account(*target)?;
>>>>>>> 68ed2abb
        let bytecode = Bytecode::new_raw_checked(Bytes::copy_from_slice(newRuntimeBytecode))
            .map_err(|e| fmt_err!("failed to create bytecode: {e}"))?;
        ccx.ecx.journaled_state.set_code(*target, bytecode);
        Ok(Default::default())
    }
}

impl Cheatcode for resetNonceCall {
    fn apply_stateful(&self, ccx: &mut CheatsCtxt) -> Result {
        let Self { account } = self;
        let account = journaled_account(ccx.ecx, *account)?;
        // Per EIP-161, EOA nonces start at 0, but contract nonces
        // start at 1. Comparing by code_hash instead of code
        // to avoid hitting the case where account's code is None.
        let empty = account.info.code_hash == KECCAK_EMPTY;
        let nonce = if empty { 0 } else { 1 };
        account.info.nonce = nonce;
        debug!(target: "cheatcodes", nonce, "reset");
        Ok(Default::default())
    }
}

impl Cheatcode for setNonceCall {
    fn apply_stateful(&self, ccx: &mut CheatsCtxt) -> Result {
        let Self { account, newNonce } = *self;

        let account = journaled_account(ccx.ecx, account)?;
        // nonce must increment only
        let current = account.info.nonce;
        ensure!(
            newNonce >= current,
            "new nonce ({newNonce}) must be strictly equal to or higher than the \
             account's current nonce ({current})"
        );
        account.info.nonce = newNonce;
        Ok(Default::default())
    }
}

impl Cheatcode for setNonceUnsafeCall {
    fn apply_stateful(&self, ccx: &mut CheatsCtxt) -> Result {
        let Self { account, newNonce } = *self;

        let account = journaled_account(ccx.ecx, account)?;
        account.info.nonce = newNonce;
        Ok(Default::default())
    }
}

impl Cheatcode for storeCall {
    fn apply_stateful(&self, ccx: &mut CheatsCtxt) -> Result {
        let Self { target, slot, value } = *self;
        ensure_not_precompile!(&target, ccx);
        // ensure the account is touched
        let _ = journaled_account(ccx.ecx, target)?;
        ccx.ecx.journaled_state.sstore(target, slot.into(), value.into())?;
        Ok(Default::default())
    }
}

impl Cheatcode for coolCall {
    fn apply_stateful(&self, ccx: &mut CheatsCtxt) -> Result {
        let Self { target } = self;
        if let Some(account) = ccx.ecx.journaled_state.state.get_mut(target) {
            account.unmark_touch();
            account.storage.values_mut().for_each(|slot| slot.mark_cold());
        }
        Ok(Default::default())
    }
}

impl Cheatcode for accessListCall {
    fn apply(&self, state: &mut Cheatcodes) -> Result {
        let Self { access } = self;
        let access_list = access
            .iter()
            .map(|item| {
                let keys = item.storageKeys.iter().map(|key| B256::from(*key)).collect_vec();
                alloy_rpc_types::AccessListItem { address: item.target, storage_keys: keys }
            })
            .collect_vec();
        state.access_list = Some(alloy_rpc_types::AccessList::from(access_list));
        Ok(Default::default())
    }
}

impl Cheatcode for noAccessListCall {
    fn apply(&self, state: &mut Cheatcodes) -> Result {
        let Self {} = self;
        // Set to empty option in order to override previous applied access list.
        if state.access_list.is_some() {
            state.access_list = Some(alloy_rpc_types::AccessList::default());
        }
        Ok(Default::default())
    }
}

impl Cheatcode for warmSlotCall {
    fn apply_stateful(&self, ccx: &mut CheatsCtxt) -> Result {
        let Self { target, slot } = *self;
        set_cold_slot(ccx, target, slot.into(), false);
        Ok(Default::default())
    }
}

impl Cheatcode for coolSlotCall {
    fn apply_stateful(&self, ccx: &mut CheatsCtxt) -> Result {
        let Self { target, slot } = *self;
        set_cold_slot(ccx, target, slot.into(), true);
        Ok(Default::default())
    }
}

impl Cheatcode for readCallersCall {
    fn apply_stateful(&self, ccx: &mut CheatsCtxt) -> Result {
        let Self {} = self;
        read_callers(ccx.state, &ccx.ecx.tx.caller, ccx.ecx.journaled_state.depth())
    }
}

impl Cheatcode for snapshotValue_0Call {
    fn apply_stateful(&self, ccx: &mut CheatsCtxt) -> Result {
        let Self { name, value } = self;
        inner_value_snapshot(ccx, None, Some(name.clone()), value.to_string())
    }
}

impl Cheatcode for snapshotValue_1Call {
    fn apply_stateful(&self, ccx: &mut CheatsCtxt) -> Result {
        let Self { group, name, value } = self;
        inner_value_snapshot(ccx, Some(group.clone()), Some(name.clone()), value.to_string())
    }
}

impl Cheatcode for snapshotGasLastCall_0Call {
    fn apply_stateful(&self, ccx: &mut CheatsCtxt) -> Result {
        let Self { name } = self;
        let Some(last_call_gas) = &ccx.state.gas_metering.last_call_gas else {
            bail!("no external call was made yet");
        };
        inner_last_gas_snapshot(ccx, None, Some(name.clone()), last_call_gas.gasTotalUsed)
    }
}

impl Cheatcode for snapshotGasLastCall_1Call {
    fn apply_stateful(&self, ccx: &mut CheatsCtxt) -> Result {
        let Self { name, group } = self;
        let Some(last_call_gas) = &ccx.state.gas_metering.last_call_gas else {
            bail!("no external call was made yet");
        };
        inner_last_gas_snapshot(
            ccx,
            Some(group.clone()),
            Some(name.clone()),
            last_call_gas.gasTotalUsed,
        )
    }
}

impl Cheatcode for startSnapshotGas_0Call {
    fn apply_stateful(&self, ccx: &mut CheatsCtxt) -> Result {
        let Self { name } = self;
        inner_start_gas_snapshot(ccx, None, Some(name.clone()))
    }
}

impl Cheatcode for startSnapshotGas_1Call {
    fn apply_stateful(&self, ccx: &mut CheatsCtxt) -> Result {
        let Self { group, name } = self;
        inner_start_gas_snapshot(ccx, Some(group.clone()), Some(name.clone()))
    }
}

impl Cheatcode for stopSnapshotGas_0Call {
    fn apply_stateful(&self, ccx: &mut CheatsCtxt) -> Result {
        let Self {} = self;
        inner_stop_gas_snapshot(ccx, None, None)
    }
}

impl Cheatcode for stopSnapshotGas_1Call {
    fn apply_stateful(&self, ccx: &mut CheatsCtxt) -> Result {
        let Self { name } = self;
        inner_stop_gas_snapshot(ccx, None, Some(name.clone()))
    }
}

impl Cheatcode for stopSnapshotGas_2Call {
    fn apply_stateful(&self, ccx: &mut CheatsCtxt) -> Result {
        let Self { group, name } = self;
        inner_stop_gas_snapshot(ccx, Some(group.clone()), Some(name.clone()))
    }
}

// Deprecated in favor of `snapshotStateCall`
impl Cheatcode for snapshotCall {
    fn apply_stateful(&self, ccx: &mut CheatsCtxt) -> Result {
        let Self {} = self;
        inner_snapshot_state(ccx)
    }
}

impl Cheatcode for snapshotStateCall {
    fn apply_stateful(&self, ccx: &mut CheatsCtxt) -> Result {
        let Self {} = self;
        inner_snapshot_state(ccx)
    }
}

// Deprecated in favor of `revertToStateCall`
impl Cheatcode for revertToCall {
    fn apply_stateful(&self, ccx: &mut CheatsCtxt) -> Result {
        let Self { snapshotId } = self;
        inner_revert_to_state(ccx, *snapshotId)
    }
}

impl Cheatcode for revertToStateCall {
    fn apply_stateful(&self, ccx: &mut CheatsCtxt) -> Result {
        let Self { snapshotId } = self;
        inner_revert_to_state(ccx, *snapshotId)
    }
}

// Deprecated in favor of `revertToStateAndDeleteCall`
impl Cheatcode for revertToAndDeleteCall {
    fn apply_stateful(&self, ccx: &mut CheatsCtxt) -> Result {
        let Self { snapshotId } = self;
        inner_revert_to_state_and_delete(ccx, *snapshotId)
    }
}

impl Cheatcode for revertToStateAndDeleteCall {
    fn apply_stateful(&self, ccx: &mut CheatsCtxt) -> Result {
        let Self { snapshotId } = self;
        inner_revert_to_state_and_delete(ccx, *snapshotId)
    }
}

// Deprecated in favor of `deleteStateSnapshotCall`
impl Cheatcode for deleteSnapshotCall {
    fn apply_stateful(&self, ccx: &mut CheatsCtxt) -> Result {
        let Self { snapshotId } = self;
        inner_delete_state_snapshot(ccx, *snapshotId)
    }
}

impl Cheatcode for deleteStateSnapshotCall {
    fn apply_stateful(&self, ccx: &mut CheatsCtxt) -> Result {
        let Self { snapshotId } = self;
        inner_delete_state_snapshot(ccx, *snapshotId)
    }
}

// Deprecated in favor of `deleteStateSnapshotsCall`
impl Cheatcode for deleteSnapshotsCall {
    fn apply_stateful(&self, ccx: &mut CheatsCtxt) -> Result {
        let Self {} = self;
        inner_delete_state_snapshots(ccx)
    }
}

impl Cheatcode for deleteStateSnapshotsCall {
    fn apply_stateful(&self, ccx: &mut CheatsCtxt) -> Result {
        let Self {} = self;
        inner_delete_state_snapshots(ccx)
    }
}

impl Cheatcode for startStateDiffRecordingCall {
    fn apply(&self, state: &mut Cheatcodes) -> Result {
        let Self {} = self;
        state.recorded_account_diffs_stack = Some(Default::default());
        Ok(Default::default())
    }
}

impl Cheatcode for stopAndReturnStateDiffCall {
    fn apply(&self, state: &mut Cheatcodes) -> Result {
        let Self {} = self;
        get_state_diff(state)
    }
}

impl Cheatcode for getStateDiffCall {
    fn apply(&self, state: &mut Cheatcodes) -> Result {
        let mut diffs = String::new();
        let state_diffs = get_recorded_state_diffs(state);
        for (address, state_diffs) in state_diffs {
            diffs.push_str(&format!("{address}\n"));
            diffs.push_str(&format!("{state_diffs}\n"));
        }
        Ok(diffs.abi_encode())
    }
}

impl Cheatcode for getStateDiffJsonCall {
    fn apply(&self, state: &mut Cheatcodes) -> Result {
        let state_diffs = get_recorded_state_diffs(state);
        Ok(serde_json::to_string(&state_diffs)?.abi_encode())
    }
}

impl Cheatcode for broadcastRawTransactionCall {
    fn apply_full(&self, ccx: &mut CheatsCtxt, executor: &mut dyn CheatcodesExecutor) -> Result {
        let tx = TxEnvelope::decode(&mut self.data.as_ref())
            .map_err(|err| fmt_err!("failed to decode RLP-encoded transaction: {err}"))?;

        let (db, journal, env) = ccx.ecx.as_db_env_and_journal();
        db.transact_from_tx(
            &tx.clone().into(),
            env.to_owned(),
            journal,
            &mut *executor.get_inspector(ccx.state),
            Box::new(()),
        )?;

        if ccx.state.broadcast.is_some() {
            ccx.state.broadcastable_transactions.push_back(BroadcastableTransaction {
                rpc: ccx.ecx.journaled_state.database.active_fork_url(),
                transaction: tx.try_into()?,
            });
        }

        Ok(Default::default())
    }
}

impl Cheatcode for setBlockhashCall {
    fn apply_stateful(&self, ccx: &mut CheatsCtxt) -> Result {
        let Self { blockNumber, blockHash } = *self;
        ensure!(blockNumber <= U256::from(u64::MAX), "blockNumber must be less than 2^64 - 1");
        ensure!(
            blockNumber <= U256::from(ccx.ecx.block.number),
            "block number must be less than or equal to the current block number"
        );

        ccx.ecx.journaled_state.database.set_blockhash(blockNumber, blockHash);

        Ok(Default::default())
    }
}

impl Cheatcode for startDebugTraceRecordingCall {
    fn apply_full(&self, ccx: &mut CheatsCtxt, executor: &mut dyn CheatcodesExecutor) -> Result {
        let Some(tracer) = executor.tracing_inspector().and_then(|t| t.as_mut()) else {
            return Err(Error::from("no tracer initiated, consider adding -vvv flag"))
        };

        let mut info = RecordDebugStepInfo {
            // will be updated later
            start_node_idx: 0,
            // keep the original config to revert back later
            original_tracer_config: *tracer.config(),
        };

        // turn on tracer configuration for recording
        tracer.update_config(|config| {
            config
                .set_steps(true)
                .set_memory_snapshots(true)
                .set_stack_snapshots(StackSnapshotType::Full)
        });

        // track where the recording starts
        if let Some(last_node) = tracer.traces().nodes().last() {
            info.start_node_idx = last_node.idx;
        }

        ccx.state.record_debug_steps_info = Some(info);
        Ok(Default::default())
    }
}

impl Cheatcode for stopAndReturnDebugTraceRecordingCall {
    fn apply_full(&self, ccx: &mut CheatsCtxt, executor: &mut dyn CheatcodesExecutor) -> Result {
        let Some(tracer) = executor.tracing_inspector().and_then(|t| t.as_mut()) else {
            return Err(Error::from("no tracer initiated, consider adding -vvv flag"))
        };

        let Some(record_info) = ccx.state.record_debug_steps_info else {
            return Err(Error::from("nothing recorded"))
        };

        // Use the trace nodes to flatten the call trace
        let root = tracer.traces();
        let steps = flatten_call_trace(0, root, record_info.start_node_idx);

        let debug_steps: Vec<DebugStep> =
            steps.iter().map(|&step| convert_call_trace_to_debug_step(step)).collect();
        // Free up memory by clearing the steps if they are not recorded outside of cheatcode usage.
        if !record_info.original_tracer_config.record_steps {
            tracer.traces_mut().nodes_mut().iter_mut().for_each(|node| {
                node.trace.steps = Vec::new();
                node.logs = Vec::new();
                node.ordering = Vec::new();
            });
        }

        // Revert the tracer config to the one before recording
        tracer.update_config(|_config| record_info.original_tracer_config);

        // Clean up the recording info
        ccx.state.record_debug_steps_info = None;

        Ok(debug_steps.abi_encode())
    }
}

pub(super) fn get_nonce(ccx: &mut CheatsCtxt, address: &Address) -> Result {
    let account = ccx.ecx.journaled_state.load_account(*address)?;
    Ok(account.info.nonce.abi_encode())
}

fn inner_snapshot_state(ccx: &mut CheatsCtxt) -> Result {
    let (db, journal, mut env) = ccx.ecx.as_db_env_and_journal();
    Ok(db.snapshot_state(journal, &mut env).abi_encode())
}

fn inner_revert_to_state(ccx: &mut CheatsCtxt, snapshot_id: U256) -> Result {
    let (db, journal, mut env) = ccx.ecx.as_db_env_and_journal();
    let result = if let Some(journaled_state) =
        db.revert_state(snapshot_id, &*journal, &mut env, RevertStateSnapshotAction::RevertKeep)
    {
        // we reset the evm's journaled_state to the state of the snapshot previous state
        ccx.ecx.journaled_state.inner = journaled_state;
        true
    } else {
        false
    };
    Ok(result.abi_encode())
}

fn inner_revert_to_state_and_delete(ccx: &mut CheatsCtxt, snapshot_id: U256) -> Result {
    let (db, journal, mut env) = ccx.ecx.as_db_env_and_journal();

    let result = if let Some(journaled_state) =
        db.revert_state(snapshot_id, &*journal, &mut env, RevertStateSnapshotAction::RevertRemove)
    {
        // we reset the evm's journaled_state to the state of the snapshot previous state
        ccx.ecx.journaled_state.inner = journaled_state;
        true
    } else {
        false
    };
    Ok(result.abi_encode())
}

fn inner_delete_state_snapshot(ccx: &mut CheatsCtxt, snapshot_id: U256) -> Result {
    let result = ccx.ecx.journaled_state.database.delete_state_snapshot(snapshot_id);
    Ok(result.abi_encode())
}

fn inner_delete_state_snapshots(ccx: &mut CheatsCtxt) -> Result {
    ccx.ecx.journaled_state.database.delete_state_snapshots();
    Ok(Default::default())
}

fn inner_value_snapshot(
    ccx: &mut CheatsCtxt,
    group: Option<String>,
    name: Option<String>,
    value: String,
) -> Result {
    let (group, name) = derive_snapshot_name(ccx, group, name);

    ccx.state.gas_snapshots.entry(group).or_default().insert(name, value);

    Ok(Default::default())
}

fn inner_last_gas_snapshot(
    ccx: &mut CheatsCtxt,
    group: Option<String>,
    name: Option<String>,
    value: u64,
) -> Result {
    let (group, name) = derive_snapshot_name(ccx, group, name);

    ccx.state.gas_snapshots.entry(group).or_default().insert(name, value.to_string());

    Ok(value.abi_encode())
}

fn inner_start_gas_snapshot(
    ccx: &mut CheatsCtxt,
    group: Option<String>,
    name: Option<String>,
) -> Result {
    // Revert if there is an active gas snapshot as we can only have one active snapshot at a time.
    if ccx.state.gas_metering.active_gas_snapshot.is_some() {
        let (group, name) = ccx.state.gas_metering.active_gas_snapshot.as_ref().unwrap().clone();
        bail!("gas snapshot was already started with group: {group} and name: {name}");
    }

    let (group, name) = derive_snapshot_name(ccx, group, name);

    ccx.state.gas_metering.gas_records.push(GasRecord {
        group: group.clone(),
        name: name.clone(),
        gas_used: 0,
        depth: ccx.ecx.journaled_state.depth(),
    });

    ccx.state.gas_metering.active_gas_snapshot = Some((group, name));

    ccx.state.gas_metering.start();

    Ok(Default::default())
}

fn inner_stop_gas_snapshot(
    ccx: &mut CheatsCtxt,
    group: Option<String>,
    name: Option<String>,
) -> Result {
    // If group and name are not provided, use the last snapshot group and name.
    let (group, name) = group.zip(name).unwrap_or_else(|| {
        let (group, name) = ccx.state.gas_metering.active_gas_snapshot.as_ref().unwrap().clone();
        (group, name)
    });

    if let Some(record) = ccx
        .state
        .gas_metering
        .gas_records
        .iter_mut()
        .find(|record| record.group == group && record.name == name)
    {
        // Calculate the gas used since the snapshot was started.
        // We subtract 171 from the gas used to account for gas used by the snapshot itself.
        let value = record.gas_used.saturating_sub(171);

        ccx.state
            .gas_snapshots
            .entry(group.clone())
            .or_default()
            .insert(name.clone(), value.to_string());

        // Stop the gas metering.
        ccx.state.gas_metering.stop();

        // Remove the gas record.
        ccx.state
            .gas_metering
            .gas_records
            .retain(|record| record.group != group && record.name != name);

        // Clear last snapshot cache if we have an exact match.
        if let Some((snapshot_group, snapshot_name)) = &ccx.state.gas_metering.active_gas_snapshot {
            if snapshot_group == &group && snapshot_name == &name {
                ccx.state.gas_metering.active_gas_snapshot = None;
            }
        }

        Ok(value.abi_encode())
    } else {
        bail!("no gas snapshot was started with the name: {name} in group: {group}");
    }
}

// Derives the snapshot group and name from the provided group and name or the running contract.
fn derive_snapshot_name(
    ccx: &CheatsCtxt,
    group: Option<String>,
    name: Option<String>,
) -> (String, String) {
    let group = group.unwrap_or_else(|| {
        ccx.state.config.running_artifact.clone().expect("expected running contract").name
    });
    let name = name.unwrap_or_else(|| "default".to_string());
    (group, name)
}

/// Reads the current caller information and returns the current [CallerMode], `msg.sender` and
/// `tx.origin`.
///
/// Depending on the current caller mode, one of the following results will be returned:
/// - If there is an active prank:
///     - caller_mode will be equal to:
///         - [CallerMode::Prank] if the prank has been set with `vm.prank(..)`.
///         - [CallerMode::RecurrentPrank] if the prank has been set with `vm.startPrank(..)`.
///     - `msg.sender` will be equal to the address set for the prank.
///     - `tx.origin` will be equal to the default sender address unless an alternative one has been
///       set when configuring the prank.
///
/// - If there is an active broadcast:
///     - caller_mode will be equal to:
///         - [CallerMode::Broadcast] if the broadcast has been set with `vm.broadcast(..)`.
///         - [CallerMode::RecurrentBroadcast] if the broadcast has been set with
///           `vm.startBroadcast(..)`.
///     - `msg.sender` and `tx.origin` will be equal to the address provided when setting the
///       broadcast.
///
/// - If no caller modification is active:
///     - caller_mode will be equal to [CallerMode::None],
///     - `msg.sender` and `tx.origin` will be equal to the default sender address.
fn read_callers(state: &Cheatcodes, default_sender: &Address, call_depth: usize) -> Result {
    let mut mode = CallerMode::None;
    let mut new_caller = default_sender;
    let mut new_origin = default_sender;
    if let Some(prank) = state.get_prank(call_depth) {
        mode = if prank.single_call { CallerMode::Prank } else { CallerMode::RecurrentPrank };
        new_caller = &prank.new_caller;
        if let Some(new) = &prank.new_origin {
            new_origin = new;
        }
    } else if let Some(broadcast) = &state.broadcast {
        mode = if broadcast.single_call {
            CallerMode::Broadcast
        } else {
            CallerMode::RecurrentBroadcast
        };
        new_caller = &broadcast.new_origin;
        new_origin = &broadcast.new_origin;
    }

    Ok((mode, new_caller, new_origin).abi_encode_params())
}

/// Ensures the `Account` is loaded and touched.
<<<<<<< HEAD
pub(super) fn journaled_account<'a>(
    ecx: Ecx<'a, '_, '_>,
    addr: Address,
) -> Result<&'a mut Account> {
    ecx.journaled_state.load_account(addr)?;
    ecx.journaled_state.touch(addr);
=======
pub fn journaled_account<'a>(ecx: InnerEcx<'a, '_, '_>, addr: Address) -> Result<&'a mut Account> {
    ecx.load_account(addr)?;
    ecx.journaled_state.touch(&addr);
>>>>>>> 68ed2abb
    Ok(ecx.journaled_state.state.get_mut(&addr).expect("account is loaded"))
}

/// Consumes recorded account accesses and returns them as an abi encoded
/// array of [AccountAccess]. If there are no accounts were
/// recorded as accessed, an abi encoded empty array is returned.
///
/// In the case where `stopAndReturnStateDiff` is called at a lower
/// depth than `startStateDiffRecording`, multiple `Vec<RecordedAccountAccesses>`
/// will be flattened, preserving the order of the accesses.
fn get_state_diff(state: &mut Cheatcodes) -> Result {
    let res = state
        .recorded_account_diffs_stack
        .replace(Default::default())
        .unwrap_or_default()
        .into_iter()
        .flatten()
        .collect::<Vec<_>>();
    Ok(res.abi_encode())
}

/// Helper function that creates a `GenesisAccount` from a regular `Account`.
fn genesis_account(account: &Account) -> GenesisAccount {
    GenesisAccount {
        nonce: Some(account.info.nonce),
        balance: account.info.balance,
        code: account.info.code.as_ref().map(|o| o.original_bytes()),
        storage: Some(
            account
                .storage
                .iter()
                .map(|(k, v)| (B256::from(*k), B256::from(v.present_value())))
                .collect(),
        ),
        private_key: None,
    }
}

/// Helper function to returns state diffs recorded for each changed account.
fn get_recorded_state_diffs(state: &mut Cheatcodes) -> BTreeMap<Address, AccountStateDiffs> {
    let mut state_diffs: BTreeMap<Address, AccountStateDiffs> = BTreeMap::default();
    if let Some(records) = &state.recorded_account_diffs_stack {
        records
            .iter()
            .flatten()
            .filter(|account_access| {
                !account_access.storageAccesses.is_empty() ||
                    account_access.oldBalance != account_access.newBalance
            })
            .for_each(|account_access| {
                // Record account balance diffs.
                if account_access.oldBalance != account_access.newBalance {
                    let account_diff =
                        state_diffs.entry(account_access.account).or_insert_with(|| {
                            AccountStateDiffs {
                                label: state.labels.get(&account_access.account).cloned(),
                                ..Default::default()
                            }
                        });
                    // Update balance diff. Do not overwrite the initial balance if already set.
                    if let Some(diff) = &mut account_diff.balance_diff {
                        diff.new_value = account_access.newBalance;
                    } else {
                        account_diff.balance_diff = Some(BalanceDiff {
                            previous_value: account_access.oldBalance,
                            new_value: account_access.newBalance,
                        });
                    }
                }

                // Record account state diffs.
                for storage_access in &account_access.storageAccesses {
                    if storage_access.isWrite && !storage_access.reverted {
                        let account_diff = state_diffs
                            .entry(storage_access.account)
                            .or_insert_with(|| AccountStateDiffs {
                                label: state.labels.get(&storage_access.account).cloned(),
                                ..Default::default()
                            });
                        // Update state diff. Do not overwrite the initial value if already set.
                        match account_diff.state_diff.entry(storage_access.slot) {
                            Entry::Vacant(slot_state_diff) => {
                                slot_state_diff.insert(SlotStateDiff {
                                    previous_value: storage_access.previousValue,
                                    new_value: storage_access.newValue,
                                });
                            }
                            Entry::Occupied(mut slot_state_diff) => {
                                slot_state_diff.get_mut().new_value = storage_access.newValue;
                            }
                        }
                    }
                }
            });
    }
    state_diffs
}

/// Helper function to set / unset cold storage slot of the target address.
fn set_cold_slot(ccx: &mut CheatsCtxt, target: Address, slot: U256, cold: bool) {
    if let Some(account) = ccx.ecx.journaled_state.state.get_mut(&target) {
        if let Some(storage_slot) = account.storage.get_mut(&slot) {
            storage_slot.is_cold = cold;
        }
    }
}<|MERGE_RESOLUTION|>--- conflicted
+++ resolved
@@ -248,13 +248,13 @@
 
         // Do not include system account or empty accounts in the dump.
         let skip = |key: &Address, val: &Account| {
-            key == &CHEATCODE_ADDRESS ||
-                key == &CALLER ||
-                key == &HARDHAT_CONSOLE_ADDRESS ||
-                key == &TEST_CONTRACT_ADDRESS ||
-                key == &ccx.caller ||
-                key == &ccx.state.config.evm_opts.sender ||
-                val.is_empty()
+            key == &CHEATCODE_ADDRESS
+                || key == &CALLER
+                || key == &HARDHAT_CONSOLE_ADDRESS
+                || key == &TEST_CONTRACT_ADDRESS
+                || key == &ccx.caller
+                || key == &ccx.state.config.evm_opts.sender
+                || val.is_empty()
         };
 
         let alloc = ccx
@@ -514,14 +514,8 @@
 impl Cheatcode for etchCall {
     fn apply_stateful(&self, ccx: &mut CheatsCtxt) -> Result {
         let Self { target, newRuntimeBytecode } = self;
-<<<<<<< HEAD
         ensure_not_precompile!(target, ccx);
         ccx.ecx.journaled_state.load_account(*target)?;
-=======
-
-        ensure_not_precompile!(&target, ccx);
-        ccx.ecx.load_account(*target)?;
->>>>>>> 68ed2abb
         let bytecode = Bytecode::new_raw_checked(Bytes::copy_from_slice(newRuntimeBytecode))
             .map_err(|e| fmt_err!("failed to create bytecode: {e}"))?;
         ccx.ecx.journaled_state.set_code(*target, bytecode);
@@ -868,7 +862,7 @@
 impl Cheatcode for startDebugTraceRecordingCall {
     fn apply_full(&self, ccx: &mut CheatsCtxt, executor: &mut dyn CheatcodesExecutor) -> Result {
         let Some(tracer) = executor.tracing_inspector().and_then(|t| t.as_mut()) else {
-            return Err(Error::from("no tracer initiated, consider adding -vvv flag"))
+            return Err(Error::from("no tracer initiated, consider adding -vvv flag"));
         };
 
         let mut info = RecordDebugStepInfo {
@@ -899,11 +893,11 @@
 impl Cheatcode for stopAndReturnDebugTraceRecordingCall {
     fn apply_full(&self, ccx: &mut CheatsCtxt, executor: &mut dyn CheatcodesExecutor) -> Result {
         let Some(tracer) = executor.tracing_inspector().and_then(|t| t.as_mut()) else {
-            return Err(Error::from("no tracer initiated, consider adding -vvv flag"))
+            return Err(Error::from("no tracer initiated, consider adding -vvv flag"));
         };
 
         let Some(record_info) = ccx.state.record_debug_steps_info else {
-            return Err(Error::from("nothing recorded"))
+            return Err(Error::from("nothing recorded"));
         };
 
         // Use the trace nodes to flatten the call trace
@@ -1143,18 +1137,12 @@
 }
 
 /// Ensures the `Account` is loaded and touched.
-<<<<<<< HEAD
 pub(super) fn journaled_account<'a>(
     ecx: Ecx<'a, '_, '_>,
     addr: Address,
 ) -> Result<&'a mut Account> {
     ecx.journaled_state.load_account(addr)?;
     ecx.journaled_state.touch(addr);
-=======
-pub fn journaled_account<'a>(ecx: InnerEcx<'a, '_, '_>, addr: Address) -> Result<&'a mut Account> {
-    ecx.load_account(addr)?;
-    ecx.journaled_state.touch(&addr);
->>>>>>> 68ed2abb
     Ok(ecx.journaled_state.state.get_mut(&addr).expect("account is loaded"))
 }
 
@@ -1201,8 +1189,8 @@
             .iter()
             .flatten()
             .filter(|account_access| {
-                !account_access.storageAccesses.is_empty() ||
-                    account_access.oldBalance != account_access.newBalance
+                !account_access.storageAccesses.is_empty()
+                    || account_access.oldBalance != account_access.newBalance
             })
             .for_each(|account_access| {
                 // Record account balance diffs.
