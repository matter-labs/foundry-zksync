use crate::{Cheatcode, Cheatcodes, CheatsCtxt, DatabaseExt, Result, Vm::*};
use alloy_primitives::{Address, Bytes, U256};
<<<<<<< HEAD
use foundry_cheatcodes_common::mock::{MockCallDataContext, MockCallReturnData};
use revm::{interpreter::InstructionResult, primitives::Bytecode};
=======
use revm::{interpreter::InstructionResult, primitives::Bytecode, InnerEvmContext};
use std::cmp::Ordering;

/// Mocked call data.
#[derive(Clone, Debug, Default, PartialEq, Eq, Hash)]
pub struct MockCallDataContext {
    /// The partial calldata to match for mock
    pub calldata: Bytes,
    /// The value to match for mock
    pub value: Option<U256>,
}

/// Mocked return data.
#[derive(Clone, Debug)]
pub struct MockCallReturnData {
    /// The return type for the mocked call
    pub ret_type: InstructionResult,
    /// Return data or error
    pub data: Bytes,
}

impl PartialOrd for MockCallDataContext {
    fn partial_cmp(&self, other: &Self) -> Option<Ordering> {
        Some(self.cmp(other))
    }
}

impl Ord for MockCallDataContext {
    fn cmp(&self, other: &Self) -> Ordering {
        // Calldata matching is reversed to ensure that a tighter match is
        // returned if an exact match is not found. In case, there is
        // a partial match to calldata that is more specific than
        // a match to a msg.value, then the more specific calldata takes
        // precedence.
        self.calldata.cmp(&other.calldata).reverse().then(self.value.cmp(&other.value).reverse())
    }
}
>>>>>>> da77402c

impl Cheatcode for clearMockedCallsCall {
    fn apply(&self, state: &mut Cheatcodes) -> Result {
        let Self {} = self;
        state.mocked_calls = Default::default();
        Ok(Default::default())
    }
}

impl Cheatcode for mockCall_0Call {
    fn apply_stateful<DB: DatabaseExt>(&self, ccx: &mut CheatsCtxt<DB>) -> Result {
        let Self { callee, data, returnData } = self;
<<<<<<< HEAD
        let acc = ccx.ecx.load_account(*callee)?;

        // Etches a single byte onto the account if it is empty to circumvent the `extcodesize`
        // check Solidity might perform.
        let empty_bytecode = acc.info.code.as_ref().map_or(true, Bytecode::is_empty);
        if empty_bytecode {
            let code = Bytecode::new_raw(Bytes::copy_from_slice(&foundry_zksync_core::EMPTY_CODE));
            ccx.ecx.journaled_state.set_code(*callee, code);
        }
=======
        let _ = make_acc_non_empty(callee, ccx.ecx)?;
>>>>>>> da77402c

        if ccx.state.use_zk_vm {
            foundry_zksync_core::cheatcodes::set_mocked_account(*callee, ccx.ecx, ccx.caller);
        }

        mock_call(ccx.state, callee, data, None, returnData, InstructionResult::Return);
        Ok(Default::default())
    }
}

impl Cheatcode for mockCall_1Call {
    fn apply_stateful<DB: DatabaseExt>(&self, ccx: &mut CheatsCtxt<DB>) -> Result {
        let Self { callee, msgValue, data, returnData } = self;
        ccx.ecx.load_account(*callee)?;
        mock_call(ccx.state, callee, data, Some(msgValue), returnData, InstructionResult::Return);
        Ok(Default::default())
    }
}

impl Cheatcode for mockCallRevert_0Call {
    fn apply_stateful<DB: DatabaseExt>(&self, ccx: &mut CheatsCtxt<DB>) -> Result {
        let Self { callee, data, revertData } = self;
        let _ = make_acc_non_empty(callee, ccx.ecx)?;

        mock_call(ccx.state, callee, data, None, revertData, InstructionResult::Revert);
        Ok(Default::default())
    }
}

impl Cheatcode for mockCallRevert_1Call {
    fn apply_stateful<DB: DatabaseExt>(&self, ccx: &mut CheatsCtxt<DB>) -> Result {
        let Self { callee, msgValue, data, revertData } = self;
        let _ = make_acc_non_empty(callee, ccx.ecx)?;

        mock_call(ccx.state, callee, data, Some(msgValue), revertData, InstructionResult::Revert);
        Ok(Default::default())
    }
}

impl Cheatcode for mockFunctionCall {
    fn apply(&self, state: &mut Cheatcodes) -> Result {
        let Self { callee, target, data } = self;
        state.mocked_functions.entry(*callee).or_default().insert(data.clone(), *target);

        Ok(Default::default())
    }
}

#[allow(clippy::ptr_arg)] // Not public API, doesn't matter
fn mock_call(
    state: &mut Cheatcodes,
    callee: &Address,
    cdata: &Bytes,
    value: Option<&U256>,
    rdata: &Bytes,
    ret_type: InstructionResult,
) {
    state.mocked_calls.entry(*callee).or_default().insert(
        MockCallDataContext { calldata: Bytes::copy_from_slice(cdata), value: value.copied() },
        MockCallReturnData { ret_type, data: Bytes::copy_from_slice(rdata) },
    );
}

// Etches a single byte onto the account if it is empty to circumvent the `extcodesize`
// check Solidity might perform.
fn make_acc_non_empty<DB: DatabaseExt>(callee: &Address, ecx: &mut InnerEvmContext<DB>) -> Result {
    let acc = ecx.load_account(*callee)?;

    let empty_bytecode = acc.info.code.as_ref().map_or(true, Bytecode::is_empty);
    if empty_bytecode {
        let code = Bytecode::new_raw(Bytes::from_static(&[0u8]));
        ecx.journaled_state.set_code(*callee, code);
    }

    Ok(Default::default())
}<|MERGE_RESOLUTION|>--- conflicted
+++ resolved
@@ -1,47 +1,7 @@
 use crate::{Cheatcode, Cheatcodes, CheatsCtxt, DatabaseExt, Result, Vm::*};
 use alloy_primitives::{Address, Bytes, U256};
-<<<<<<< HEAD
 use foundry_cheatcodes_common::mock::{MockCallDataContext, MockCallReturnData};
-use revm::{interpreter::InstructionResult, primitives::Bytecode};
-=======
 use revm::{interpreter::InstructionResult, primitives::Bytecode, InnerEvmContext};
-use std::cmp::Ordering;
-
-/// Mocked call data.
-#[derive(Clone, Debug, Default, PartialEq, Eq, Hash)]
-pub struct MockCallDataContext {
-    /// The partial calldata to match for mock
-    pub calldata: Bytes,
-    /// The value to match for mock
-    pub value: Option<U256>,
-}
-
-/// Mocked return data.
-#[derive(Clone, Debug)]
-pub struct MockCallReturnData {
-    /// The return type for the mocked call
-    pub ret_type: InstructionResult,
-    /// Return data or error
-    pub data: Bytes,
-}
-
-impl PartialOrd for MockCallDataContext {
-    fn partial_cmp(&self, other: &Self) -> Option<Ordering> {
-        Some(self.cmp(other))
-    }
-}
-
-impl Ord for MockCallDataContext {
-    fn cmp(&self, other: &Self) -> Ordering {
-        // Calldata matching is reversed to ensure that a tighter match is
-        // returned if an exact match is not found. In case, there is
-        // a partial match to calldata that is more specific than
-        // a match to a msg.value, then the more specific calldata takes
-        // precedence.
-        self.calldata.cmp(&other.calldata).reverse().then(self.value.cmp(&other.value).reverse())
-    }
-}
->>>>>>> da77402c
 
 impl Cheatcode for clearMockedCallsCall {
     fn apply(&self, state: &mut Cheatcodes) -> Result {
@@ -54,19 +14,7 @@
 impl Cheatcode for mockCall_0Call {
     fn apply_stateful<DB: DatabaseExt>(&self, ccx: &mut CheatsCtxt<DB>) -> Result {
         let Self { callee, data, returnData } = self;
-<<<<<<< HEAD
-        let acc = ccx.ecx.load_account(*callee)?;
-
-        // Etches a single byte onto the account if it is empty to circumvent the `extcodesize`
-        // check Solidity might perform.
-        let empty_bytecode = acc.info.code.as_ref().map_or(true, Bytecode::is_empty);
-        if empty_bytecode {
-            let code = Bytecode::new_raw(Bytes::copy_from_slice(&foundry_zksync_core::EMPTY_CODE));
-            ccx.ecx.journaled_state.set_code(*callee, code);
-        }
-=======
         let _ = make_acc_non_empty(callee, ccx.ecx)?;
->>>>>>> da77402c
 
         if ccx.state.use_zk_vm {
             foundry_zksync_core::cheatcodes::set_mocked_account(*callee, ccx.ecx, ccx.caller);
@@ -90,6 +38,10 @@
     fn apply_stateful<DB: DatabaseExt>(&self, ccx: &mut CheatsCtxt<DB>) -> Result {
         let Self { callee, data, revertData } = self;
         let _ = make_acc_non_empty(callee, ccx.ecx)?;
+
+        if ccx.state.use_zk_vm {
+            foundry_zksync_core::cheatcodes::set_mocked_account(*callee, ccx.ecx, ccx.caller);
+        }
 
         mock_call(ccx.state, callee, data, None, revertData, InstructionResult::Revert);
         Ok(Default::default())
@@ -137,7 +89,7 @@
 
     let empty_bytecode = acc.info.code.as_ref().map_or(true, Bytecode::is_empty);
     if empty_bytecode {
-        let code = Bytecode::new_raw(Bytes::from_static(&[0u8]));
+        let code = Bytecode::new_raw(Bytes::from_static(&foundry_zksync_core::EMPTY_CODE));
         ecx.journaled_state.set_code(*callee, code);
     }
 
