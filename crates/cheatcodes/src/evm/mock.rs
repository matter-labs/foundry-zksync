use crate::{inspector::InnerEcx, Cheatcode, Cheatcodes, CheatsCtxt, Result, Vm::*};
use alloy_primitives::{Address, Bytes, U256};
<<<<<<< HEAD
use foundry_cheatcodes_common::mock::{MockCallDataContext, MockCallReturnData};
use revm::{interpreter::InstructionResult, primitives::Bytecode, InnerEvmContext};
=======
use revm::{interpreter::InstructionResult, primitives::Bytecode};
use std::{cmp::Ordering, collections::VecDeque};

/// Mocked call data.
#[derive(Clone, Debug, Default, PartialEq, Eq, Hash)]
pub struct MockCallDataContext {
    /// The partial calldata to match for mock
    pub calldata: Bytes,
    /// The value to match for mock
    pub value: Option<U256>,
}

/// Mocked return data.
#[derive(Clone, Debug)]
pub struct MockCallReturnData {
    /// The return type for the mocked call
    pub ret_type: InstructionResult,
    /// Return data or error
    pub data: Bytes,
}

impl PartialOrd for MockCallDataContext {
    fn partial_cmp(&self, other: &Self) -> Option<Ordering> {
        Some(self.cmp(other))
    }
}

impl Ord for MockCallDataContext {
    fn cmp(&self, other: &Self) -> Ordering {
        // Calldata matching is reversed to ensure that a tighter match is
        // returned if an exact match is not found. In case, there is
        // a partial match to calldata that is more specific than
        // a match to a msg.value, then the more specific calldata takes
        // precedence.
        self.calldata.cmp(&other.calldata).reverse().then(self.value.cmp(&other.value).reverse())
    }
}
>>>>>>> f5aa05ee

impl Cheatcode for clearMockedCallsCall {
    fn apply(&self, state: &mut Cheatcodes) -> Result {
        let Self {} = self;
        state.mocked_calls = Default::default();
        Ok(Default::default())
    }
}

impl Cheatcode for mockCall_0Call {
    fn apply_stateful(&self, ccx: &mut CheatsCtxt) -> Result {
        let Self { callee, data, returnData } = self;
        let _ = make_acc_non_empty(callee, ccx.ecx)?;

        if ccx.state.use_zk_vm {
            foundry_zksync_core::cheatcodes::set_mocked_account(*callee, ccx.ecx, ccx.caller);
        }

        mock_call(ccx.state, callee, data, None, returnData, InstructionResult::Return);
        Ok(Default::default())
    }
}

impl Cheatcode for mockCall_1Call {
    fn apply_stateful(&self, ccx: &mut CheatsCtxt) -> Result {
        let Self { callee, msgValue, data, returnData } = self;
        ccx.ecx.load_account(*callee)?;
        mock_call(ccx.state, callee, data, Some(msgValue), returnData, InstructionResult::Return);
        Ok(Default::default())
    }
}

impl Cheatcode for mockCalls_0Call {
    fn apply_stateful(&self, ccx: &mut CheatsCtxt) -> Result {
        let Self { callee, data, returnData } = self;
        let _ = make_acc_non_empty(callee, ccx.ecx)?;

        mock_calls(ccx.state, callee, data, None, returnData, InstructionResult::Return);
        Ok(Default::default())
    }
}

impl Cheatcode for mockCalls_1Call {
    fn apply_stateful(&self, ccx: &mut CheatsCtxt) -> Result {
        let Self { callee, msgValue, data, returnData } = self;
        ccx.ecx.load_account(*callee)?;
        mock_calls(ccx.state, callee, data, Some(msgValue), returnData, InstructionResult::Return);
        Ok(Default::default())
    }
}

impl Cheatcode for mockCallRevert_0Call {
    fn apply_stateful(&self, ccx: &mut CheatsCtxt) -> Result {
        let Self { callee, data, revertData } = self;
        let _ = make_acc_non_empty(callee, ccx.ecx)?;

        if ccx.state.use_zk_vm {
            foundry_zksync_core::cheatcodes::set_mocked_account(*callee, ccx.ecx, ccx.caller);
        }

        mock_call(ccx.state, callee, data, None, revertData, InstructionResult::Revert);
        Ok(Default::default())
    }
}

impl Cheatcode for mockCallRevert_1Call {
    fn apply_stateful(&self, ccx: &mut CheatsCtxt) -> Result {
        let Self { callee, msgValue, data, revertData } = self;
        let _ = make_acc_non_empty(callee, ccx.ecx)?;

        mock_call(ccx.state, callee, data, Some(msgValue), revertData, InstructionResult::Revert);
        Ok(Default::default())
    }
}

impl Cheatcode for mockFunctionCall {
    fn apply(&self, state: &mut Cheatcodes) -> Result {
        let Self { callee, target, data } = self;
        state.mocked_functions.entry(*callee).or_default().insert(data.clone(), *target);

        Ok(Default::default())
    }
}

fn mock_call(
    state: &mut Cheatcodes,
    callee: &Address,
    cdata: &Bytes,
    value: Option<&U256>,
    rdata: &Bytes,
    ret_type: InstructionResult,
) {
    mock_calls(state, callee, cdata, value, std::slice::from_ref(rdata), ret_type)
}

fn mock_calls(
    state: &mut Cheatcodes,
    callee: &Address,
    cdata: &Bytes,
    value: Option<&U256>,
    rdata_vec: &[Bytes],
    ret_type: InstructionResult,
) {
    state.mocked_calls.entry(*callee).or_default().insert(
        MockCallDataContext { calldata: Bytes::copy_from_slice(cdata), value: value.copied() },
        rdata_vec
            .iter()
            .map(|rdata| MockCallReturnData { ret_type, data: rdata.clone() })
            .collect::<VecDeque<_>>(),
    );
}

// Etches a single byte onto the account if it is empty to circumvent the `extcodesize`
// check Solidity might perform.
fn make_acc_non_empty(callee: &Address, ecx: InnerEcx) -> Result {
    let acc = ecx.load_account(*callee)?;

    let empty_bytecode = acc.info.code.as_ref().map_or(true, Bytecode::is_empty);
    if empty_bytecode {
        let code = Bytecode::new_raw(Bytes::from_static(&foundry_zksync_core::EMPTY_CODE));
        ecx.journaled_state.set_code(*callee, code);
    }

    Ok(Default::default())
}<|MERGE_RESOLUTION|>--- conflicted
+++ resolved
@@ -1,47 +1,8 @@
 use crate::{inspector::InnerEcx, Cheatcode, Cheatcodes, CheatsCtxt, Result, Vm::*};
 use alloy_primitives::{Address, Bytes, U256};
-<<<<<<< HEAD
 use foundry_cheatcodes_common::mock::{MockCallDataContext, MockCallReturnData};
-use revm::{interpreter::InstructionResult, primitives::Bytecode, InnerEvmContext};
-=======
 use revm::{interpreter::InstructionResult, primitives::Bytecode};
-use std::{cmp::Ordering, collections::VecDeque};
-
-/// Mocked call data.
-#[derive(Clone, Debug, Default, PartialEq, Eq, Hash)]
-pub struct MockCallDataContext {
-    /// The partial calldata to match for mock
-    pub calldata: Bytes,
-    /// The value to match for mock
-    pub value: Option<U256>,
-}
-
-/// Mocked return data.
-#[derive(Clone, Debug)]
-pub struct MockCallReturnData {
-    /// The return type for the mocked call
-    pub ret_type: InstructionResult,
-    /// Return data or error
-    pub data: Bytes,
-}
-
-impl PartialOrd for MockCallDataContext {
-    fn partial_cmp(&self, other: &Self) -> Option<Ordering> {
-        Some(self.cmp(other))
-    }
-}
-
-impl Ord for MockCallDataContext {
-    fn cmp(&self, other: &Self) -> Ordering {
-        // Calldata matching is reversed to ensure that a tighter match is
-        // returned if an exact match is not found. In case, there is
-        // a partial match to calldata that is more specific than
-        // a match to a msg.value, then the more specific calldata takes
-        // precedence.
-        self.calldata.cmp(&other.calldata).reverse().then(self.value.cmp(&other.value).reverse())
-    }
-}
->>>>>>> f5aa05ee
+use std::collections::VecDeque;
 
 impl Cheatcode for clearMockedCallsCall {
     fn apply(&self, state: &mut Cheatcodes) -> Result {
