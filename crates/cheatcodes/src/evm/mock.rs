use crate::{Cheatcode, Cheatcodes, CheatsCtxt, Result, Vm::*};
use alloy_primitives::{Address, Bytes, U256};
<<<<<<< HEAD
use revm::{bytecode::Bytecode, context::JournalTr, interpreter::InstructionResult};
use std::{cmp::Ordering, collections::VecDeque};

/// Mocked call data.
#[derive(Clone, Debug, Default, PartialEq, Eq, Hash)]
pub struct MockCallDataContext {
    /// The partial calldata to match for mock
    pub calldata: Bytes,
    /// The value to match for mock
    pub value: Option<U256>,
}

/// Mocked return data.
#[derive(Clone, Debug)]
pub struct MockCallReturnData {
    /// The return type for the mocked call
    pub ret_type: InstructionResult,
    /// Return data or error
    pub data: Bytes,
}

impl PartialOrd for MockCallDataContext {
    fn partial_cmp(&self, other: &Self) -> Option<Ordering> {
        Some(self.cmp(other))
    }
}

impl Ord for MockCallDataContext {
    fn cmp(&self, other: &Self) -> Ordering {
        // Calldata matching is reversed to ensure that a tighter match is
        // returned if an exact match is not found. In case, there is
        // a partial match to calldata that is more specific than
        // a match to a msg.value, then the more specific calldata takes
        // precedence.
        self.calldata.cmp(&other.calldata).reverse().then(self.value.cmp(&other.value).reverse())
    }
}
=======
use foundry_cheatcodes_common::mock::{MockCallDataContext, MockCallReturnData};
use revm::{bytecode::Bytecode, context::JournalTr, interpreter::InstructionResult};
use std::collections::VecDeque;
>>>>>>> 6aa835bd

impl Cheatcode for clearMockedCallsCall {
    fn apply(&self, state: &mut Cheatcodes) -> Result {
        let Self {} = self;
        state.mocked_calls = Default::default();
        Ok(Default::default())
    }
}

impl Cheatcode for mockCall_0Call {
    fn apply_stateful(&self, ccx: &mut CheatsCtxt) -> Result {
        let Self { callee, data, returnData } = self;
        let _ = make_acc_non_empty(callee, ccx)?;

        mock_call(ccx.state, callee, data, None, returnData, InstructionResult::Return);
        Ok(Default::default())
    }
}

impl Cheatcode for mockCall_1Call {
    fn apply_stateful(&self, ccx: &mut CheatsCtxt) -> Result {
        let Self { callee, msgValue, data, returnData } = self;
        ccx.ecx.journaled_state.load_account(*callee)?;
        mock_call(ccx.state, callee, data, Some(msgValue), returnData, InstructionResult::Return);
        Ok(Default::default())
    }
}

impl Cheatcode for mockCall_2Call {
    fn apply_stateful(&self, ccx: &mut CheatsCtxt) -> Result {
        let Self { callee, data, returnData } = self;
        let _ = make_acc_non_empty(callee, ccx)?;

        mock_call(
            ccx.state,
            callee,
            &Bytes::from(*data),
            None,
            returnData,
            InstructionResult::Return,
        );
        Ok(Default::default())
    }
}

impl Cheatcode for mockCall_3Call {
    fn apply_stateful(&self, ccx: &mut CheatsCtxt) -> Result {
        let Self { callee, msgValue, data, returnData } = self;
        ccx.ecx.journaled_state.load_account(*callee)?;
        mock_call(
            ccx.state,
            callee,
            &Bytes::from(*data),
            Some(msgValue),
            returnData,
            InstructionResult::Return,
        );
        Ok(Default::default())
    }
}

impl Cheatcode for mockCalls_0Call {
    fn apply_stateful(&self, ccx: &mut CheatsCtxt) -> Result {
        let Self { callee, data, returnData } = self;
        let _ = make_acc_non_empty(callee, ccx)?;

        mock_calls(ccx.state, callee, data, None, returnData, InstructionResult::Return);
        Ok(Default::default())
    }
}

impl Cheatcode for mockCalls_1Call {
    fn apply_stateful(&self, ccx: &mut CheatsCtxt) -> Result {
        let Self { callee, msgValue, data, returnData } = self;
        ccx.ecx.journaled_state.load_account(*callee)?;
        mock_calls(ccx.state, callee, data, Some(msgValue), returnData, InstructionResult::Return);
        Ok(Default::default())
    }
}

impl Cheatcode for mockCallRevert_0Call {
    fn apply_stateful(&self, ccx: &mut CheatsCtxt) -> Result {
        let Self { callee, data, revertData } = self;
        let _ = make_acc_non_empty(callee, ccx)?;

        mock_call(ccx.state, callee, data, None, revertData, InstructionResult::Revert);
        Ok(Default::default())
    }
}

impl Cheatcode for mockCallRevert_1Call {
    fn apply_stateful(&self, ccx: &mut CheatsCtxt) -> Result {
        let Self { callee, msgValue, data, revertData } = self;
        let _ = make_acc_non_empty(callee, ccx)?;

        mock_call(ccx.state, callee, data, Some(msgValue), revertData, InstructionResult::Revert);
        Ok(Default::default())
    }
}

impl Cheatcode for mockCallRevert_2Call {
    fn apply_stateful(&self, ccx: &mut CheatsCtxt) -> Result {
        let Self { callee, data, revertData } = self;
        let _ = make_acc_non_empty(callee, ccx)?;

        mock_call(
            ccx.state,
            callee,
            &Bytes::from(*data),
            None,
            revertData,
            InstructionResult::Revert,
        );
        Ok(Default::default())
    }
}

impl Cheatcode for mockCallRevert_3Call {
    fn apply_stateful(&self, ccx: &mut CheatsCtxt) -> Result {
        let Self { callee, msgValue, data, revertData } = self;
        let _ = make_acc_non_empty(callee, ccx)?;

        mock_call(
            ccx.state,
            callee,
            &Bytes::from(*data),
            Some(msgValue),
            revertData,
            InstructionResult::Revert,
        );
        Ok(Default::default())
    }
}

impl Cheatcode for mockFunctionCall {
    fn apply(&self, state: &mut Cheatcodes) -> Result {
        let Self { callee, target, data } = self;
        state.mocked_functions.entry(*callee).or_default().insert(data.clone(), *target);

        Ok(Default::default())
    }
}

pub fn mock_call(
    state: &mut Cheatcodes,
    callee: &Address,
    cdata: &Bytes,
    value: Option<&U256>,
    rdata: &Bytes,
    ret_type: InstructionResult,
) {
    mock_calls(state, callee, cdata, value, std::slice::from_ref(rdata), ret_type)
}

fn mock_calls(
    state: &mut Cheatcodes,
    callee: &Address,
    cdata: &Bytes,
    value: Option<&U256>,
    rdata_vec: &[Bytes],
    ret_type: InstructionResult,
) {
    state.mocked_calls.entry(*callee).or_default().insert(
        MockCallDataContext { calldata: Bytes::copy_from_slice(cdata), value: value.copied() },
        rdata_vec
            .iter()
            .map(|rdata| MockCallReturnData { ret_type, data: rdata.clone() })
            .collect::<VecDeque<_>>(),
    );
}

// Etches a single byte onto the account if it is empty to circumvent the `extcodesize`
// check Solidity might perform.
<<<<<<< HEAD
fn make_acc_non_empty(callee: &Address, ecx: &mut CheatsCtxt) -> Result {
=======
pub fn make_acc_non_empty(callee: &Address, ecx: &mut CheatsCtxt) -> Result {
>>>>>>> 6aa835bd
    let acc = ecx.journaled_state.load_account(*callee)?;

    let empty_bytecode = acc.info.code.as_ref().is_none_or(Bytecode::is_empty);
    if empty_bytecode {
        // TODO(zk): Is it OK to set empty ZKsync bytecode here?
        pub const EMPTY_CODE_ZKSYNC: [u8; 32] = [0; 32]; // Empty code that is valid from ZKsync VM perspective.
        let code = Bytecode::new_raw(Bytes::from_static(&EMPTY_CODE_ZKSYNC));
        ecx.journaled_state.set_code(*callee, code);
    }

    Ok(Default::default())
}<|MERGE_RESOLUTION|>--- conflicted
+++ resolved
@@ -1,48 +1,8 @@
 use crate::{Cheatcode, Cheatcodes, CheatsCtxt, Result, Vm::*};
 use alloy_primitives::{Address, Bytes, U256};
-<<<<<<< HEAD
-use revm::{bytecode::Bytecode, context::JournalTr, interpreter::InstructionResult};
-use std::{cmp::Ordering, collections::VecDeque};
-
-/// Mocked call data.
-#[derive(Clone, Debug, Default, PartialEq, Eq, Hash)]
-pub struct MockCallDataContext {
-    /// The partial calldata to match for mock
-    pub calldata: Bytes,
-    /// The value to match for mock
-    pub value: Option<U256>,
-}
-
-/// Mocked return data.
-#[derive(Clone, Debug)]
-pub struct MockCallReturnData {
-    /// The return type for the mocked call
-    pub ret_type: InstructionResult,
-    /// Return data or error
-    pub data: Bytes,
-}
-
-impl PartialOrd for MockCallDataContext {
-    fn partial_cmp(&self, other: &Self) -> Option<Ordering> {
-        Some(self.cmp(other))
-    }
-}
-
-impl Ord for MockCallDataContext {
-    fn cmp(&self, other: &Self) -> Ordering {
-        // Calldata matching is reversed to ensure that a tighter match is
-        // returned if an exact match is not found. In case, there is
-        // a partial match to calldata that is more specific than
-        // a match to a msg.value, then the more specific calldata takes
-        // precedence.
-        self.calldata.cmp(&other.calldata).reverse().then(self.value.cmp(&other.value).reverse())
-    }
-}
-=======
 use foundry_cheatcodes_common::mock::{MockCallDataContext, MockCallReturnData};
 use revm::{bytecode::Bytecode, context::JournalTr, interpreter::InstructionResult};
 use std::collections::VecDeque;
->>>>>>> 6aa835bd
 
 impl Cheatcode for clearMockedCallsCall {
     fn apply(&self, state: &mut Cheatcodes) -> Result {
@@ -216,11 +176,7 @@
 
 // Etches a single byte onto the account if it is empty to circumvent the `extcodesize`
 // check Solidity might perform.
-<<<<<<< HEAD
-fn make_acc_non_empty(callee: &Address, ecx: &mut CheatsCtxt) -> Result {
-=======
 pub fn make_acc_non_empty(callee: &Address, ecx: &mut CheatsCtxt) -> Result {
->>>>>>> 6aa835bd
     let acc = ecx.journaled_state.load_account(*callee)?;
 
     let empty_bytecode = acc.info.code.as_ref().is_none_or(Bytecode::is_empty);
