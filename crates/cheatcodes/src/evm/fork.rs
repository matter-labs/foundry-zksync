--- conflicted
+++ resolved
@@ -109,14 +109,8 @@
         let Self { forkId } = self;
         persist_caller(ccx);
         check_broadcast(ccx.state)?;
-<<<<<<< HEAD
         let (db, journal, mut env) = ccx.ecx.as_db_env_and_journal();
         db.select_fork(*forkId, &mut env, journal)?;
-=======
-
-        ccx.ecx.db.select_fork(*forkId, &mut ccx.ecx.env, &mut ccx.ecx.journaled_state)?;
-
->>>>>>> 68ed2abb
         Ok(Default::default())
     }
 }
@@ -277,13 +271,8 @@
     check_broadcast(ccx.state)?;
 
     let fork = create_fork_request(ccx, url_or_alias, block)?;
-<<<<<<< HEAD
     let (db, journal, mut env) = ccx.ecx.as_db_env_and_journal();
     let id = db.create_select_fork(fork, &mut env, journal)?;
-=======
-    let id = ccx.ecx.db.create_fork(fork)?;
-    ccx.ecx.db.select_fork(id, &mut ccx.ecx.env, &mut ccx.ecx.journaled_state)?;
->>>>>>> 68ed2abb
     Ok(id.abi_encode())
 }
 
@@ -337,8 +326,8 @@
         evm_opts.fork_headers = Some(vec![format!("Authorization: {auth}")]);
     }
     let fork = CreateFork {
-        enable_caching: !ccx.state.config.no_storage_caching &&
-            ccx.state.config.rpc_storage_caching.enable_for_endpoint(&url),
+        enable_caching: !ccx.state.config.no_storage_caching
+            && ccx.state.config.rpc_storage_caching.enable_for_endpoint(&url),
         url,
         env: ccx.ecx.as_env_mut().to_owned(),
         evm_opts,
