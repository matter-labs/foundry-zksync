use crate::{Cheatcode, Cheatcodes, CheatsCtxt, DatabaseExt, Result, Vm::*};
use alloy_dyn_abi::DynSolValue;
use alloy_primitives::{B256, U256};
use alloy_provider::Provider;
use alloy_rpc_types::Filter;
use alloy_sol_types::SolValue;
use foundry_common::provider::ProviderBuilder;
use foundry_evm_core::fork::CreateFork;

impl Cheatcode for activeForkCall {
    fn apply_stateful<DB: DatabaseExt>(&self, ccx: &mut CheatsCtxt<DB>) -> Result {
        let Self {} = self;
        ccx.ecx
            .db
            .active_fork_id()
            .map(|id| id.abi_encode())
            .ok_or_else(|| fmt_err!("no active fork"))
    }
}

impl Cheatcode for createFork_0Call {
    fn apply_stateful<DB: DatabaseExt>(&self, ccx: &mut CheatsCtxt<DB>) -> Result {
        let Self { urlOrAlias } = self;
        create_fork(ccx, urlOrAlias, None)
    }
}

impl Cheatcode for createFork_1Call {
    fn apply_stateful<DB: DatabaseExt>(&self, ccx: &mut CheatsCtxt<DB>) -> Result {
        let Self { urlOrAlias, blockNumber } = self;
        create_fork(ccx, urlOrAlias, Some(blockNumber.saturating_to()))
    }
}

impl Cheatcode for createFork_2Call {
    fn apply_stateful<DB: DatabaseExt>(&self, ccx: &mut CheatsCtxt<DB>) -> Result {
        let Self { urlOrAlias, txHash } = self;
        create_fork_at_transaction(ccx, urlOrAlias, txHash)
    }
}

impl Cheatcode for createSelectFork_0Call {
    fn apply_stateful<DB: DatabaseExt>(&self, ccx: &mut CheatsCtxt<DB>) -> Result {
        let Self { urlOrAlias } = self;
        create_select_fork(ccx, urlOrAlias, None)
    }
}

impl Cheatcode for createSelectFork_1Call {
    fn apply_stateful<DB: DatabaseExt>(&self, ccx: &mut CheatsCtxt<DB>) -> Result {
        let Self { urlOrAlias, blockNumber } = self;
        create_select_fork(ccx, urlOrAlias, Some(blockNumber.saturating_to()))
    }
}

impl Cheatcode for createSelectFork_2Call {
    fn apply_stateful<DB: DatabaseExt>(&self, ccx: &mut CheatsCtxt<DB>) -> Result {
        let Self { urlOrAlias, txHash } = self;
        create_select_fork_at_transaction(ccx, urlOrAlias, txHash)
    }
}

impl Cheatcode for rollFork_0Call {
    fn apply_stateful<DB: DatabaseExt>(&self, ccx: &mut CheatsCtxt<DB>) -> Result {
        let Self { blockNumber } = self;
        persist_caller(ccx);
        ccx.ecx.db.roll_fork(
            None,
            (*blockNumber).to(),
            &mut ccx.ecx.env,
            &mut ccx.ecx.journaled_state,
        )?;
        Ok(Default::default())
    }
}

impl Cheatcode for rollFork_1Call {
    fn apply_stateful<DB: DatabaseExt>(&self, ccx: &mut CheatsCtxt<DB>) -> Result {
        let Self { txHash } = self;
        persist_caller(ccx);
        ccx.ecx.db.roll_fork_to_transaction(
            None,
            *txHash,
            &mut ccx.ecx.env,
            &mut ccx.ecx.journaled_state,
        )?;
        Ok(Default::default())
    }
}

impl Cheatcode for rollFork_2Call {
    fn apply_stateful<DB: DatabaseExt>(&self, ccx: &mut CheatsCtxt<DB>) -> Result {
        let Self { forkId, blockNumber } = self;
        persist_caller(ccx);
        ccx.ecx.db.roll_fork(
            Some(*forkId),
            (*blockNumber).to(),
            &mut ccx.ecx.env,
            &mut ccx.ecx.journaled_state,
        )?;
        Ok(Default::default())
    }
}

impl Cheatcode for rollFork_3Call {
    fn apply_stateful<DB: DatabaseExt>(&self, ccx: &mut CheatsCtxt<DB>) -> Result {
        let Self { forkId, txHash } = self;
        persist_caller(ccx);
        ccx.ecx.db.roll_fork_to_transaction(
            Some(*forkId),
            *txHash,
            &mut ccx.ecx.env,
            &mut ccx.ecx.journaled_state,
        )?;
        Ok(Default::default())
    }
}

impl Cheatcode for selectForkCall {
    fn apply_stateful<DB: DatabaseExt>(&self, ccx: &mut CheatsCtxt<DB>) -> Result {
        let Self { forkId } = self;
        persist_caller(ccx);
        check_broadcast(ccx.state)?;

<<<<<<< HEAD
        ccx.state.select_fork_vm(ccx.ecx, *forkId);
        ccx.ecx.db.select_fork(*forkId, &mut ccx.ecx.env, &mut ccx.ecx.journaled_state)?;

=======
        ccx.ecx.db.select_fork(*forkId, &mut ccx.ecx.env, &mut ccx.ecx.journaled_state)?;
>>>>>>> 62cdea8f
        Ok(Default::default())
    }
}

impl Cheatcode for transact_0Call {
    fn apply_full<DB: DatabaseExt, E: crate::CheatcodesExecutor>(
        &self,
        ccx: &mut CheatsCtxt<DB>,
        executor: &mut E,
    ) -> Result {
        let Self { txHash } = *self;
        ccx.ecx.db.transact(
            None,
            txHash,
            &mut ccx.ecx.env,
            &mut ccx.ecx.journaled_state,
<<<<<<< HEAD
            ccx.state,
=======
            &mut executor.get_inspector(ccx.state),
>>>>>>> 62cdea8f
        )?;
        Ok(Default::default())
    }
}

impl Cheatcode for transact_1Call {
    fn apply_full<DB: DatabaseExt, E: crate::CheatcodesExecutor>(
        &self,
        ccx: &mut CheatsCtxt<DB>,
        executor: &mut E,
    ) -> Result {
        let Self { forkId, txHash } = *self;
        ccx.ecx.db.transact(
            Some(forkId),
            txHash,
            &mut ccx.ecx.env,
            &mut ccx.ecx.journaled_state,
<<<<<<< HEAD
            ccx.state,
=======
            &mut executor.get_inspector(ccx.state),
>>>>>>> 62cdea8f
        )?;
        Ok(Default::default())
    }
}

impl Cheatcode for allowCheatcodesCall {
    fn apply_stateful<DB: DatabaseExt>(&self, ccx: &mut CheatsCtxt<DB>) -> Result {
        let Self { account } = self;
        ccx.ecx.db.allow_cheatcode_access(*account);
        Ok(Default::default())
    }
}

impl Cheatcode for makePersistent_0Call {
    fn apply_stateful<DB: DatabaseExt>(&self, ccx: &mut CheatsCtxt<DB>) -> Result {
        let Self { account } = self;
        ccx.ecx.db.add_persistent_account(*account);
        Ok(Default::default())
    }
}

impl Cheatcode for makePersistent_1Call {
    fn apply_stateful<DB: DatabaseExt>(&self, ccx: &mut CheatsCtxt<DB>) -> Result {
        let Self { account0, account1 } = self;
        ccx.ecx.db.add_persistent_account(*account0);
        ccx.ecx.db.add_persistent_account(*account1);
        Ok(Default::default())
    }
}

impl Cheatcode for makePersistent_2Call {
    fn apply_stateful<DB: DatabaseExt>(&self, ccx: &mut CheatsCtxt<DB>) -> Result {
        let Self { account0, account1, account2 } = self;
        ccx.ecx.db.add_persistent_account(*account0);
        ccx.ecx.db.add_persistent_account(*account1);
        ccx.ecx.db.add_persistent_account(*account2);
        Ok(Default::default())
    }
}

impl Cheatcode for makePersistent_3Call {
    fn apply_stateful<DB: DatabaseExt>(&self, ccx: &mut CheatsCtxt<DB>) -> Result {
        let Self { accounts } = self;
<<<<<<< HEAD
        ccx.ecx.db.extend_persistent_accounts(accounts.iter().copied());
=======
        for account in accounts {
            ccx.ecx.db.add_persistent_account(*account);
        }
>>>>>>> 62cdea8f
        Ok(Default::default())
    }
}

impl Cheatcode for revokePersistent_0Call {
    fn apply_stateful<DB: DatabaseExt>(&self, ccx: &mut CheatsCtxt<DB>) -> Result {
        let Self { account } = self;
        ccx.ecx.db.remove_persistent_account(account);
        Ok(Default::default())
    }
}

impl Cheatcode for revokePersistent_1Call {
    fn apply_stateful<DB: DatabaseExt>(&self, ccx: &mut CheatsCtxt<DB>) -> Result {
        let Self { accounts } = self;
<<<<<<< HEAD
        ccx.ecx.db.remove_persistent_accounts(accounts.iter().copied());
=======
        for account in accounts {
            ccx.ecx.db.remove_persistent_account(account);
        }
>>>>>>> 62cdea8f
        Ok(Default::default())
    }
}

impl Cheatcode for isPersistentCall {
    fn apply_stateful<DB: DatabaseExt>(&self, ccx: &mut CheatsCtxt<DB>) -> Result {
        let Self { account } = self;
        Ok(ccx.ecx.db.is_persistent(account).abi_encode())
    }
}

impl Cheatcode for rpc_0Call {
    fn apply_stateful<DB: DatabaseExt>(&self, ccx: &mut CheatsCtxt<DB>) -> Result {
        let Self { method, params } = self;
        let url =
            ccx.ecx.db.active_fork_url().ok_or_else(|| fmt_err!("no active fork URL found"))?;
<<<<<<< HEAD
        let provider = ProviderBuilder::new(&url).build()?;
        let params_json: serde_json::Value = serde_json::from_str(params)?;
        let result =
            foundry_common::block_on(provider.raw_request(method.clone().into(), params_json))
                .map_err(|err| fmt_err!("{method:?}: {err}"))?;

        let result_as_tokens = crate::json::json_value_to_token(&result)
            .map_err(|err| fmt_err!("failed to parse result: {err}"))?;
=======
        rpc_call(&url, method, params)
    }
}
>>>>>>> 62cdea8f

impl Cheatcode for rpc_1Call {
    fn apply(&self, state: &mut Cheatcodes) -> Result {
        let Self { urlOrAlias, method, params } = self;
        let url = state.config.rpc_url(urlOrAlias)?;
        rpc_call(&url, method, params)
    }
}

impl Cheatcode for eth_getLogsCall {
    fn apply_stateful<DB: DatabaseExt>(&self, ccx: &mut CheatsCtxt<DB>) -> Result {
        let Self { fromBlock, toBlock, target, topics } = self;
        let (Ok(from_block), Ok(to_block)) = (u64::try_from(fromBlock), u64::try_from(toBlock))
        else {
            bail!("blocks in block range must be less than 2^64 - 1")
        };

        if topics.len() > 4 {
            bail!("topics array must contain at most 4 elements")
        }

        let url =
            ccx.ecx.db.active_fork_url().ok_or_else(|| fmt_err!("no active fork URL found"))?;
        let provider = ProviderBuilder::new(&url).build()?;
        let mut filter = Filter::new().address(*target).from_block(from_block).to_block(to_block);
        for (i, &topic) in topics.iter().enumerate() {
            filter.topics[i] = topic.into();
        }

        let logs = foundry_common::block_on(provider.get_logs(&filter))
            .map_err(|e| fmt_err!("failed to get logs: {e}"))?;

        let eth_logs = logs
            .into_iter()
            .map(|log| EthGetLogs {
                emitter: log.address(),
                topics: log.topics().to_vec(),
                data: log.inner.data.data,
                blockHash: log.block_hash.unwrap_or_default(),
                blockNumber: log.block_number.unwrap_or_default(),
                transactionHash: log.transaction_hash.unwrap_or_default(),
                transactionIndex: log.transaction_index.unwrap_or_default(),
                logIndex: U256::from(log.log_index.unwrap_or_default()),
                removed: log.removed,
            })
            .collect::<Vec<_>>();

        Ok(eth_logs.abi_encode())
    }
}

/// Creates and then also selects the new fork
fn create_select_fork<DB: DatabaseExt>(
    ccx: &mut CheatsCtxt<DB>,
    url_or_alias: &str,
    block: Option<u64>,
) -> Result {
    check_broadcast(ccx.state)?;

    let fork = create_fork_request(ccx, url_or_alias, block)?;
<<<<<<< HEAD
    let id = ccx.ecx.db.create_fork(fork)?;
    ccx.state.select_fork_vm(ccx.ecx, id);
    ccx.ecx.db.select_fork(id, &mut ccx.ecx.env, &mut ccx.ecx.journaled_state)?;
=======
    let id = ccx.ecx.db.create_select_fork(fork, &mut ccx.ecx.env, &mut ccx.ecx.journaled_state)?;
>>>>>>> 62cdea8f
    Ok(id.abi_encode())
}

/// Creates a new fork
fn create_fork<DB: DatabaseExt>(
    ccx: &mut CheatsCtxt<DB>,
    url_or_alias: &str,
    block: Option<u64>,
) -> Result {
    let fork = create_fork_request(ccx, url_or_alias, block)?;
    let id = ccx.ecx.db.create_fork(fork)?;
    Ok(id.abi_encode())
}

/// Creates and then also selects the new fork at the given transaction
fn create_select_fork_at_transaction<DB: DatabaseExt>(
    ccx: &mut CheatsCtxt<DB>,
    url_or_alias: &str,
    transaction: &B256,
) -> Result {
    check_broadcast(ccx.state)?;

    let fork = create_fork_request(ccx, url_or_alias, None)?;
    let id = ccx.ecx.db.create_select_fork_at_transaction(
        fork,
        &mut ccx.ecx.env,
        &mut ccx.ecx.journaled_state,
        *transaction,
    )?;
    Ok(id.abi_encode())
}

/// Creates a new fork at the given transaction
fn create_fork_at_transaction<DB: DatabaseExt>(
    ccx: &mut CheatsCtxt<DB>,
    url_or_alias: &str,
    transaction: &B256,
) -> Result {
    let fork = create_fork_request(ccx, url_or_alias, None)?;
    let id = ccx.ecx.db.create_fork_at_transaction(fork, *transaction)?;
    Ok(id.abi_encode())
}

/// Creates the request object for a new fork request
fn create_fork_request<DB: DatabaseExt>(
    ccx: &mut CheatsCtxt<DB>,
    url_or_alias: &str,
    block: Option<u64>,
) -> Result<CreateFork> {
    persist_caller(ccx);

    let url = ccx.state.config.rpc_url(url_or_alias)?;
    let mut evm_opts = ccx.state.config.evm_opts.clone();
    evm_opts.fork_block_number = block;
    let fork = CreateFork {
        enable_caching: !ccx.state.config.no_storage_caching &&
            ccx.state.config.rpc_storage_caching.enable_for_endpoint(&url),
        url,
        env: (*ccx.ecx.env).clone(),
        evm_opts,
    };
    Ok(fork)
}

#[inline]
fn check_broadcast(state: &Cheatcodes) -> Result<()> {
    if state.broadcast.is_none() {
        Ok(())
    } else {
        Err(fmt_err!("cannot select forks during a broadcast"))
    }
}

// Helper to add the caller of fork cheat code as persistent account (in order to make sure that the
// state of caller contract is not lost when fork changes).
// Applies to create, select and roll forks actions.
// https://github.com/foundry-rs/foundry/issues/8004
#[inline]
fn persist_caller<DB: DatabaseExt>(ccx: &mut CheatsCtxt<DB>) {
    ccx.ecx.db.add_persistent_account(ccx.caller);
<<<<<<< HEAD
=======
}

/// Performs an Ethereum JSON-RPC request to the given endpoint.
fn rpc_call(url: &str, method: &str, params: &str) -> Result {
    let provider = ProviderBuilder::new(url).build()?;
    let params_json: serde_json::Value = serde_json::from_str(params)?;
    let result =
        foundry_common::block_on(provider.raw_request(method.to_string().into(), params_json))
            .map_err(|err| fmt_err!("{method:?}: {err}"))?;

    let result_as_tokens = match crate::json::json_value_to_token(&result)
        .map_err(|err| fmt_err!("failed to parse result: {err}"))?
    {
        // Convert fixed bytes to bytes to prevent encoding issues.
        // See: <https://github.com/foundry-rs/foundry/issues/8287>
        DynSolValue::FixedBytes(bytes, size) => {
            DynSolValue::Bytes(bytes.as_slice()[..size].to_vec())
        }
        DynSolValue::Address(addr) => DynSolValue::Bytes(addr.to_vec()),
        val => val,
    };

    Ok(result_as_tokens.abi_encode())
>>>>>>> 62cdea8f
}<|MERGE_RESOLUTION|>--- conflicted
+++ resolved
@@ -122,13 +122,9 @@
         persist_caller(ccx);
         check_broadcast(ccx.state)?;
 
-<<<<<<< HEAD
         ccx.state.select_fork_vm(ccx.ecx, *forkId);
         ccx.ecx.db.select_fork(*forkId, &mut ccx.ecx.env, &mut ccx.ecx.journaled_state)?;
 
-=======
-        ccx.ecx.db.select_fork(*forkId, &mut ccx.ecx.env, &mut ccx.ecx.journaled_state)?;
->>>>>>> 62cdea8f
         Ok(Default::default())
     }
 }
@@ -145,11 +141,7 @@
             txHash,
             &mut ccx.ecx.env,
             &mut ccx.ecx.journaled_state,
-<<<<<<< HEAD
-            ccx.state,
-=======
             &mut executor.get_inspector(ccx.state),
->>>>>>> 62cdea8f
         )?;
         Ok(Default::default())
     }
@@ -167,11 +159,7 @@
             txHash,
             &mut ccx.ecx.env,
             &mut ccx.ecx.journaled_state,
-<<<<<<< HEAD
-            ccx.state,
-=======
             &mut executor.get_inspector(ccx.state),
->>>>>>> 62cdea8f
         )?;
         Ok(Default::default())
     }
@@ -215,13 +203,9 @@
 impl Cheatcode for makePersistent_3Call {
     fn apply_stateful<DB: DatabaseExt>(&self, ccx: &mut CheatsCtxt<DB>) -> Result {
         let Self { accounts } = self;
-<<<<<<< HEAD
-        ccx.ecx.db.extend_persistent_accounts(accounts.iter().copied());
-=======
         for account in accounts {
             ccx.ecx.db.add_persistent_account(*account);
         }
->>>>>>> 62cdea8f
         Ok(Default::default())
     }
 }
@@ -237,13 +221,9 @@
 impl Cheatcode for revokePersistent_1Call {
     fn apply_stateful<DB: DatabaseExt>(&self, ccx: &mut CheatsCtxt<DB>) -> Result {
         let Self { accounts } = self;
-<<<<<<< HEAD
-        ccx.ecx.db.remove_persistent_accounts(accounts.iter().copied());
-=======
         for account in accounts {
             ccx.ecx.db.remove_persistent_account(account);
         }
->>>>>>> 62cdea8f
         Ok(Default::default())
     }
 }
@@ -260,20 +240,9 @@
         let Self { method, params } = self;
         let url =
             ccx.ecx.db.active_fork_url().ok_or_else(|| fmt_err!("no active fork URL found"))?;
-<<<<<<< HEAD
-        let provider = ProviderBuilder::new(&url).build()?;
-        let params_json: serde_json::Value = serde_json::from_str(params)?;
-        let result =
-            foundry_common::block_on(provider.raw_request(method.clone().into(), params_json))
-                .map_err(|err| fmt_err!("{method:?}: {err}"))?;
-
-        let result_as_tokens = crate::json::json_value_to_token(&result)
-            .map_err(|err| fmt_err!("failed to parse result: {err}"))?;
-=======
         rpc_call(&url, method, params)
     }
 }
->>>>>>> 62cdea8f
 
 impl Cheatcode for rpc_1Call {
     fn apply(&self, state: &mut Cheatcodes) -> Result {
@@ -334,13 +303,9 @@
     check_broadcast(ccx.state)?;
 
     let fork = create_fork_request(ccx, url_or_alias, block)?;
-<<<<<<< HEAD
     let id = ccx.ecx.db.create_fork(fork)?;
     ccx.state.select_fork_vm(ccx.ecx, id);
     ccx.ecx.db.select_fork(id, &mut ccx.ecx.env, &mut ccx.ecx.journaled_state)?;
-=======
-    let id = ccx.ecx.db.create_select_fork(fork, &mut ccx.ecx.env, &mut ccx.ecx.journaled_state)?;
->>>>>>> 62cdea8f
     Ok(id.abi_encode())
 }
 
@@ -421,8 +386,6 @@
 #[inline]
 fn persist_caller<DB: DatabaseExt>(ccx: &mut CheatsCtxt<DB>) {
     ccx.ecx.db.add_persistent_account(ccx.caller);
-<<<<<<< HEAD
-=======
 }
 
 /// Performs an Ethereum JSON-RPC request to the given endpoint.
@@ -446,5 +409,4 @@
     };
 
     Ok(result_as_tokens.abi_encode())
->>>>>>> 62cdea8f
 }