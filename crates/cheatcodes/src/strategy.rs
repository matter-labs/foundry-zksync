use std::{any::Any, fmt::Debug, sync::Arc};

use alloy_primitives::{Address, TxKind};
use alloy_rpc_types::{TransactionInput, TransactionRequest};
use revm::{
    interpreter::{CallInputs, CallOutcome, CreateOutcome, Interpreter},
    primitives::SignedAuthorization,
};

use crate::{
    inspector::{check_if_fixed_gas_limit, CommonCreateInput, Ecx, InnerEcx},
    script::Broadcast,
    BroadcastableTransaction, BroadcastableTransactions, Cheatcodes, CheatcodesExecutor,
    CheatsConfig, CheatsCtxt, DynCheatcode, Result,
};

/// Represents the context for [CheatcodeInspectorStrategy].
pub trait CheatcodeInspectorStrategyContext: Debug + Send + Sync + Any {
    /// Clone the strategy context.
    fn new_cloned(&self) -> Box<dyn CheatcodeInspectorStrategyContext>;
    /// Alias as immutable reference of [Any].
    fn as_any_ref(&self) -> &dyn Any;
    /// Alias as mutable reference of [Any].
    fn as_any_mut(&mut self) -> &mut dyn Any;
}

impl CheatcodeInspectorStrategyContext for () {
    fn new_cloned(&self) -> Box<dyn CheatcodeInspectorStrategyContext> {
        Box::new(())
    }

    fn as_any_mut(&mut self) -> &mut dyn Any {
        self
    }

    fn as_any_ref(&self) -> &dyn Any {
        self
    }
}

/// Represents the strategy.
#[derive(Debug)]
pub struct CheatcodeInspectorStrategy {
    /// Strategy runner.
    pub runner: &'static dyn CheatcodeInspectorStrategyRunner,
    /// Strategy context.
    pub context: Box<dyn CheatcodeInspectorStrategyContext>,
}

impl CheatcodeInspectorStrategy {
    pub fn new_evm() -> Self {
        Self { runner: &EvmCheatcodeInspectorStrategyRunner, context: Box::new(()) }
    }
}

impl Clone for CheatcodeInspectorStrategy {
    fn clone(&self) -> Self {
        Self { runner: self.runner, context: self.context.new_cloned() }
    }
}

pub trait CheatcodeInspectorStrategyRunner:
    Debug + Send + Sync + CheatcodeInspectorStrategyExt
{
    fn apply_full(
        &self,
        cheatcode: &dyn DynCheatcode,
        ccx: &mut CheatsCtxt,
        executor: &mut dyn CheatcodesExecutor,
    ) -> Result {
        cheatcode.dyn_apply(ccx, executor)
    }

    /// Called when the main test or script contract is deployed.
    fn base_contract_deployed(&self, _ctx: &mut dyn CheatcodeInspectorStrategyContext) {}

    /// Record broadcastable transaction during CREATE.
    fn record_broadcastable_create_transactions(
        &self,
        _ctx: &mut dyn CheatcodeInspectorStrategyContext,
        config: Arc<CheatsConfig>,
        input: &dyn CommonCreateInput,
        ecx_inner: InnerEcx,
        broadcast: &Broadcast,
        broadcastable_transactions: &mut BroadcastableTransactions,
    );

    /// Record broadcastable transaction during CALL.
    #[allow(clippy::too_many_arguments)]
    fn record_broadcastable_call_transactions(
        &self,
        _ctx: &mut dyn CheatcodeInspectorStrategyContext,
        config: Arc<CheatsConfig>,
        input: &CallInputs,
        ecx_inner: InnerEcx,
        broadcast: &Broadcast,
        broadcastable_transactions: &mut BroadcastableTransactions,
        active_delegation: &mut Option<SignedAuthorization>,
    );

    fn post_initialize_interp(
        &self,
        _ctx: &mut dyn CheatcodeInspectorStrategyContext,
        _interpreter: &mut Interpreter,
        _ecx: Ecx,
    ) {
    }

    /// Used to override opcode behaviors. Returns true if handled.
    fn pre_step_end(
        &self,
        _ctx: &mut dyn CheatcodeInspectorStrategyContext,
        _interpreter: &mut Interpreter,
        _ecx: Ecx,
    ) -> bool {
        false
    }
}

/// We define this in our fork
pub trait CheatcodeInspectorStrategyExt {
    fn zksync_record_create_address(
        &self,
        _ctx: &mut dyn CheatcodeInspectorStrategyContext,
        _outcome: &CreateOutcome,
    ) {
    }

    fn zksync_sync_nonce(
        &self,
        _ctx: &mut dyn CheatcodeInspectorStrategyContext,
        _sender: Address,
        _nonce: u64,
        _ecx: Ecx,
    ) {
    }

    fn zksync_set_deployer_call_input(
        &self,
        _ctx: &mut dyn CheatcodeInspectorStrategyContext,
        _call: &mut CallInputs,
    ) {
    }

    fn zksync_try_create(
        &self,
        _state: &mut Cheatcodes,
        _ecx: Ecx<'_, '_, '_>,
        _input: &dyn CommonCreateInput,
        _executor: &mut dyn CheatcodesExecutor,
    ) -> Option<CreateOutcome> {
        None
    }

    fn zksync_try_call(
        &self,
        _state: &mut Cheatcodes,
        _ecx: Ecx,
        _input: &CallInputs,
        _executor: &mut dyn CheatcodesExecutor,
    ) -> Option<CallOutcome> {
        None
    }

<<<<<<< HEAD
    fn zksync_remove_duplicate_account_access(&self, _state: &mut Cheatcodes) {}
=======
    fn zksync_increment_nonce_after_broadcast(
        &self,
        _state: &mut Cheatcodes,
        _ecx: Ecx,
        _is_static: bool,
    ) {
    }
>>>>>>> ae9cfd10
}

#[derive(Debug, Default, Clone)]
pub struct EvmCheatcodeInspectorStrategyRunner;

impl CheatcodeInspectorStrategyRunner for EvmCheatcodeInspectorStrategyRunner {
    fn record_broadcastable_create_transactions(
        &self,
        _ctx: &mut dyn CheatcodeInspectorStrategyContext,
        _config: Arc<CheatsConfig>,
        input: &dyn CommonCreateInput,
        ecx_inner: InnerEcx,
        broadcast: &Broadcast,
        broadcastable_transactions: &mut BroadcastableTransactions,
    ) {
        let is_fixed_gas_limit = check_if_fixed_gas_limit(ecx_inner, input.gas_limit());

        let to = None;
        let nonce: u64 = ecx_inner.journaled_state.state()[&broadcast.new_origin].info.nonce;
        //drop the mutable borrow of account
        let call_init_code = input.init_code();
        let rpc = ecx_inner.db.active_fork_url();

        broadcastable_transactions.push_back(BroadcastableTransaction {
            rpc,
            transaction: TransactionRequest {
                from: Some(broadcast.new_origin),
                to,
                value: Some(input.value()),
                input: TransactionInput::new(call_init_code),
                nonce: Some(nonce),
                gas: if is_fixed_gas_limit { Some(input.gas_limit()) } else { None },
                ..Default::default()
            }
            .into(),
        });
    }

    fn record_broadcastable_call_transactions(
        &self,
        _ctx: &mut dyn CheatcodeInspectorStrategyContext,
        _config: Arc<CheatsConfig>,
        call: &CallInputs,
        ecx_inner: InnerEcx,
        broadcast: &Broadcast,
        broadcastable_transactions: &mut BroadcastableTransactions,
        active_delegation: &mut Option<SignedAuthorization>,
    ) {
        let is_fixed_gas_limit = check_if_fixed_gas_limit(ecx_inner, call.gas_limit);

        let account = ecx_inner.journaled_state.state().get_mut(&broadcast.new_origin).unwrap();
        let nonce = account.info.nonce;

        let mut tx_req = TransactionRequest {
            from: Some(broadcast.new_origin),
            to: Some(TxKind::from(Some(call.target_address))),
            value: call.transfer_value(),
            input: TransactionInput::new(call.input.clone()),
            nonce: Some(nonce),
            chain_id: Some(ecx_inner.env.cfg.chain_id),
            gas: if is_fixed_gas_limit { Some(call.gas_limit) } else { None },
            ..Default::default()
        };

        if let Some(auth_list) = active_delegation.take() {
            tx_req.authorization_list = Some(vec![auth_list]);
        } else {
            tx_req.authorization_list = None;
        }

        broadcastable_transactions.push_back(BroadcastableTransaction {
            rpc: ecx_inner.db.active_fork_url(),
            transaction: tx_req.into(),
        });
        debug!(target: "cheatcodes", tx=?broadcastable_transactions.back().unwrap(), "broadcastable call");
    }
}

impl CheatcodeInspectorStrategyExt for EvmCheatcodeInspectorStrategyRunner {}

struct _ObjectSafe0(dyn CheatcodeInspectorStrategyRunner);
struct _ObjectSafe1(dyn CheatcodeInspectorStrategyExt);<|MERGE_RESOLUTION|>--- conflicted
+++ resolved
@@ -162,9 +162,8 @@
         None
     }
 
-<<<<<<< HEAD
     fn zksync_remove_duplicate_account_access(&self, _state: &mut Cheatcodes) {}
-=======
+    
     fn zksync_increment_nonce_after_broadcast(
         &self,
         _state: &mut Cheatcodes,
@@ -172,7 +171,6 @@
         _is_static: bool,
     ) {
     }
->>>>>>> ae9cfd10
 }
 
 #[derive(Debug, Default, Clone)]
