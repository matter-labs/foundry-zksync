--- conflicted
+++ resolved
@@ -1,9 +1,3 @@
-<<<<<<< HEAD
-use std::fmt::{Debug, Display};
-
-use alloy_primitives::{I256, U256};
-use foundry_common::console::{format_units_int, format_units_uint};
-=======
 use crate::{CheatcodesExecutor, CheatsCtxt, Result, Vm::*};
 use alloy_primitives::{hex, I256, U256};
 use foundry_evm_core::{
@@ -11,7 +5,6 @@
     backend::{DatabaseExt, GLOBAL_FAIL_SLOT},
     constants::CHEATCODE_ADDRESS,
 };
->>>>>>> 62cdea8f
 use itertools::Itertools;
 use std::fmt::{Debug, Display};
 
@@ -415,17 +408,9 @@
     (assertApproxEqAbs_0Call, assertApproxEqAbs_1Call),
 }
 
-<<<<<<< HEAD
-impl Cheatcode for assertApproxEqAbs_0Call {
-    fn apply(&self, _state: &mut Cheatcodes) -> Result {
-        Ok(uint_assert_approx_eq_abs(self.left, self.right, self.maxDelta)
-            .map_err(|e| format!("assertion failed: {e}"))?)
-    }
-=======
 impl_assertions! {
     |left, right, maxDelta| int_assert_approx_eq_abs(*left, *right, *maxDelta),
     (assertApproxEqAbs_2Call, assertApproxEqAbs_3Call),
->>>>>>> 62cdea8f
 }
 
 impl_assertions! {
@@ -434,18 +419,10 @@
     (assertApproxEqAbsDecimal_0Call, assertApproxEqAbsDecimal_1Call),
 }
 
-<<<<<<< HEAD
-impl Cheatcode for assertApproxEqAbs_2Call {
-    fn apply(&self, _state: &mut Cheatcodes) -> Result {
-        Ok(int_assert_approx_eq_abs(self.left, self.right, self.maxDelta)
-            .map_err(|e| format!("assertion failed: {e}"))?)
-    }
-=======
 impl_assertions! {
     |left, right, decimals, maxDelta| int_assert_approx_eq_abs(*left, *right, *maxDelta),
     |e| e.format_with_decimals(decimals),
     (assertApproxEqAbsDecimal_2Call, assertApproxEqAbsDecimal_3Call),
->>>>>>> 62cdea8f
 }
 
 impl_assertions! {
@@ -464,81 +441,10 @@
     (assertApproxEqRelDecimal_0Call, assertApproxEqRelDecimal_1Call),
 }
 
-<<<<<<< HEAD
-impl Cheatcode for assertApproxEqAbsDecimal_2Call {
-    fn apply(&self, _state: &mut Cheatcodes) -> Result {
-        Ok(int_assert_approx_eq_abs(self.left, self.right, self.maxDelta)
-            .map_err(|e| format!("assertion failed: {}", e.format_with_decimals(&self.decimals)))?)
-    }
-}
-
-impl Cheatcode for assertApproxEqAbsDecimal_3Call {
-    fn apply(&self, _state: &mut Cheatcodes) -> Result {
-        Ok(int_assert_approx_eq_abs(self.left, self.right, self.maxDelta)
-            .map_err(|e| format!("{}: {}", self.error, e.format_with_decimals(&self.decimals)))?)
-    }
-}
-
-impl Cheatcode for assertApproxEqRel_0Call {
-    fn apply(&self, _state: &mut Cheatcodes) -> Result {
-        Ok(uint_assert_approx_eq_rel(self.left, self.right, self.maxPercentDelta)
-            .map_err(|e| format!("assertion failed: {e}"))?)
-    }
-}
-
-impl Cheatcode for assertApproxEqRel_1Call {
-    fn apply(&self, _state: &mut Cheatcodes) -> Result {
-        Ok(uint_assert_approx_eq_rel(self.left, self.right, self.maxPercentDelta)
-            .map_err(|e| format!("{}: {}", self.error, e))?)
-    }
-}
-
-impl Cheatcode for assertApproxEqRel_2Call {
-    fn apply(&self, _state: &mut Cheatcodes) -> Result {
-        Ok(int_assert_approx_eq_rel(self.left, self.right, self.maxPercentDelta)
-            .map_err(|e| format!("assertion failed: {e}"))?)
-    }
-}
-
-impl Cheatcode for assertApproxEqRel_3Call {
-    fn apply(&self, _state: &mut Cheatcodes) -> Result {
-        Ok(int_assert_approx_eq_rel(self.left, self.right, self.maxPercentDelta)
-            .map_err(|e| format!("{}: {}", self.error, e))?)
-    }
-}
-
-impl Cheatcode for assertApproxEqRelDecimal_0Call {
-    fn apply(&self, _state: &mut Cheatcodes) -> Result {
-        Ok(uint_assert_approx_eq_rel(self.left, self.right, self.maxPercentDelta)
-            .map_err(|e| format!("assertion failed: {}", e.format_with_decimals(&self.decimals)))?)
-    }
-}
-
-impl Cheatcode for assertApproxEqRelDecimal_1Call {
-    fn apply(&self, _state: &mut Cheatcodes) -> Result {
-        Ok(uint_assert_approx_eq_rel(self.left, self.right, self.maxPercentDelta)
-            .map_err(|e| format!("{}: {}", self.error, e.format_with_decimals(&self.decimals)))?)
-    }
-}
-
-impl Cheatcode for assertApproxEqRelDecimal_2Call {
-    fn apply(&self, _state: &mut Cheatcodes) -> Result {
-        Ok(int_assert_approx_eq_rel(self.left, self.right, self.maxPercentDelta)
-            .map_err(|e| format!("assertion failed: {}", e.format_with_decimals(&self.decimals)))?)
-    }
-}
-
-impl Cheatcode for assertApproxEqRelDecimal_3Call {
-    fn apply(&self, _state: &mut Cheatcodes) -> Result {
-        Ok(int_assert_approx_eq_rel(self.left, self.right, self.maxPercentDelta)
-            .map_err(|e| format!("{}: {}", self.error, e.format_with_decimals(&self.decimals)))?)
-    }
-=======
 impl_assertions! {
     |left, right, decimals, maxPercentDelta| int_assert_approx_eq_rel(*left, *right, *maxPercentDelta),
     |e| e.format_with_decimals(decimals),
     (assertApproxEqRelDecimal_2Call, assertApproxEqRelDecimal_3Call),
->>>>>>> 62cdea8f
 }
 
 fn assert_true(condition: bool) -> Result<Vec<u8>, SimpleAssertionError> {
