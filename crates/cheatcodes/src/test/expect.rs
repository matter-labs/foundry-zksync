use crate::{Cheatcode, Cheatcodes, CheatsCtxt, Error, Result, Vm::*};
use alloy_primitives::{
    address, hex,
    map::{hash_map::Entry, HashMap},
    Address, Bytes, LogData as RawLog, U256,
};
use alloy_sol_types::{SolError, SolValue};
use foundry_cheatcodes_common::expect::{ExpectedCallData, ExpectedCallType};
use foundry_common::ContractsByArtifact;
use foundry_evm_core::decode::RevertDecoder;
use revm::interpreter::{
    return_ok, InstructionResult, Interpreter, InterpreterAction, InterpreterResult,
};
use spec::Vm;
<<<<<<< HEAD
use std::collections::hash_map::Entry;
=======
>>>>>>> f5aa05ee

/// For some cheatcodes we may internally change the status of the call, i.e. in `expectRevert`.
/// Solidity will see a successful call and attempt to decode the return data. Therefore, we need
/// to populate the return with dummy bytes so the decode doesn't fail.
///
/// 8192 bytes was arbitrarily chosen because it is long enough for return values up to 256 words in
/// size.
static DUMMY_CALL_OUTPUT: Bytes = Bytes::from_static(&[0u8; 8192]);

/// Same reasoning as [DUMMY_CALL_OUTPUT], but for creates.
const DUMMY_CREATE_ADDRESS: Address = address!("0000000000000000000000000000000000000001");

/// The type of expected revert.
#[derive(Clone, Debug)]
pub enum ExpectedRevertKind {
    /// Expects revert from the next non-cheatcode call.
    Default,
    /// Expects revert from the next cheatcode call.
    ///
    /// The `pending_processing` flag is used to track whether we have exited
    /// `expectCheatcodeRevert` context or not.
    /// We have to track it to avoid expecting `expectCheatcodeRevert` call to revert itself.
    Cheatcode { pending_processing: bool },
}

#[derive(Clone, Debug)]
pub struct ExpectedRevert {
    /// The expected data returned by the revert, None being any.
    pub reason: Option<Vec<u8>>,
    /// The depth at which the revert is expected.
    pub depth: u64,
    /// The type of expected revert.
    pub kind: ExpectedRevertKind,
    /// If true then only the first 4 bytes of expected data returned by the revert are checked.
    pub partial_match: bool,
    /// Contract expected to revert next call.
    pub reverter: Option<Address>,
    /// Actual reverter of the call.
    pub reverted_by: Option<Address>,
}

#[derive(Clone, Debug)]
pub struct ExpectedEmit {
    /// The depth at which we expect this emit to have occurred
    pub depth: u64,
    /// The log we expect
    pub log: Option<RawLog>,
    /// The checks to perform:
    /// ```text
    /// ┌───────┬───────┬───────┬───────┬────┐
    /// │topic 0│topic 1│topic 2│topic 3│data│
    /// └───────┴───────┴───────┴───────┴────┘
    /// ```
    pub checks: [bool; 5],
    /// If present, check originating address against this
    pub address: Option<Address>,
    /// If present, relax the requirement that topic 0 must be present. This allows anonymous
    /// events with no indexed topics to be matched.
    pub anonymous: bool,
    /// Whether the log was actually found in the subcalls
    pub found: bool,
}

impl Cheatcode for expectCall_0Call {
    fn apply(&self, state: &mut Cheatcodes) -> Result {
        let Self { callee, data } = self;
        expect_call(state, callee, data, None, None, None, 1, ExpectedCallType::NonCount)
    }
}

impl Cheatcode for expectCall_1Call {
    fn apply(&self, state: &mut Cheatcodes) -> Result {
        let Self { callee, data, count } = self;
        expect_call(state, callee, data, None, None, None, *count, ExpectedCallType::Count)
    }
}

impl Cheatcode for expectCall_2Call {
    fn apply(&self, state: &mut Cheatcodes) -> Result {
        let Self { callee, msgValue, data } = self;
        expect_call(state, callee, data, Some(msgValue), None, None, 1, ExpectedCallType::NonCount)
    }
}

impl Cheatcode for expectCall_3Call {
    fn apply(&self, state: &mut Cheatcodes) -> Result {
        let Self { callee, msgValue, data, count } = self;
        expect_call(
            state,
            callee,
            data,
            Some(msgValue),
            None,
            None,
            *count,
            ExpectedCallType::Count,
        )
    }
}

impl Cheatcode for expectCall_4Call {
    fn apply(&self, state: &mut Cheatcodes) -> Result {
        let Self { callee, msgValue, gas, data } = self;
        expect_call(
            state,
            callee,
            data,
            Some(msgValue),
            Some(*gas),
            None,
            1,
            ExpectedCallType::NonCount,
        )
    }
}

impl Cheatcode for expectCall_5Call {
    fn apply(&self, state: &mut Cheatcodes) -> Result {
        let Self { callee, msgValue, gas, data, count } = self;
        expect_call(
            state,
            callee,
            data,
            Some(msgValue),
            Some(*gas),
            None,
            *count,
            ExpectedCallType::Count,
        )
    }
}

impl Cheatcode for expectCallMinGas_0Call {
    fn apply(&self, state: &mut Cheatcodes) -> Result {
        let Self { callee, msgValue, minGas, data } = self;
        expect_call(
            state,
            callee,
            data,
            Some(msgValue),
            None,
            Some(*minGas),
            1,
            ExpectedCallType::NonCount,
        )
    }
}

impl Cheatcode for expectCallMinGas_1Call {
    fn apply(&self, state: &mut Cheatcodes) -> Result {
        let Self { callee, msgValue, minGas, data, count } = self;
        expect_call(
            state,
            callee,
            data,
            Some(msgValue),
            None,
            Some(*minGas),
            *count,
            ExpectedCallType::Count,
        )
    }
}

impl Cheatcode for expectEmit_0Call {
    fn apply_stateful(&self, ccx: &mut CheatsCtxt) -> Result {
        let Self { checkTopic1, checkTopic2, checkTopic3, checkData } = *self;
        expect_emit(
            ccx.state,
            ccx.ecx.journaled_state.depth(),
            [true, checkTopic1, checkTopic2, checkTopic3, checkData],
            None,
            false,
        )
    }
}

impl Cheatcode for expectEmit_1Call {
    fn apply_stateful(&self, ccx: &mut CheatsCtxt) -> Result {
        let Self { checkTopic1, checkTopic2, checkTopic3, checkData, emitter } = *self;
        expect_emit(
            ccx.state,
            ccx.ecx.journaled_state.depth(),
            [true, checkTopic1, checkTopic2, checkTopic3, checkData],
            Some(emitter),
            false,
        )
    }
}

impl Cheatcode for expectEmit_2Call {
    fn apply_stateful(&self, ccx: &mut CheatsCtxt) -> Result {
        let Self {} = self;
        expect_emit(ccx.state, ccx.ecx.journaled_state.depth(), [true; 5], None, false)
    }
}

impl Cheatcode for expectEmit_3Call {
    fn apply_stateful(&self, ccx: &mut CheatsCtxt) -> Result {
        let Self { emitter } = *self;
        expect_emit(ccx.state, ccx.ecx.journaled_state.depth(), [true; 5], Some(emitter), false)
    }
}

impl Cheatcode for expectEmitAnonymous_0Call {
    fn apply_stateful(&self, ccx: &mut CheatsCtxt) -> Result {
        let Self { checkTopic0, checkTopic1, checkTopic2, checkTopic3, checkData } = *self;
        expect_emit(
            ccx.state,
            ccx.ecx.journaled_state.depth(),
            [checkTopic0, checkTopic1, checkTopic2, checkTopic3, checkData],
            None,
            true,
        )
    }
}

impl Cheatcode for expectEmitAnonymous_1Call {
    fn apply_stateful(&self, ccx: &mut CheatsCtxt) -> Result {
        let Self { checkTopic0, checkTopic1, checkTopic2, checkTopic3, checkData, emitter } = *self;
        expect_emit(
            ccx.state,
            ccx.ecx.journaled_state.depth(),
            [checkTopic0, checkTopic1, checkTopic2, checkTopic3, checkData],
            Some(emitter),
            true,
        )
    }
}

impl Cheatcode for expectEmitAnonymous_2Call {
    fn apply_stateful(&self, ccx: &mut CheatsCtxt) -> Result {
        let Self {} = self;
        expect_emit(ccx.state, ccx.ecx.journaled_state.depth(), [true; 5], None, true)
    }
}

impl Cheatcode for expectEmitAnonymous_3Call {
    fn apply_stateful(&self, ccx: &mut CheatsCtxt) -> Result {
        let Self { emitter } = *self;
        expect_emit(ccx.state, ccx.ecx.journaled_state.depth(), [true; 5], Some(emitter), true)
    }
}

impl Cheatcode for expectRevert_0Call {
    fn apply_stateful(&self, ccx: &mut CheatsCtxt) -> Result {
        let Self {} = self;
        expect_revert(ccx.state, None, ccx.ecx.journaled_state.depth(), false, false, None)
    }
}

impl Cheatcode for expectRevert_1Call {
    fn apply_stateful(&self, ccx: &mut CheatsCtxt) -> Result {
        let Self { revertData } = self;
        expect_revert(
            ccx.state,
            Some(revertData.as_ref()),
            ccx.ecx.journaled_state.depth(),
            false,
            false,
            None,
        )
    }
}

impl Cheatcode for expectRevert_2Call {
    fn apply_stateful(&self, ccx: &mut CheatsCtxt) -> Result {
        let Self { revertData } = self;
        expect_revert(
            ccx.state,
            Some(revertData),
            ccx.ecx.journaled_state.depth(),
            false,
            false,
            None,
        )
    }
}

impl Cheatcode for expectRevert_3Call {
    fn apply_stateful(&self, ccx: &mut CheatsCtxt) -> Result {
        let Self { reverter } = self;
        expect_revert(
            ccx.state,
            None,
            ccx.ecx.journaled_state.depth(),
            false,
            false,
            Some(*reverter),
        )
    }
}

impl Cheatcode for expectRevert_4Call {
    fn apply_stateful(&self, ccx: &mut CheatsCtxt) -> Result {
        let Self { revertData, reverter } = self;
        expect_revert(
            ccx.state,
            Some(revertData.as_ref()),
            ccx.ecx.journaled_state.depth(),
            false,
            false,
            Some(*reverter),
        )
    }
}

impl Cheatcode for expectRevert_5Call {
    fn apply_stateful(&self, ccx: &mut CheatsCtxt) -> Result {
        let Self { revertData, reverter } = self;
        expect_revert(
            ccx.state,
            Some(revertData),
            ccx.ecx.journaled_state.depth(),
            false,
            false,
            Some(*reverter),
        )
    }
}

impl Cheatcode for expectPartialRevert_0Call {
    fn apply_stateful(&self, ccx: &mut CheatsCtxt) -> Result {
        let Self { revertData } = self;
        expect_revert(
            ccx.state,
            Some(revertData.as_ref()),
            ccx.ecx.journaled_state.depth(),
            false,
            true,
            None,
        )
    }
}

impl Cheatcode for expectPartialRevert_1Call {
    fn apply_stateful(&self, ccx: &mut CheatsCtxt) -> Result {
        let Self { revertData, reverter } = self;
        expect_revert(
            ccx.state,
            Some(revertData.as_ref()),
            ccx.ecx.journaled_state.depth(),
            false,
            true,
            Some(*reverter),
        )
    }
}

impl Cheatcode for _expectCheatcodeRevert_0Call {
    fn apply_stateful(&self, ccx: &mut CheatsCtxt) -> Result {
        expect_revert(ccx.state, None, ccx.ecx.journaled_state.depth(), true, false, None)
    }
}

impl Cheatcode for _expectCheatcodeRevert_1Call {
    fn apply_stateful(&self, ccx: &mut CheatsCtxt) -> Result {
        let Self { revertData } = self;
        expect_revert(
            ccx.state,
            Some(revertData.as_ref()),
            ccx.ecx.journaled_state.depth(),
            true,
            false,
            None,
        )
    }
}

impl Cheatcode for _expectCheatcodeRevert_2Call {
    fn apply_stateful(&self, ccx: &mut CheatsCtxt) -> Result {
        let Self { revertData } = self;
        expect_revert(
            ccx.state,
            Some(revertData),
            ccx.ecx.journaled_state.depth(),
            true,
            false,
            None,
        )
    }
}

impl Cheatcode for expectSafeMemoryCall {
    fn apply_stateful(&self, ccx: &mut CheatsCtxt) -> Result {
        let Self { min, max } = *self;
        expect_safe_memory(ccx.state, min, max, ccx.ecx.journaled_state.depth())
    }
}

impl Cheatcode for stopExpectSafeMemoryCall {
    fn apply_stateful(&self, ccx: &mut CheatsCtxt) -> Result {
        let Self {} = self;
        ccx.state.allowed_mem_writes.remove(&ccx.ecx.journaled_state.depth());
        Ok(Default::default())
    }
}

impl Cheatcode for expectSafeMemoryCallCall {
    fn apply_stateful(&self, ccx: &mut CheatsCtxt) -> Result {
        let Self { min, max } = *self;
        expect_safe_memory(ccx.state, min, max, ccx.ecx.journaled_state.depth() + 1)
    }
}

/// Handles expected calls specified by the `expectCall` cheatcodes.
///
/// It can handle calls in two ways:
/// - If the cheatcode was used with a `count` argument, it will expect the call to be made exactly
///   `count` times. e.g. `vm.expectCall(address(0xc4f3), abi.encodeWithSelector(0xd34db33f), 4)`
///   will expect the call to address(0xc4f3) with selector `0xd34db33f` to be made exactly 4 times.
///   If the amount of calls is less or more than 4, the test will fail. Note that the `count`
///   argument cannot be overwritten with another `vm.expectCall`. If this is attempted,
///   `expectCall` will revert.
/// - If the cheatcode was used without a `count` argument, it will expect the call to be made at
///   least the amount of times the cheatcode was called. This means that `vm.expectCall` without a
///   count argument can be called many times, but cannot be called with a `count` argument after it
///   was called without one. If the latter happens, `expectCall` will revert. e.g
///   `vm.expectCall(address(0xc4f3), abi.encodeWithSelector(0xd34db33f))` will expect the call to
///   address(0xc4f3) and selector `0xd34db33f` to be made at least once. If the amount of calls is
///   0, the test will fail. If the call is made more than once, the test will pass.
#[allow(clippy::too_many_arguments)] // It is what it is
fn expect_call(
    state: &mut Cheatcodes,
    target: &Address,
    calldata: &Bytes,
    value: Option<&U256>,
    mut gas: Option<u64>,
    mut min_gas: Option<u64>,
    count: u64,
    call_type: ExpectedCallType,
) -> Result {
    let expecteds = state.expected_calls.entry(*target).or_default();

    if let Some(val) = value {
        if *val > U256::ZERO {
            // If the value of the transaction is non-zero, the EVM adds a call stipend of 2300 gas
            // to ensure that the basic fallback function can be called.
            let positive_value_cost_stipend = 2300;
            if let Some(gas) = &mut gas {
                *gas += positive_value_cost_stipend;
            }
            if let Some(min_gas) = &mut min_gas {
                *min_gas += positive_value_cost_stipend;
            }
        }
    }

    match call_type {
        ExpectedCallType::Count => {
            // Get the expected calls for this target.
            // In this case, as we're using counted expectCalls, we should not be able to set them
            // more than once.
            ensure!(
                !expecteds.contains_key(calldata),
                "counted expected calls can only bet set once"
            );
            expecteds.insert(
                calldata.clone(),
                (ExpectedCallData { value: value.copied(), gas, min_gas, count, call_type }, 0),
            );
        }
        ExpectedCallType::NonCount => {
            // Check if the expected calldata exists.
            // If it does, increment the count by one as we expect to see it one more time.
            match expecteds.entry(calldata.clone()) {
                Entry::Occupied(mut entry) => {
                    let (expected, _) = entry.get_mut();
                    // Ensure we're not overwriting a counted expectCall.
                    ensure!(
                        expected.call_type == ExpectedCallType::NonCount,
                        "cannot overwrite a counted expectCall with a non-counted expectCall"
                    );
                    expected.count += 1;
                }
                // If it does not exist, then create it.
                Entry::Vacant(entry) => {
                    entry.insert((
                        ExpectedCallData { value: value.copied(), gas, min_gas, count, call_type },
                        0,
                    ));
                }
            }
        }
    }

    Ok(Default::default())
}

fn expect_emit(
    state: &mut Cheatcodes,
    depth: u64,
    checks: [bool; 5],
    address: Option<Address>,
    anonymous: bool,
) -> Result {
    let expected_emit = ExpectedEmit { depth, checks, address, found: false, log: None, anonymous };
    if let Some(found_emit_pos) = state.expected_emits.iter().position(|emit| emit.found) {
        // The order of emits already found (back of queue) should not be modified, hence push any
        // new emit before first found emit.
        state.expected_emits.insert(found_emit_pos, expected_emit);
    } else {
        // If no expected emits then push new one at the back of queue.
        state.expected_emits.push_back(expected_emit);
    }

    Ok(Default::default())
}

pub(crate) fn handle_expect_emit(
    state: &mut Cheatcodes,
    log: &alloy_primitives::Log,
    interpreter: &mut Interpreter,
) {
    // Fill or check the expected emits.
    // We expect for emit checks to be filled as they're declared (from oldest to newest),
    // so we fill them and push them to the back of the queue.
    // If the user has properly filled all the emits, they'll end up in their original order.
    // If not, the queue will not be in the order the events will be intended to be filled,
    // and we'll be able to later detect this and bail.

    // First, we can return early if all events have been matched.
    // This allows a contract to arbitrarily emit more events than expected (additive behavior),
    // as long as all the previous events were matched in the order they were expected to be.
    if state.expected_emits.iter().all(|expected| expected.found) {
        return
    }

    let should_fill_logs = state.expected_emits.iter().any(|expected| expected.log.is_none());
    let index_to_fill_or_check = if should_fill_logs {
        // If there's anything to fill, we start with the last event to match in the queue
        // (without taking into account events already matched).
        state
            .expected_emits
            .iter()
            .position(|emit| emit.found)
            .unwrap_or(state.expected_emits.len())
            .saturating_sub(1)
    } else {
        // Otherwise, if all expected logs are filled, we start to check any unmatched event
        // in the declared order, so we start from the front (like a queue).
        0
    };

    let mut event_to_fill_or_check = state
        .expected_emits
        .remove(index_to_fill_or_check)
        .expect("we should have an emit to fill or check");

    let Some(expected) = &event_to_fill_or_check.log else {
        // Unless the caller is trying to match an anonymous event, the first topic must be
        // filled.
        if event_to_fill_or_check.anonymous || !log.topics().is_empty() {
            event_to_fill_or_check.log = Some(log.data.clone());
            // If we only filled the expected log then we put it back at the same position.
            state.expected_emits.insert(index_to_fill_or_check, event_to_fill_or_check);
        } else {
            interpreter.instruction_result = InstructionResult::Revert;
            interpreter.next_action = InterpreterAction::Return {
                result: InterpreterResult {
                    output: Error::encode("use vm.expectEmitAnonymous to match anonymous events"),
                    gas: interpreter.gas,
                    result: InstructionResult::Revert,
                },
            };
        }
        return
    };

    event_to_fill_or_check.found = || -> bool {
        // Topic count must match.
        if expected.topics().len() != log.topics().len() {
            return false
        }
        // Match topics according to the checks.
        if !log
            .topics()
            .iter()
            .enumerate()
            .filter(|(i, _)| event_to_fill_or_check.checks[*i])
            .all(|(i, topic)| topic == &expected.topics()[i])
        {
            return false
        }
        // Maybe match source address.
        if event_to_fill_or_check.address.map_or(false, |addr| addr != log.address) {
            return false;
        }
        // Maybe match data.
        if event_to_fill_or_check.checks[4] && expected.data.as_ref() != log.data.data.as_ref() {
            return false
        }

        true
    }();

    // If we found the event, we can push it to the back of the queue
    // and begin expecting the next event.
    if event_to_fill_or_check.found {
        state.expected_emits.push_back(event_to_fill_or_check);
    } else {
        // We did not match this event, so we need to keep waiting for the right one to
        // appear.
        state.expected_emits.push_front(event_to_fill_or_check);
    }
}

fn expect_revert(
    state: &mut Cheatcodes,
    reason: Option<&[u8]>,
    depth: u64,
    cheatcode: bool,
    partial_match: bool,
    reverter: Option<Address>,
) -> Result {
    ensure!(
        state.expected_revert.is_none(),
        "you must call another function prior to expecting a second revert"
    );
    state.expected_revert = Some(ExpectedRevert {
        reason: reason.map(<[_]>::to_vec),
        depth,
        kind: if cheatcode {
            ExpectedRevertKind::Cheatcode { pending_processing: true }
        } else {
            ExpectedRevertKind::Default
        },
        partial_match,
        reverter,
        reverted_by: None,
    });
    Ok(Default::default())
}

pub(crate) fn handle_expect_revert(
    is_cheatcode: bool,
    is_create: bool,
    expected_revert: &ExpectedRevert,
    status: InstructionResult,
    retdata: Bytes,
    known_contracts: &Option<ContractsByArtifact>,
) -> Result<(Option<Address>, Bytes)> {
    let success_return = || {
        if is_create {
            (Some(DUMMY_CREATE_ADDRESS), Bytes::new())
        } else {
            (None, DUMMY_CALL_OUTPUT.clone())
        }
    };

    ensure!(!matches!(status, return_ok!()), "next call did not revert as expected");

    // If expected reverter address is set then check it matches the actual reverter.
    if let (Some(expected_reverter), Some(actual_reverter)) =
        (expected_revert.reverter, expected_revert.reverted_by)
    {
        if expected_reverter != actual_reverter {
            return Err(fmt_err!(
                "Reverter != expected reverter: {} != {}",
                actual_reverter,
                expected_reverter
            ));
        }
    }

    let expected_reason = expected_revert.reason.as_deref();
    // If None, accept any revert.
    let Some(expected_reason) = expected_reason else {
        return Ok(success_return());
    };

    if !expected_reason.is_empty() && retdata.is_empty() {
        bail!("call reverted as expected, but without data");
    }

    let mut actual_revert: Vec<u8> = retdata.into();

    // Compare only the first 4 bytes if partial match.
    if expected_revert.partial_match && actual_revert.get(..4) == expected_reason.get(..4) {
        return Ok(success_return())
    }

    // Try decoding as known errors.
    if matches!(
        actual_revert.get(..4).map(|s| s.try_into().unwrap()),
        Some(Vm::CheatcodeError::SELECTOR | alloy_sol_types::Revert::SELECTOR)
    ) {
        if let Ok(decoded) = Vec::<u8>::abi_decode(&actual_revert[4..], false) {
            actual_revert = decoded;
        }
    }

    if actual_revert == expected_reason ||
        (is_cheatcode && memchr::memmem::find(&actual_revert, expected_reason).is_some())
    {
        Ok(success_return())
    } else {
        let (actual, expected) = if let Some(contracts) = known_contracts {
            let decoder = RevertDecoder::new().with_abis(contracts.iter().map(|(_, c)| &c.abi));
            (
                &decoder.decode(actual_revert.as_slice(), Some(status)),
                &decoder.decode(expected_reason, Some(status)),
            )
        } else {
            let stringify = |data: &[u8]| {
                if let Ok(s) = String::abi_decode(data, true) {
                    return s;
                }
                if data.is_ascii() {
                    return std::str::from_utf8(data).unwrap().to_owned();
                }
                hex::encode_prefixed(data)
            };
            (&stringify(&actual_revert), &stringify(expected_reason))
        };
        Err(fmt_err!("Error != expected error: {} != {}", actual, expected,))
    }
}

fn expect_safe_memory(state: &mut Cheatcodes, start: u64, end: u64, depth: u64) -> Result {
    ensure!(start < end, "memory range start ({start}) is greater than end ({end})");
    #[allow(clippy::single_range_in_vec_init)] // Wanted behaviour
    let offsets = state.allowed_mem_writes.entry(depth).or_insert_with(|| vec![0..0x60]);
    offsets.push(start..end);
    Ok(Default::default())
}<|MERGE_RESOLUTION|>--- conflicted
+++ resolved
@@ -12,10 +12,7 @@
     return_ok, InstructionResult, Interpreter, InterpreterAction, InterpreterResult,
 };
 use spec::Vm;
-<<<<<<< HEAD
 use std::collections::hash_map::Entry;
-=======
->>>>>>> f5aa05ee
 
 /// For some cheatcodes we may internally change the status of the call, i.e. in `expectRevert`.
 /// Solidity will see a successful call and attempt to decode the return data. Therefore, we need
