--- conflicted
+++ resolved
@@ -5229,7 +5229,6 @@
       },
       "group": "json",
       "status": "deprecated",
-<<<<<<< HEAD
       "safety": "safe"
     },
     {
@@ -5270,48 +5269,6 @@
       },
       "group": "toml",
       "status": "stable",
-=======
->>>>>>> 62cdea8f
-      "safety": "safe"
-    },
-    {
-      "func": {
-        "id": "keyExistsJson",
-        "description": "Checks if `key` exists in a JSON object.",
-        "declaration": "function keyExistsJson(string calldata json, string calldata key) external view returns (bool);",
-        "visibility": "external",
-        "mutability": "view",
-        "signature": "keyExistsJson(string,string)",
-        "selector": "0xdb4235f6",
-        "selectorBytes": [
-          219,
-          66,
-          53,
-          246
-        ]
-      },
-      "group": "json",
-      "status": "stable",
-      "safety": "safe"
-    },
-    {
-      "func": {
-        "id": "keyExistsToml",
-        "description": "Checks if `key` exists in a TOML table.",
-        "declaration": "function keyExistsToml(string calldata toml, string calldata key) external view returns (bool);",
-        "visibility": "external",
-        "mutability": "view",
-        "signature": "keyExistsToml(string,string)",
-        "selector": "0x600903ad",
-        "selectorBytes": [
-          96,
-          9,
-          3,
-          173
-        ]
-      },
-      "group": "toml",
-      "status": "stable",
       "safety": "safe"
     },
     {
@@ -6059,8 +6016,6 @@
         "id": "parseTomlAddress",
         "description": "Parses a string of TOML data at `key` and coerces it to `address`.",
         "declaration": "function parseTomlAddress(string calldata toml, string calldata key) external pure returns (address);",
-<<<<<<< HEAD
-=======
         "visibility": "external",
         "mutability": "pure",
         "signature": "parseTomlAddress(string,string)",
@@ -6401,21 +6356,17 @@
         "id": "parseUint",
         "description": "Parses the given `string` into a `uint256`.",
         "declaration": "function parseUint(string calldata stringifiedValue) external pure returns (uint256 parsedValue);",
->>>>>>> 62cdea8f
-        "visibility": "external",
-        "mutability": "pure",
-        "signature": "parseTomlAddress(string,string)",
-        "selector": "0x65e7c844",
-        "selectorBytes": [
-          101,
-          231,
-          200,
-          68
-        ]
-      },
-<<<<<<< HEAD
-      "group": "toml",
-=======
+        "visibility": "external",
+        "mutability": "pure",
+        "signature": "parseUint(string)",
+        "selector": "0xfa91454d",
+        "selectorBytes": [
+          250,
+          145,
+          69,
+          77
+        ]
+      },
       "group": "string",
       "status": "stable",
       "safety": "safe"
@@ -6597,29 +6548,11 @@
         ]
       },
       "group": "filesystem",
->>>>>>> 62cdea8f
-      "status": "stable",
-      "safety": "safe"
-    },
-    {
-      "func": {
-<<<<<<< HEAD
-        "id": "parseTomlAddressArray",
-        "description": "Parses a string of TOML data at `key` and coerces it to `address[]`.",
-        "declaration": "function parseTomlAddressArray(string calldata toml, string calldata key) external pure returns (address[] memory);",
-        "visibility": "external",
-        "mutability": "pure",
-        "signature": "parseTomlAddressArray(string,string)",
-        "selector": "0x65c428e7",
-        "selectorBytes": [
-          101,
-          196,
-          40,
-          231
-        ]
-      },
-      "group": "toml",
-=======
+      "status": "stable",
+      "safety": "safe"
+    },
+    {
+      "func": {
         "id": "promptSecretUint",
         "description": "Prompts the user for hidden uint256 in the terminal (usually pk).",
         "declaration": "function promptSecretUint(string calldata promptText) external returns (uint256);",
@@ -6635,29 +6568,11 @@
         ]
       },
       "group": "filesystem",
->>>>>>> 62cdea8f
-      "status": "stable",
-      "safety": "safe"
-    },
-    {
-      "func": {
-<<<<<<< HEAD
-        "id": "parseTomlBool",
-        "description": "Parses a string of TOML data at `key` and coerces it to `bool`.",
-        "declaration": "function parseTomlBool(string calldata toml, string calldata key) external pure returns (bool);",
-        "visibility": "external",
-        "mutability": "pure",
-        "signature": "parseTomlBool(string,string)",
-        "selector": "0xd30dced6",
-        "selectorBytes": [
-          211,
-          13,
-          206,
-          214
-        ]
-      },
-      "group": "toml",
-=======
+      "status": "stable",
+      "safety": "safe"
+    },
+    {
+      "func": {
         "id": "promptUint",
         "description": "Prompts the user for uint256 in the terminal.",
         "declaration": "function promptUint(string calldata promptText) external returns (uint256);",
@@ -6673,361 +6588,11 @@
         ]
       },
       "group": "filesystem",
->>>>>>> 62cdea8f
-      "status": "stable",
-      "safety": "safe"
-    },
-    {
-      "func": {
-<<<<<<< HEAD
-        "id": "parseTomlBoolArray",
-        "description": "Parses a string of TOML data at `key` and coerces it to `bool[]`.",
-        "declaration": "function parseTomlBoolArray(string calldata toml, string calldata key) external pure returns (bool[] memory);",
-        "visibility": "external",
-        "mutability": "pure",
-        "signature": "parseTomlBoolArray(string,string)",
-        "selector": "0x127cfe9a",
-        "selectorBytes": [
-          18,
-          124,
-          254,
-          154
-        ]
-      },
-      "group": "toml",
-      "status": "stable",
-      "safety": "safe"
-    },
-    {
-      "func": {
-        "id": "parseTomlBytes",
-        "description": "Parses a string of TOML data at `key` and coerces it to `bytes`.",
-        "declaration": "function parseTomlBytes(string calldata toml, string calldata key) external pure returns (bytes memory);",
-        "visibility": "external",
-        "mutability": "pure",
-        "signature": "parseTomlBytes(string,string)",
-        "selector": "0xd77bfdb9",
-        "selectorBytes": [
-          215,
-          123,
-          253,
-          185
-        ]
-      },
-      "group": "toml",
-      "status": "stable",
-      "safety": "safe"
-    },
-    {
-      "func": {
-        "id": "parseTomlBytes32",
-        "description": "Parses a string of TOML data at `key` and coerces it to `bytes32`.",
-        "declaration": "function parseTomlBytes32(string calldata toml, string calldata key) external pure returns (bytes32);",
-        "visibility": "external",
-        "mutability": "pure",
-        "signature": "parseTomlBytes32(string,string)",
-        "selector": "0x8e214810",
-        "selectorBytes": [
-          142,
-          33,
-          72,
-          16
-        ]
-      },
-      "group": "toml",
-      "status": "stable",
-      "safety": "safe"
-    },
-    {
-      "func": {
-        "id": "parseTomlBytes32Array",
-        "description": "Parses a string of TOML data at `key` and coerces it to `bytes32[]`.",
-        "declaration": "function parseTomlBytes32Array(string calldata toml, string calldata key) external pure returns (bytes32[] memory);",
-        "visibility": "external",
-        "mutability": "pure",
-        "signature": "parseTomlBytes32Array(string,string)",
-        "selector": "0x3e716f81",
-        "selectorBytes": [
-          62,
-          113,
-          111,
-          129
-        ]
-      },
-      "group": "toml",
-      "status": "stable",
-      "safety": "safe"
-    },
-    {
-      "func": {
-        "id": "parseTomlBytesArray",
-        "description": "Parses a string of TOML data at `key` and coerces it to `bytes[]`.",
-        "declaration": "function parseTomlBytesArray(string calldata toml, string calldata key) external pure returns (bytes[] memory);",
-        "visibility": "external",
-        "mutability": "pure",
-        "signature": "parseTomlBytesArray(string,string)",
-        "selector": "0xb197c247",
-        "selectorBytes": [
-          177,
-          151,
-          194,
-          71
-        ]
-      },
-      "group": "toml",
-      "status": "stable",
-      "safety": "safe"
-    },
-    {
-      "func": {
-        "id": "parseTomlInt",
-        "description": "Parses a string of TOML data at `key` and coerces it to `int256`.",
-        "declaration": "function parseTomlInt(string calldata toml, string calldata key) external pure returns (int256);",
-        "visibility": "external",
-        "mutability": "pure",
-        "signature": "parseTomlInt(string,string)",
-        "selector": "0xc1350739",
-        "selectorBytes": [
-          193,
-          53,
-          7,
-          57
-        ]
-      },
-      "group": "toml",
-      "status": "stable",
-      "safety": "safe"
-    },
-    {
-      "func": {
-        "id": "parseTomlIntArray",
-        "description": "Parses a string of TOML data at `key` and coerces it to `int256[]`.",
-        "declaration": "function parseTomlIntArray(string calldata toml, string calldata key) external pure returns (int256[] memory);",
-        "visibility": "external",
-        "mutability": "pure",
-        "signature": "parseTomlIntArray(string,string)",
-        "selector": "0xd3522ae6",
-        "selectorBytes": [
-          211,
-          82,
-          42,
-          230
-        ]
-      },
-      "group": "toml",
-      "status": "stable",
-      "safety": "safe"
-    },
-    {
-      "func": {
-        "id": "parseTomlKeys",
-        "description": "Returns an array of all the keys in a TOML table.",
-        "declaration": "function parseTomlKeys(string calldata toml, string calldata key) external pure returns (string[] memory keys);",
-        "visibility": "external",
-        "mutability": "pure",
-        "signature": "parseTomlKeys(string,string)",
-        "selector": "0x812a44b2",
-        "selectorBytes": [
-          129,
-          42,
-          68,
-          178
-        ]
-      },
-      "group": "toml",
-      "status": "stable",
-      "safety": "safe"
-    },
-    {
-      "func": {
-        "id": "parseTomlString",
-        "description": "Parses a string of TOML data at `key` and coerces it to `string`.",
-        "declaration": "function parseTomlString(string calldata toml, string calldata key) external pure returns (string memory);",
-        "visibility": "external",
-        "mutability": "pure",
-        "signature": "parseTomlString(string,string)",
-        "selector": "0x8bb8dd43",
-        "selectorBytes": [
-          139,
-          184,
-          221,
-          67
-        ]
-      },
-      "group": "toml",
-      "status": "stable",
-      "safety": "safe"
-    },
-    {
-      "func": {
-        "id": "parseTomlStringArray",
-        "description": "Parses a string of TOML data at `key` and coerces it to `string[]`.",
-        "declaration": "function parseTomlStringArray(string calldata toml, string calldata key) external pure returns (string[] memory);",
-        "visibility": "external",
-        "mutability": "pure",
-        "signature": "parseTomlStringArray(string,string)",
-        "selector": "0x9f629281",
-        "selectorBytes": [
-          159,
-          98,
-          146,
-          129
-        ]
-      },
-      "group": "toml",
-      "status": "stable",
-      "safety": "safe"
-    },
-    {
-      "func": {
-        "id": "parseTomlUint",
-        "description": "Parses a string of TOML data at `key` and coerces it to `uint256`.",
-        "declaration": "function parseTomlUint(string calldata toml, string calldata key) external pure returns (uint256);",
-        "visibility": "external",
-        "mutability": "pure",
-        "signature": "parseTomlUint(string,string)",
-        "selector": "0xcc7b0487",
-        "selectorBytes": [
-          204,
-          123,
-          4,
-          135
-        ]
-      },
-      "group": "toml",
-      "status": "stable",
-      "safety": "safe"
-    },
-    {
-      "func": {
-        "id": "parseTomlUintArray",
-        "description": "Parses a string of TOML data at `key` and coerces it to `uint256[]`.",
-        "declaration": "function parseTomlUintArray(string calldata toml, string calldata key) external pure returns (uint256[] memory);",
-        "visibility": "external",
-        "mutability": "pure",
-        "signature": "parseTomlUintArray(string,string)",
-        "selector": "0xb5df27c8",
-        "selectorBytes": [
-          181,
-          223,
-          39,
-          200
-        ]
-      },
-      "group": "toml",
-      "status": "stable",
-      "safety": "safe"
-    },
-    {
-      "func": {
-        "id": "parseToml_0",
-        "description": "ABI-encodes a TOML table.",
-        "declaration": "function parseToml(string calldata toml) external pure returns (bytes memory abiEncodedData);",
-        "visibility": "external",
-        "mutability": "pure",
-        "signature": "parseToml(string)",
-        "selector": "0x592151f0",
-        "selectorBytes": [
-          89,
-          33,
-          81,
-          240
-        ]
-      },
-      "group": "toml",
-      "status": "stable",
-      "safety": "safe"
-    },
-    {
-      "func": {
-        "id": "parseToml_1",
-        "description": "ABI-encodes a TOML table at `key`.",
-        "declaration": "function parseToml(string calldata toml, string calldata key) external pure returns (bytes memory abiEncodedData);",
-        "visibility": "external",
-        "mutability": "pure",
-        "signature": "parseToml(string,string)",
-        "selector": "0x37736e08",
-        "selectorBytes": [
-          55,
-          115,
-          110,
-          8
-        ]
-      },
-      "group": "toml",
-      "status": "stable",
-      "safety": "safe"
-    },
-    {
-      "func": {
-        "id": "parseUint",
-        "description": "Parses the given `string` into a `uint256`.",
-        "declaration": "function parseUint(string calldata stringifiedValue) external pure returns (uint256 parsedValue);",
-        "visibility": "external",
-        "mutability": "pure",
-        "signature": "parseUint(string)",
-        "selector": "0xfa91454d",
-        "selectorBytes": [
-          250,
-          145,
-          69,
-          77
-        ]
-      },
-      "group": "string",
-      "status": "stable",
-      "safety": "safe"
-    },
-    {
-      "func": {
-        "id": "pauseGasMetering",
-        "description": "Pauses gas metering (i.e. gas usage is not counted). Noop if already paused.",
-        "declaration": "function pauseGasMetering() external;",
-        "visibility": "external",
-        "mutability": "",
-        "signature": "pauseGasMetering()",
-        "selector": "0xd1a5b36f",
-        "selectorBytes": [
-          209,
-          165,
-          179,
-          111
-        ]
-      },
-      "group": "evm",
-      "status": "stable",
-      "safety": "safe"
-    },
-    {
-      "func": {
-        "id": "prank_0",
-        "description": "Sets the *next* call's `msg.sender` to be the input address.",
-        "declaration": "function prank(address msgSender) external;",
-        "visibility": "external",
-        "mutability": "",
-        "signature": "prank(address)",
-        "selector": "0xca669fa7",
-        "selectorBytes": [
-          202,
-          102,
-          159,
-          167
-        ]
-      },
-      "group": "evm",
-      "status": "stable",
-      "safety": "unsafe"
-    },
-    {
-      "func": {
-        "id": "prank_1",
-        "description": "Sets the *next* call's `msg.sender` to be the input address, and the `tx.origin` to be the second input.",
-        "declaration": "function prank(address msgSender, address txOrigin) external;",
-        "visibility": "external",
-        "mutability": "",
-        "signature": "prank(address,address)",
-        "selector": "0x47e50cce",
-=======
+      "status": "stable",
+      "safety": "safe"
+    },
+    {
+      "func": {
         "id": "randomAddress",
         "description": "Returns a random `address`.",
         "declaration": "function randomAddress() external returns (address);",
@@ -7035,7 +6600,6 @@
         "mutability": "",
         "signature": "randomAddress()",
         "selector": "0xd5bee9f5",
->>>>>>> 62cdea8f
         "selectorBytes": [
           213,
           190,
@@ -7049,15 +6613,9 @@
     },
     {
       "func": {
-<<<<<<< HEAD
-        "id": "prevrandao_0",
-        "description": "Sets `block.prevrandao`.\nNot available on EVM versions before Paris. Use `difficulty` instead.\nIf used on unsupported EVM versions it will revert.",
-        "declaration": "function prevrandao(bytes32 newPrevrandao) external;",
-=======
         "id": "randomUint_0",
         "description": "Returns a random uint256 value.",
         "declaration": "function randomUint() external returns (uint256);",
->>>>>>> 62cdea8f
         "visibility": "external",
         "mutability": "",
         "signature": "randomUint()",
@@ -7075,35 +6633,9 @@
     },
     {
       "func": {
-<<<<<<< HEAD
-        "id": "prevrandao_1",
-        "description": "Sets `block.prevrandao`.\nNot available on EVM versions before Paris. Use `difficulty` instead.\nIf used on unsupported EVM versions it will revert.",
-        "declaration": "function prevrandao(uint256 newPrevrandao) external;",
-        "visibility": "external",
-        "mutability": "",
-        "signature": "prevrandao(uint256)",
-        "selector": "0x9cb1c0d4",
-        "selectorBytes": [
-          156,
-          177,
-          192,
-          212
-        ]
-      },
-      "group": "evm",
-      "status": "stable",
-      "safety": "unsafe"
-    },
-    {
-      "func": {
-        "id": "projectRoot",
-        "description": "Get the path of the current project root.",
-        "declaration": "function projectRoot() external view returns (string memory path);",
-=======
         "id": "randomUint_1",
         "description": "Returns random uin256 value between the provided range (=min..=max).",
         "declaration": "function randomUint(uint256 min, uint256 max) external returns (uint256);",
->>>>>>> 62cdea8f
         "visibility": "external",
         "mutability": "",
         "signature": "randomUint(uint256,uint256)",
@@ -7121,166 +6653,6 @@
     },
     {
       "func": {
-        "id": "prompt",
-        "description": "Prompts the user for a string value in the terminal.",
-        "declaration": "function prompt(string calldata promptText) external returns (string memory input);",
-        "visibility": "external",
-        "mutability": "",
-        "signature": "prompt(string)",
-        "selector": "0x47eaf474",
-        "selectorBytes": [
-          71,
-          234,
-          244,
-          116
-        ]
-      },
-      "group": "filesystem",
-      "status": "stable",
-      "safety": "safe"
-    },
-    {
-      "func": {
-        "id": "promptAddress",
-        "description": "Prompts the user for an address in the terminal.",
-        "declaration": "function promptAddress(string calldata promptText) external returns (address);",
-        "visibility": "external",
-        "mutability": "",
-        "signature": "promptAddress(string)",
-        "selector": "0x62ee05f4",
-        "selectorBytes": [
-          98,
-          238,
-          5,
-          244
-        ]
-      },
-      "group": "filesystem",
-      "status": "stable",
-      "safety": "safe"
-    },
-    {
-      "func": {
-        "id": "promptSecret",
-        "description": "Prompts the user for a hidden string value in the terminal.",
-        "declaration": "function promptSecret(string calldata promptText) external returns (string memory input);",
-        "visibility": "external",
-        "mutability": "",
-        "signature": "promptSecret(string)",
-        "selector": "0x1e279d41",
-        "selectorBytes": [
-          30,
-          39,
-          157,
-          65
-        ]
-      },
-      "group": "filesystem",
-      "status": "stable",
-      "safety": "safe"
-    },
-    {
-      "func": {
-        "id": "promptSecretUint",
-        "description": "Prompts the user for hidden uint256 in the terminal (usually pk).",
-        "declaration": "function promptSecretUint(string calldata promptText) external returns (uint256);",
-        "visibility": "external",
-        "mutability": "",
-        "signature": "promptSecretUint(string)",
-        "selector": "0x69ca02b7",
-        "selectorBytes": [
-          105,
-          202,
-          2,
-          183
-        ]
-      },
-      "group": "filesystem",
-      "status": "stable",
-      "safety": "safe"
-    },
-    {
-      "func": {
-        "id": "promptUint",
-        "description": "Prompts the user for uint256 in the terminal.",
-        "declaration": "function promptUint(string calldata promptText) external returns (uint256);",
-        "visibility": "external",
-        "mutability": "",
-        "signature": "promptUint(string)",
-        "selector": "0x652fd489",
-        "selectorBytes": [
-          101,
-          47,
-          212,
-          137
-        ]
-      },
-      "group": "filesystem",
-      "status": "stable",
-      "safety": "safe"
-    },
-    {
-      "func": {
-        "id": "randomAddress",
-        "description": "Returns a random `address`.",
-        "declaration": "function randomAddress() external returns (address);",
-        "visibility": "external",
-        "mutability": "",
-        "signature": "randomAddress()",
-        "selector": "0xd5bee9f5",
-        "selectorBytes": [
-          213,
-          190,
-          233,
-          245
-        ]
-      },
-      "group": "utilities",
-      "status": "stable",
-      "safety": "safe"
-    },
-    {
-      "func": {
-        "id": "randomUint_0",
-        "description": "Returns a random uint256 value.",
-        "declaration": "function randomUint() external returns (uint256);",
-        "visibility": "external",
-        "mutability": "",
-        "signature": "randomUint()",
-        "selector": "0x25124730",
-        "selectorBytes": [
-          37,
-          18,
-          71,
-          48
-        ]
-      },
-      "group": "utilities",
-      "status": "stable",
-      "safety": "safe"
-    },
-    {
-      "func": {
-        "id": "randomUint_1",
-        "description": "Returns random uin256 value between the provided range (min..=max).",
-        "declaration": "function randomUint(uint256 min, uint256 max) external returns (uint256);",
-        "visibility": "external",
-        "mutability": "",
-        "signature": "randomUint(uint256,uint256)",
-        "selector": "0xd61b051b",
-        "selectorBytes": [
-          214,
-          27,
-          5,
-          27
-        ]
-      },
-      "group": "utilities",
-      "status": "stable",
-      "safety": "safe"
-    },
-    {
-      "func": {
         "id": "readCallers",
         "description": "Reads the current `msg.sender` and `tx.origin` from state and reports if there is any active caller modification.",
         "declaration": "function readCallers() external returns (CallerMode callerMode, address msgSender, address txOrigin);",
@@ -9261,7 +8633,6 @@
     },
     {
       "func": {
-<<<<<<< HEAD
         "id": "zkRegisterContract",
         "description": "Registers bytecodes for ZK-VM for transact/call and create instructions.",
         "declaration": "function zkRegisterContract(string calldata name, bytes32 evmBytecodeHash, bytes calldata evmDeployedBytecode, bytes calldata evmBytecode, bytes32 zkBytecodeHash, bytes calldata zkDeployedBytecode) external pure;",
@@ -9282,8 +8653,6 @@
     },
     {
       "func": {
-=======
->>>>>>> 62cdea8f
         "id": "writeToml_0",
         "description": "Takes serialized JSON, converts to TOML and write a serialized TOML to a file.",
         "declaration": "function writeToml(string calldata json, string calldata path) external;",
@@ -9304,7 +8673,6 @@
     },
     {
       "func": {
-<<<<<<< HEAD
         "id": "zkVm",
         "description": "Enables/Disables use ZK-VM usage for transact/call and create instructions.",
         "declaration": "function zkVm(bool enable) external pure;",
@@ -9325,8 +8693,6 @@
     },
     {
       "func": {
-=======
->>>>>>> 62cdea8f
         "id": "writeToml_1",
         "description": "Takes serialized JSON, converts to TOML and write a serialized TOML table to an **existing** TOML file, replacing a value with key = <value_key.>\nThis is useful to replace a specific value of a TOML file, without having to parse the entire thing.",
         "declaration": "function writeToml(string calldata json, string calldata path, string calldata valueKey) external;",
