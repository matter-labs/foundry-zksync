{
  "errors": [
    {
      "name": "CheatcodeError",
      "description": "Error thrown by cheatcodes.",
      "declaration": "error CheatcodeError(string message);"
    }
  ],
  "events": [],
  "enums": [
    {
      "name": "CallerMode",
      "description": "A modification applied to either `msg.sender` or `tx.origin`. Returned by `readCallers`.",
      "variants": [
        {
          "name": "None",
          "description": "No caller modification is currently active."
        },
        {
          "name": "Broadcast",
          "description": "A one time broadcast triggered by a `vm.broadcast()` call is currently active."
        },
        {
          "name": "RecurrentBroadcast",
          "description": "A recurrent broadcast triggered by a `vm.startBroadcast()` call is currently active."
        },
        {
          "name": "Prank",
          "description": "A one time prank triggered by a `vm.prank()` call is currently active."
        },
        {
          "name": "RecurrentPrank",
          "description": "A recurrent prank triggered by a `vm.startPrank()` call is currently active."
        }
      ]
    },
    {
      "name": "AccountAccessKind",
      "description": "The kind of account access that occurred.",
      "variants": [
        {
          "name": "Call",
          "description": "The account was called."
        },
        {
          "name": "DelegateCall",
          "description": "The account was called via delegatecall."
        },
        {
          "name": "CallCode",
          "description": "The account was called via callcode."
        },
        {
          "name": "StaticCall",
          "description": "The account was called via staticcall."
        },
        {
          "name": "Create",
          "description": "The account was created."
        },
        {
          "name": "SelfDestruct",
          "description": "The account was selfdestructed."
        },
        {
          "name": "Resume",
          "description": "Synthetic access indicating the current context has resumed after a previous sub-context (AccountAccess)."
        },
        {
          "name": "Balance",
          "description": "The account's balance was read."
        },
        {
          "name": "Extcodesize",
          "description": "The account's codesize was read."
        },
        {
          "name": "Extcodehash",
          "description": "The account's codehash was read."
        },
        {
          "name": "Extcodecopy",
          "description": "The account's code was copied."
        }
      ]
    },
    {
      "name": "ForgeContext",
      "description": "Forge execution contexts.",
      "variants": [
        {
          "name": "TestGroup",
          "description": "Test group execution context (test, coverage or snapshot)."
        },
        {
          "name": "Test",
          "description": "`forge test` execution context."
        },
        {
          "name": "Coverage",
          "description": "`forge coverage` execution context."
        },
        {
          "name": "Snapshot",
          "description": "`forge snapshot` execution context."
        },
        {
          "name": "ScriptGroup",
          "description": "Script group execution context (dry run, broadcast or resume)."
        },
        {
          "name": "ScriptDryRun",
          "description": "`forge script` execution context."
        },
        {
          "name": "ScriptBroadcast",
          "description": "`forge script --broadcast` execution context."
        },
        {
          "name": "ScriptResume",
          "description": "`forge script --resume` execution context."
        },
        {
          "name": "Unknown",
          "description": "Unknown `forge` execution context."
        }
      ]
    },
    {
      "name": "BroadcastTxType",
      "description": "The transaction type (`txType`) of the broadcast.",
      "variants": [
        {
          "name": "Call",
          "description": "Represents a CALL broadcast tx."
        },
        {
          "name": "Create",
          "description": "Represents a CREATE broadcast tx."
        },
        {
          "name": "Create2",
          "description": "Represents a CREATE2 broadcast tx."
        }
      ]
    }
  ],
  "structs": [
    {
      "name": "Log",
      "description": "An Ethereum log. Returned by `getRecordedLogs`.",
      "fields": [
        {
          "name": "topics",
          "ty": "bytes32[]",
          "description": "The topics of the log, including the signature, if any."
        },
        {
          "name": "data",
          "ty": "bytes",
          "description": "The raw data of the log."
        },
        {
          "name": "emitter",
          "ty": "address",
          "description": "The address of the log's emitter."
        }
      ]
    },
    {
      "name": "Rpc",
      "description": "An RPC URL and its alias. Returned by `rpcUrlStructs`.",
      "fields": [
        {
          "name": "key",
          "ty": "string",
          "description": "The alias of the RPC URL."
        },
        {
          "name": "url",
          "ty": "string",
          "description": "The RPC URL."
        }
      ]
    },
    {
      "name": "EthGetLogs",
      "description": "An RPC log object. Returned by `eth_getLogs`.",
      "fields": [
        {
          "name": "emitter",
          "ty": "address",
          "description": "The address of the log's emitter."
        },
        {
          "name": "topics",
          "ty": "bytes32[]",
          "description": "The topics of the log, including the signature, if any."
        },
        {
          "name": "data",
          "ty": "bytes",
          "description": "The raw data of the log."
        },
        {
          "name": "blockHash",
          "ty": "bytes32",
          "description": "The block hash."
        },
        {
          "name": "blockNumber",
          "ty": "uint64",
          "description": "The block number."
        },
        {
          "name": "transactionHash",
          "ty": "bytes32",
          "description": "The transaction hash."
        },
        {
          "name": "transactionIndex",
          "ty": "uint64",
          "description": "The transaction index in the block."
        },
        {
          "name": "logIndex",
          "ty": "uint256",
          "description": "The log index."
        },
        {
          "name": "removed",
          "ty": "bool",
          "description": "Whether the log was removed."
        }
      ]
    },
    {
      "name": "DirEntry",
      "description": "A single entry in a directory listing. Returned by `readDir`.",
      "fields": [
        {
          "name": "errorMessage",
          "ty": "string",
          "description": "The error message, if any."
        },
        {
          "name": "path",
          "ty": "string",
          "description": "The path of the entry."
        },
        {
          "name": "depth",
          "ty": "uint64",
          "description": "The depth of the entry."
        },
        {
          "name": "isDir",
          "ty": "bool",
          "description": "Whether the entry is a directory."
        },
        {
          "name": "isSymlink",
          "ty": "bool",
          "description": "Whether the entry is a symlink."
        }
      ]
    },
    {
      "name": "FsMetadata",
      "description": "Metadata information about a file.\n This structure is returned from the `fsMetadata` function and represents known\n metadata about a file such as its permissions, size, modification\n times, etc.",
      "fields": [
        {
          "name": "isDir",
          "ty": "bool",
          "description": "True if this metadata is for a directory."
        },
        {
          "name": "isSymlink",
          "ty": "bool",
          "description": "True if this metadata is for a symlink."
        },
        {
          "name": "length",
          "ty": "uint256",
          "description": "The size of the file, in bytes, this metadata is for."
        },
        {
          "name": "readOnly",
          "ty": "bool",
          "description": "True if this metadata is for a readonly (unwritable) file."
        },
        {
          "name": "modified",
          "ty": "uint256",
          "description": "The last modification time listed in this metadata."
        },
        {
          "name": "accessed",
          "ty": "uint256",
          "description": "The last access time of this metadata."
        },
        {
          "name": "created",
          "ty": "uint256",
          "description": "The creation time listed in this metadata."
        }
      ]
    },
    {
      "name": "Wallet",
      "description": "A wallet with a public and private key.",
      "fields": [
        {
          "name": "addr",
          "ty": "address",
          "description": "The wallet's address."
        },
        {
          "name": "publicKeyX",
          "ty": "uint256",
          "description": "The wallet's public key `X`."
        },
        {
          "name": "publicKeyY",
          "ty": "uint256",
          "description": "The wallet's public key `Y`."
        },
        {
          "name": "privateKey",
          "ty": "uint256",
          "description": "The wallet's private key."
        }
      ]
    },
    {
      "name": "FfiResult",
      "description": "The result of a `tryFfi` call.",
      "fields": [
        {
          "name": "exitCode",
          "ty": "int32",
          "description": "The exit code of the call."
        },
        {
          "name": "stdout",
          "ty": "bytes",
          "description": "The optionally hex-decoded `stdout` data."
        },
        {
          "name": "stderr",
          "ty": "bytes",
          "description": "The `stderr` data."
        }
      ]
    },
    {
      "name": "ChainInfo",
      "description": "Information on the chain and fork.",
      "fields": [
        {
          "name": "forkId",
          "ty": "uint256",
          "description": "The fork identifier. Set to zero if no fork is active."
        },
        {
          "name": "chainId",
          "ty": "uint256",
          "description": "The chain ID of the current fork."
        }
      ]
    },
    {
      "name": "Chain",
      "description": "Information about a blockchain.",
      "fields": [
        {
          "name": "name",
          "ty": "string",
          "description": "The chain name."
        },
        {
          "name": "chainId",
          "ty": "uint256",
          "description": "The chain's Chain ID."
        },
        {
          "name": "chainAlias",
          "ty": "string",
          "description": "The chain's alias. (i.e. what gets specified in `foundry.toml`)."
        },
        {
          "name": "rpcUrl",
          "ty": "string",
          "description": "A default RPC endpoint for this chain."
        }
      ]
    },
    {
      "name": "AccountAccess",
      "description": "The result of a `stopAndReturnStateDiff` call.",
      "fields": [
        {
          "name": "chainInfo",
          "ty": "ChainInfo",
          "description": "The chain and fork the access occurred."
        },
        {
          "name": "kind",
          "ty": "AccountAccessKind",
          "description": "The kind of account access that determines what the account is.\n If kind is Call, DelegateCall, StaticCall or CallCode, then the account is the callee.\n If kind is Create, then the account is the newly created account.\n If kind is SelfDestruct, then the account is the selfdestruct recipient.\n If kind is a Resume, then account represents a account context that has resumed."
        },
        {
          "name": "account",
          "ty": "address",
          "description": "The account that was accessed.\n It's either the account created, callee or a selfdestruct recipient for CREATE, CALL or SELFDESTRUCT."
        },
        {
          "name": "accessor",
          "ty": "address",
          "description": "What accessed the account."
        },
        {
          "name": "initialized",
          "ty": "bool",
          "description": "If the account was initialized or empty prior to the access.\n An account is considered initialized if it has code, a\n non-zero nonce, or a non-zero balance."
        },
        {
          "name": "oldBalance",
          "ty": "uint256",
          "description": "The previous balance of the accessed account."
        },
        {
          "name": "newBalance",
          "ty": "uint256",
          "description": "The potential new balance of the accessed account.\n That is, all balance changes are recorded here, even if reverts occurred."
        },
        {
          "name": "deployedCode",
          "ty": "bytes",
          "description": "Code of the account deployed by CREATE."
        },
        {
          "name": "value",
          "ty": "uint256",
          "description": "Value passed along with the account access"
        },
        {
          "name": "data",
          "ty": "bytes",
          "description": "Input data provided to the CREATE or CALL"
        },
        {
          "name": "reverted",
          "ty": "bool",
          "description": "If this access reverted in either the current or parent context."
        },
        {
          "name": "storageAccesses",
          "ty": "StorageAccess[]",
          "description": "An ordered list of storage accesses made during an account access operation."
        },
        {
          "name": "depth",
          "ty": "uint64",
          "description": "Call depth traversed during the recording of state differences"
        }
      ]
    },
    {
      "name": "StorageAccess",
      "description": "The storage accessed during an `AccountAccess`.",
      "fields": [
        {
          "name": "account",
          "ty": "address",
          "description": "The account whose storage was accessed."
        },
        {
          "name": "slot",
          "ty": "bytes32",
          "description": "The slot that was accessed."
        },
        {
          "name": "isWrite",
          "ty": "bool",
          "description": "If the access was a write."
        },
        {
          "name": "previousValue",
          "ty": "bytes32",
          "description": "The previous value of the slot."
        },
        {
          "name": "newValue",
          "ty": "bytes32",
          "description": "The new value of the slot."
        },
        {
          "name": "reverted",
          "ty": "bool",
          "description": "If the access was reverted."
        }
      ]
    },
    {
      "name": "Gas",
      "description": "Gas used. Returned by `lastCallGas`.",
      "fields": [
        {
          "name": "gasLimit",
          "ty": "uint64",
          "description": "The gas limit of the call."
        },
        {
          "name": "gasTotalUsed",
          "ty": "uint64",
          "description": "The total gas used."
        },
        {
          "name": "gasMemoryUsed",
          "ty": "uint64",
          "description": "DEPRECATED: The amount of gas used for memory expansion. Ref: <https://github.com/foundry-rs/foundry/pull/7934#pullrequestreview-2069236939>"
        },
        {
          "name": "gasRefunded",
          "ty": "int64",
          "description": "The amount of gas refunded."
        },
        {
          "name": "gasRemaining",
          "ty": "uint64",
          "description": "The amount of gas remaining."
        }
      ]
    },
    {
      "name": "DebugStep",
      "description": "The result of the `stopDebugTraceRecording` call",
      "fields": [
        {
          "name": "stack",
          "ty": "uint256[]",
          "description": "The stack before executing the step of the run.\n stack\\[0\\] represents the top of the stack.\n and only stack data relevant to the opcode execution is contained."
        },
        {
          "name": "memoryInput",
          "ty": "bytes",
          "description": "The memory input data before executing the step of the run.\n only input data relevant to the opcode execution is contained.\n e.g. for MLOAD, it will have memory\\[offset:offset+32\\] copied here.\n the offset value can be get by the stack data."
        },
        {
          "name": "opcode",
          "ty": "uint8",
          "description": "The opcode that was accessed."
        },
        {
          "name": "depth",
          "ty": "uint64",
          "description": "The call depth of the step."
        },
        {
          "name": "isOutOfGas",
          "ty": "bool",
          "description": "Whether the call end up with out of gas error."
        },
        {
          "name": "contractAddr",
          "ty": "address",
          "description": "The contract address where the opcode is running"
        }
      ]
    },
    {
      "name": "BroadcastTxSummary",
      "description": "Represents a transaction's broadcast details.",
      "fields": [
        {
          "name": "txHash",
          "ty": "bytes32",
          "description": "The hash of the transaction that was broadcasted"
        },
        {
          "name": "txType",
          "ty": "BroadcastTxType",
          "description": "Represent the type of transaction among CALL, CREATE, CREATE2"
        },
        {
          "name": "contractAddress",
          "ty": "address",
          "description": "The address of the contract that was called or created.\n This is address of the contract that is created if the txType is CREATE or CREATE2."
        },
        {
          "name": "blockNumber",
          "ty": "uint64",
          "description": "The block number the transaction landed in."
        },
        {
          "name": "success",
          "ty": "bool",
          "description": "Status of the transaction, retrieved from the transaction receipt."
        }
      ]
    },
    {
      "name": "SignedDelegation",
      "description": "Holds a signed EIP-7702 authorization for an authority account to delegate to an implementation.",
      "fields": [
        {
          "name": "v",
          "ty": "uint8",
          "description": "The y-parity of the recovered secp256k1 signature (0 or 1)."
        },
        {
          "name": "r",
          "ty": "bytes32",
          "description": "First 32 bytes of the signature."
        },
        {
          "name": "s",
          "ty": "bytes32",
          "description": "Second 32 bytes of the signature."
        },
        {
          "name": "nonce",
          "ty": "uint64",
          "description": "The current nonce of the authority account at signing time.\n Used to ensure signature can't be replayed after account nonce changes."
        },
        {
          "name": "implementation",
          "ty": "address",
          "description": "Address of the contract implementation that will be delegated to.\n Gets encoded into delegation code: 0xef0100 || implementation."
        }
      ]
    },
    {
      "name": "PotentialRevert",
      "description": "Represents a \"potential\" revert reason from a single subsequent call when using `vm.assumeNoReverts`.\n Reverts that match will result in a FOUNDRY::ASSUME rejection, whereas unmatched reverts will be surfaced\n as normal.",
      "fields": [
        {
          "name": "reverter",
          "ty": "address",
          "description": "The allowed origin of the revert opcode; address(0) allows reverts from any address"
        },
        {
          "name": "partialMatch",
          "ty": "bool",
          "description": "When true, only matches on the beginning of the revert data, otherwise, matches on entire revert data"
        },
        {
          "name": "revertData",
          "ty": "bytes",
          "description": "The data to use to match encountered reverts"
        }
      ]
    },
    {
      "name": "AccessListItem",
      "description": "An EIP-2930 access list item.",
      "fields": [
        {
          "name": "target",
          "ty": "address",
          "description": "The address to be added in access list."
        },
        {
          "name": "storageKeys",
          "ty": "bytes32[]",
          "description": "The storage keys to be added in access list."
        }
      ]
    }
  ],
  "cheatcodes": [
    {
      "func": {
        "id": "_expectCheatcodeRevert_0",
        "description": "Expects an error on next cheatcode call with any revert data.",
        "declaration": "function _expectCheatcodeRevert() external;",
        "visibility": "external",
        "mutability": "",
        "signature": "_expectCheatcodeRevert()",
        "selector": "0x79a4f48a",
        "selectorBytes": [
          121,
          164,
          244,
          138
        ]
      },
      "group": "testing",
      "status": "internal",
      "safety": "unsafe"
    },
    {
      "func": {
        "id": "_expectCheatcodeRevert_1",
        "description": "Expects an error on next cheatcode call that starts with the revert data.",
        "declaration": "function _expectCheatcodeRevert(bytes4 revertData) external;",
        "visibility": "external",
        "mutability": "",
        "signature": "_expectCheatcodeRevert(bytes4)",
        "selector": "0x884cb0ae",
        "selectorBytes": [
          136,
          76,
          176,
          174
        ]
      },
      "group": "testing",
      "status": "internal",
      "safety": "unsafe"
    },
    {
      "func": {
        "id": "_expectCheatcodeRevert_2",
        "description": "Expects an error on next cheatcode call that exactly matches the revert data.",
        "declaration": "function _expectCheatcodeRevert(bytes calldata revertData) external;",
        "visibility": "external",
        "mutability": "",
        "signature": "_expectCheatcodeRevert(bytes)",
        "selector": "0x7843b44d",
        "selectorBytes": [
          120,
          67,
          180,
          77
        ]
      },
      "group": "testing",
      "status": "internal",
      "safety": "unsafe"
    },
    {
      "func": {
        "id": "accessList",
        "description": "Utility cheatcode to set an EIP-2930 access list for all subsequent transactions.",
        "declaration": "function accessList(AccessListItem[] calldata access) external;",
        "visibility": "external",
        "mutability": "",
        "signature": "accessList((address,bytes32[])[])",
        "selector": "0x743e4cb7",
        "selectorBytes": [
          116,
          62,
          76,
          183
        ]
      },
      "group": "evm",
      "status": "stable",
      "safety": "unsafe"
    },
    {
      "func": {
        "id": "accesses",
        "description": "Gets all accessed reads and write slot from a `vm.record` session, for a given address.",
        "declaration": "function accesses(address target) external returns (bytes32[] memory readSlots, bytes32[] memory writeSlots);",
        "visibility": "external",
        "mutability": "",
        "signature": "accesses(address)",
        "selector": "0x65bc9481",
        "selectorBytes": [
          101,
          188,
          148,
          129
        ]
      },
      "group": "evm",
      "status": "stable",
      "safety": "safe"
    },
    {
      "func": {
        "id": "activeFork",
        "description": "Returns the identifier of the currently active fork. Reverts if no fork is currently active.",
        "declaration": "function activeFork() external view returns (uint256 forkId);",
        "visibility": "external",
        "mutability": "view",
        "signature": "activeFork()",
        "selector": "0x2f103f22",
        "selectorBytes": [
          47,
          16,
          63,
          34
        ]
      },
      "group": "evm",
      "status": "stable",
      "safety": "unsafe"
    },
    {
      "func": {
        "id": "addr",
        "description": "Gets the address for a given private key.",
        "declaration": "function addr(uint256 privateKey) external pure returns (address keyAddr);",
        "visibility": "external",
        "mutability": "pure",
        "signature": "addr(uint256)",
        "selector": "0xffa18649",
        "selectorBytes": [
          255,
          161,
          134,
          73
        ]
      },
      "group": "evm",
      "status": "stable",
      "safety": "safe"
    },
    {
      "func": {
        "id": "allowCheatcodes",
        "description": "In forking mode, explicitly grant the given address cheatcode access.",
        "declaration": "function allowCheatcodes(address account) external;",
        "visibility": "external",
        "mutability": "",
        "signature": "allowCheatcodes(address)",
        "selector": "0xea060291",
        "selectorBytes": [
          234,
          6,
          2,
          145
        ]
      },
      "group": "evm",
      "status": "stable",
      "safety": "unsafe"
    },
    {
      "func": {
        "id": "assertApproxEqAbsDecimal_0",
        "description": "Compares two `uint256` values. Expects difference to be less than or equal to `maxDelta`.\nFormats values with decimals in failure message.",
        "declaration": "function assertApproxEqAbsDecimal(uint256 left, uint256 right, uint256 maxDelta, uint256 decimals) external pure;",
        "visibility": "external",
        "mutability": "pure",
        "signature": "assertApproxEqAbsDecimal(uint256,uint256,uint256,uint256)",
        "selector": "0x045c55ce",
        "selectorBytes": [
          4,
          92,
          85,
          206
        ]
      },
      "group": "testing",
      "status": "stable",
      "safety": "safe"
    },
    {
      "func": {
        "id": "assertApproxEqAbsDecimal_1",
        "description": "Compares two `uint256` values. Expects difference to be less than or equal to `maxDelta`.\nFormats values with decimals in failure message. Includes error message into revert string on failure.",
        "declaration": "function assertApproxEqAbsDecimal(uint256 left, uint256 right, uint256 maxDelta, uint256 decimals, string calldata error) external pure;",
        "visibility": "external",
        "mutability": "pure",
        "signature": "assertApproxEqAbsDecimal(uint256,uint256,uint256,uint256,string)",
        "selector": "0x60429eb2",
        "selectorBytes": [
          96,
          66,
          158,
          178
        ]
      },
      "group": "testing",
      "status": "stable",
      "safety": "safe"
    },
    {
      "func": {
        "id": "assertApproxEqAbsDecimal_2",
        "description": "Compares two `int256` values. Expects difference to be less than or equal to `maxDelta`.\nFormats values with decimals in failure message.",
        "declaration": "function assertApproxEqAbsDecimal(int256 left, int256 right, uint256 maxDelta, uint256 decimals) external pure;",
        "visibility": "external",
        "mutability": "pure",
        "signature": "assertApproxEqAbsDecimal(int256,int256,uint256,uint256)",
        "selector": "0x3d5bc8bc",
        "selectorBytes": [
          61,
          91,
          200,
          188
        ]
      },
      "group": "testing",
      "status": "stable",
      "safety": "safe"
    },
    {
      "func": {
        "id": "assertApproxEqAbsDecimal_3",
        "description": "Compares two `int256` values. Expects difference to be less than or equal to `maxDelta`.\nFormats values with decimals in failure message. Includes error message into revert string on failure.",
        "declaration": "function assertApproxEqAbsDecimal(int256 left, int256 right, uint256 maxDelta, uint256 decimals, string calldata error) external pure;",
        "visibility": "external",
        "mutability": "pure",
        "signature": "assertApproxEqAbsDecimal(int256,int256,uint256,uint256,string)",
        "selector": "0x6a5066d4",
        "selectorBytes": [
          106,
          80,
          102,
          212
        ]
      },
      "group": "testing",
      "status": "stable",
      "safety": "safe"
    },
    {
      "func": {
        "id": "assertApproxEqAbs_0",
        "description": "Compares two `uint256` values. Expects difference to be less than or equal to `maxDelta`.",
        "declaration": "function assertApproxEqAbs(uint256 left, uint256 right, uint256 maxDelta) external pure;",
        "visibility": "external",
        "mutability": "pure",
        "signature": "assertApproxEqAbs(uint256,uint256,uint256)",
        "selector": "0x16d207c6",
        "selectorBytes": [
          22,
          210,
          7,
          198
        ]
      },
      "group": "testing",
      "status": "stable",
      "safety": "safe"
    },
    {
      "func": {
        "id": "assertApproxEqAbs_1",
        "description": "Compares two `uint256` values. Expects difference to be less than or equal to `maxDelta`.\nIncludes error message into revert string on failure.",
        "declaration": "function assertApproxEqAbs(uint256 left, uint256 right, uint256 maxDelta, string calldata error) external pure;",
        "visibility": "external",
        "mutability": "pure",
        "signature": "assertApproxEqAbs(uint256,uint256,uint256,string)",
        "selector": "0xf710b062",
        "selectorBytes": [
          247,
          16,
          176,
          98
        ]
      },
      "group": "testing",
      "status": "stable",
      "safety": "safe"
    },
    {
      "func": {
        "id": "assertApproxEqAbs_2",
        "description": "Compares two `int256` values. Expects difference to be less than or equal to `maxDelta`.",
        "declaration": "function assertApproxEqAbs(int256 left, int256 right, uint256 maxDelta) external pure;",
        "visibility": "external",
        "mutability": "pure",
        "signature": "assertApproxEqAbs(int256,int256,uint256)",
        "selector": "0x240f839d",
        "selectorBytes": [
          36,
          15,
          131,
          157
        ]
      },
      "group": "testing",
      "status": "stable",
      "safety": "safe"
    },
    {
      "func": {
        "id": "assertApproxEqAbs_3",
        "description": "Compares two `int256` values. Expects difference to be less than or equal to `maxDelta`.\nIncludes error message into revert string on failure.",
        "declaration": "function assertApproxEqAbs(int256 left, int256 right, uint256 maxDelta, string calldata error) external pure;",
        "visibility": "external",
        "mutability": "pure",
        "signature": "assertApproxEqAbs(int256,int256,uint256,string)",
        "selector": "0x8289e621",
        "selectorBytes": [
          130,
          137,
          230,
          33
        ]
      },
      "group": "testing",
      "status": "stable",
      "safety": "safe"
    },
    {
      "func": {
        "id": "assertApproxEqRelDecimal_0",
        "description": "Compares two `uint256` values. Expects relative difference in percents to be less than or equal to `maxPercentDelta`.\n`maxPercentDelta` is an 18 decimal fixed point number, where 1e18 == 100%\nFormats values with decimals in failure message.",
        "declaration": "function assertApproxEqRelDecimal(uint256 left, uint256 right, uint256 maxPercentDelta, uint256 decimals) external pure;",
        "visibility": "external",
        "mutability": "pure",
        "signature": "assertApproxEqRelDecimal(uint256,uint256,uint256,uint256)",
        "selector": "0x21ed2977",
        "selectorBytes": [
          33,
          237,
          41,
          119
        ]
      },
      "group": "testing",
      "status": "stable",
      "safety": "safe"
    },
    {
      "func": {
        "id": "assertApproxEqRelDecimal_1",
        "description": "Compares two `uint256` values. Expects relative difference in percents to be less than or equal to `maxPercentDelta`.\n`maxPercentDelta` is an 18 decimal fixed point number, where 1e18 == 100%\nFormats values with decimals in failure message. Includes error message into revert string on failure.",
        "declaration": "function assertApproxEqRelDecimal(uint256 left, uint256 right, uint256 maxPercentDelta, uint256 decimals, string calldata error) external pure;",
        "visibility": "external",
        "mutability": "pure",
        "signature": "assertApproxEqRelDecimal(uint256,uint256,uint256,uint256,string)",
        "selector": "0x82d6c8fd",
        "selectorBytes": [
          130,
          214,
          200,
          253
        ]
      },
      "group": "testing",
      "status": "stable",
      "safety": "safe"
    },
    {
      "func": {
        "id": "assertApproxEqRelDecimal_2",
        "description": "Compares two `int256` values. Expects relative difference in percents to be less than or equal to `maxPercentDelta`.\n`maxPercentDelta` is an 18 decimal fixed point number, where 1e18 == 100%\nFormats values with decimals in failure message.",
        "declaration": "function assertApproxEqRelDecimal(int256 left, int256 right, uint256 maxPercentDelta, uint256 decimals) external pure;",
        "visibility": "external",
        "mutability": "pure",
        "signature": "assertApproxEqRelDecimal(int256,int256,uint256,uint256)",
        "selector": "0xabbf21cc",
        "selectorBytes": [
          171,
          191,
          33,
          204
        ]
      },
      "group": "testing",
      "status": "stable",
      "safety": "safe"
    },
    {
      "func": {
        "id": "assertApproxEqRelDecimal_3",
        "description": "Compares two `int256` values. Expects relative difference in percents to be less than or equal to `maxPercentDelta`.\n`maxPercentDelta` is an 18 decimal fixed point number, where 1e18 == 100%\nFormats values with decimals in failure message. Includes error message into revert string on failure.",
        "declaration": "function assertApproxEqRelDecimal(int256 left, int256 right, uint256 maxPercentDelta, uint256 decimals, string calldata error) external pure;",
        "visibility": "external",
        "mutability": "pure",
        "signature": "assertApproxEqRelDecimal(int256,int256,uint256,uint256,string)",
        "selector": "0xfccc11c4",
        "selectorBytes": [
          252,
          204,
          17,
          196
        ]
      },
      "group": "testing",
      "status": "stable",
      "safety": "safe"
    },
    {
      "func": {
        "id": "assertApproxEqRel_0",
        "description": "Compares two `uint256` values. Expects relative difference in percents to be less than or equal to `maxPercentDelta`.\n`maxPercentDelta` is an 18 decimal fixed point number, where 1e18 == 100%",
        "declaration": "function assertApproxEqRel(uint256 left, uint256 right, uint256 maxPercentDelta) external pure;",
        "visibility": "external",
        "mutability": "pure",
        "signature": "assertApproxEqRel(uint256,uint256,uint256)",
        "selector": "0x8cf25ef4",
        "selectorBytes": [
          140,
          242,
          94,
          244
        ]
      },
      "group": "testing",
      "status": "stable",
      "safety": "safe"
    },
    {
      "func": {
        "id": "assertApproxEqRel_1",
        "description": "Compares two `uint256` values. Expects relative difference in percents to be less than or equal to `maxPercentDelta`.\n`maxPercentDelta` is an 18 decimal fixed point number, where 1e18 == 100%\nIncludes error message into revert string on failure.",
        "declaration": "function assertApproxEqRel(uint256 left, uint256 right, uint256 maxPercentDelta, string calldata error) external pure;",
        "visibility": "external",
        "mutability": "pure",
        "signature": "assertApproxEqRel(uint256,uint256,uint256,string)",
        "selector": "0x1ecb7d33",
        "selectorBytes": [
          30,
          203,
          125,
          51
        ]
      },
      "group": "testing",
      "status": "stable",
      "safety": "safe"
    },
    {
      "func": {
        "id": "assertApproxEqRel_2",
        "description": "Compares two `int256` values. Expects relative difference in percents to be less than or equal to `maxPercentDelta`.\n`maxPercentDelta` is an 18 decimal fixed point number, where 1e18 == 100%",
        "declaration": "function assertApproxEqRel(int256 left, int256 right, uint256 maxPercentDelta) external pure;",
        "visibility": "external",
        "mutability": "pure",
        "signature": "assertApproxEqRel(int256,int256,uint256)",
        "selector": "0xfea2d14f",
        "selectorBytes": [
          254,
          162,
          209,
          79
        ]
      },
      "group": "testing",
      "status": "stable",
      "safety": "safe"
    },
    {
      "func": {
        "id": "assertApproxEqRel_3",
        "description": "Compares two `int256` values. Expects relative difference in percents to be less than or equal to `maxPercentDelta`.\n`maxPercentDelta` is an 18 decimal fixed point number, where 1e18 == 100%\nIncludes error message into revert string on failure.",
        "declaration": "function assertApproxEqRel(int256 left, int256 right, uint256 maxPercentDelta, string calldata error) external pure;",
        "visibility": "external",
        "mutability": "pure",
        "signature": "assertApproxEqRel(int256,int256,uint256,string)",
        "selector": "0xef277d72",
        "selectorBytes": [
          239,
          39,
          125,
          114
        ]
      },
      "group": "testing",
      "status": "stable",
      "safety": "safe"
    },
    {
      "func": {
        "id": "assertEqDecimal_0",
        "description": "Asserts that two `uint256` values are equal, formatting them with decimals in failure message.",
        "declaration": "function assertEqDecimal(uint256 left, uint256 right, uint256 decimals) external pure;",
        "visibility": "external",
        "mutability": "pure",
        "signature": "assertEqDecimal(uint256,uint256,uint256)",
        "selector": "0x27af7d9c",
        "selectorBytes": [
          39,
          175,
          125,
          156
        ]
      },
      "group": "testing",
      "status": "stable",
      "safety": "safe"
    },
    {
      "func": {
        "id": "assertEqDecimal_1",
        "description": "Asserts that two `uint256` values are equal, formatting them with decimals in failure message.\nIncludes error message into revert string on failure.",
        "declaration": "function assertEqDecimal(uint256 left, uint256 right, uint256 decimals, string calldata error) external pure;",
        "visibility": "external",
        "mutability": "pure",
        "signature": "assertEqDecimal(uint256,uint256,uint256,string)",
        "selector": "0xd0cbbdef",
        "selectorBytes": [
          208,
          203,
          189,
          239
        ]
      },
      "group": "testing",
      "status": "stable",
      "safety": "safe"
    },
    {
      "func": {
        "id": "assertEqDecimal_2",
        "description": "Asserts that two `int256` values are equal, formatting them with decimals in failure message.",
        "declaration": "function assertEqDecimal(int256 left, int256 right, uint256 decimals) external pure;",
        "visibility": "external",
        "mutability": "pure",
        "signature": "assertEqDecimal(int256,int256,uint256)",
        "selector": "0x48016c04",
        "selectorBytes": [
          72,
          1,
          108,
          4
        ]
      },
      "group": "testing",
      "status": "stable",
      "safety": "safe"
    },
    {
      "func": {
        "id": "assertEqDecimal_3",
        "description": "Asserts that two `int256` values are equal, formatting them with decimals in failure message.\nIncludes error message into revert string on failure.",
        "declaration": "function assertEqDecimal(int256 left, int256 right, uint256 decimals, string calldata error) external pure;",
        "visibility": "external",
        "mutability": "pure",
        "signature": "assertEqDecimal(int256,int256,uint256,string)",
        "selector": "0x7e77b0c5",
        "selectorBytes": [
          126,
          119,
          176,
          197
        ]
      },
      "group": "testing",
      "status": "stable",
      "safety": "safe"
    },
    {
      "func": {
        "id": "assertEq_0",
        "description": "Asserts that two `bool` values are equal.",
        "declaration": "function assertEq(bool left, bool right) external pure;",
        "visibility": "external",
        "mutability": "pure",
        "signature": "assertEq(bool,bool)",
        "selector": "0xf7fe3477",
        "selectorBytes": [
          247,
          254,
          52,
          119
        ]
      },
      "group": "testing",
      "status": "stable",
      "safety": "safe"
    },
    {
      "func": {
        "id": "assertEq_1",
        "description": "Asserts that two `bool` values are equal and includes error message into revert string on failure.",
        "declaration": "function assertEq(bool left, bool right, string calldata error) external pure;",
        "visibility": "external",
        "mutability": "pure",
        "signature": "assertEq(bool,bool,string)",
        "selector": "0x4db19e7e",
        "selectorBytes": [
          77,
          177,
          158,
          126
        ]
      },
      "group": "testing",
      "status": "stable",
      "safety": "safe"
    },
    {
      "func": {
        "id": "assertEq_10",
        "description": "Asserts that two `string` values are equal.",
        "declaration": "function assertEq(string calldata left, string calldata right) external pure;",
        "visibility": "external",
        "mutability": "pure",
        "signature": "assertEq(string,string)",
        "selector": "0xf320d963",
        "selectorBytes": [
          243,
          32,
          217,
          99
        ]
      },
      "group": "testing",
      "status": "stable",
      "safety": "safe"
    },
    {
      "func": {
        "id": "assertEq_11",
        "description": "Asserts that two `string` values are equal and includes error message into revert string on failure.",
        "declaration": "function assertEq(string calldata left, string calldata right, string calldata error) external pure;",
        "visibility": "external",
        "mutability": "pure",
        "signature": "assertEq(string,string,string)",
        "selector": "0x36f656d8",
        "selectorBytes": [
          54,
          246,
          86,
          216
        ]
      },
      "group": "testing",
      "status": "stable",
      "safety": "safe"
    },
    {
      "func": {
        "id": "assertEq_12",
        "description": "Asserts that two `bytes` values are equal.",
        "declaration": "function assertEq(bytes calldata left, bytes calldata right) external pure;",
        "visibility": "external",
        "mutability": "pure",
        "signature": "assertEq(bytes,bytes)",
        "selector": "0x97624631",
        "selectorBytes": [
          151,
          98,
          70,
          49
        ]
      },
      "group": "testing",
      "status": "stable",
      "safety": "safe"
    },
    {
      "func": {
        "id": "assertEq_13",
        "description": "Asserts that two `bytes` values are equal and includes error message into revert string on failure.",
        "declaration": "function assertEq(bytes calldata left, bytes calldata right, string calldata error) external pure;",
        "visibility": "external",
        "mutability": "pure",
        "signature": "assertEq(bytes,bytes,string)",
        "selector": "0xe24fed00",
        "selectorBytes": [
          226,
          79,
          237,
          0
        ]
      },
      "group": "testing",
      "status": "stable",
      "safety": "safe"
    },
    {
      "func": {
        "id": "assertEq_14",
        "description": "Asserts that two arrays of `bool` values are equal.",
        "declaration": "function assertEq(bool[] calldata left, bool[] calldata right) external pure;",
        "visibility": "external",
        "mutability": "pure",
        "signature": "assertEq(bool[],bool[])",
        "selector": "0x707df785",
        "selectorBytes": [
          112,
          125,
          247,
          133
        ]
      },
      "group": "testing",
      "status": "stable",
      "safety": "safe"
    },
    {
      "func": {
        "id": "assertEq_15",
        "description": "Asserts that two arrays of `bool` values are equal and includes error message into revert string on failure.",
        "declaration": "function assertEq(bool[] calldata left, bool[] calldata right, string calldata error) external pure;",
        "visibility": "external",
        "mutability": "pure",
        "signature": "assertEq(bool[],bool[],string)",
        "selector": "0xe48a8f8d",
        "selectorBytes": [
          228,
          138,
          143,
          141
        ]
      },
      "group": "testing",
      "status": "stable",
      "safety": "safe"
    },
    {
      "func": {
        "id": "assertEq_16",
        "description": "Asserts that two arrays of `uint256 values are equal.",
        "declaration": "function assertEq(uint256[] calldata left, uint256[] calldata right) external pure;",
        "visibility": "external",
        "mutability": "pure",
        "signature": "assertEq(uint256[],uint256[])",
        "selector": "0x975d5a12",
        "selectorBytes": [
          151,
          93,
          90,
          18
        ]
      },
      "group": "testing",
      "status": "stable",
      "safety": "safe"
    },
    {
      "func": {
        "id": "assertEq_17",
        "description": "Asserts that two arrays of `uint256` values are equal and includes error message into revert string on failure.",
        "declaration": "function assertEq(uint256[] calldata left, uint256[] calldata right, string calldata error) external pure;",
        "visibility": "external",
        "mutability": "pure",
        "signature": "assertEq(uint256[],uint256[],string)",
        "selector": "0x5d18c73a",
        "selectorBytes": [
          93,
          24,
          199,
          58
        ]
      },
      "group": "testing",
      "status": "stable",
      "safety": "safe"
    },
    {
      "func": {
        "id": "assertEq_18",
        "description": "Asserts that two arrays of `int256` values are equal.",
        "declaration": "function assertEq(int256[] calldata left, int256[] calldata right) external pure;",
        "visibility": "external",
        "mutability": "pure",
        "signature": "assertEq(int256[],int256[])",
        "selector": "0x711043ac",
        "selectorBytes": [
          113,
          16,
          67,
          172
        ]
      },
      "group": "testing",
      "status": "stable",
      "safety": "safe"
    },
    {
      "func": {
        "id": "assertEq_19",
        "description": "Asserts that two arrays of `int256` values are equal and includes error message into revert string on failure.",
        "declaration": "function assertEq(int256[] calldata left, int256[] calldata right, string calldata error) external pure;",
        "visibility": "external",
        "mutability": "pure",
        "signature": "assertEq(int256[],int256[],string)",
        "selector": "0x191f1b30",
        "selectorBytes": [
          25,
          31,
          27,
          48
        ]
      },
      "group": "testing",
      "status": "stable",
      "safety": "safe"
    },
    {
      "func": {
        "id": "assertEq_2",
        "description": "Asserts that two `uint256` values are equal.",
        "declaration": "function assertEq(uint256 left, uint256 right) external pure;",
        "visibility": "external",
        "mutability": "pure",
        "signature": "assertEq(uint256,uint256)",
        "selector": "0x98296c54",
        "selectorBytes": [
          152,
          41,
          108,
          84
        ]
      },
      "group": "testing",
      "status": "stable",
      "safety": "safe"
    },
    {
      "func": {
        "id": "assertEq_20",
        "description": "Asserts that two arrays of `address` values are equal.",
        "declaration": "function assertEq(address[] calldata left, address[] calldata right) external pure;",
        "visibility": "external",
        "mutability": "pure",
        "signature": "assertEq(address[],address[])",
        "selector": "0x3868ac34",
        "selectorBytes": [
          56,
          104,
          172,
          52
        ]
      },
      "group": "testing",
      "status": "stable",
      "safety": "safe"
    },
    {
      "func": {
        "id": "assertEq_21",
        "description": "Asserts that two arrays of `address` values are equal and includes error message into revert string on failure.",
        "declaration": "function assertEq(address[] calldata left, address[] calldata right, string calldata error) external pure;",
        "visibility": "external",
        "mutability": "pure",
        "signature": "assertEq(address[],address[],string)",
        "selector": "0x3e9173c5",
        "selectorBytes": [
          62,
          145,
          115,
          197
        ]
      },
      "group": "testing",
      "status": "stable",
      "safety": "safe"
    },
    {
      "func": {
        "id": "assertEq_22",
        "description": "Asserts that two arrays of `bytes32` values are equal.",
        "declaration": "function assertEq(bytes32[] calldata left, bytes32[] calldata right) external pure;",
        "visibility": "external",
        "mutability": "pure",
        "signature": "assertEq(bytes32[],bytes32[])",
        "selector": "0x0cc9ee84",
        "selectorBytes": [
          12,
          201,
          238,
          132
        ]
      },
      "group": "testing",
      "status": "stable",
      "safety": "safe"
    },
    {
      "func": {
        "id": "assertEq_23",
        "description": "Asserts that two arrays of `bytes32` values are equal and includes error message into revert string on failure.",
        "declaration": "function assertEq(bytes32[] calldata left, bytes32[] calldata right, string calldata error) external pure;",
        "visibility": "external",
        "mutability": "pure",
        "signature": "assertEq(bytes32[],bytes32[],string)",
        "selector": "0xe03e9177",
        "selectorBytes": [
          224,
          62,
          145,
          119
        ]
      },
      "group": "testing",
      "status": "stable",
      "safety": "safe"
    },
    {
      "func": {
        "id": "assertEq_24",
        "description": "Asserts that two arrays of `string` values are equal.",
        "declaration": "function assertEq(string[] calldata left, string[] calldata right) external pure;",
        "visibility": "external",
        "mutability": "pure",
        "signature": "assertEq(string[],string[])",
        "selector": "0xcf1c049c",
        "selectorBytes": [
          207,
          28,
          4,
          156
        ]
      },
      "group": "testing",
      "status": "stable",
      "safety": "safe"
    },
    {
      "func": {
        "id": "assertEq_25",
        "description": "Asserts that two arrays of `string` values are equal and includes error message into revert string on failure.",
        "declaration": "function assertEq(string[] calldata left, string[] calldata right, string calldata error) external pure;",
        "visibility": "external",
        "mutability": "pure",
        "signature": "assertEq(string[],string[],string)",
        "selector": "0xeff6b27d",
        "selectorBytes": [
          239,
          246,
          178,
          125
        ]
      },
      "group": "testing",
      "status": "stable",
      "safety": "safe"
    },
    {
      "func": {
        "id": "assertEq_26",
        "description": "Asserts that two arrays of `bytes` values are equal.",
        "declaration": "function assertEq(bytes[] calldata left, bytes[] calldata right) external pure;",
        "visibility": "external",
        "mutability": "pure",
        "signature": "assertEq(bytes[],bytes[])",
        "selector": "0xe5fb9b4a",
        "selectorBytes": [
          229,
          251,
          155,
          74
        ]
      },
      "group": "testing",
      "status": "stable",
      "safety": "safe"
    },
    {
      "func": {
        "id": "assertEq_27",
        "description": "Asserts that two arrays of `bytes` values are equal and includes error message into revert string on failure.",
        "declaration": "function assertEq(bytes[] calldata left, bytes[] calldata right, string calldata error) external pure;",
        "visibility": "external",
        "mutability": "pure",
        "signature": "assertEq(bytes[],bytes[],string)",
        "selector": "0xf413f0b6",
        "selectorBytes": [
          244,
          19,
          240,
          182
        ]
      },
      "group": "testing",
      "status": "stable",
      "safety": "safe"
    },
    {
      "func": {
        "id": "assertEq_3",
        "description": "Asserts that two `uint256` values are equal and includes error message into revert string on failure.",
        "declaration": "function assertEq(uint256 left, uint256 right, string calldata error) external pure;",
        "visibility": "external",
        "mutability": "pure",
        "signature": "assertEq(uint256,uint256,string)",
        "selector": "0x88b44c85",
        "selectorBytes": [
          136,
          180,
          76,
          133
        ]
      },
      "group": "testing",
      "status": "stable",
      "safety": "safe"
    },
    {
      "func": {
        "id": "assertEq_4",
        "description": "Asserts that two `int256` values are equal.",
        "declaration": "function assertEq(int256 left, int256 right) external pure;",
        "visibility": "external",
        "mutability": "pure",
        "signature": "assertEq(int256,int256)",
        "selector": "0xfe74f05b",
        "selectorBytes": [
          254,
          116,
          240,
          91
        ]
      },
      "group": "testing",
      "status": "stable",
      "safety": "safe"
    },
    {
      "func": {
        "id": "assertEq_5",
        "description": "Asserts that two `int256` values are equal and includes error message into revert string on failure.",
        "declaration": "function assertEq(int256 left, int256 right, string calldata error) external pure;",
        "visibility": "external",
        "mutability": "pure",
        "signature": "assertEq(int256,int256,string)",
        "selector": "0x714a2f13",
        "selectorBytes": [
          113,
          74,
          47,
          19
        ]
      },
      "group": "testing",
      "status": "stable",
      "safety": "safe"
    },
    {
      "func": {
        "id": "assertEq_6",
        "description": "Asserts that two `address` values are equal.",
        "declaration": "function assertEq(address left, address right) external pure;",
        "visibility": "external",
        "mutability": "pure",
        "signature": "assertEq(address,address)",
        "selector": "0x515361f6",
        "selectorBytes": [
          81,
          83,
          97,
          246
        ]
      },
      "group": "testing",
      "status": "stable",
      "safety": "safe"
    },
    {
      "func": {
        "id": "assertEq_7",
        "description": "Asserts that two `address` values are equal and includes error message into revert string on failure.",
        "declaration": "function assertEq(address left, address right, string calldata error) external pure;",
        "visibility": "external",
        "mutability": "pure",
        "signature": "assertEq(address,address,string)",
        "selector": "0x2f2769d1",
        "selectorBytes": [
          47,
          39,
          105,
          209
        ]
      },
      "group": "testing",
      "status": "stable",
      "safety": "safe"
    },
    {
      "func": {
        "id": "assertEq_8",
        "description": "Asserts that two `bytes32` values are equal.",
        "declaration": "function assertEq(bytes32 left, bytes32 right) external pure;",
        "visibility": "external",
        "mutability": "pure",
        "signature": "assertEq(bytes32,bytes32)",
        "selector": "0x7c84c69b",
        "selectorBytes": [
          124,
          132,
          198,
          155
        ]
      },
      "group": "testing",
      "status": "stable",
      "safety": "safe"
    },
    {
      "func": {
        "id": "assertEq_9",
        "description": "Asserts that two `bytes32` values are equal and includes error message into revert string on failure.",
        "declaration": "function assertEq(bytes32 left, bytes32 right, string calldata error) external pure;",
        "visibility": "external",
        "mutability": "pure",
        "signature": "assertEq(bytes32,bytes32,string)",
        "selector": "0xc1fa1ed0",
        "selectorBytes": [
          193,
          250,
          30,
          208
        ]
      },
      "group": "testing",
      "status": "stable",
      "safety": "safe"
    },
    {
      "func": {
        "id": "assertFalse_0",
        "description": "Asserts that the given condition is false.",
        "declaration": "function assertFalse(bool condition) external pure;",
        "visibility": "external",
        "mutability": "pure",
        "signature": "assertFalse(bool)",
        "selector": "0xa5982885",
        "selectorBytes": [
          165,
          152,
          40,
          133
        ]
      },
      "group": "testing",
      "status": "stable",
      "safety": "safe"
    },
    {
      "func": {
        "id": "assertFalse_1",
        "description": "Asserts that the given condition is false and includes error message into revert string on failure.",
        "declaration": "function assertFalse(bool condition, string calldata error) external pure;",
        "visibility": "external",
        "mutability": "pure",
        "signature": "assertFalse(bool,string)",
        "selector": "0x7ba04809",
        "selectorBytes": [
          123,
          160,
          72,
          9
        ]
      },
      "group": "testing",
      "status": "stable",
      "safety": "safe"
    },
    {
      "func": {
        "id": "assertGeDecimal_0",
        "description": "Compares two `uint256` values. Expects first value to be greater than or equal to second.\nFormats values with decimals in failure message.",
        "declaration": "function assertGeDecimal(uint256 left, uint256 right, uint256 decimals) external pure;",
        "visibility": "external",
        "mutability": "pure",
        "signature": "assertGeDecimal(uint256,uint256,uint256)",
        "selector": "0x3d1fe08a",
        "selectorBytes": [
          61,
          31,
          224,
          138
        ]
      },
      "group": "testing",
      "status": "stable",
      "safety": "safe"
    },
    {
      "func": {
        "id": "assertGeDecimal_1",
        "description": "Compares two `uint256` values. Expects first value to be greater than or equal to second.\nFormats values with decimals in failure message. Includes error message into revert string on failure.",
        "declaration": "function assertGeDecimal(uint256 left, uint256 right, uint256 decimals, string calldata error) external pure;",
        "visibility": "external",
        "mutability": "pure",
        "signature": "assertGeDecimal(uint256,uint256,uint256,string)",
        "selector": "0x8bff9133",
        "selectorBytes": [
          139,
          255,
          145,
          51
        ]
      },
      "group": "testing",
      "status": "stable",
      "safety": "safe"
    },
    {
      "func": {
        "id": "assertGeDecimal_2",
        "description": "Compares two `int256` values. Expects first value to be greater than or equal to second.\nFormats values with decimals in failure message.",
        "declaration": "function assertGeDecimal(int256 left, int256 right, uint256 decimals) external pure;",
        "visibility": "external",
        "mutability": "pure",
        "signature": "assertGeDecimal(int256,int256,uint256)",
        "selector": "0xdc28c0f1",
        "selectorBytes": [
          220,
          40,
          192,
          241
        ]
      },
      "group": "testing",
      "status": "stable",
      "safety": "safe"
    },
    {
      "func": {
        "id": "assertGeDecimal_3",
        "description": "Compares two `int256` values. Expects first value to be greater than or equal to second.\nFormats values with decimals in failure message. Includes error message into revert string on failure.",
        "declaration": "function assertGeDecimal(int256 left, int256 right, uint256 decimals, string calldata error) external pure;",
        "visibility": "external",
        "mutability": "pure",
        "signature": "assertGeDecimal(int256,int256,uint256,string)",
        "selector": "0x5df93c9b",
        "selectorBytes": [
          93,
          249,
          60,
          155
        ]
      },
      "group": "testing",
      "status": "stable",
      "safety": "safe"
    },
    {
      "func": {
        "id": "assertGe_0",
        "description": "Compares two `uint256` values. Expects first value to be greater than or equal to second.",
        "declaration": "function assertGe(uint256 left, uint256 right) external pure;",
        "visibility": "external",
        "mutability": "pure",
        "signature": "assertGe(uint256,uint256)",
        "selector": "0xa8d4d1d9",
        "selectorBytes": [
          168,
          212,
          209,
          217
        ]
      },
      "group": "testing",
      "status": "stable",
      "safety": "safe"
    },
    {
      "func": {
        "id": "assertGe_1",
        "description": "Compares two `uint256` values. Expects first value to be greater than or equal to second.\nIncludes error message into revert string on failure.",
        "declaration": "function assertGe(uint256 left, uint256 right, string calldata error) external pure;",
        "visibility": "external",
        "mutability": "pure",
        "signature": "assertGe(uint256,uint256,string)",
        "selector": "0xe25242c0",
        "selectorBytes": [
          226,
          82,
          66,
          192
        ]
      },
      "group": "testing",
      "status": "stable",
      "safety": "safe"
    },
    {
      "func": {
        "id": "assertGe_2",
        "description": "Compares two `int256` values. Expects first value to be greater than or equal to second.",
        "declaration": "function assertGe(int256 left, int256 right) external pure;",
        "visibility": "external",
        "mutability": "pure",
        "signature": "assertGe(int256,int256)",
        "selector": "0x0a30b771",
        "selectorBytes": [
          10,
          48,
          183,
          113
        ]
      },
      "group": "testing",
      "status": "stable",
      "safety": "safe"
    },
    {
      "func": {
        "id": "assertGe_3",
        "description": "Compares two `int256` values. Expects first value to be greater than or equal to second.\nIncludes error message into revert string on failure.",
        "declaration": "function assertGe(int256 left, int256 right, string calldata error) external pure;",
        "visibility": "external",
        "mutability": "pure",
        "signature": "assertGe(int256,int256,string)",
        "selector": "0xa84328dd",
        "selectorBytes": [
          168,
          67,
          40,
          221
        ]
      },
      "group": "testing",
      "status": "stable",
      "safety": "safe"
    },
    {
      "func": {
        "id": "assertGtDecimal_0",
        "description": "Compares two `uint256` values. Expects first value to be greater than second.\nFormats values with decimals in failure message.",
        "declaration": "function assertGtDecimal(uint256 left, uint256 right, uint256 decimals) external pure;",
        "visibility": "external",
        "mutability": "pure",
        "signature": "assertGtDecimal(uint256,uint256,uint256)",
        "selector": "0xeccd2437",
        "selectorBytes": [
          236,
          205,
          36,
          55
        ]
      },
      "group": "testing",
      "status": "stable",
      "safety": "safe"
    },
    {
      "func": {
        "id": "assertGtDecimal_1",
        "description": "Compares two `uint256` values. Expects first value to be greater than second.\nFormats values with decimals in failure message. Includes error message into revert string on failure.",
        "declaration": "function assertGtDecimal(uint256 left, uint256 right, uint256 decimals, string calldata error) external pure;",
        "visibility": "external",
        "mutability": "pure",
        "signature": "assertGtDecimal(uint256,uint256,uint256,string)",
        "selector": "0x64949a8d",
        "selectorBytes": [
          100,
          148,
          154,
          141
        ]
      },
      "group": "testing",
      "status": "stable",
      "safety": "safe"
    },
    {
      "func": {
        "id": "assertGtDecimal_2",
        "description": "Compares two `int256` values. Expects first value to be greater than second.\nFormats values with decimals in failure message.",
        "declaration": "function assertGtDecimal(int256 left, int256 right, uint256 decimals) external pure;",
        "visibility": "external",
        "mutability": "pure",
        "signature": "assertGtDecimal(int256,int256,uint256)",
        "selector": "0x78611f0e",
        "selectorBytes": [
          120,
          97,
          31,
          14
        ]
      },
      "group": "testing",
      "status": "stable",
      "safety": "safe"
    },
    {
      "func": {
        "id": "assertGtDecimal_3",
        "description": "Compares two `int256` values. Expects first value to be greater than second.\nFormats values with decimals in failure message. Includes error message into revert string on failure.",
        "declaration": "function assertGtDecimal(int256 left, int256 right, uint256 decimals, string calldata error) external pure;",
        "visibility": "external",
        "mutability": "pure",
        "signature": "assertGtDecimal(int256,int256,uint256,string)",
        "selector": "0x04a5c7ab",
        "selectorBytes": [
          4,
          165,
          199,
          171
        ]
      },
      "group": "testing",
      "status": "stable",
      "safety": "safe"
    },
    {
      "func": {
        "id": "assertGt_0",
        "description": "Compares two `uint256` values. Expects first value to be greater than second.",
        "declaration": "function assertGt(uint256 left, uint256 right) external pure;",
        "visibility": "external",
        "mutability": "pure",
        "signature": "assertGt(uint256,uint256)",
        "selector": "0xdb07fcd2",
        "selectorBytes": [
          219,
          7,
          252,
          210
        ]
      },
      "group": "testing",
      "status": "stable",
      "safety": "safe"
    },
    {
      "func": {
        "id": "assertGt_1",
        "description": "Compares two `uint256` values. Expects first value to be greater than second.\nIncludes error message into revert string on failure.",
        "declaration": "function assertGt(uint256 left, uint256 right, string calldata error) external pure;",
        "visibility": "external",
        "mutability": "pure",
        "signature": "assertGt(uint256,uint256,string)",
        "selector": "0xd9a3c4d2",
        "selectorBytes": [
          217,
          163,
          196,
          210
        ]
      },
      "group": "testing",
      "status": "stable",
      "safety": "safe"
    },
    {
      "func": {
        "id": "assertGt_2",
        "description": "Compares two `int256` values. Expects first value to be greater than second.",
        "declaration": "function assertGt(int256 left, int256 right) external pure;",
        "visibility": "external",
        "mutability": "pure",
        "signature": "assertGt(int256,int256)",
        "selector": "0x5a362d45",
        "selectorBytes": [
          90,
          54,
          45,
          69
        ]
      },
      "group": "testing",
      "status": "stable",
      "safety": "safe"
    },
    {
      "func": {
        "id": "assertGt_3",
        "description": "Compares two `int256` values. Expects first value to be greater than second.\nIncludes error message into revert string on failure.",
        "declaration": "function assertGt(int256 left, int256 right, string calldata error) external pure;",
        "visibility": "external",
        "mutability": "pure",
        "signature": "assertGt(int256,int256,string)",
        "selector": "0xf8d33b9b",
        "selectorBytes": [
          248,
          211,
          59,
          155
        ]
      },
      "group": "testing",
      "status": "stable",
      "safety": "safe"
    },
    {
      "func": {
        "id": "assertLeDecimal_0",
        "description": "Compares two `uint256` values. Expects first value to be less than or equal to second.\nFormats values with decimals in failure message.",
        "declaration": "function assertLeDecimal(uint256 left, uint256 right, uint256 decimals) external pure;",
        "visibility": "external",
        "mutability": "pure",
        "signature": "assertLeDecimal(uint256,uint256,uint256)",
        "selector": "0xc304aab7",
        "selectorBytes": [
          195,
          4,
          170,
          183
        ]
      },
      "group": "testing",
      "status": "stable",
      "safety": "safe"
    },
    {
      "func": {
        "id": "assertLeDecimal_1",
        "description": "Compares two `uint256` values. Expects first value to be less than or equal to second.\nFormats values with decimals in failure message. Includes error message into revert string on failure.",
        "declaration": "function assertLeDecimal(uint256 left, uint256 right, uint256 decimals, string calldata error) external pure;",
        "visibility": "external",
        "mutability": "pure",
        "signature": "assertLeDecimal(uint256,uint256,uint256,string)",
        "selector": "0x7fefbbe0",
        "selectorBytes": [
          127,
          239,
          187,
          224
        ]
      },
      "group": "testing",
      "status": "stable",
      "safety": "safe"
    },
    {
      "func": {
        "id": "assertLeDecimal_2",
        "description": "Compares two `int256` values. Expects first value to be less than or equal to second.\nFormats values with decimals in failure message.",
        "declaration": "function assertLeDecimal(int256 left, int256 right, uint256 decimals) external pure;",
        "visibility": "external",
        "mutability": "pure",
        "signature": "assertLeDecimal(int256,int256,uint256)",
        "selector": "0x11d1364a",
        "selectorBytes": [
          17,
          209,
          54,
          74
        ]
      },
      "group": "testing",
      "status": "stable",
      "safety": "safe"
    },
    {
      "func": {
        "id": "assertLeDecimal_3",
        "description": "Compares two `int256` values. Expects first value to be less than or equal to second.\nFormats values with decimals in failure message. Includes error message into revert string on failure.",
        "declaration": "function assertLeDecimal(int256 left, int256 right, uint256 decimals, string calldata error) external pure;",
        "visibility": "external",
        "mutability": "pure",
        "signature": "assertLeDecimal(int256,int256,uint256,string)",
        "selector": "0xaa5cf788",
        "selectorBytes": [
          170,
          92,
          247,
          136
        ]
      },
      "group": "testing",
      "status": "stable",
      "safety": "safe"
    },
    {
      "func": {
        "id": "assertLe_0",
        "description": "Compares two `uint256` values. Expects first value to be less than or equal to second.",
        "declaration": "function assertLe(uint256 left, uint256 right) external pure;",
        "visibility": "external",
        "mutability": "pure",
        "signature": "assertLe(uint256,uint256)",
        "selector": "0x8466f415",
        "selectorBytes": [
          132,
          102,
          244,
          21
        ]
      },
      "group": "testing",
      "status": "stable",
      "safety": "safe"
    },
    {
      "func": {
        "id": "assertLe_1",
        "description": "Compares two `uint256` values. Expects first value to be less than or equal to second.\nIncludes error message into revert string on failure.",
        "declaration": "function assertLe(uint256 left, uint256 right, string calldata error) external pure;",
        "visibility": "external",
        "mutability": "pure",
        "signature": "assertLe(uint256,uint256,string)",
        "selector": "0xd17d4b0d",
        "selectorBytes": [
          209,
          125,
          75,
          13
        ]
      },
      "group": "testing",
      "status": "stable",
      "safety": "safe"
    },
    {
      "func": {
        "id": "assertLe_2",
        "description": "Compares two `int256` values. Expects first value to be less than or equal to second.",
        "declaration": "function assertLe(int256 left, int256 right) external pure;",
        "visibility": "external",
        "mutability": "pure",
        "signature": "assertLe(int256,int256)",
        "selector": "0x95fd154e",
        "selectorBytes": [
          149,
          253,
          21,
          78
        ]
      },
      "group": "testing",
      "status": "stable",
      "safety": "safe"
    },
    {
      "func": {
        "id": "assertLe_3",
        "description": "Compares two `int256` values. Expects first value to be less than or equal to second.\nIncludes error message into revert string on failure.",
        "declaration": "function assertLe(int256 left, int256 right, string calldata error) external pure;",
        "visibility": "external",
        "mutability": "pure",
        "signature": "assertLe(int256,int256,string)",
        "selector": "0x4dfe692c",
        "selectorBytes": [
          77,
          254,
          105,
          44
        ]
      },
      "group": "testing",
      "status": "stable",
      "safety": "safe"
    },
    {
      "func": {
        "id": "assertLtDecimal_0",
        "description": "Compares two `uint256` values. Expects first value to be less than second.\nFormats values with decimals in failure message.",
        "declaration": "function assertLtDecimal(uint256 left, uint256 right, uint256 decimals) external pure;",
        "visibility": "external",
        "mutability": "pure",
        "signature": "assertLtDecimal(uint256,uint256,uint256)",
        "selector": "0x2077337e",
        "selectorBytes": [
          32,
          119,
          51,
          126
        ]
      },
      "group": "testing",
      "status": "stable",
      "safety": "safe"
    },
    {
      "func": {
        "id": "assertLtDecimal_1",
        "description": "Compares two `uint256` values. Expects first value to be less than second.\nFormats values with decimals in failure message. Includes error message into revert string on failure.",
        "declaration": "function assertLtDecimal(uint256 left, uint256 right, uint256 decimals, string calldata error) external pure;",
        "visibility": "external",
        "mutability": "pure",
        "signature": "assertLtDecimal(uint256,uint256,uint256,string)",
        "selector": "0xa972d037",
        "selectorBytes": [
          169,
          114,
          208,
          55
        ]
      },
      "group": "testing",
      "status": "stable",
      "safety": "safe"
    },
    {
      "func": {
        "id": "assertLtDecimal_2",
        "description": "Compares two `int256` values. Expects first value to be less than second.\nFormats values with decimals in failure message.",
        "declaration": "function assertLtDecimal(int256 left, int256 right, uint256 decimals) external pure;",
        "visibility": "external",
        "mutability": "pure",
        "signature": "assertLtDecimal(int256,int256,uint256)",
        "selector": "0xdbe8d88b",
        "selectorBytes": [
          219,
          232,
          216,
          139
        ]
      },
      "group": "testing",
      "status": "stable",
      "safety": "safe"
    },
    {
      "func": {
        "id": "assertLtDecimal_3",
        "description": "Compares two `int256` values. Expects first value to be less than second.\nFormats values with decimals in failure message. Includes error message into revert string on failure.",
        "declaration": "function assertLtDecimal(int256 left, int256 right, uint256 decimals, string calldata error) external pure;",
        "visibility": "external",
        "mutability": "pure",
        "signature": "assertLtDecimal(int256,int256,uint256,string)",
        "selector": "0x40f0b4e0",
        "selectorBytes": [
          64,
          240,
          180,
          224
        ]
      },
      "group": "testing",
      "status": "stable",
      "safety": "safe"
    },
    {
      "func": {
        "id": "assertLt_0",
        "description": "Compares two `uint256` values. Expects first value to be less than second.",
        "declaration": "function assertLt(uint256 left, uint256 right) external pure;",
        "visibility": "external",
        "mutability": "pure",
        "signature": "assertLt(uint256,uint256)",
        "selector": "0xb12fc005",
        "selectorBytes": [
          177,
          47,
          192,
          5
        ]
      },
      "group": "testing",
      "status": "stable",
      "safety": "safe"
    },
    {
      "func": {
        "id": "assertLt_1",
        "description": "Compares two `uint256` values. Expects first value to be less than second.\nIncludes error message into revert string on failure.",
        "declaration": "function assertLt(uint256 left, uint256 right, string calldata error) external pure;",
        "visibility": "external",
        "mutability": "pure",
        "signature": "assertLt(uint256,uint256,string)",
        "selector": "0x65d5c135",
        "selectorBytes": [
          101,
          213,
          193,
          53
        ]
      },
      "group": "testing",
      "status": "stable",
      "safety": "safe"
    },
    {
      "func": {
        "id": "assertLt_2",
        "description": "Compares two `int256` values. Expects first value to be less than second.",
        "declaration": "function assertLt(int256 left, int256 right) external pure;",
        "visibility": "external",
        "mutability": "pure",
        "signature": "assertLt(int256,int256)",
        "selector": "0x3e914080",
        "selectorBytes": [
          62,
          145,
          64,
          128
        ]
      },
      "group": "testing",
      "status": "stable",
      "safety": "safe"
    },
    {
      "func": {
        "id": "assertLt_3",
        "description": "Compares two `int256` values. Expects first value to be less than second.\nIncludes error message into revert string on failure.",
        "declaration": "function assertLt(int256 left, int256 right, string calldata error) external pure;",
        "visibility": "external",
        "mutability": "pure",
        "signature": "assertLt(int256,int256,string)",
        "selector": "0x9ff531e3",
        "selectorBytes": [
          159,
          245,
          49,
          227
        ]
      },
      "group": "testing",
      "status": "stable",
      "safety": "safe"
    },
    {
      "func": {
        "id": "assertNotEqDecimal_0",
        "description": "Asserts that two `uint256` values are not equal, formatting them with decimals in failure message.",
        "declaration": "function assertNotEqDecimal(uint256 left, uint256 right, uint256 decimals) external pure;",
        "visibility": "external",
        "mutability": "pure",
        "signature": "assertNotEqDecimal(uint256,uint256,uint256)",
        "selector": "0x669efca7",
        "selectorBytes": [
          102,
          158,
          252,
          167
        ]
      },
      "group": "testing",
      "status": "stable",
      "safety": "safe"
    },
    {
      "func": {
        "id": "assertNotEqDecimal_1",
        "description": "Asserts that two `uint256` values are not equal, formatting them with decimals in failure message.\nIncludes error message into revert string on failure.",
        "declaration": "function assertNotEqDecimal(uint256 left, uint256 right, uint256 decimals, string calldata error) external pure;",
        "visibility": "external",
        "mutability": "pure",
        "signature": "assertNotEqDecimal(uint256,uint256,uint256,string)",
        "selector": "0xf5a55558",
        "selectorBytes": [
          245,
          165,
          85,
          88
        ]
      },
      "group": "testing",
      "status": "stable",
      "safety": "safe"
    },
    {
      "func": {
        "id": "assertNotEqDecimal_2",
        "description": "Asserts that two `int256` values are not equal, formatting them with decimals in failure message.",
        "declaration": "function assertNotEqDecimal(int256 left, int256 right, uint256 decimals) external pure;",
        "visibility": "external",
        "mutability": "pure",
        "signature": "assertNotEqDecimal(int256,int256,uint256)",
        "selector": "0x14e75680",
        "selectorBytes": [
          20,
          231,
          86,
          128
        ]
      },
      "group": "testing",
      "status": "stable",
      "safety": "safe"
    },
    {
      "func": {
        "id": "assertNotEqDecimal_3",
        "description": "Asserts that two `int256` values are not equal, formatting them with decimals in failure message.\nIncludes error message into revert string on failure.",
        "declaration": "function assertNotEqDecimal(int256 left, int256 right, uint256 decimals, string calldata error) external pure;",
        "visibility": "external",
        "mutability": "pure",
        "signature": "assertNotEqDecimal(int256,int256,uint256,string)",
        "selector": "0x33949f0b",
        "selectorBytes": [
          51,
          148,
          159,
          11
        ]
      },
      "group": "testing",
      "status": "stable",
      "safety": "safe"
    },
    {
      "func": {
        "id": "assertNotEq_0",
        "description": "Asserts that two `bool` values are not equal.",
        "declaration": "function assertNotEq(bool left, bool right) external pure;",
        "visibility": "external",
        "mutability": "pure",
        "signature": "assertNotEq(bool,bool)",
        "selector": "0x236e4d66",
        "selectorBytes": [
          35,
          110,
          77,
          102
        ]
      },
      "group": "testing",
      "status": "stable",
      "safety": "safe"
    },
    {
      "func": {
        "id": "assertNotEq_1",
        "description": "Asserts that two `bool` values are not equal and includes error message into revert string on failure.",
        "declaration": "function assertNotEq(bool left, bool right, string calldata error) external pure;",
        "visibility": "external",
        "mutability": "pure",
        "signature": "assertNotEq(bool,bool,string)",
        "selector": "0x1091a261",
        "selectorBytes": [
          16,
          145,
          162,
          97
        ]
      },
      "group": "testing",
      "status": "stable",
      "safety": "safe"
    },
    {
      "func": {
        "id": "assertNotEq_10",
        "description": "Asserts that two `string` values are not equal.",
        "declaration": "function assertNotEq(string calldata left, string calldata right) external pure;",
        "visibility": "external",
        "mutability": "pure",
        "signature": "assertNotEq(string,string)",
        "selector": "0x6a8237b3",
        "selectorBytes": [
          106,
          130,
          55,
          179
        ]
      },
      "group": "testing",
      "status": "stable",
      "safety": "safe"
    },
    {
      "func": {
        "id": "assertNotEq_11",
        "description": "Asserts that two `string` values are not equal and includes error message into revert string on failure.",
        "declaration": "function assertNotEq(string calldata left, string calldata right, string calldata error) external pure;",
        "visibility": "external",
        "mutability": "pure",
        "signature": "assertNotEq(string,string,string)",
        "selector": "0x78bdcea7",
        "selectorBytes": [
          120,
          189,
          206,
          167
        ]
      },
      "group": "testing",
      "status": "stable",
      "safety": "safe"
    },
    {
      "func": {
        "id": "assertNotEq_12",
        "description": "Asserts that two `bytes` values are not equal.",
        "declaration": "function assertNotEq(bytes calldata left, bytes calldata right) external pure;",
        "visibility": "external",
        "mutability": "pure",
        "signature": "assertNotEq(bytes,bytes)",
        "selector": "0x3cf78e28",
        "selectorBytes": [
          60,
          247,
          142,
          40
        ]
      },
      "group": "testing",
      "status": "stable",
      "safety": "safe"
    },
    {
      "func": {
        "id": "assertNotEq_13",
        "description": "Asserts that two `bytes` values are not equal and includes error message into revert string on failure.",
        "declaration": "function assertNotEq(bytes calldata left, bytes calldata right, string calldata error) external pure;",
        "visibility": "external",
        "mutability": "pure",
        "signature": "assertNotEq(bytes,bytes,string)",
        "selector": "0x9507540e",
        "selectorBytes": [
          149,
          7,
          84,
          14
        ]
      },
      "group": "testing",
      "status": "stable",
      "safety": "safe"
    },
    {
      "func": {
        "id": "assertNotEq_14",
        "description": "Asserts that two arrays of `bool` values are not equal.",
        "declaration": "function assertNotEq(bool[] calldata left, bool[] calldata right) external pure;",
        "visibility": "external",
        "mutability": "pure",
        "signature": "assertNotEq(bool[],bool[])",
        "selector": "0x286fafea",
        "selectorBytes": [
          40,
          111,
          175,
          234
        ]
      },
      "group": "testing",
      "status": "stable",
      "safety": "safe"
    },
    {
      "func": {
        "id": "assertNotEq_15",
        "description": "Asserts that two arrays of `bool` values are not equal and includes error message into revert string on failure.",
        "declaration": "function assertNotEq(bool[] calldata left, bool[] calldata right, string calldata error) external pure;",
        "visibility": "external",
        "mutability": "pure",
        "signature": "assertNotEq(bool[],bool[],string)",
        "selector": "0x62c6f9fb",
        "selectorBytes": [
          98,
          198,
          249,
          251
        ]
      },
      "group": "testing",
      "status": "stable",
      "safety": "safe"
    },
    {
      "func": {
        "id": "assertNotEq_16",
        "description": "Asserts that two arrays of `uint256` values are not equal.",
        "declaration": "function assertNotEq(uint256[] calldata left, uint256[] calldata right) external pure;",
        "visibility": "external",
        "mutability": "pure",
        "signature": "assertNotEq(uint256[],uint256[])",
        "selector": "0x56f29cba",
        "selectorBytes": [
          86,
          242,
          156,
          186
        ]
      },
      "group": "testing",
      "status": "stable",
      "safety": "safe"
    },
    {
      "func": {
        "id": "assertNotEq_17",
        "description": "Asserts that two arrays of `uint256` values are not equal and includes error message into revert string on failure.",
        "declaration": "function assertNotEq(uint256[] calldata left, uint256[] calldata right, string calldata error) external pure;",
        "visibility": "external",
        "mutability": "pure",
        "signature": "assertNotEq(uint256[],uint256[],string)",
        "selector": "0x9a7fbd8f",
        "selectorBytes": [
          154,
          127,
          189,
          143
        ]
      },
      "group": "testing",
      "status": "stable",
      "safety": "safe"
    },
    {
      "func": {
        "id": "assertNotEq_18",
        "description": "Asserts that two arrays of `int256` values are not equal.",
        "declaration": "function assertNotEq(int256[] calldata left, int256[] calldata right) external pure;",
        "visibility": "external",
        "mutability": "pure",
        "signature": "assertNotEq(int256[],int256[])",
        "selector": "0x0b72f4ef",
        "selectorBytes": [
          11,
          114,
          244,
          239
        ]
      },
      "group": "testing",
      "status": "stable",
      "safety": "safe"
    },
    {
      "func": {
        "id": "assertNotEq_19",
        "description": "Asserts that two arrays of `int256` values are not equal and includes error message into revert string on failure.",
        "declaration": "function assertNotEq(int256[] calldata left, int256[] calldata right, string calldata error) external pure;",
        "visibility": "external",
        "mutability": "pure",
        "signature": "assertNotEq(int256[],int256[],string)",
        "selector": "0xd3977322",
        "selectorBytes": [
          211,
          151,
          115,
          34
        ]
      },
      "group": "testing",
      "status": "stable",
      "safety": "safe"
    },
    {
      "func": {
        "id": "assertNotEq_2",
        "description": "Asserts that two `uint256` values are not equal.",
        "declaration": "function assertNotEq(uint256 left, uint256 right) external pure;",
        "visibility": "external",
        "mutability": "pure",
        "signature": "assertNotEq(uint256,uint256)",
        "selector": "0xb7909320",
        "selectorBytes": [
          183,
          144,
          147,
          32
        ]
      },
      "group": "testing",
      "status": "stable",
      "safety": "safe"
    },
    {
      "func": {
        "id": "assertNotEq_20",
        "description": "Asserts that two arrays of `address` values are not equal.",
        "declaration": "function assertNotEq(address[] calldata left, address[] calldata right) external pure;",
        "visibility": "external",
        "mutability": "pure",
        "signature": "assertNotEq(address[],address[])",
        "selector": "0x46d0b252",
        "selectorBytes": [
          70,
          208,
          178,
          82
        ]
      },
      "group": "testing",
      "status": "stable",
      "safety": "safe"
    },
    {
      "func": {
        "id": "assertNotEq_21",
        "description": "Asserts that two arrays of `address` values are not equal and includes error message into revert string on failure.",
        "declaration": "function assertNotEq(address[] calldata left, address[] calldata right, string calldata error) external pure;",
        "visibility": "external",
        "mutability": "pure",
        "signature": "assertNotEq(address[],address[],string)",
        "selector": "0x72c7e0b5",
        "selectorBytes": [
          114,
          199,
          224,
          181
        ]
      },
      "group": "testing",
      "status": "stable",
      "safety": "safe"
    },
    {
      "func": {
        "id": "assertNotEq_22",
        "description": "Asserts that two arrays of `bytes32` values are not equal.",
        "declaration": "function assertNotEq(bytes32[] calldata left, bytes32[] calldata right) external pure;",
        "visibility": "external",
        "mutability": "pure",
        "signature": "assertNotEq(bytes32[],bytes32[])",
        "selector": "0x0603ea68",
        "selectorBytes": [
          6,
          3,
          234,
          104
        ]
      },
      "group": "testing",
      "status": "stable",
      "safety": "safe"
    },
    {
      "func": {
        "id": "assertNotEq_23",
        "description": "Asserts that two arrays of `bytes32` values are not equal and includes error message into revert string on failure.",
        "declaration": "function assertNotEq(bytes32[] calldata left, bytes32[] calldata right, string calldata error) external pure;",
        "visibility": "external",
        "mutability": "pure",
        "signature": "assertNotEq(bytes32[],bytes32[],string)",
        "selector": "0xb873634c",
        "selectorBytes": [
          184,
          115,
          99,
          76
        ]
      },
      "group": "testing",
      "status": "stable",
      "safety": "safe"
    },
    {
      "func": {
        "id": "assertNotEq_24",
        "description": "Asserts that two arrays of `string` values are not equal.",
        "declaration": "function assertNotEq(string[] calldata left, string[] calldata right) external pure;",
        "visibility": "external",
        "mutability": "pure",
        "signature": "assertNotEq(string[],string[])",
        "selector": "0xbdfacbe8",
        "selectorBytes": [
          189,
          250,
          203,
          232
        ]
      },
      "group": "testing",
      "status": "stable",
      "safety": "safe"
    },
    {
      "func": {
        "id": "assertNotEq_25",
        "description": "Asserts that two arrays of `string` values are not equal and includes error message into revert string on failure.",
        "declaration": "function assertNotEq(string[] calldata left, string[] calldata right, string calldata error) external pure;",
        "visibility": "external",
        "mutability": "pure",
        "signature": "assertNotEq(string[],string[],string)",
        "selector": "0xb67187f3",
        "selectorBytes": [
          182,
          113,
          135,
          243
        ]
      },
      "group": "testing",
      "status": "stable",
      "safety": "safe"
    },
    {
      "func": {
        "id": "assertNotEq_26",
        "description": "Asserts that two arrays of `bytes` values are not equal.",
        "declaration": "function assertNotEq(bytes[] calldata left, bytes[] calldata right) external pure;",
        "visibility": "external",
        "mutability": "pure",
        "signature": "assertNotEq(bytes[],bytes[])",
        "selector": "0xedecd035",
        "selectorBytes": [
          237,
          236,
          208,
          53
        ]
      },
      "group": "testing",
      "status": "stable",
      "safety": "safe"
    },
    {
      "func": {
        "id": "assertNotEq_27",
        "description": "Asserts that two arrays of `bytes` values are not equal and includes error message into revert string on failure.",
        "declaration": "function assertNotEq(bytes[] calldata left, bytes[] calldata right, string calldata error) external pure;",
        "visibility": "external",
        "mutability": "pure",
        "signature": "assertNotEq(bytes[],bytes[],string)",
        "selector": "0x1dcd1f68",
        "selectorBytes": [
          29,
          205,
          31,
          104
        ]
      },
      "group": "testing",
      "status": "stable",
      "safety": "safe"
    },
    {
      "func": {
        "id": "assertNotEq_3",
        "description": "Asserts that two `uint256` values are not equal and includes error message into revert string on failure.",
        "declaration": "function assertNotEq(uint256 left, uint256 right, string calldata error) external pure;",
        "visibility": "external",
        "mutability": "pure",
        "signature": "assertNotEq(uint256,uint256,string)",
        "selector": "0x98f9bdbd",
        "selectorBytes": [
          152,
          249,
          189,
          189
        ]
      },
      "group": "testing",
      "status": "stable",
      "safety": "safe"
    },
    {
      "func": {
        "id": "assertNotEq_4",
        "description": "Asserts that two `int256` values are not equal.",
        "declaration": "function assertNotEq(int256 left, int256 right) external pure;",
        "visibility": "external",
        "mutability": "pure",
        "signature": "assertNotEq(int256,int256)",
        "selector": "0xf4c004e3",
        "selectorBytes": [
          244,
          192,
          4,
          227
        ]
      },
      "group": "testing",
      "status": "stable",
      "safety": "safe"
    },
    {
      "func": {
        "id": "assertNotEq_5",
        "description": "Asserts that two `int256` values are not equal and includes error message into revert string on failure.",
        "declaration": "function assertNotEq(int256 left, int256 right, string calldata error) external pure;",
        "visibility": "external",
        "mutability": "pure",
        "signature": "assertNotEq(int256,int256,string)",
        "selector": "0x4724c5b9",
        "selectorBytes": [
          71,
          36,
          197,
          185
        ]
      },
      "group": "testing",
      "status": "stable",
      "safety": "safe"
    },
    {
      "func": {
        "id": "assertNotEq_6",
        "description": "Asserts that two `address` values are not equal.",
        "declaration": "function assertNotEq(address left, address right) external pure;",
        "visibility": "external",
        "mutability": "pure",
        "signature": "assertNotEq(address,address)",
        "selector": "0xb12e1694",
        "selectorBytes": [
          177,
          46,
          22,
          148
        ]
      },
      "group": "testing",
      "status": "stable",
      "safety": "safe"
    },
    {
      "func": {
        "id": "assertNotEq_7",
        "description": "Asserts that two `address` values are not equal and includes error message into revert string on failure.",
        "declaration": "function assertNotEq(address left, address right, string calldata error) external pure;",
        "visibility": "external",
        "mutability": "pure",
        "signature": "assertNotEq(address,address,string)",
        "selector": "0x8775a591",
        "selectorBytes": [
          135,
          117,
          165,
          145
        ]
      },
      "group": "testing",
      "status": "stable",
      "safety": "safe"
    },
    {
      "func": {
        "id": "assertNotEq_8",
        "description": "Asserts that two `bytes32` values are not equal.",
        "declaration": "function assertNotEq(bytes32 left, bytes32 right) external pure;",
        "visibility": "external",
        "mutability": "pure",
        "signature": "assertNotEq(bytes32,bytes32)",
        "selector": "0x898e83fc",
        "selectorBytes": [
          137,
          142,
          131,
          252
        ]
      },
      "group": "testing",
      "status": "stable",
      "safety": "safe"
    },
    {
      "func": {
        "id": "assertNotEq_9",
        "description": "Asserts that two `bytes32` values are not equal and includes error message into revert string on failure.",
        "declaration": "function assertNotEq(bytes32 left, bytes32 right, string calldata error) external pure;",
        "visibility": "external",
        "mutability": "pure",
        "signature": "assertNotEq(bytes32,bytes32,string)",
        "selector": "0xb2332f51",
        "selectorBytes": [
          178,
          51,
          47,
          81
        ]
      },
      "group": "testing",
      "status": "stable",
      "safety": "safe"
    },
    {
      "func": {
        "id": "assertTrue_0",
        "description": "Asserts that the given condition is true.",
        "declaration": "function assertTrue(bool condition) external pure;",
        "visibility": "external",
        "mutability": "pure",
        "signature": "assertTrue(bool)",
        "selector": "0x0c9fd581",
        "selectorBytes": [
          12,
          159,
          213,
          129
        ]
      },
      "group": "testing",
      "status": "stable",
      "safety": "safe"
    },
    {
      "func": {
        "id": "assertTrue_1",
        "description": "Asserts that the given condition is true and includes error message into revert string on failure.",
        "declaration": "function assertTrue(bool condition, string calldata error) external pure;",
        "visibility": "external",
        "mutability": "pure",
        "signature": "assertTrue(bool,string)",
        "selector": "0xa34edc03",
        "selectorBytes": [
          163,
          78,
          220,
          3
        ]
      },
      "group": "testing",
      "status": "stable",
      "safety": "safe"
    },
    {
      "func": {
        "id": "assume",
        "description": "If the condition is false, discard this run's fuzz inputs and generate new ones.",
        "declaration": "function assume(bool condition) external pure;",
        "visibility": "external",
        "mutability": "pure",
        "signature": "assume(bool)",
        "selector": "0x4c63e562",
        "selectorBytes": [
          76,
          99,
          229,
          98
        ]
      },
      "group": "testing",
      "status": "stable",
      "safety": "safe"
    },
    {
      "func": {
        "id": "assumeNoRevert_0",
        "description": "Discard this run's fuzz inputs and generate new ones if next call reverted.",
        "declaration": "function assumeNoRevert() external pure;",
        "visibility": "external",
        "mutability": "pure",
        "signature": "assumeNoRevert()",
        "selector": "0x285b366a",
        "selectorBytes": [
          40,
          91,
          54,
          106
        ]
      },
      "group": "testing",
      "status": "stable",
      "safety": "safe"
    },
    {
      "func": {
        "id": "assumeNoRevert_1",
        "description": "Discard this run's fuzz inputs and generate new ones if next call reverts with the potential revert parameters.",
        "declaration": "function assumeNoRevert(PotentialRevert calldata potentialRevert) external pure;",
        "visibility": "external",
        "mutability": "pure",
        "signature": "assumeNoRevert((address,bool,bytes))",
        "selector": "0xd8591eeb",
        "selectorBytes": [
          216,
          89,
          30,
          235
        ]
      },
      "group": "testing",
      "status": "stable",
      "safety": "safe"
    },
    {
      "func": {
        "id": "assumeNoRevert_2",
        "description": "Discard this run's fuzz inputs and generate new ones if next call reverts with the any of the potential revert parameters.",
        "declaration": "function assumeNoRevert(PotentialRevert[] calldata potentialReverts) external pure;",
        "visibility": "external",
        "mutability": "pure",
        "signature": "assumeNoRevert((address,bool,bytes)[])",
        "selector": "0x8a4592cc",
        "selectorBytes": [
          138,
          69,
          146,
          204
        ]
      },
      "group": "testing",
      "status": "stable",
      "safety": "safe"
    },
    {
      "func": {
        "id": "attachDelegation",
        "description": "Designate the next call as an EIP-7702 transaction",
        "declaration": "function attachDelegation(SignedDelegation calldata signedDelegation) external;",
        "visibility": "external",
        "mutability": "",
        "signature": "attachDelegation((uint8,bytes32,bytes32,uint64,address))",
        "selector": "0x14ae3519",
        "selectorBytes": [
          20,
          174,
          53,
          25
        ]
      },
      "group": "scripting",
      "status": "stable",
      "safety": "safe"
    },
    {
      "func": {
        "id": "blobBaseFee",
        "description": "Sets `block.blobbasefee`",
        "declaration": "function blobBaseFee(uint256 newBlobBaseFee) external;",
        "visibility": "external",
        "mutability": "",
        "signature": "blobBaseFee(uint256)",
        "selector": "0x6d315d7e",
        "selectorBytes": [
          109,
          49,
          93,
          126
        ]
      },
      "group": "evm",
      "status": "stable",
      "safety": "unsafe"
    },
    {
      "func": {
        "id": "blobhashes",
        "description": "Sets the blobhashes in the transaction.\nNot available on EVM versions before Cancun.\nIf used on unsupported EVM versions it will revert.",
        "declaration": "function blobhashes(bytes32[] calldata hashes) external;",
        "visibility": "external",
        "mutability": "",
        "signature": "blobhashes(bytes32[])",
        "selector": "0x129de7eb",
        "selectorBytes": [
          18,
          157,
          231,
          235
        ]
      },
      "group": "evm",
      "status": "stable",
      "safety": "unsafe"
    },
    {
      "func": {
        "id": "breakpoint_0",
        "description": "Writes a breakpoint to jump to in the debugger.",
        "declaration": "function breakpoint(string calldata char) external pure;",
        "visibility": "external",
        "mutability": "pure",
        "signature": "breakpoint(string)",
        "selector": "0xf0259e92",
        "selectorBytes": [
          240,
          37,
          158,
          146
        ]
      },
      "group": "testing",
      "status": "stable",
      "safety": "safe"
    },
    {
      "func": {
        "id": "breakpoint_1",
        "description": "Writes a conditional breakpoint to jump to in the debugger.",
        "declaration": "function breakpoint(string calldata char, bool value) external pure;",
        "visibility": "external",
        "mutability": "pure",
        "signature": "breakpoint(string,bool)",
        "selector": "0xf7d39a8d",
        "selectorBytes": [
          247,
          211,
          154,
          141
        ]
      },
      "group": "testing",
      "status": "stable",
      "safety": "safe"
    },
    {
      "func": {
        "id": "broadcastRawTransaction",
        "description": "Takes a signed transaction and broadcasts it to the network.",
        "declaration": "function broadcastRawTransaction(bytes calldata data) external;",
        "visibility": "external",
        "mutability": "",
        "signature": "broadcastRawTransaction(bytes)",
        "selector": "0x8c0c72e0",
        "selectorBytes": [
          140,
          12,
          114,
          224
        ]
      },
      "group": "scripting",
      "status": "stable",
      "safety": "safe"
    },
    {
      "func": {
        "id": "broadcast_0",
        "description": "Has the next call (at this call depth only) create transactions that can later be signed and sent onchain.\nBroadcasting address is determined by checking the following in order:\n1. If `--sender` argument was provided, that address is used.\n2. If exactly one signer (e.g. private key, hw wallet, keystore) is set when `forge broadcast` is invoked, that signer is used.\n3. Otherwise, default foundry sender (1804c8AB1F12E6bbf3894d4083f33e07309d1f38) is used.",
        "declaration": "function broadcast() external;",
        "visibility": "external",
        "mutability": "",
        "signature": "broadcast()",
        "selector": "0xafc98040",
        "selectorBytes": [
          175,
          201,
          128,
          64
        ]
      },
      "group": "scripting",
      "status": "stable",
      "safety": "safe"
    },
    {
      "func": {
        "id": "broadcast_1",
        "description": "Has the next call (at this call depth only) create a transaction with the address provided\nas the sender that can later be signed and sent onchain.",
        "declaration": "function broadcast(address signer) external;",
        "visibility": "external",
        "mutability": "",
        "signature": "broadcast(address)",
        "selector": "0xe6962cdb",
        "selectorBytes": [
          230,
          150,
          44,
          219
        ]
      },
      "group": "scripting",
      "status": "stable",
      "safety": "safe"
    },
    {
      "func": {
        "id": "broadcast_2",
        "description": "Has the next call (at this call depth only) create a transaction with the private key\nprovided as the sender that can later be signed and sent onchain.",
        "declaration": "function broadcast(uint256 privateKey) external;",
        "visibility": "external",
        "mutability": "",
        "signature": "broadcast(uint256)",
        "selector": "0xf67a965b",
        "selectorBytes": [
          246,
          122,
          150,
          91
        ]
      },
      "group": "scripting",
      "status": "stable",
      "safety": "safe"
    },
    {
      "func": {
        "id": "chainId",
        "description": "Sets `block.chainid`.",
        "declaration": "function chainId(uint256 newChainId) external;",
        "visibility": "external",
        "mutability": "",
        "signature": "chainId(uint256)",
        "selector": "0x4049ddd2",
        "selectorBytes": [
          64,
          73,
          221,
          210
        ]
      },
      "group": "evm",
      "status": "stable",
      "safety": "unsafe"
    },
    {
      "func": {
        "id": "clearMockedCalls",
        "description": "Clears all mocked calls.",
        "declaration": "function clearMockedCalls() external;",
        "visibility": "external",
        "mutability": "",
        "signature": "clearMockedCalls()",
        "selector": "0x3fdf4e15",
        "selectorBytes": [
          63,
          223,
          78,
          21
        ]
      },
      "group": "evm",
      "status": "stable",
      "safety": "unsafe"
    },
    {
      "func": {
        "id": "cloneAccount",
        "description": "Clones a source account code, state, balance and nonce to a target account and updates in-memory EVM state.",
        "declaration": "function cloneAccount(address source, address target) external;",
        "visibility": "external",
        "mutability": "",
        "signature": "cloneAccount(address,address)",
        "selector": "0x533d61c9",
        "selectorBytes": [
          83,
          61,
          97,
          201
        ]
      },
      "group": "evm",
      "status": "stable",
      "safety": "unsafe"
    },
    {
      "func": {
        "id": "closeFile",
        "description": "Closes file for reading, resetting the offset and allowing to read it from beginning with readLine.\n`path` is relative to the project root.",
        "declaration": "function closeFile(string calldata path) external;",
        "visibility": "external",
        "mutability": "",
        "signature": "closeFile(string)",
        "selector": "0x48c3241f",
        "selectorBytes": [
          72,
          195,
          36,
          31
        ]
      },
      "group": "filesystem",
      "status": "stable",
      "safety": "safe"
    },
    {
      "func": {
        "id": "coinbase",
        "description": "Sets `block.coinbase`.",
        "declaration": "function coinbase(address newCoinbase) external;",
        "visibility": "external",
        "mutability": "",
        "signature": "coinbase(address)",
        "selector": "0xff483c54",
        "selectorBytes": [
          255,
          72,
          60,
          84
        ]
      },
      "group": "evm",
      "status": "stable",
      "safety": "unsafe"
    },
    {
      "func": {
        "id": "computeCreate2Address_0",
        "description": "Compute the address of a contract created with CREATE2 using the given CREATE2 deployer.",
        "declaration": "function computeCreate2Address(bytes32 salt, bytes32 initCodeHash, address deployer) external pure returns (address);",
        "visibility": "external",
        "mutability": "pure",
        "signature": "computeCreate2Address(bytes32,bytes32,address)",
        "selector": "0xd323826a",
        "selectorBytes": [
          211,
          35,
          130,
          106
        ]
      },
      "group": "utilities",
      "status": "stable",
      "safety": "safe"
    },
    {
      "func": {
        "id": "computeCreate2Address_1",
        "description": "Compute the address of a contract created with CREATE2 using the default CREATE2 deployer.",
        "declaration": "function computeCreate2Address(bytes32 salt, bytes32 initCodeHash) external pure returns (address);",
        "visibility": "external",
        "mutability": "pure",
        "signature": "computeCreate2Address(bytes32,bytes32)",
        "selector": "0x890c283b",
        "selectorBytes": [
          137,
          12,
          40,
          59
        ]
      },
      "group": "utilities",
      "status": "stable",
      "safety": "safe"
    },
    {
      "func": {
        "id": "computeCreateAddress",
        "description": "Compute the address a contract will be deployed at for a given deployer address and nonce.",
        "declaration": "function computeCreateAddress(address deployer, uint256 nonce) external pure returns (address);",
        "visibility": "external",
        "mutability": "pure",
        "signature": "computeCreateAddress(address,uint256)",
        "selector": "0x74637a7a",
        "selectorBytes": [
          116,
          99,
          122,
          122
        ]
      },
      "group": "utilities",
      "status": "stable",
      "safety": "safe"
    },
    {
      "func": {
        "id": "contains",
        "description": "Returns true if `search` is found in `subject`, false otherwise.",
        "declaration": "function contains(string calldata subject, string calldata search) external returns (bool result);",
        "visibility": "external",
        "mutability": "",
        "signature": "contains(string,string)",
        "selector": "0x3fb18aec",
        "selectorBytes": [
          63,
          177,
          138,
          236
        ]
      },
      "group": "string",
      "status": "stable",
      "safety": "safe"
    },
    {
      "func": {
        "id": "cool",
        "description": "Marks the slots of an account and the account address as cold.",
        "declaration": "function cool(address target) external;",
        "visibility": "external",
        "mutability": "",
        "signature": "cool(address)",
        "selector": "0x40ff9f21",
        "selectorBytes": [
          64,
          255,
          159,
          33
        ]
      },
      "group": "evm",
      "status": "stable",
      "safety": "unsafe"
    },
    {
      "func": {
        "id": "coolSlot",
        "description": "Utility cheatcode to mark specific storage slot as cold, simulating no prior read.",
        "declaration": "function coolSlot(address target, bytes32 slot) external;",
        "visibility": "external",
        "mutability": "",
        "signature": "coolSlot(address,bytes32)",
        "selector": "0x8c78e654",
        "selectorBytes": [
          140,
          120,
          230,
          84
        ]
      },
      "group": "evm",
      "status": "stable",
      "safety": "unsafe"
    },
    {
      "func": {
        "id": "copyFile",
        "description": "Copies the contents of one file to another. This function will **overwrite** the contents of `to`.\nOn success, the total number of bytes copied is returned and it is equal to the length of the `to` file as reported by `metadata`.\nBoth `from` and `to` are relative to the project root.",
        "declaration": "function copyFile(string calldata from, string calldata to) external returns (uint64 copied);",
        "visibility": "external",
        "mutability": "",
        "signature": "copyFile(string,string)",
        "selector": "0xa54a87d8",
        "selectorBytes": [
          165,
          74,
          135,
          216
        ]
      },
      "group": "filesystem",
      "status": "stable",
      "safety": "safe"
    },
    {
      "func": {
        "id": "copyStorage",
        "description": "Utility cheatcode to copy storage of `from` contract to another `to` contract.",
        "declaration": "function copyStorage(address from, address to) external;",
        "visibility": "external",
        "mutability": "",
        "signature": "copyStorage(address,address)",
        "selector": "0x203dac0d",
        "selectorBytes": [
          32,
          61,
          172,
          13
        ]
      },
      "group": "utilities",
      "status": "stable",
      "safety": "safe"
    },
    {
      "func": {
        "id": "createDir",
        "description": "Creates a new, empty directory at the provided path.\nThis cheatcode will revert in the following situations, but is not limited to just these cases:\n- User lacks permissions to modify `path`.\n- A parent of the given path doesn't exist and `recursive` is false.\n- `path` already exists and `recursive` is false.\n`path` is relative to the project root.",
        "declaration": "function createDir(string calldata path, bool recursive) external;",
        "visibility": "external",
        "mutability": "",
        "signature": "createDir(string,bool)",
        "selector": "0x168b64d3",
        "selectorBytes": [
          22,
          139,
          100,
          211
        ]
      },
      "group": "filesystem",
      "status": "stable",
      "safety": "safe"
    },
    {
      "func": {
        "id": "createFork_0",
        "description": "Creates a new fork with the given endpoint and the _latest_ block and returns the identifier of the fork.",
        "declaration": "function createFork(string calldata urlOrAlias) external returns (uint256 forkId);",
        "visibility": "external",
        "mutability": "",
        "signature": "createFork(string)",
        "selector": "0x31ba3498",
        "selectorBytes": [
          49,
          186,
          52,
          152
        ]
      },
      "group": "evm",
      "status": "stable",
      "safety": "unsafe"
    },
    {
      "func": {
        "id": "createFork_1",
        "description": "Creates a new fork with the given endpoint and block and returns the identifier of the fork.",
        "declaration": "function createFork(string calldata urlOrAlias, uint256 blockNumber) external returns (uint256 forkId);",
        "visibility": "external",
        "mutability": "",
        "signature": "createFork(string,uint256)",
        "selector": "0x6ba3ba2b",
        "selectorBytes": [
          107,
          163,
          186,
          43
        ]
      },
      "group": "evm",
      "status": "stable",
      "safety": "unsafe"
    },
    {
      "func": {
        "id": "createFork_2",
        "description": "Creates a new fork with the given endpoint and at the block the given transaction was mined in,\nreplays all transaction mined in the block before the transaction, and returns the identifier of the fork.",
        "declaration": "function createFork(string calldata urlOrAlias, bytes32 txHash) external returns (uint256 forkId);",
        "visibility": "external",
        "mutability": "",
        "signature": "createFork(string,bytes32)",
        "selector": "0x7ca29682",
        "selectorBytes": [
          124,
          162,
          150,
          130
        ]
      },
      "group": "evm",
      "status": "stable",
      "safety": "unsafe"
    },
    {
      "func": {
        "id": "createSelectFork_0",
        "description": "Creates and also selects a new fork with the given endpoint and the latest block and returns the identifier of the fork.",
        "declaration": "function createSelectFork(string calldata urlOrAlias) external returns (uint256 forkId);",
        "visibility": "external",
        "mutability": "",
        "signature": "createSelectFork(string)",
        "selector": "0x98680034",
        "selectorBytes": [
          152,
          104,
          0,
          52
        ]
      },
      "group": "evm",
      "status": "stable",
      "safety": "unsafe"
    },
    {
      "func": {
        "id": "createSelectFork_1",
        "description": "Creates and also selects a new fork with the given endpoint and block and returns the identifier of the fork.",
        "declaration": "function createSelectFork(string calldata urlOrAlias, uint256 blockNumber) external returns (uint256 forkId);",
        "visibility": "external",
        "mutability": "",
        "signature": "createSelectFork(string,uint256)",
        "selector": "0x71ee464d",
        "selectorBytes": [
          113,
          238,
          70,
          77
        ]
      },
      "group": "evm",
      "status": "stable",
      "safety": "unsafe"
    },
    {
      "func": {
        "id": "createSelectFork_2",
        "description": "Creates and also selects new fork with the given endpoint and at the block the given transaction was mined in,\nreplays all transaction mined in the block before the transaction, returns the identifier of the fork.",
        "declaration": "function createSelectFork(string calldata urlOrAlias, bytes32 txHash) external returns (uint256 forkId);",
        "visibility": "external",
        "mutability": "",
        "signature": "createSelectFork(string,bytes32)",
        "selector": "0x84d52b7a",
        "selectorBytes": [
          132,
          213,
          43,
          122
        ]
      },
      "group": "evm",
      "status": "stable",
      "safety": "unsafe"
    },
    {
      "func": {
        "id": "createWallet_0",
        "description": "Derives a private key from the name, labels the account with that name, and returns the wallet.",
        "declaration": "function createWallet(string calldata walletLabel) external returns (Wallet memory wallet);",
        "visibility": "external",
        "mutability": "",
        "signature": "createWallet(string)",
        "selector": "0x7404f1d2",
        "selectorBytes": [
          116,
          4,
          241,
          210
        ]
      },
      "group": "crypto",
      "status": "stable",
      "safety": "safe"
    },
    {
      "func": {
        "id": "createWallet_1",
        "description": "Generates a wallet from the private key and returns the wallet.",
        "declaration": "function createWallet(uint256 privateKey) external returns (Wallet memory wallet);",
        "visibility": "external",
        "mutability": "",
        "signature": "createWallet(uint256)",
        "selector": "0x7a675bb6",
        "selectorBytes": [
          122,
          103,
          91,
          182
        ]
      },
      "group": "crypto",
      "status": "stable",
      "safety": "safe"
    },
    {
      "func": {
        "id": "createWallet_2",
        "description": "Generates a wallet from the private key, labels the account with that name, and returns the wallet.",
        "declaration": "function createWallet(uint256 privateKey, string calldata walletLabel) external returns (Wallet memory wallet);",
        "visibility": "external",
        "mutability": "",
        "signature": "createWallet(uint256,string)",
        "selector": "0xed7c5462",
        "selectorBytes": [
          237,
          124,
          84,
          98
        ]
      },
      "group": "crypto",
      "status": "stable",
      "safety": "safe"
    },
    {
      "func": {
        "id": "deal",
        "description": "Sets an address' balance.",
        "declaration": "function deal(address account, uint256 newBalance) external;",
        "visibility": "external",
        "mutability": "",
        "signature": "deal(address,uint256)",
        "selector": "0xc88a5e6d",
        "selectorBytes": [
          200,
          138,
          94,
          109
        ]
      },
      "group": "evm",
      "status": "stable",
      "safety": "unsafe"
    },
    {
      "func": {
        "id": "deleteSnapshot",
        "description": "`deleteSnapshot` is being deprecated in favor of `deleteStateSnapshot`. It will be removed in future versions.",
        "declaration": "function deleteSnapshot(uint256 snapshotId) external returns (bool success);",
        "visibility": "external",
        "mutability": "",
        "signature": "deleteSnapshot(uint256)",
        "selector": "0xa6368557",
        "selectorBytes": [
          166,
          54,
          133,
          87
        ]
      },
      "group": "evm",
      "status": {
        "deprecated": "replaced by `deleteStateSnapshot`"
      },
      "safety": "unsafe"
    },
    {
      "func": {
        "id": "deleteSnapshots",
        "description": "`deleteSnapshots` is being deprecated in favor of `deleteStateSnapshots`. It will be removed in future versions.",
        "declaration": "function deleteSnapshots() external;",
        "visibility": "external",
        "mutability": "",
        "signature": "deleteSnapshots()",
        "selector": "0x421ae469",
        "selectorBytes": [
          66,
          26,
          228,
          105
        ]
      },
      "group": "evm",
      "status": {
        "deprecated": "replaced by `deleteStateSnapshots`"
      },
      "safety": "unsafe"
    },
    {
      "func": {
        "id": "deleteStateSnapshot",
        "description": "Removes the snapshot with the given ID created by `snapshot`.\nTakes the snapshot ID to delete.\nReturns `true` if the snapshot was successfully deleted.\nReturns `false` if the snapshot does not exist.",
        "declaration": "function deleteStateSnapshot(uint256 snapshotId) external returns (bool success);",
        "visibility": "external",
        "mutability": "",
        "signature": "deleteStateSnapshot(uint256)",
        "selector": "0x08d6b37a",
        "selectorBytes": [
          8,
          214,
          179,
          122
        ]
      },
      "group": "evm",
      "status": "stable",
      "safety": "unsafe"
    },
    {
      "func": {
        "id": "deleteStateSnapshots",
        "description": "Removes _all_ snapshots previously created by `snapshot`.",
        "declaration": "function deleteStateSnapshots() external;",
        "visibility": "external",
        "mutability": "",
        "signature": "deleteStateSnapshots()",
        "selector": "0xe0933c74",
        "selectorBytes": [
          224,
          147,
          60,
          116
        ]
      },
      "group": "evm",
      "status": "stable",
      "safety": "unsafe"
    },
    {
      "func": {
        "id": "deployCode_0",
        "description": "Deploys a contract from an artifact file. Takes in the relative path to the json file or the path to the\nartifact in the form of <path>:<contract>:<version> where <contract> and <version> parts are optional.",
        "declaration": "function deployCode(string calldata artifactPath) external returns (address deployedAddress);",
        "visibility": "external",
        "mutability": "",
        "signature": "deployCode(string)",
        "selector": "0x9a8325a0",
        "selectorBytes": [
          154,
          131,
          37,
          160
        ]
      },
      "group": "filesystem",
      "status": "stable",
      "safety": "safe"
    },
    {
      "func": {
        "id": "deployCode_1",
        "description": "Deploys a contract from an artifact file. Takes in the relative path to the json file or the path to the\nartifact in the form of <path>:<contract>:<version> where <contract> and <version> parts are optional.\nAdditionally accepts abi-encoded constructor arguments.",
        "declaration": "function deployCode(string calldata artifactPath, bytes calldata constructorArgs) external returns (address deployedAddress);",
        "visibility": "external",
        "mutability": "",
        "signature": "deployCode(string,bytes)",
        "selector": "0x29ce9dde",
        "selectorBytes": [
          41,
          206,
          157,
          222
        ]
      },
      "group": "filesystem",
      "status": "stable",
      "safety": "safe"
    },
    {
      "func": {
        "id": "deployCode_2",
        "description": "Deploys a contract from an artifact file. Takes in the relative path to the json file or the path to the\nartifact in the form of <path>:<contract>:<version> where <contract> and <version> parts are optional.\nAdditionally accepts `msg.value`.",
        "declaration": "function deployCode(string calldata artifactPath, uint256 value) external returns (address deployedAddress);",
        "visibility": "external",
        "mutability": "",
        "signature": "deployCode(string,uint256)",
        "selector": "0x0af6a701",
        "selectorBytes": [
          10,
          246,
          167,
          1
        ]
      },
      "group": "filesystem",
      "status": "stable",
      "safety": "safe"
    },
    {
      "func": {
        "id": "deployCode_3",
        "description": "Deploys a contract from an artifact file. Takes in the relative path to the json file or the path to the\nartifact in the form of <path>:<contract>:<version> where <contract> and <version> parts are optional.\nAdditionally accepts abi-encoded constructor arguments and `msg.value`.",
        "declaration": "function deployCode(string calldata artifactPath, bytes calldata constructorArgs, uint256 value) external returns (address deployedAddress);",
        "visibility": "external",
        "mutability": "",
        "signature": "deployCode(string,bytes,uint256)",
        "selector": "0xff5d64e4",
        "selectorBytes": [
          255,
          93,
          100,
          228
        ]
      },
      "group": "filesystem",
      "status": "stable",
      "safety": "safe"
    },
    {
      "func": {
        "id": "deployCode_4",
        "description": "Deploys a contract from an artifact file, using the CREATE2 salt. Takes in the relative path to the json file or the path to the\nartifact in the form of <path>:<contract>:<version> where <contract> and <version> parts are optional.",
        "declaration": "function deployCode(string calldata artifactPath, bytes32 salt) external returns (address deployedAddress);",
        "visibility": "external",
        "mutability": "",
        "signature": "deployCode(string,bytes32)",
        "selector": "0x17ab1d79",
        "selectorBytes": [
          23,
          171,
          29,
          121
        ]
      },
      "group": "filesystem",
      "status": "stable",
      "safety": "safe"
    },
    {
      "func": {
        "id": "deployCode_5",
        "description": "Deploys a contract from an artifact file, using the CREATE2 salt. Takes in the relative path to the json file or the path to the\nartifact in the form of <path>:<contract>:<version> where <contract> and <version> parts are optional.\nAdditionally accepts abi-encoded constructor arguments.",
        "declaration": "function deployCode(string calldata artifactPath, bytes calldata constructorArgs, bytes32 salt) external returns (address deployedAddress);",
        "visibility": "external",
        "mutability": "",
        "signature": "deployCode(string,bytes,bytes32)",
        "selector": "0x016155bf",
        "selectorBytes": [
          1,
          97,
          85,
          191
        ]
      },
      "group": "filesystem",
      "status": "stable",
      "safety": "safe"
    },
    {
      "func": {
        "id": "deployCode_6",
        "description": "Deploys a contract from an artifact file, using the CREATE2 salt. Takes in the relative path to the json file or the path to the\nartifact in the form of <path>:<contract>:<version> where <contract> and <version> parts are optional.\nAdditionally accepts `msg.value`.",
        "declaration": "function deployCode(string calldata artifactPath, uint256 value, bytes32 salt) external returns (address deployedAddress);",
        "visibility": "external",
        "mutability": "",
        "signature": "deployCode(string,uint256,bytes32)",
        "selector": "0x002cb687",
        "selectorBytes": [
          0,
          44,
          182,
          135
        ]
      },
      "group": "filesystem",
      "status": "stable",
      "safety": "safe"
    },
    {
      "func": {
        "id": "deployCode_7",
        "description": "Deploys a contract from an artifact file, using the CREATE2 salt. Takes in the relative path to the json file or the path to the\nartifact in the form of <path>:<contract>:<version> where <contract> and <version> parts are optional.\nAdditionally accepts abi-encoded constructor arguments and `msg.value`.",
        "declaration": "function deployCode(string calldata artifactPath, bytes calldata constructorArgs, uint256 value, bytes32 salt) external returns (address deployedAddress);",
        "visibility": "external",
        "mutability": "",
        "signature": "deployCode(string,bytes,uint256,bytes32)",
        "selector": "0x3aa773ea",
        "selectorBytes": [
          58,
          167,
          115,
          234
        ]
      },
      "group": "filesystem",
      "status": "stable",
      "safety": "safe"
    },
    {
      "func": {
        "id": "deriveKey_0",
        "description": "Derive a private key from a provided mnenomic string (or mnenomic file path)\nat the derivation path `m/44'/60'/0'/0/{index}`.",
        "declaration": "function deriveKey(string calldata mnemonic, uint32 index) external pure returns (uint256 privateKey);",
        "visibility": "external",
        "mutability": "pure",
        "signature": "deriveKey(string,uint32)",
        "selector": "0x6229498b",
        "selectorBytes": [
          98,
          41,
          73,
          139
        ]
      },
      "group": "crypto",
      "status": "stable",
      "safety": "safe"
    },
    {
      "func": {
        "id": "deriveKey_1",
        "description": "Derive a private key from a provided mnenomic string (or mnenomic file path)\nat `{derivationPath}{index}`.",
        "declaration": "function deriveKey(string calldata mnemonic, string calldata derivationPath, uint32 index) external pure returns (uint256 privateKey);",
        "visibility": "external",
        "mutability": "pure",
        "signature": "deriveKey(string,string,uint32)",
        "selector": "0x6bcb2c1b",
        "selectorBytes": [
          107,
          203,
          44,
          27
        ]
      },
      "group": "crypto",
      "status": "stable",
      "safety": "safe"
    },
    {
      "func": {
        "id": "deriveKey_2",
        "description": "Derive a private key from a provided mnenomic string (or mnenomic file path) in the specified language\nat the derivation path `m/44'/60'/0'/0/{index}`.",
        "declaration": "function deriveKey(string calldata mnemonic, uint32 index, string calldata language) external pure returns (uint256 privateKey);",
        "visibility": "external",
        "mutability": "pure",
        "signature": "deriveKey(string,uint32,string)",
        "selector": "0x32c8176d",
        "selectorBytes": [
          50,
          200,
          23,
          109
        ]
      },
      "group": "crypto",
      "status": "stable",
      "safety": "safe"
    },
    {
      "func": {
        "id": "deriveKey_3",
        "description": "Derive a private key from a provided mnenomic string (or mnenomic file path) in the specified language\nat `{derivationPath}{index}`.",
        "declaration": "function deriveKey(string calldata mnemonic, string calldata derivationPath, uint32 index, string calldata language) external pure returns (uint256 privateKey);",
        "visibility": "external",
        "mutability": "pure",
        "signature": "deriveKey(string,string,uint32,string)",
        "selector": "0x29233b1f",
        "selectorBytes": [
          41,
          35,
          59,
          31
        ]
      },
      "group": "crypto",
      "status": "stable",
      "safety": "safe"
    },
    {
      "func": {
        "id": "difficulty",
        "description": "Sets `block.difficulty`.\nNot available on EVM versions from Paris onwards. Use `prevrandao` instead.\nReverts if used on unsupported EVM versions.",
        "declaration": "function difficulty(uint256 newDifficulty) external;",
        "visibility": "external",
        "mutability": "",
        "signature": "difficulty(uint256)",
        "selector": "0x46cc92d9",
        "selectorBytes": [
          70,
          204,
          146,
          217
        ]
      },
      "group": "evm",
      "status": "stable",
      "safety": "unsafe"
    },
    {
      "func": {
        "id": "dumpState",
        "description": "Dump a genesis JSON file's `allocs` to disk.",
        "declaration": "function dumpState(string calldata pathToStateJson) external;",
        "visibility": "external",
        "mutability": "",
        "signature": "dumpState(string)",
        "selector": "0x709ecd3f",
        "selectorBytes": [
          112,
          158,
          205,
          63
        ]
      },
      "group": "evm",
      "status": "stable",
      "safety": "unsafe"
    },
    {
      "func": {
        "id": "ensNamehash",
        "description": "Returns ENS namehash for provided string.",
        "declaration": "function ensNamehash(string calldata name) external pure returns (bytes32);",
        "visibility": "external",
        "mutability": "pure",
        "signature": "ensNamehash(string)",
        "selector": "0x8c374c65",
        "selectorBytes": [
          140,
          55,
          76,
          101
        ]
      },
      "group": "utilities",
      "status": "stable",
      "safety": "safe"
    },
    {
      "func": {
        "id": "envAddress_0",
        "description": "Gets the environment variable `name` and parses it as `address`.\nReverts if the variable was not found or could not be parsed.",
        "declaration": "function envAddress(string calldata name) external view returns (address value);",
        "visibility": "external",
        "mutability": "view",
        "signature": "envAddress(string)",
        "selector": "0x350d56bf",
        "selectorBytes": [
          53,
          13,
          86,
          191
        ]
      },
      "group": "environment",
      "status": "stable",
      "safety": "safe"
    },
    {
      "func": {
        "id": "envAddress_1",
        "description": "Gets the environment variable `name` and parses it as an array of `address`, delimited by `delim`.\nReverts if the variable was not found or could not be parsed.",
        "declaration": "function envAddress(string calldata name, string calldata delim) external view returns (address[] memory value);",
        "visibility": "external",
        "mutability": "view",
        "signature": "envAddress(string,string)",
        "selector": "0xad31b9fa",
        "selectorBytes": [
          173,
          49,
          185,
          250
        ]
      },
      "group": "environment",
      "status": "stable",
      "safety": "safe"
    },
    {
      "func": {
        "id": "envBool_0",
        "description": "Gets the environment variable `name` and parses it as `bool`.\nReverts if the variable was not found or could not be parsed.",
        "declaration": "function envBool(string calldata name) external view returns (bool value);",
        "visibility": "external",
        "mutability": "view",
        "signature": "envBool(string)",
        "selector": "0x7ed1ec7d",
        "selectorBytes": [
          126,
          209,
          236,
          125
        ]
      },
      "group": "environment",
      "status": "stable",
      "safety": "safe"
    },
    {
      "func": {
        "id": "envBool_1",
        "description": "Gets the environment variable `name` and parses it as an array of `bool`, delimited by `delim`.\nReverts if the variable was not found or could not be parsed.",
        "declaration": "function envBool(string calldata name, string calldata delim) external view returns (bool[] memory value);",
        "visibility": "external",
        "mutability": "view",
        "signature": "envBool(string,string)",
        "selector": "0xaaaddeaf",
        "selectorBytes": [
          170,
          173,
          222,
          175
        ]
      },
      "group": "environment",
      "status": "stable",
      "safety": "safe"
    },
    {
      "func": {
        "id": "envBytes32_0",
        "description": "Gets the environment variable `name` and parses it as `bytes32`.\nReverts if the variable was not found or could not be parsed.",
        "declaration": "function envBytes32(string calldata name) external view returns (bytes32 value);",
        "visibility": "external",
        "mutability": "view",
        "signature": "envBytes32(string)",
        "selector": "0x97949042",
        "selectorBytes": [
          151,
          148,
          144,
          66
        ]
      },
      "group": "environment",
      "status": "stable",
      "safety": "safe"
    },
    {
      "func": {
        "id": "envBytes32_1",
        "description": "Gets the environment variable `name` and parses it as an array of `bytes32`, delimited by `delim`.\nReverts if the variable was not found or could not be parsed.",
        "declaration": "function envBytes32(string calldata name, string calldata delim) external view returns (bytes32[] memory value);",
        "visibility": "external",
        "mutability": "view",
        "signature": "envBytes32(string,string)",
        "selector": "0x5af231c1",
        "selectorBytes": [
          90,
          242,
          49,
          193
        ]
      },
      "group": "environment",
      "status": "stable",
      "safety": "safe"
    },
    {
      "func": {
        "id": "envBytes_0",
        "description": "Gets the environment variable `name` and parses it as `bytes`.\nReverts if the variable was not found or could not be parsed.",
        "declaration": "function envBytes(string calldata name) external view returns (bytes memory value);",
        "visibility": "external",
        "mutability": "view",
        "signature": "envBytes(string)",
        "selector": "0x4d7baf06",
        "selectorBytes": [
          77,
          123,
          175,
          6
        ]
      },
      "group": "environment",
      "status": "stable",
      "safety": "safe"
    },
    {
      "func": {
        "id": "envBytes_1",
        "description": "Gets the environment variable `name` and parses it as an array of `bytes`, delimited by `delim`.\nReverts if the variable was not found or could not be parsed.",
        "declaration": "function envBytes(string calldata name, string calldata delim) external view returns (bytes[] memory value);",
        "visibility": "external",
        "mutability": "view",
        "signature": "envBytes(string,string)",
        "selector": "0xddc2651b",
        "selectorBytes": [
          221,
          194,
          101,
          27
        ]
      },
      "group": "environment",
      "status": "stable",
      "safety": "safe"
    },
    {
      "func": {
        "id": "envExists",
        "description": "Gets the environment variable `name` and returns true if it exists, else returns false.",
        "declaration": "function envExists(string calldata name) external view returns (bool result);",
        "visibility": "external",
        "mutability": "view",
        "signature": "envExists(string)",
        "selector": "0xce8365f9",
        "selectorBytes": [
          206,
          131,
          101,
          249
        ]
      },
      "group": "environment",
      "status": "stable",
      "safety": "safe"
    },
    {
      "func": {
        "id": "envInt_0",
        "description": "Gets the environment variable `name` and parses it as `int256`.\nReverts if the variable was not found or could not be parsed.",
        "declaration": "function envInt(string calldata name) external view returns (int256 value);",
        "visibility": "external",
        "mutability": "view",
        "signature": "envInt(string)",
        "selector": "0x892a0c61",
        "selectorBytes": [
          137,
          42,
          12,
          97
        ]
      },
      "group": "environment",
      "status": "stable",
      "safety": "safe"
    },
    {
      "func": {
        "id": "envInt_1",
        "description": "Gets the environment variable `name` and parses it as an array of `int256`, delimited by `delim`.\nReverts if the variable was not found or could not be parsed.",
        "declaration": "function envInt(string calldata name, string calldata delim) external view returns (int256[] memory value);",
        "visibility": "external",
        "mutability": "view",
        "signature": "envInt(string,string)",
        "selector": "0x42181150",
        "selectorBytes": [
          66,
          24,
          17,
          80
        ]
      },
      "group": "environment",
      "status": "stable",
      "safety": "safe"
    },
    {
      "func": {
        "id": "envOr_0",
        "description": "Gets the environment variable `name` and parses it as `bool`.\nReverts if the variable could not be parsed.\nReturns `defaultValue` if the variable was not found.",
        "declaration": "function envOr(string calldata name, bool defaultValue) external view returns (bool value);",
        "visibility": "external",
        "mutability": "view",
        "signature": "envOr(string,bool)",
        "selector": "0x4777f3cf",
        "selectorBytes": [
          71,
          119,
          243,
          207
        ]
      },
      "group": "environment",
      "status": "stable",
      "safety": "safe"
    },
    {
      "func": {
        "id": "envOr_1",
        "description": "Gets the environment variable `name` and parses it as `uint256`.\nReverts if the variable could not be parsed.\nReturns `defaultValue` if the variable was not found.",
        "declaration": "function envOr(string calldata name, uint256 defaultValue) external view returns (uint256 value);",
        "visibility": "external",
        "mutability": "view",
        "signature": "envOr(string,uint256)",
        "selector": "0x5e97348f",
        "selectorBytes": [
          94,
          151,
          52,
          143
        ]
      },
      "group": "environment",
      "status": "stable",
      "safety": "safe"
    },
    {
      "func": {
        "id": "envOr_10",
        "description": "Gets the environment variable `name` and parses it as an array of `address`, delimited by `delim`.\nReverts if the variable could not be parsed.\nReturns `defaultValue` if the variable was not found.",
        "declaration": "function envOr(string calldata name, string calldata delim, address[] calldata defaultValue) external view returns (address[] memory value);",
        "visibility": "external",
        "mutability": "view",
        "signature": "envOr(string,string,address[])",
        "selector": "0xc74e9deb",
        "selectorBytes": [
          199,
          78,
          157,
          235
        ]
      },
      "group": "environment",
      "status": "stable",
      "safety": "safe"
    },
    {
      "func": {
        "id": "envOr_11",
        "description": "Gets the environment variable `name` and parses it as an array of `bytes32`, delimited by `delim`.\nReverts if the variable could not be parsed.\nReturns `defaultValue` if the variable was not found.",
        "declaration": "function envOr(string calldata name, string calldata delim, bytes32[] calldata defaultValue) external view returns (bytes32[] memory value);",
        "visibility": "external",
        "mutability": "view",
        "signature": "envOr(string,string,bytes32[])",
        "selector": "0x2281f367",
        "selectorBytes": [
          34,
          129,
          243,
          103
        ]
      },
      "group": "environment",
      "status": "stable",
      "safety": "safe"
    },
    {
      "func": {
        "id": "envOr_12",
        "description": "Gets the environment variable `name` and parses it as an array of `string`, delimited by `delim`.\nReverts if the variable could not be parsed.\nReturns `defaultValue` if the variable was not found.",
        "declaration": "function envOr(string calldata name, string calldata delim, string[] calldata defaultValue) external view returns (string[] memory value);",
        "visibility": "external",
        "mutability": "view",
        "signature": "envOr(string,string,string[])",
        "selector": "0x859216bc",
        "selectorBytes": [
          133,
          146,
          22,
          188
        ]
      },
      "group": "environment",
      "status": "stable",
      "safety": "safe"
    },
    {
      "func": {
        "id": "envOr_13",
        "description": "Gets the environment variable `name` and parses it as an array of `bytes`, delimited by `delim`.\nReverts if the variable could not be parsed.\nReturns `defaultValue` if the variable was not found.",
        "declaration": "function envOr(string calldata name, string calldata delim, bytes[] calldata defaultValue) external view returns (bytes[] memory value);",
        "visibility": "external",
        "mutability": "view",
        "signature": "envOr(string,string,bytes[])",
        "selector": "0x64bc3e64",
        "selectorBytes": [
          100,
          188,
          62,
          100
        ]
      },
      "group": "environment",
      "status": "stable",
      "safety": "safe"
    },
    {
      "func": {
        "id": "envOr_2",
        "description": "Gets the environment variable `name` and parses it as `int256`.\nReverts if the variable could not be parsed.\nReturns `defaultValue` if the variable was not found.",
        "declaration": "function envOr(string calldata name, int256 defaultValue) external view returns (int256 value);",
        "visibility": "external",
        "mutability": "view",
        "signature": "envOr(string,int256)",
        "selector": "0xbbcb713e",
        "selectorBytes": [
          187,
          203,
          113,
          62
        ]
      },
      "group": "environment",
      "status": "stable",
      "safety": "safe"
    },
    {
      "func": {
        "id": "envOr_3",
        "description": "Gets the environment variable `name` and parses it as `address`.\nReverts if the variable could not be parsed.\nReturns `defaultValue` if the variable was not found.",
        "declaration": "function envOr(string calldata name, address defaultValue) external view returns (address value);",
        "visibility": "external",
        "mutability": "view",
        "signature": "envOr(string,address)",
        "selector": "0x561fe540",
        "selectorBytes": [
          86,
          31,
          229,
          64
        ]
      },
      "group": "environment",
      "status": "stable",
      "safety": "safe"
    },
    {
      "func": {
        "id": "envOr_4",
        "description": "Gets the environment variable `name` and parses it as `bytes32`.\nReverts if the variable could not be parsed.\nReturns `defaultValue` if the variable was not found.",
        "declaration": "function envOr(string calldata name, bytes32 defaultValue) external view returns (bytes32 value);",
        "visibility": "external",
        "mutability": "view",
        "signature": "envOr(string,bytes32)",
        "selector": "0xb4a85892",
        "selectorBytes": [
          180,
          168,
          88,
          146
        ]
      },
      "group": "environment",
      "status": "stable",
      "safety": "safe"
    },
    {
      "func": {
        "id": "envOr_5",
        "description": "Gets the environment variable `name` and parses it as `string`.\nReverts if the variable could not be parsed.\nReturns `defaultValue` if the variable was not found.",
        "declaration": "function envOr(string calldata name, string calldata defaultValue) external view returns (string memory value);",
        "visibility": "external",
        "mutability": "view",
        "signature": "envOr(string,string)",
        "selector": "0xd145736c",
        "selectorBytes": [
          209,
          69,
          115,
          108
        ]
      },
      "group": "environment",
      "status": "stable",
      "safety": "safe"
    },
    {
      "func": {
        "id": "envOr_6",
        "description": "Gets the environment variable `name` and parses it as `bytes`.\nReverts if the variable could not be parsed.\nReturns `defaultValue` if the variable was not found.",
        "declaration": "function envOr(string calldata name, bytes calldata defaultValue) external view returns (bytes memory value);",
        "visibility": "external",
        "mutability": "view",
        "signature": "envOr(string,bytes)",
        "selector": "0xb3e47705",
        "selectorBytes": [
          179,
          228,
          119,
          5
        ]
      },
      "group": "environment",
      "status": "stable",
      "safety": "safe"
    },
    {
      "func": {
        "id": "envOr_7",
        "description": "Gets the environment variable `name` and parses it as an array of `bool`, delimited by `delim`.\nReverts if the variable could not be parsed.\nReturns `defaultValue` if the variable was not found.",
        "declaration": "function envOr(string calldata name, string calldata delim, bool[] calldata defaultValue) external view returns (bool[] memory value);",
        "visibility": "external",
        "mutability": "view",
        "signature": "envOr(string,string,bool[])",
        "selector": "0xeb85e83b",
        "selectorBytes": [
          235,
          133,
          232,
          59
        ]
      },
      "group": "environment",
      "status": "stable",
      "safety": "safe"
    },
    {
      "func": {
        "id": "envOr_8",
        "description": "Gets the environment variable `name` and parses it as an array of `uint256`, delimited by `delim`.\nReverts if the variable could not be parsed.\nReturns `defaultValue` if the variable was not found.",
        "declaration": "function envOr(string calldata name, string calldata delim, uint256[] calldata defaultValue) external view returns (uint256[] memory value);",
        "visibility": "external",
        "mutability": "view",
        "signature": "envOr(string,string,uint256[])",
        "selector": "0x74318528",
        "selectorBytes": [
          116,
          49,
          133,
          40
        ]
      },
      "group": "environment",
      "status": "stable",
      "safety": "safe"
    },
    {
      "func": {
        "id": "envOr_9",
        "description": "Gets the environment variable `name` and parses it as an array of `int256`, delimited by `delim`.\nReverts if the variable could not be parsed.\nReturns `defaultValue` if the variable was not found.",
        "declaration": "function envOr(string calldata name, string calldata delim, int256[] calldata defaultValue) external view returns (int256[] memory value);",
        "visibility": "external",
        "mutability": "view",
        "signature": "envOr(string,string,int256[])",
        "selector": "0x4700d74b",
        "selectorBytes": [
          71,
          0,
          215,
          75
        ]
      },
      "group": "environment",
      "status": "stable",
      "safety": "safe"
    },
    {
      "func": {
        "id": "envString_0",
        "description": "Gets the environment variable `name` and parses it as `string`.\nReverts if the variable was not found or could not be parsed.",
        "declaration": "function envString(string calldata name) external view returns (string memory value);",
        "visibility": "external",
        "mutability": "view",
        "signature": "envString(string)",
        "selector": "0xf877cb19",
        "selectorBytes": [
          248,
          119,
          203,
          25
        ]
      },
      "group": "environment",
      "status": "stable",
      "safety": "safe"
    },
    {
      "func": {
        "id": "envString_1",
        "description": "Gets the environment variable `name` and parses it as an array of `string`, delimited by `delim`.\nReverts if the variable was not found or could not be parsed.",
        "declaration": "function envString(string calldata name, string calldata delim) external view returns (string[] memory value);",
        "visibility": "external",
        "mutability": "view",
        "signature": "envString(string,string)",
        "selector": "0x14b02bc9",
        "selectorBytes": [
          20,
          176,
          43,
          201
        ]
      },
      "group": "environment",
      "status": "stable",
      "safety": "safe"
    },
    {
      "func": {
        "id": "envUint_0",
        "description": "Gets the environment variable `name` and parses it as `uint256`.\nReverts if the variable was not found or could not be parsed.",
        "declaration": "function envUint(string calldata name) external view returns (uint256 value);",
        "visibility": "external",
        "mutability": "view",
        "signature": "envUint(string)",
        "selector": "0xc1978d1f",
        "selectorBytes": [
          193,
          151,
          141,
          31
        ]
      },
      "group": "environment",
      "status": "stable",
      "safety": "safe"
    },
    {
      "func": {
        "id": "envUint_1",
        "description": "Gets the environment variable `name` and parses it as an array of `uint256`, delimited by `delim`.\nReverts if the variable was not found or could not be parsed.",
        "declaration": "function envUint(string calldata name, string calldata delim) external view returns (uint256[] memory value);",
        "visibility": "external",
        "mutability": "view",
        "signature": "envUint(string,string)",
        "selector": "0xf3dec099",
        "selectorBytes": [
          243,
          222,
          192,
          153
        ]
      },
      "group": "environment",
      "status": "stable",
      "safety": "safe"
    },
    {
      "func": {
        "id": "etch",
        "description": "Sets an address' code.",
        "declaration": "function etch(address target, bytes calldata newRuntimeBytecode) external;",
        "visibility": "external",
        "mutability": "",
        "signature": "etch(address,bytes)",
        "selector": "0xb4d6c782",
        "selectorBytes": [
          180,
          214,
          199,
          130
        ]
      },
      "group": "evm",
      "status": "stable",
      "safety": "unsafe"
    },
    {
      "func": {
        "id": "eth_getLogs",
        "description": "Gets all the logs according to specified filter.",
        "declaration": "function eth_getLogs(uint256 fromBlock, uint256 toBlock, address target, bytes32[] calldata topics) external returns (EthGetLogs[] memory logs);",
        "visibility": "external",
        "mutability": "",
        "signature": "eth_getLogs(uint256,uint256,address,bytes32[])",
        "selector": "0x35e1349b",
        "selectorBytes": [
          53,
          225,
          52,
          155
        ]
      },
      "group": "evm",
      "status": "stable",
      "safety": "safe"
    },
    {
      "func": {
        "id": "exists",
        "description": "Returns true if the given path points to an existing entity, else returns false.",
        "declaration": "function exists(string calldata path) external view returns (bool result);",
        "visibility": "external",
        "mutability": "view",
        "signature": "exists(string)",
        "selector": "0x261a323e",
        "selectorBytes": [
          38,
          26,
          50,
          62
        ]
      },
      "group": "filesystem",
      "status": "stable",
      "safety": "safe"
    },
    {
      "func": {
        "id": "expectCallMinGas_0",
        "description": "Expect a call to an address with the specified `msg.value` and calldata, and a *minimum* amount of gas.",
        "declaration": "function expectCallMinGas(address callee, uint256 msgValue, uint64 minGas, bytes calldata data) external;",
        "visibility": "external",
        "mutability": "",
        "signature": "expectCallMinGas(address,uint256,uint64,bytes)",
        "selector": "0x08e4e116",
        "selectorBytes": [
          8,
          228,
          225,
          22
        ]
      },
      "group": "testing",
      "status": "stable",
      "safety": "unsafe"
    },
    {
      "func": {
        "id": "expectCallMinGas_1",
        "description": "Expect given number of calls to an address with the specified `msg.value` and calldata, and a *minimum* amount of gas.",
        "declaration": "function expectCallMinGas(address callee, uint256 msgValue, uint64 minGas, bytes calldata data, uint64 count) external;",
        "visibility": "external",
        "mutability": "",
        "signature": "expectCallMinGas(address,uint256,uint64,bytes,uint64)",
        "selector": "0xe13a1834",
        "selectorBytes": [
          225,
          58,
          24,
          52
        ]
      },
      "group": "testing",
      "status": "stable",
      "safety": "unsafe"
    },
    {
      "func": {
        "id": "expectCall_0",
        "description": "Expects a call to an address with the specified calldata.\nCalldata can either be a strict or a partial match.",
        "declaration": "function expectCall(address callee, bytes calldata data) external;",
        "visibility": "external",
        "mutability": "",
        "signature": "expectCall(address,bytes)",
        "selector": "0xbd6af434",
        "selectorBytes": [
          189,
          106,
          244,
          52
        ]
      },
      "group": "testing",
      "status": "stable",
      "safety": "unsafe"
    },
    {
      "func": {
        "id": "expectCall_1",
        "description": "Expects given number of calls to an address with the specified calldata.",
        "declaration": "function expectCall(address callee, bytes calldata data, uint64 count) external;",
        "visibility": "external",
        "mutability": "",
        "signature": "expectCall(address,bytes,uint64)",
        "selector": "0xc1adbbff",
        "selectorBytes": [
          193,
          173,
          187,
          255
        ]
      },
      "group": "testing",
      "status": "stable",
      "safety": "unsafe"
    },
    {
      "func": {
        "id": "expectCall_2",
        "description": "Expects a call to an address with the specified `msg.value` and calldata.",
        "declaration": "function expectCall(address callee, uint256 msgValue, bytes calldata data) external;",
        "visibility": "external",
        "mutability": "",
        "signature": "expectCall(address,uint256,bytes)",
        "selector": "0xf30c7ba3",
        "selectorBytes": [
          243,
          12,
          123,
          163
        ]
      },
      "group": "testing",
      "status": "stable",
      "safety": "unsafe"
    },
    {
      "func": {
        "id": "expectCall_3",
        "description": "Expects given number of calls to an address with the specified `msg.value` and calldata.",
        "declaration": "function expectCall(address callee, uint256 msgValue, bytes calldata data, uint64 count) external;",
        "visibility": "external",
        "mutability": "",
        "signature": "expectCall(address,uint256,bytes,uint64)",
        "selector": "0xa2b1a1ae",
        "selectorBytes": [
          162,
          177,
          161,
          174
        ]
      },
      "group": "testing",
      "status": "stable",
      "safety": "unsafe"
    },
    {
      "func": {
        "id": "expectCall_4",
        "description": "Expect a call to an address with the specified `msg.value`, gas, and calldata.",
        "declaration": "function expectCall(address callee, uint256 msgValue, uint64 gas, bytes calldata data) external;",
        "visibility": "external",
        "mutability": "",
        "signature": "expectCall(address,uint256,uint64,bytes)",
        "selector": "0x23361207",
        "selectorBytes": [
          35,
          54,
          18,
          7
        ]
      },
      "group": "testing",
      "status": "stable",
      "safety": "unsafe"
    },
    {
      "func": {
        "id": "expectCall_5",
        "description": "Expects given number of calls to an address with the specified `msg.value`, gas, and calldata.",
        "declaration": "function expectCall(address callee, uint256 msgValue, uint64 gas, bytes calldata data, uint64 count) external;",
        "visibility": "external",
        "mutability": "",
        "signature": "expectCall(address,uint256,uint64,bytes,uint64)",
        "selector": "0x65b7b7cc",
        "selectorBytes": [
          101,
          183,
          183,
          204
        ]
      },
      "group": "testing",
      "status": "stable",
      "safety": "unsafe"
    },
    {
      "func": {
        "id": "expectCreate",
        "description": "Expects the deployment of the specified bytecode by the specified address using the CREATE opcode",
        "declaration": "function expectCreate(bytes calldata bytecode, address deployer) external;",
        "visibility": "external",
        "mutability": "",
        "signature": "expectCreate(bytes,address)",
        "selector": "0x73cdce36",
        "selectorBytes": [
          115,
          205,
          206,
          54
        ]
      },
      "group": "testing",
      "status": "stable",
      "safety": "unsafe"
    },
    {
      "func": {
        "id": "expectCreate2",
        "description": "Expects the deployment of the specified bytecode by the specified address using the CREATE2 opcode",
        "declaration": "function expectCreate2(bytes calldata bytecode, address deployer) external;",
        "visibility": "external",
        "mutability": "",
        "signature": "expectCreate2(bytes,address)",
        "selector": "0xea54a472",
        "selectorBytes": [
          234,
          84,
          164,
          114
        ]
      },
      "group": "testing",
      "status": "stable",
      "safety": "unsafe"
    },
    {
      "func": {
        "id": "expectEmitAnonymous_0",
        "description": "Prepare an expected anonymous log with (bool checkTopic1, bool checkTopic2, bool checkTopic3, bool checkData.).\nCall this function, then emit an anonymous event, then call a function. Internally after the call, we check if\nlogs were emitted in the expected order with the expected topics and data (as specified by the booleans).",
        "declaration": "function expectEmitAnonymous(bool checkTopic0, bool checkTopic1, bool checkTopic2, bool checkTopic3, bool checkData) external;",
        "visibility": "external",
        "mutability": "",
        "signature": "expectEmitAnonymous(bool,bool,bool,bool,bool)",
        "selector": "0xc948db5e",
        "selectorBytes": [
          201,
          72,
          219,
          94
        ]
      },
      "group": "testing",
      "status": "stable",
      "safety": "unsafe"
    },
    {
      "func": {
        "id": "expectEmitAnonymous_1",
        "description": "Same as the previous method, but also checks supplied address against emitting contract.",
        "declaration": "function expectEmitAnonymous(bool checkTopic0, bool checkTopic1, bool checkTopic2, bool checkTopic3, bool checkData, address emitter) external;",
        "visibility": "external",
        "mutability": "",
        "signature": "expectEmitAnonymous(bool,bool,bool,bool,bool,address)",
        "selector": "0x71c95899",
        "selectorBytes": [
          113,
          201,
          88,
          153
        ]
      },
      "group": "testing",
      "status": "stable",
      "safety": "unsafe"
    },
    {
      "func": {
        "id": "expectEmitAnonymous_2",
        "description": "Prepare an expected anonymous log with all topic and data checks enabled.\nCall this function, then emit an anonymous event, then call a function. Internally after the call, we check if\nlogs were emitted in the expected order with the expected topics and data.",
        "declaration": "function expectEmitAnonymous() external;",
        "visibility": "external",
        "mutability": "",
        "signature": "expectEmitAnonymous()",
        "selector": "0x2e5f270c",
        "selectorBytes": [
          46,
          95,
          39,
          12
        ]
      },
      "group": "testing",
      "status": "stable",
      "safety": "unsafe"
    },
    {
      "func": {
        "id": "expectEmitAnonymous_3",
        "description": "Same as the previous method, but also checks supplied address against emitting contract.",
        "declaration": "function expectEmitAnonymous(address emitter) external;",
        "visibility": "external",
        "mutability": "",
        "signature": "expectEmitAnonymous(address)",
        "selector": "0x6fc68705",
        "selectorBytes": [
          111,
          198,
          135,
          5
        ]
      },
      "group": "testing",
      "status": "stable",
      "safety": "unsafe"
    },
    {
      "func": {
        "id": "expectEmit_0",
        "description": "Prepare an expected log with (bool checkTopic1, bool checkTopic2, bool checkTopic3, bool checkData.).\nCall this function, then emit an event, then call a function. Internally after the call, we check if\nlogs were emitted in the expected order with the expected topics and data (as specified by the booleans).",
        "declaration": "function expectEmit(bool checkTopic1, bool checkTopic2, bool checkTopic3, bool checkData) external;",
        "visibility": "external",
        "mutability": "",
        "signature": "expectEmit(bool,bool,bool,bool)",
        "selector": "0x491cc7c2",
        "selectorBytes": [
          73,
          28,
          199,
          194
        ]
      },
      "group": "testing",
      "status": "stable",
      "safety": "unsafe"
    },
    {
      "func": {
        "id": "expectEmit_1",
        "description": "Same as the previous method, but also checks supplied address against emitting contract.",
        "declaration": "function expectEmit(bool checkTopic1, bool checkTopic2, bool checkTopic3, bool checkData, address emitter) external;",
        "visibility": "external",
        "mutability": "",
        "signature": "expectEmit(bool,bool,bool,bool,address)",
        "selector": "0x81bad6f3",
        "selectorBytes": [
          129,
          186,
          214,
          243
        ]
      },
      "group": "testing",
      "status": "stable",
      "safety": "unsafe"
    },
    {
      "func": {
        "id": "expectEmit_2",
        "description": "Prepare an expected log with all topic and data checks enabled.\nCall this function, then emit an event, then call a function. Internally after the call, we check if\nlogs were emitted in the expected order with the expected topics and data.",
        "declaration": "function expectEmit() external;",
        "visibility": "external",
        "mutability": "",
        "signature": "expectEmit()",
        "selector": "0x440ed10d",
        "selectorBytes": [
          68,
          14,
          209,
          13
        ]
      },
      "group": "testing",
      "status": "stable",
      "safety": "unsafe"
    },
    {
      "func": {
        "id": "expectEmit_3",
        "description": "Same as the previous method, but also checks supplied address against emitting contract.",
        "declaration": "function expectEmit(address emitter) external;",
        "visibility": "external",
        "mutability": "",
        "signature": "expectEmit(address)",
        "selector": "0x86b9620d",
        "selectorBytes": [
          134,
          185,
          98,
          13
        ]
      },
      "group": "testing",
      "status": "stable",
      "safety": "unsafe"
    },
    {
      "func": {
        "id": "expectEmit_4",
        "description": "Expect a given number of logs with the provided topics.",
        "declaration": "function expectEmit(bool checkTopic1, bool checkTopic2, bool checkTopic3, bool checkData, uint64 count) external;",
        "visibility": "external",
        "mutability": "",
        "signature": "expectEmit(bool,bool,bool,bool,uint64)",
        "selector": "0x5e1d1c33",
        "selectorBytes": [
          94,
          29,
          28,
          51
        ]
      },
      "group": "testing",
      "status": "stable",
      "safety": "unsafe"
    },
    {
      "func": {
        "id": "expectEmit_5",
        "description": "Expect a given number of logs from a specific emitter with the provided topics.",
        "declaration": "function expectEmit(bool checkTopic1, bool checkTopic2, bool checkTopic3, bool checkData, address emitter, uint64 count) external;",
        "visibility": "external",
        "mutability": "",
        "signature": "expectEmit(bool,bool,bool,bool,address,uint64)",
        "selector": "0xc339d02c",
        "selectorBytes": [
          195,
          57,
          208,
          44
        ]
      },
      "group": "testing",
      "status": "stable",
      "safety": "unsafe"
    },
    {
      "func": {
        "id": "expectEmit_6",
        "description": "Expect a given number of logs with all topic and data checks enabled.",
        "declaration": "function expectEmit(uint64 count) external;",
        "visibility": "external",
        "mutability": "",
        "signature": "expectEmit(uint64)",
        "selector": "0x4c74a335",
        "selectorBytes": [
          76,
          116,
          163,
          53
        ]
      },
      "group": "testing",
      "status": "stable",
      "safety": "unsafe"
    },
    {
      "func": {
        "id": "expectEmit_7",
        "description": "Expect a given number of logs from a specific emitter with all topic and data checks enabled.",
        "declaration": "function expectEmit(address emitter, uint64 count) external;",
        "visibility": "external",
        "mutability": "",
        "signature": "expectEmit(address,uint64)",
        "selector": "0xb43aece3",
        "selectorBytes": [
          180,
          58,
          236,
          227
        ]
      },
      "group": "testing",
      "status": "stable",
      "safety": "unsafe"
    },
    {
      "func": {
        "id": "expectPartialRevert_0",
        "description": "Expects an error on next call that starts with the revert data.",
        "declaration": "function expectPartialRevert(bytes4 revertData) external;",
        "visibility": "external",
        "mutability": "",
        "signature": "expectPartialRevert(bytes4)",
        "selector": "0x11fb5b9c",
        "selectorBytes": [
          17,
          251,
          91,
          156
        ]
      },
      "group": "testing",
      "status": "stable",
      "safety": "unsafe"
    },
    {
      "func": {
        "id": "expectPartialRevert_1",
        "description": "Expects an error on next call to reverter address, that starts with the revert data.",
        "declaration": "function expectPartialRevert(bytes4 revertData, address reverter) external;",
        "visibility": "external",
        "mutability": "",
        "signature": "expectPartialRevert(bytes4,address)",
        "selector": "0x51aa008a",
        "selectorBytes": [
          81,
          170,
          0,
          138
        ]
      },
      "group": "testing",
      "status": "stable",
      "safety": "unsafe"
    },
    {
      "func": {
        "id": "expectRevert_0",
        "description": "Expects an error on next call with any revert data.",
        "declaration": "function expectRevert() external;",
        "visibility": "external",
        "mutability": "",
        "signature": "expectRevert()",
        "selector": "0xf4844814",
        "selectorBytes": [
          244,
          132,
          72,
          20
        ]
      },
      "group": "testing",
      "status": "stable",
      "safety": "unsafe"
    },
    {
      "func": {
        "id": "expectRevert_1",
        "description": "Expects an error on next call that exactly matches the revert data.",
        "declaration": "function expectRevert(bytes4 revertData) external;",
        "visibility": "external",
        "mutability": "",
        "signature": "expectRevert(bytes4)",
        "selector": "0xc31eb0e0",
        "selectorBytes": [
          195,
          30,
          176,
          224
        ]
      },
      "group": "testing",
      "status": "stable",
      "safety": "unsafe"
    },
    {
      "func": {
        "id": "expectRevert_10",
        "description": "Expects a `count` number of reverts from the upcoming calls from the reverter address that match the revert data.",
        "declaration": "function expectRevert(bytes4 revertData, address reverter, uint64 count) external;",
        "visibility": "external",
        "mutability": "",
        "signature": "expectRevert(bytes4,address,uint64)",
        "selector": "0xb0762d73",
        "selectorBytes": [
          176,
          118,
          45,
          115
        ]
      },
      "group": "testing",
      "status": "stable",
      "safety": "unsafe"
    },
    {
      "func": {
        "id": "expectRevert_11",
        "description": "Expects a `count` number of reverts from the upcoming calls from the reverter address that exactly match the revert data.",
        "declaration": "function expectRevert(bytes calldata revertData, address reverter, uint64 count) external;",
        "visibility": "external",
        "mutability": "",
        "signature": "expectRevert(bytes,address,uint64)",
        "selector": "0xd345fb1f",
        "selectorBytes": [
          211,
          69,
          251,
          31
        ]
      },
      "group": "testing",
      "status": "stable",
      "safety": "unsafe"
    },
    {
      "func": {
        "id": "expectRevert_2",
        "description": "Expects an error on next call that exactly matches the revert data.",
        "declaration": "function expectRevert(bytes calldata revertData) external;",
        "visibility": "external",
        "mutability": "",
        "signature": "expectRevert(bytes)",
        "selector": "0xf28dceb3",
        "selectorBytes": [
          242,
          141,
          206,
          179
        ]
      },
      "group": "testing",
      "status": "stable",
      "safety": "unsafe"
    },
    {
      "func": {
        "id": "expectRevert_3",
        "description": "Expects an error with any revert data on next call to reverter address.",
        "declaration": "function expectRevert(address reverter) external;",
        "visibility": "external",
        "mutability": "",
        "signature": "expectRevert(address)",
        "selector": "0xd814f38a",
        "selectorBytes": [
          216,
          20,
          243,
          138
        ]
      },
      "group": "testing",
      "status": "stable",
      "safety": "unsafe"
    },
    {
      "func": {
        "id": "expectRevert_4",
        "description": "Expects an error from reverter address on next call, with any revert data.",
        "declaration": "function expectRevert(bytes4 revertData, address reverter) external;",
        "visibility": "external",
        "mutability": "",
        "signature": "expectRevert(bytes4,address)",
        "selector": "0x260bc5de",
        "selectorBytes": [
          38,
          11,
          197,
          222
        ]
      },
      "group": "testing",
      "status": "stable",
      "safety": "unsafe"
    },
    {
      "func": {
        "id": "expectRevert_5",
        "description": "Expects an error from reverter address on next call, that exactly matches the revert data.",
        "declaration": "function expectRevert(bytes calldata revertData, address reverter) external;",
        "visibility": "external",
        "mutability": "",
        "signature": "expectRevert(bytes,address)",
        "selector": "0x61ebcf12",
        "selectorBytes": [
          97,
          235,
          207,
          18
        ]
      },
      "group": "testing",
      "status": "stable",
      "safety": "unsafe"
    },
    {
      "func": {
        "id": "expectRevert_6",
        "description": "Expects a `count` number of reverts from the upcoming calls with any revert data or reverter.",
        "declaration": "function expectRevert(uint64 count) external;",
        "visibility": "external",
        "mutability": "",
        "signature": "expectRevert(uint64)",
        "selector": "0x4ee38244",
        "selectorBytes": [
          78,
          227,
          130,
          68
        ]
      },
      "group": "testing",
      "status": "stable",
      "safety": "unsafe"
    },
    {
      "func": {
        "id": "expectRevert_7",
        "description": "Expects a `count` number of reverts from the upcoming calls that match the revert data.",
        "declaration": "function expectRevert(bytes4 revertData, uint64 count) external;",
        "visibility": "external",
        "mutability": "",
        "signature": "expectRevert(bytes4,uint64)",
        "selector": "0xe45ca72d",
        "selectorBytes": [
          228,
          92,
          167,
          45
        ]
      },
      "group": "testing",
      "status": "stable",
      "safety": "unsafe"
    },
    {
      "func": {
        "id": "expectRevert_8",
        "description": "Expects a `count` number of reverts from the upcoming calls that exactly match the revert data.",
        "declaration": "function expectRevert(bytes calldata revertData, uint64 count) external;",
        "visibility": "external",
        "mutability": "",
        "signature": "expectRevert(bytes,uint64)",
        "selector": "0x4994c273",
        "selectorBytes": [
          73,
          148,
          194,
          115
        ]
      },
      "group": "testing",
      "status": "stable",
      "safety": "unsafe"
    },
    {
      "func": {
        "id": "expectRevert_9",
        "description": "Expects a `count` number of reverts from the upcoming calls from the reverter address.",
        "declaration": "function expectRevert(address reverter, uint64 count) external;",
        "visibility": "external",
        "mutability": "",
        "signature": "expectRevert(address,uint64)",
        "selector": "0x1ff5f952",
        "selectorBytes": [
          31,
          245,
          249,
          82
        ]
      },
      "group": "testing",
      "status": "stable",
      "safety": "unsafe"
    },
    {
      "func": {
        "id": "expectSafeMemory",
        "description": "Only allows memory writes to offsets [0x00, 0x60) ∪ [min, max) in the current subcontext. If any other\nmemory is written to, the test will fail. Can be called multiple times to add more ranges to the set.",
        "declaration": "function expectSafeMemory(uint64 min, uint64 max) external;",
        "visibility": "external",
        "mutability": "",
        "signature": "expectSafeMemory(uint64,uint64)",
        "selector": "0x6d016688",
        "selectorBytes": [
          109,
          1,
          102,
          136
        ]
      },
      "group": "testing",
      "status": "stable",
      "safety": "unsafe"
    },
    {
      "func": {
        "id": "expectSafeMemoryCall",
        "description": "Only allows memory writes to offsets [0x00, 0x60) ∪ [min, max) in the next created subcontext.\nIf any other memory is written to, the test will fail. Can be called multiple times to add more ranges\nto the set.",
        "declaration": "function expectSafeMemoryCall(uint64 min, uint64 max) external;",
        "visibility": "external",
        "mutability": "",
        "signature": "expectSafeMemoryCall(uint64,uint64)",
        "selector": "0x05838bf4",
        "selectorBytes": [
          5,
          131,
          139,
          244
        ]
      },
      "group": "testing",
      "status": "stable",
      "safety": "unsafe"
    },
    {
      "func": {
        "id": "fee",
        "description": "Sets `block.basefee`.",
        "declaration": "function fee(uint256 newBasefee) external;",
        "visibility": "external",
        "mutability": "",
        "signature": "fee(uint256)",
        "selector": "0x39b37ab0",
        "selectorBytes": [
          57,
          179,
          122,
          176
        ]
      },
      "group": "evm",
      "status": "stable",
      "safety": "unsafe"
    },
    {
      "func": {
        "id": "ffi",
        "description": "Performs a foreign function call via the terminal.",
        "declaration": "function ffi(string[] calldata commandInput) external returns (bytes memory result);",
        "visibility": "external",
        "mutability": "",
        "signature": "ffi(string[])",
        "selector": "0x89160467",
        "selectorBytes": [
          137,
          22,
          4,
          103
        ]
      },
      "group": "filesystem",
      "status": "stable",
      "safety": "safe"
    },
    {
      "func": {
        "id": "foundryVersionAtLeast",
        "description": "Returns true if the current Foundry version is greater than or equal to the given version.\nThe given version string must be in the format `major.minor.patch`.\nThis is equivalent to `foundryVersionCmp(version) >= 0`.",
        "declaration": "function foundryVersionAtLeast(string calldata version) external view returns (bool);",
        "visibility": "external",
        "mutability": "view",
        "signature": "foundryVersionAtLeast(string)",
        "selector": "0x6248be1f",
        "selectorBytes": [
          98,
          72,
          190,
          31
        ]
      },
      "group": "testing",
      "status": "stable",
      "safety": "safe"
    },
    {
      "func": {
        "id": "foundryVersionCmp",
        "description": "Compares the current Foundry version with the given version string.\nThe given version string must be in the format `major.minor.patch`.\nReturns:\n-1 if current Foundry version is less than the given version\n0 if current Foundry version equals the given version\n1 if current Foundry version is greater than the given version\nThis result can then be used with a comparison operator against `0`.\nFor example, to check if the current Foundry version is greater than or equal to `1.0.0`:\n`if (foundryVersionCmp(\"1.0.0\") >= 0) { ... }`",
        "declaration": "function foundryVersionCmp(string calldata version) external view returns (int256);",
        "visibility": "external",
        "mutability": "view",
        "signature": "foundryVersionCmp(string)",
        "selector": "0xca7b0a09",
        "selectorBytes": [
          202,
          123,
          10,
          9
        ]
      },
      "group": "testing",
      "status": "stable",
      "safety": "safe"
    },
    {
      "func": {
        "id": "fsMetadata",
        "description": "Given a path, query the file system to get information about a file, directory, etc.",
        "declaration": "function fsMetadata(string calldata path) external view returns (FsMetadata memory metadata);",
        "visibility": "external",
        "mutability": "view",
        "signature": "fsMetadata(string)",
        "selector": "0xaf368a08",
        "selectorBytes": [
          175,
          54,
          138,
          8
        ]
      },
      "group": "filesystem",
      "status": "stable",
      "safety": "safe"
    },
    {
      "func": {
        "id": "getArtifactPathByCode",
        "description": "Gets the artifact path from code (aka. creation code).",
        "declaration": "function getArtifactPathByCode(bytes calldata code) external view returns (string memory path);",
        "visibility": "external",
        "mutability": "view",
        "signature": "getArtifactPathByCode(bytes)",
        "selector": "0xeb74848c",
        "selectorBytes": [
          235,
          116,
          132,
          140
        ]
      },
      "group": "filesystem",
      "status": "stable",
      "safety": "safe"
    },
    {
      "func": {
        "id": "getArtifactPathByDeployedCode",
        "description": "Gets the artifact path from deployed code (aka. runtime code).",
        "declaration": "function getArtifactPathByDeployedCode(bytes calldata deployedCode) external view returns (string memory path);",
        "visibility": "external",
        "mutability": "view",
        "signature": "getArtifactPathByDeployedCode(bytes)",
        "selector": "0x6d853ba5",
        "selectorBytes": [
          109,
          133,
          59,
          165
        ]
      },
      "group": "filesystem",
      "status": "stable",
      "safety": "safe"
    },
    {
      "func": {
        "id": "getBlobBaseFee",
        "description": "Gets the current `block.blobbasefee`.\nYou should use this instead of `block.blobbasefee` if you use `vm.blobBaseFee`, as `block.blobbasefee` is assumed to be constant across a transaction,\nand as a result will get optimized out by the compiler.\nSee https://github.com/foundry-rs/foundry/issues/6180",
        "declaration": "function getBlobBaseFee() external view returns (uint256 blobBaseFee);",
        "visibility": "external",
        "mutability": "view",
        "signature": "getBlobBaseFee()",
        "selector": "0x1f6d6ef7",
        "selectorBytes": [
          31,
          109,
          110,
          247
        ]
      },
      "group": "evm",
      "status": "stable",
      "safety": "safe"
    },
    {
      "func": {
        "id": "getBlobhashes",
        "description": "Gets the blockhashes from the current transaction.\nNot available on EVM versions before Cancun.\nIf used on unsupported EVM versions it will revert.",
        "declaration": "function getBlobhashes() external view returns (bytes32[] memory hashes);",
        "visibility": "external",
        "mutability": "view",
        "signature": "getBlobhashes()",
        "selector": "0xf56ff18b",
        "selectorBytes": [
          245,
          111,
          241,
          139
        ]
      },
      "group": "evm",
      "status": "stable",
      "safety": "unsafe"
    },
    {
      "func": {
        "id": "getBlockNumber",
        "description": "Gets the current `block.number`.\nYou should use this instead of `block.number` if you use `vm.roll`, as `block.number` is assumed to be constant across a transaction,\nand as a result will get optimized out by the compiler.\nSee https://github.com/foundry-rs/foundry/issues/6180",
        "declaration": "function getBlockNumber() external view returns (uint256 height);",
        "visibility": "external",
        "mutability": "view",
        "signature": "getBlockNumber()",
        "selector": "0x42cbb15c",
        "selectorBytes": [
          66,
          203,
          177,
          92
        ]
      },
      "group": "evm",
      "status": "stable",
      "safety": "safe"
    },
    {
      "func": {
        "id": "getBlockTimestamp",
        "description": "Gets the current `block.timestamp`.\nYou should use this instead of `block.timestamp` if you use `vm.warp`, as `block.timestamp` is assumed to be constant across a transaction,\nand as a result will get optimized out by the compiler.\nSee https://github.com/foundry-rs/foundry/issues/6180",
        "declaration": "function getBlockTimestamp() external view returns (uint256 timestamp);",
        "visibility": "external",
        "mutability": "view",
        "signature": "getBlockTimestamp()",
        "selector": "0x796b89b9",
        "selectorBytes": [
          121,
          107,
          137,
          185
        ]
      },
      "group": "evm",
      "status": "stable",
      "safety": "safe"
    },
    {
      "func": {
        "id": "getBroadcast",
        "description": "Returns the most recent broadcast for the given contract on `chainId` matching `txType`.\nFor example:\nThe most recent deployment can be fetched by passing `txType` as `CREATE` or `CREATE2`.\nThe most recent call can be fetched by passing `txType` as `CALL`.",
        "declaration": "function getBroadcast(string calldata contractName, uint64 chainId, BroadcastTxType txType) external view returns (BroadcastTxSummary memory);",
        "visibility": "external",
        "mutability": "view",
        "signature": "getBroadcast(string,uint64,uint8)",
        "selector": "0x3dc90cb3",
        "selectorBytes": [
          61,
          201,
          12,
          179
        ]
      },
      "group": "filesystem",
      "status": "stable",
      "safety": "safe"
    },
    {
      "func": {
        "id": "getBroadcasts_0",
        "description": "Returns all broadcasts for the given contract on `chainId` with the specified `txType`.\nSorted such that the most recent broadcast is the first element, and the oldest is the last. i.e descending order of BroadcastTxSummary.blockNumber.",
        "declaration": "function getBroadcasts(string calldata contractName, uint64 chainId, BroadcastTxType txType) external view returns (BroadcastTxSummary[] memory);",
        "visibility": "external",
        "mutability": "view",
        "signature": "getBroadcasts(string,uint64,uint8)",
        "selector": "0xf7afe919",
        "selectorBytes": [
          247,
          175,
          233,
          25
        ]
      },
      "group": "filesystem",
      "status": "stable",
      "safety": "safe"
    },
    {
      "func": {
        "id": "getBroadcasts_1",
        "description": "Returns all broadcasts for the given contract on `chainId`.\nSorted such that the most recent broadcast is the first element, and the oldest is the last. i.e descending order of BroadcastTxSummary.blockNumber.",
        "declaration": "function getBroadcasts(string calldata contractName, uint64 chainId) external view returns (BroadcastTxSummary[] memory);",
        "visibility": "external",
        "mutability": "view",
        "signature": "getBroadcasts(string,uint64)",
        "selector": "0xf2fa4a26",
        "selectorBytes": [
          242,
          250,
          74,
          38
        ]
      },
      "group": "filesystem",
      "status": "stable",
      "safety": "safe"
    },
    {
      "func": {
        "id": "getChain_0",
        "description": "Returns a Chain struct for specific alias",
        "declaration": "function getChain(string calldata chainAlias) external view returns (Chain memory chain);",
        "visibility": "external",
        "mutability": "view",
        "signature": "getChain(string)",
        "selector": "0x4cc1c2bb",
        "selectorBytes": [
          76,
          193,
          194,
          187
        ]
      },
      "group": "testing",
      "status": "stable",
      "safety": "safe"
    },
    {
      "func": {
        "id": "getChain_1",
        "description": "Returns a Chain struct for specific chainId",
        "declaration": "function getChain(uint256 chainId) external view returns (Chain memory chain);",
        "visibility": "external",
        "mutability": "view",
        "signature": "getChain(uint256)",
        "selector": "0xb6791ad4",
        "selectorBytes": [
          182,
          121,
          26,
          212
        ]
      },
      "group": "testing",
      "status": "stable",
      "safety": "safe"
    },
    {
      "func": {
        "id": "getCode",
        "description": "Gets the creation bytecode from an artifact file. Takes in the relative path to the json file or the path to the\nartifact in the form of <path>:<contract>:<version> where <contract> and <version> parts are optional.",
        "declaration": "function getCode(string calldata artifactPath) external view returns (bytes memory creationBytecode);",
        "visibility": "external",
        "mutability": "view",
        "signature": "getCode(string)",
        "selector": "0x8d1cc925",
        "selectorBytes": [
          141,
          28,
          201,
          37
        ]
      },
      "group": "filesystem",
      "status": "stable",
      "safety": "safe"
    },
    {
      "func": {
        "id": "getDeployedCode",
        "description": "Gets the deployed bytecode from an artifact file. Takes in the relative path to the json file or the path to the\nartifact in the form of <path>:<contract>:<version> where <contract> and <version> parts are optional.",
        "declaration": "function getDeployedCode(string calldata artifactPath) external view returns (bytes memory runtimeBytecode);",
        "visibility": "external",
        "mutability": "view",
        "signature": "getDeployedCode(string)",
        "selector": "0x3ebf73b4",
        "selectorBytes": [
          62,
          191,
          115,
          180
        ]
      },
      "group": "filesystem",
      "status": "stable",
      "safety": "safe"
    },
    {
      "func": {
        "id": "getDeployment_0",
        "description": "Returns the most recent deployment for the current `chainId`.",
        "declaration": "function getDeployment(string calldata contractName) external view returns (address deployedAddress);",
        "visibility": "external",
        "mutability": "view",
        "signature": "getDeployment(string)",
        "selector": "0xa8091d97",
        "selectorBytes": [
          168,
          9,
          29,
          151
        ]
      },
      "group": "filesystem",
      "status": "stable",
      "safety": "safe"
    },
    {
      "func": {
        "id": "getDeployment_1",
        "description": "Returns the most recent deployment for the given contract on `chainId`",
        "declaration": "function getDeployment(string calldata contractName, uint64 chainId) external view returns (address deployedAddress);",
        "visibility": "external",
        "mutability": "view",
        "signature": "getDeployment(string,uint64)",
        "selector": "0x0debd5d6",
        "selectorBytes": [
          13,
          235,
          213,
          214
        ]
      },
      "group": "filesystem",
      "status": "stable",
      "safety": "safe"
    },
    {
      "func": {
        "id": "getDeployments",
        "description": "Returns all deployments for the given contract on `chainId`\nSorted in descending order of deployment time i.e descending order of BroadcastTxSummary.blockNumber.\nThe most recent deployment is the first element, and the oldest is the last.",
        "declaration": "function getDeployments(string calldata contractName, uint64 chainId) external view returns (address[] memory deployedAddresses);",
        "visibility": "external",
        "mutability": "view",
        "signature": "getDeployments(string,uint64)",
        "selector": "0x74e133dd",
        "selectorBytes": [
          116,
          225,
          51,
          221
        ]
      },
      "group": "filesystem",
      "status": "stable",
      "safety": "safe"
    },
    {
      "func": {
        "id": "getFoundryVersion",
        "description": "Returns the Foundry version.\nFormat: <cargo_version>-<tag>+<git_sha_short>.<unix_build_timestamp>.<profile>\nSample output: 0.3.0-nightly+3cb96bde9b.1737036656.debug\nNote: Build timestamps may vary slightly across platforms due to separate CI jobs.\nFor reliable version comparisons, use UNIX format (e.g., >= 1700000000)\nto compare timestamps while ignoring minor time differences.",
        "declaration": "function getFoundryVersion() external view returns (string memory version);",
        "visibility": "external",
        "mutability": "view",
        "signature": "getFoundryVersion()",
        "selector": "0xea991bb5",
        "selectorBytes": [
          234,
          153,
          27,
          181
        ]
      },
      "group": "testing",
      "status": "stable",
      "safety": "safe"
    },
    {
      "func": {
        "id": "getLabel",
        "description": "Gets the label for the specified address.",
        "declaration": "function getLabel(address account) external view returns (string memory currentLabel);",
        "visibility": "external",
        "mutability": "view",
        "signature": "getLabel(address)",
        "selector": "0x28a249b0",
        "selectorBytes": [
          40,
          162,
          73,
          176
        ]
      },
      "group": "utilities",
      "status": "stable",
      "safety": "safe"
    },
    {
      "func": {
        "id": "getMappingKeyAndParentOf",
        "description": "Gets the map key and parent of a mapping at a given slot, for a given address.",
        "declaration": "function getMappingKeyAndParentOf(address target, bytes32 elementSlot) external returns (bool found, bytes32 key, bytes32 parent);",
        "visibility": "external",
        "mutability": "",
        "signature": "getMappingKeyAndParentOf(address,bytes32)",
        "selector": "0x876e24e6",
        "selectorBytes": [
          135,
          110,
          36,
          230
        ]
      },
      "group": "evm",
      "status": "stable",
      "safety": "safe"
    },
    {
      "func": {
        "id": "getMappingLength",
        "description": "Gets the number of elements in the mapping at the given slot, for a given address.",
        "declaration": "function getMappingLength(address target, bytes32 mappingSlot) external returns (uint256 length);",
        "visibility": "external",
        "mutability": "",
        "signature": "getMappingLength(address,bytes32)",
        "selector": "0x2f2fd63f",
        "selectorBytes": [
          47,
          47,
          214,
          63
        ]
      },
      "group": "evm",
      "status": "stable",
      "safety": "safe"
    },
    {
      "func": {
        "id": "getMappingSlotAt",
        "description": "Gets the elements at index idx of the mapping at the given slot, for a given address. The\nindex must be less than the length of the mapping (i.e. the number of keys in the mapping).",
        "declaration": "function getMappingSlotAt(address target, bytes32 mappingSlot, uint256 idx) external returns (bytes32 value);",
        "visibility": "external",
        "mutability": "",
        "signature": "getMappingSlotAt(address,bytes32,uint256)",
        "selector": "0xebc73ab4",
        "selectorBytes": [
          235,
          199,
          58,
          180
        ]
      },
      "group": "evm",
      "status": "stable",
      "safety": "safe"
    },
    {
      "func": {
        "id": "getNonce_0",
        "description": "Gets the nonce of an account.",
        "declaration": "function getNonce(address account) external view returns (uint64 nonce);",
        "visibility": "external",
        "mutability": "view",
        "signature": "getNonce(address)",
        "selector": "0x2d0335ab",
        "selectorBytes": [
          45,
          3,
          53,
          171
        ]
      },
      "group": "evm",
      "status": "stable",
      "safety": "safe"
    },
    {
      "func": {
        "id": "getNonce_1",
        "description": "Get the nonce of a `Wallet`.",
        "declaration": "function getNonce(Wallet calldata wallet) external returns (uint64 nonce);",
        "visibility": "external",
        "mutability": "",
        "signature": "getNonce((address,uint256,uint256,uint256))",
        "selector": "0xa5748aad",
        "selectorBytes": [
          165,
          116,
          138,
          173
        ]
      },
      "group": "evm",
      "status": "stable",
      "safety": "safe"
    },
    {
      "func": {
        "id": "getRecordedLogs",
        "description": "Gets all the recorded logs.",
        "declaration": "function getRecordedLogs() external returns (Log[] memory logs);",
        "visibility": "external",
        "mutability": "",
        "signature": "getRecordedLogs()",
        "selector": "0x191553a4",
        "selectorBytes": [
          25,
          21,
          83,
          164
        ]
      },
      "group": "evm",
      "status": "stable",
      "safety": "safe"
    },
    {
      "func": {
        "id": "getStateDiff",
        "description": "Returns state diffs from current `vm.startStateDiffRecording` session.",
        "declaration": "function getStateDiff() external view returns (string memory diff);",
        "visibility": "external",
        "mutability": "view",
        "signature": "getStateDiff()",
        "selector": "0x80df01cc",
        "selectorBytes": [
          128,
          223,
          1,
          204
        ]
      },
      "group": "evm",
      "status": "stable",
      "safety": "safe"
    },
    {
      "func": {
        "id": "getStateDiffJson",
        "description": "Returns state diffs from current `vm.startStateDiffRecording` session, in json format.",
        "declaration": "function getStateDiffJson() external view returns (string memory diff);",
        "visibility": "external",
        "mutability": "view",
        "signature": "getStateDiffJson()",
        "selector": "0xf54fe009",
        "selectorBytes": [
          245,
          79,
          224,
          9
        ]
      },
      "group": "evm",
      "status": "stable",
      "safety": "safe"
    },
    {
      "func": {
        "id": "getWallets",
        "description": "Returns addresses of available unlocked wallets in the script environment.",
        "declaration": "function getWallets() external returns (address[] memory wallets);",
        "visibility": "external",
        "mutability": "",
        "signature": "getWallets()",
        "selector": "0xdb7a4605",
        "selectorBytes": [
          219,
          122,
          70,
          5
        ]
      },
      "group": "scripting",
      "status": "stable",
      "safety": "safe"
    },
    {
      "func": {
        "id": "indexOf",
        "description": "Returns the index of the first occurrence of a `key` in an `input` string.\nReturns `NOT_FOUND` (i.e. `type(uint256).max`) if the `key` is not found.\nReturns 0 in case of an empty `key`.",
        "declaration": "function indexOf(string calldata input, string calldata key) external pure returns (uint256);",
        "visibility": "external",
        "mutability": "pure",
        "signature": "indexOf(string,string)",
        "selector": "0x8a0807b7",
        "selectorBytes": [
          138,
          8,
          7,
          183
        ]
      },
      "group": "string",
      "status": "stable",
      "safety": "safe"
    },
    {
      "func": {
        "id": "interceptInitcode",
        "description": "Causes the next contract creation (via new) to fail and return its initcode in the returndata buffer.\nThis allows type-safe access to the initcode payload that would be used for contract creation.\nExample usage:\nvm.interceptInitcode();\nbytes memory initcode;\ntry new MyContract(param1, param2) { assert(false); }\ncatch (bytes memory interceptedInitcode) { initcode = interceptedInitcode; }",
        "declaration": "function interceptInitcode() external;",
        "visibility": "external",
        "mutability": "",
        "signature": "interceptInitcode()",
        "selector": "0x838653c7",
        "selectorBytes": [
          131,
          134,
          83,
          199
        ]
      },
      "group": "utilities",
      "status": "stable",
      "safety": "unsafe"
    },
    {
      "func": {
        "id": "isContext",
        "description": "Returns true if `forge` command was executed in given context.",
        "declaration": "function isContext(ForgeContext context) external view returns (bool result);",
        "visibility": "external",
        "mutability": "view",
        "signature": "isContext(uint8)",
        "selector": "0x64af255d",
        "selectorBytes": [
          100,
          175,
          37,
          93
        ]
      },
      "group": "environment",
      "status": "stable",
      "safety": "safe"
    },
    {
      "func": {
        "id": "isDir",
        "description": "Returns true if the path exists on disk and is pointing at a directory, else returns false.",
        "declaration": "function isDir(string calldata path) external view returns (bool result);",
        "visibility": "external",
        "mutability": "view",
        "signature": "isDir(string)",
        "selector": "0x7d15d019",
        "selectorBytes": [
          125,
          21,
          208,
          25
        ]
      },
      "group": "filesystem",
      "status": "stable",
      "safety": "safe"
    },
    {
      "func": {
        "id": "isFile",
        "description": "Returns true if the path exists on disk and is pointing at a regular file, else returns false.",
        "declaration": "function isFile(string calldata path) external view returns (bool result);",
        "visibility": "external",
        "mutability": "view",
        "signature": "isFile(string)",
        "selector": "0xe0eb04d4",
        "selectorBytes": [
          224,
          235,
          4,
          212
        ]
      },
      "group": "filesystem",
      "status": "stable",
      "safety": "safe"
    },
    {
      "func": {
        "id": "isPersistent",
        "description": "Returns true if the account is marked as persistent.",
        "declaration": "function isPersistent(address account) external view returns (bool persistent);",
        "visibility": "external",
        "mutability": "view",
        "signature": "isPersistent(address)",
        "selector": "0xd92d8efd",
        "selectorBytes": [
          217,
          45,
          142,
          253
        ]
      },
      "group": "evm",
      "status": "stable",
      "safety": "unsafe"
    },
    {
      "func": {
        "id": "keyExists",
        "description": "Checks if `key` exists in a JSON object\n`keyExists` is being deprecated in favor of `keyExistsJson`. It will be removed in future versions.",
        "declaration": "function keyExists(string calldata json, string calldata key) external view returns (bool);",
        "visibility": "external",
        "mutability": "view",
        "signature": "keyExists(string,string)",
        "selector": "0x528a683c",
        "selectorBytes": [
          82,
          138,
          104,
          60
        ]
      },
      "group": "json",
      "status": {
        "deprecated": "replaced by `keyExistsJson`"
      },
      "safety": "safe"
    },
    {
      "func": {
        "id": "keyExistsJson",
        "description": "Checks if `key` exists in a JSON object.",
        "declaration": "function keyExistsJson(string calldata json, string calldata key) external view returns (bool);",
        "visibility": "external",
        "mutability": "view",
        "signature": "keyExistsJson(string,string)",
        "selector": "0xdb4235f6",
        "selectorBytes": [
          219,
          66,
          53,
          246
        ]
      },
      "group": "json",
      "status": "stable",
      "safety": "safe"
    },
    {
      "func": {
        "id": "keyExistsToml",
        "description": "Checks if `key` exists in a TOML table.",
        "declaration": "function keyExistsToml(string calldata toml, string calldata key) external view returns (bool);",
        "visibility": "external",
        "mutability": "view",
        "signature": "keyExistsToml(string,string)",
        "selector": "0x600903ad",
        "selectorBytes": [
          96,
          9,
          3,
          173
        ]
      },
      "group": "toml",
      "status": "stable",
      "safety": "safe"
    },
    {
      "func": {
        "id": "label",
        "description": "Labels an address in call traces.",
        "declaration": "function label(address account, string calldata newLabel) external;",
        "visibility": "external",
        "mutability": "",
        "signature": "label(address,string)",
        "selector": "0xc657c718",
        "selectorBytes": [
          198,
          87,
          199,
          24
        ]
      },
      "group": "utilities",
      "status": "stable",
      "safety": "safe"
    },
    {
      "func": {
        "id": "lastCallGas",
        "description": "Gets the gas used in the last call from the callee perspective.",
        "declaration": "function lastCallGas() external view returns (Gas memory gas);",
        "visibility": "external",
        "mutability": "view",
        "signature": "lastCallGas()",
        "selector": "0x2b589b28",
        "selectorBytes": [
          43,
          88,
          155,
          40
        ]
      },
      "group": "evm",
      "status": "stable",
      "safety": "safe"
    },
    {
      "func": {
        "id": "load",
        "description": "Loads a storage slot from an address.",
        "declaration": "function load(address target, bytes32 slot) external view returns (bytes32 data);",
        "visibility": "external",
        "mutability": "view",
        "signature": "load(address,bytes32)",
        "selector": "0x667f9d70",
        "selectorBytes": [
          102,
          127,
          157,
          112
        ]
      },
      "group": "evm",
      "status": "stable",
      "safety": "safe"
    },
    {
      "func": {
        "id": "loadAllocs",
        "description": "Load a genesis JSON file's `allocs` into the in-memory EVM state.",
        "declaration": "function loadAllocs(string calldata pathToAllocsJson) external;",
        "visibility": "external",
        "mutability": "",
        "signature": "loadAllocs(string)",
        "selector": "0xb3a056d7",
        "selectorBytes": [
          179,
          160,
          86,
          215
        ]
      },
      "group": "evm",
      "status": "stable",
      "safety": "unsafe"
    },
    {
      "func": {
        "id": "makePersistent_0",
        "description": "Marks that the account(s) should use persistent storage across fork swaps in a multifork setup\nMeaning, changes made to the state of this account will be kept when switching forks.",
        "declaration": "function makePersistent(address account) external;",
        "visibility": "external",
        "mutability": "",
        "signature": "makePersistent(address)",
        "selector": "0x57e22dde",
        "selectorBytes": [
          87,
          226,
          45,
          222
        ]
      },
      "group": "evm",
      "status": "stable",
      "safety": "unsafe"
    },
    {
      "func": {
        "id": "makePersistent_1",
        "description": "See `makePersistent(address)`.",
        "declaration": "function makePersistent(address account0, address account1) external;",
        "visibility": "external",
        "mutability": "",
        "signature": "makePersistent(address,address)",
        "selector": "0x4074e0a8",
        "selectorBytes": [
          64,
          116,
          224,
          168
        ]
      },
      "group": "evm",
      "status": "stable",
      "safety": "unsafe"
    },
    {
      "func": {
        "id": "makePersistent_2",
        "description": "See `makePersistent(address)`.",
        "declaration": "function makePersistent(address account0, address account1, address account2) external;",
        "visibility": "external",
        "mutability": "",
        "signature": "makePersistent(address,address,address)",
        "selector": "0xefb77a75",
        "selectorBytes": [
          239,
          183,
          122,
          117
        ]
      },
      "group": "evm",
      "status": "stable",
      "safety": "unsafe"
    },
    {
      "func": {
        "id": "makePersistent_3",
        "description": "See `makePersistent(address)`.",
        "declaration": "function makePersistent(address[] calldata accounts) external;",
        "visibility": "external",
        "mutability": "",
        "signature": "makePersistent(address[])",
        "selector": "0x1d9e269e",
        "selectorBytes": [
          29,
          158,
          38,
          158
        ]
      },
      "group": "evm",
      "status": "stable",
      "safety": "unsafe"
    },
    {
      "func": {
        "id": "mockCallRevert_0",
        "description": "Reverts a call to an address with specified revert data.",
        "declaration": "function mockCallRevert(address callee, bytes calldata data, bytes calldata revertData) external;",
        "visibility": "external",
        "mutability": "",
        "signature": "mockCallRevert(address,bytes,bytes)",
        "selector": "0xdbaad147",
        "selectorBytes": [
          219,
          170,
          209,
          71
        ]
      },
      "group": "evm",
      "status": "stable",
      "safety": "unsafe"
    },
    {
      "func": {
        "id": "mockCallRevert_1",
        "description": "Reverts a call to an address with a specific `msg.value`, with specified revert data.",
        "declaration": "function mockCallRevert(address callee, uint256 msgValue, bytes calldata data, bytes calldata revertData) external;",
        "visibility": "external",
        "mutability": "",
        "signature": "mockCallRevert(address,uint256,bytes,bytes)",
        "selector": "0xd23cd037",
        "selectorBytes": [
          210,
          60,
          208,
          55
        ]
      },
      "group": "evm",
      "status": "stable",
      "safety": "unsafe"
    },
    {
      "func": {
        "id": "mockCallRevert_2",
        "description": "Reverts a call to an address with specified revert data.\nOverload to pass the function selector directly `token.approve.selector` instead of `abi.encodeWithSelector(token.approve.selector)`.",
        "declaration": "function mockCallRevert(address callee, bytes4 data, bytes calldata revertData) external;",
        "visibility": "external",
        "mutability": "",
        "signature": "mockCallRevert(address,bytes4,bytes)",
        "selector": "0x2dfba5df",
        "selectorBytes": [
          45,
          251,
          165,
          223
        ]
      },
      "group": "evm",
      "status": "stable",
      "safety": "unsafe"
    },
    {
      "func": {
        "id": "mockCallRevert_3",
        "description": "Reverts a call to an address with a specific `msg.value`, with specified revert data.\nOverload to pass the function selector directly `token.approve.selector` instead of `abi.encodeWithSelector(token.approve.selector)`.",
        "declaration": "function mockCallRevert(address callee, uint256 msgValue, bytes4 data, bytes calldata revertData) external;",
        "visibility": "external",
        "mutability": "",
        "signature": "mockCallRevert(address,uint256,bytes4,bytes)",
        "selector": "0x596c8f04",
        "selectorBytes": [
          89,
          108,
          143,
          4
        ]
      },
      "group": "evm",
      "status": "stable",
      "safety": "unsafe"
    },
    {
      "func": {
        "id": "mockCall_0",
        "description": "Mocks a call to an address, returning specified data.\nCalldata can either be strict or a partial match, e.g. if you only\npass a Solidity selector to the expected calldata, then the entire Solidity\nfunction will be mocked.",
        "declaration": "function mockCall(address callee, bytes calldata data, bytes calldata returnData) external;",
        "visibility": "external",
        "mutability": "",
        "signature": "mockCall(address,bytes,bytes)",
        "selector": "0xb96213e4",
        "selectorBytes": [
          185,
          98,
          19,
          228
        ]
      },
      "group": "evm",
      "status": "stable",
      "safety": "unsafe"
    },
    {
      "func": {
        "id": "mockCall_1",
        "description": "Mocks a call to an address with a specific `msg.value`, returning specified data.\nCalldata match takes precedence over `msg.value` in case of ambiguity.",
        "declaration": "function mockCall(address callee, uint256 msgValue, bytes calldata data, bytes calldata returnData) external;",
        "visibility": "external",
        "mutability": "",
        "signature": "mockCall(address,uint256,bytes,bytes)",
        "selector": "0x81409b91",
        "selectorBytes": [
          129,
          64,
          155,
          145
        ]
      },
      "group": "evm",
      "status": "stable",
      "safety": "unsafe"
    },
    {
      "func": {
        "id": "mockCall_2",
        "description": "Mocks a call to an address, returning specified data.\nCalldata can either be strict or a partial match, e.g. if you only\npass a Solidity selector to the expected calldata, then the entire Solidity\nfunction will be mocked.\nOverload to pass the function selector directly `token.approve.selector` instead of `abi.encodeWithSelector(token.approve.selector)`.",
        "declaration": "function mockCall(address callee, bytes4 data, bytes calldata returnData) external;",
        "visibility": "external",
        "mutability": "",
        "signature": "mockCall(address,bytes4,bytes)",
        "selector": "0x08e0c537",
        "selectorBytes": [
          8,
          224,
          197,
          55
        ]
      },
      "group": "evm",
      "status": "stable",
      "safety": "unsafe"
    },
    {
      "func": {
        "id": "mockCall_3",
        "description": "Mocks a call to an address with a specific `msg.value`, returning specified data.\nCalldata match takes precedence over `msg.value` in case of ambiguity.\nOverload to pass the function selector directly `token.approve.selector` instead of `abi.encodeWithSelector(token.approve.selector)`.",
        "declaration": "function mockCall(address callee, uint256 msgValue, bytes4 data, bytes calldata returnData) external;",
        "visibility": "external",
        "mutability": "",
        "signature": "mockCall(address,uint256,bytes4,bytes)",
        "selector": "0xe7b36a3d",
        "selectorBytes": [
          231,
          179,
          106,
          61
        ]
      },
      "group": "evm",
      "status": "stable",
      "safety": "unsafe"
    },
    {
      "func": {
        "id": "mockCalls_0",
        "description": "Mocks multiple calls to an address, returning specified data for each call.",
        "declaration": "function mockCalls(address callee, bytes calldata data, bytes[] calldata returnData) external;",
        "visibility": "external",
        "mutability": "",
        "signature": "mockCalls(address,bytes,bytes[])",
        "selector": "0x5c5c3de9",
        "selectorBytes": [
          92,
          92,
          61,
          233
        ]
      },
      "group": "evm",
      "status": "stable",
      "safety": "unsafe"
    },
    {
      "func": {
        "id": "mockCalls_1",
        "description": "Mocks multiple calls to an address with a specific `msg.value`, returning specified data for each call.",
        "declaration": "function mockCalls(address callee, uint256 msgValue, bytes calldata data, bytes[] calldata returnData) external;",
        "visibility": "external",
        "mutability": "",
        "signature": "mockCalls(address,uint256,bytes,bytes[])",
        "selector": "0x08bcbae1",
        "selectorBytes": [
          8,
          188,
          186,
          225
        ]
      },
      "group": "evm",
      "status": "stable",
      "safety": "unsafe"
    },
    {
      "func": {
        "id": "mockFunction",
        "description": "Whenever a call is made to `callee` with calldata `data`, this cheatcode instead calls\n`target` with the same calldata. This functionality is similar to a delegate call made to\n`target` contract from `callee`.\nCan be used to substitute a call to a function with another implementation that captures\nthe primary logic of the original function but is easier to reason about.\nIf calldata is not a strict match then partial match by selector is attempted.",
        "declaration": "function mockFunction(address callee, address target, bytes calldata data) external;",
        "visibility": "external",
        "mutability": "",
        "signature": "mockFunction(address,address,bytes)",
        "selector": "0xadf84d21",
        "selectorBytes": [
          173,
          248,
          77,
          33
        ]
      },
      "group": "evm",
      "status": "stable",
      "safety": "unsafe"
    },
    {
      "func": {
        "id": "noAccessList",
        "description": "Utility cheatcode to remove any EIP-2930 access list set by `accessList` cheatcode.",
        "declaration": "function noAccessList() external;",
        "visibility": "external",
        "mutability": "",
        "signature": "noAccessList()",
        "selector": "0x238ad778",
        "selectorBytes": [
          35,
          138,
          215,
          120
        ]
      },
      "group": "evm",
      "status": "stable",
      "safety": "unsafe"
    },
    {
      "func": {
        "id": "parseAddress",
        "description": "Parses the given `string` into an `address`.",
        "declaration": "function parseAddress(string calldata stringifiedValue) external pure returns (address parsedValue);",
        "visibility": "external",
        "mutability": "pure",
        "signature": "parseAddress(string)",
        "selector": "0xc6ce059d",
        "selectorBytes": [
          198,
          206,
          5,
          157
        ]
      },
      "group": "string",
      "status": "stable",
      "safety": "safe"
    },
    {
      "func": {
        "id": "parseBool",
        "description": "Parses the given `string` into a `bool`.",
        "declaration": "function parseBool(string calldata stringifiedValue) external pure returns (bool parsedValue);",
        "visibility": "external",
        "mutability": "pure",
        "signature": "parseBool(string)",
        "selector": "0x974ef924",
        "selectorBytes": [
          151,
          78,
          249,
          36
        ]
      },
      "group": "string",
      "status": "stable",
      "safety": "safe"
    },
    {
      "func": {
        "id": "parseBytes",
        "description": "Parses the given `string` into `bytes`.",
        "declaration": "function parseBytes(string calldata stringifiedValue) external pure returns (bytes memory parsedValue);",
        "visibility": "external",
        "mutability": "pure",
        "signature": "parseBytes(string)",
        "selector": "0x8f5d232d",
        "selectorBytes": [
          143,
          93,
          35,
          45
        ]
      },
      "group": "string",
      "status": "stable",
      "safety": "safe"
    },
    {
      "func": {
        "id": "parseBytes32",
        "description": "Parses the given `string` into a `bytes32`.",
        "declaration": "function parseBytes32(string calldata stringifiedValue) external pure returns (bytes32 parsedValue);",
        "visibility": "external",
        "mutability": "pure",
        "signature": "parseBytes32(string)",
        "selector": "0x087e6e81",
        "selectorBytes": [
          8,
          126,
          110,
          129
        ]
      },
      "group": "string",
      "status": "stable",
      "safety": "safe"
    },
    {
      "func": {
        "id": "parseInt",
        "description": "Parses the given `string` into a `int256`.",
        "declaration": "function parseInt(string calldata stringifiedValue) external pure returns (int256 parsedValue);",
        "visibility": "external",
        "mutability": "pure",
        "signature": "parseInt(string)",
        "selector": "0x42346c5e",
        "selectorBytes": [
          66,
          52,
          108,
          94
        ]
      },
      "group": "string",
      "status": "stable",
      "safety": "safe"
    },
    {
      "func": {
        "id": "parseJsonAddress",
        "description": "Parses a string of JSON data at `key` and coerces it to `address`.",
        "declaration": "function parseJsonAddress(string calldata json, string calldata key) external pure returns (address);",
        "visibility": "external",
        "mutability": "pure",
        "signature": "parseJsonAddress(string,string)",
        "selector": "0x1e19e657",
        "selectorBytes": [
          30,
          25,
          230,
          87
        ]
      },
      "group": "json",
      "status": "stable",
      "safety": "safe"
    },
    {
      "func": {
        "id": "parseJsonAddressArray",
        "description": "Parses a string of JSON data at `key` and coerces it to `address[]`.",
        "declaration": "function parseJsonAddressArray(string calldata json, string calldata key) external pure returns (address[] memory);",
        "visibility": "external",
        "mutability": "pure",
        "signature": "parseJsonAddressArray(string,string)",
        "selector": "0x2fce7883",
        "selectorBytes": [
          47,
          206,
          120,
          131
        ]
      },
      "group": "json",
      "status": "stable",
      "safety": "safe"
    },
    {
      "func": {
        "id": "parseJsonBool",
        "description": "Parses a string of JSON data at `key` and coerces it to `bool`.",
        "declaration": "function parseJsonBool(string calldata json, string calldata key) external pure returns (bool);",
        "visibility": "external",
        "mutability": "pure",
        "signature": "parseJsonBool(string,string)",
        "selector": "0x9f86dc91",
        "selectorBytes": [
          159,
          134,
          220,
          145
        ]
      },
      "group": "json",
      "status": "stable",
      "safety": "safe"
    },
    {
      "func": {
        "id": "parseJsonBoolArray",
        "description": "Parses a string of JSON data at `key` and coerces it to `bool[]`.",
        "declaration": "function parseJsonBoolArray(string calldata json, string calldata key) external pure returns (bool[] memory);",
        "visibility": "external",
        "mutability": "pure",
        "signature": "parseJsonBoolArray(string,string)",
        "selector": "0x91f3b94f",
        "selectorBytes": [
          145,
          243,
          185,
          79
        ]
      },
      "group": "json",
      "status": "stable",
      "safety": "safe"
    },
    {
      "func": {
        "id": "parseJsonBytes",
        "description": "Parses a string of JSON data at `key` and coerces it to `bytes`.",
        "declaration": "function parseJsonBytes(string calldata json, string calldata key) external pure returns (bytes memory);",
        "visibility": "external",
        "mutability": "pure",
        "signature": "parseJsonBytes(string,string)",
        "selector": "0xfd921be8",
        "selectorBytes": [
          253,
          146,
          27,
          232
        ]
      },
      "group": "json",
      "status": "stable",
      "safety": "safe"
    },
    {
      "func": {
        "id": "parseJsonBytes32",
        "description": "Parses a string of JSON data at `key` and coerces it to `bytes32`.",
        "declaration": "function parseJsonBytes32(string calldata json, string calldata key) external pure returns (bytes32);",
        "visibility": "external",
        "mutability": "pure",
        "signature": "parseJsonBytes32(string,string)",
        "selector": "0x1777e59d",
        "selectorBytes": [
          23,
          119,
          229,
          157
        ]
      },
      "group": "json",
      "status": "stable",
      "safety": "safe"
    },
    {
      "func": {
        "id": "parseJsonBytes32Array",
        "description": "Parses a string of JSON data at `key` and coerces it to `bytes32[]`.",
        "declaration": "function parseJsonBytes32Array(string calldata json, string calldata key) external pure returns (bytes32[] memory);",
        "visibility": "external",
        "mutability": "pure",
        "signature": "parseJsonBytes32Array(string,string)",
        "selector": "0x91c75bc3",
        "selectorBytes": [
          145,
          199,
          91,
          195
        ]
      },
      "group": "json",
      "status": "stable",
      "safety": "safe"
    },
    {
      "func": {
        "id": "parseJsonBytesArray",
        "description": "Parses a string of JSON data at `key` and coerces it to `bytes[]`.",
        "declaration": "function parseJsonBytesArray(string calldata json, string calldata key) external pure returns (bytes[] memory);",
        "visibility": "external",
        "mutability": "pure",
        "signature": "parseJsonBytesArray(string,string)",
        "selector": "0x6631aa99",
        "selectorBytes": [
          102,
          49,
          170,
          153
        ]
      },
      "group": "json",
      "status": "stable",
      "safety": "safe"
    },
    {
      "func": {
        "id": "parseJsonInt",
        "description": "Parses a string of JSON data at `key` and coerces it to `int256`.",
        "declaration": "function parseJsonInt(string calldata json, string calldata key) external pure returns (int256);",
        "visibility": "external",
        "mutability": "pure",
        "signature": "parseJsonInt(string,string)",
        "selector": "0x7b048ccd",
        "selectorBytes": [
          123,
          4,
          140,
          205
        ]
      },
      "group": "json",
      "status": "stable",
      "safety": "safe"
    },
    {
      "func": {
        "id": "parseJsonIntArray",
        "description": "Parses a string of JSON data at `key` and coerces it to `int256[]`.",
        "declaration": "function parseJsonIntArray(string calldata json, string calldata key) external pure returns (int256[] memory);",
        "visibility": "external",
        "mutability": "pure",
        "signature": "parseJsonIntArray(string,string)",
        "selector": "0x9983c28a",
        "selectorBytes": [
          153,
          131,
          194,
          138
        ]
      },
      "group": "json",
      "status": "stable",
      "safety": "safe"
    },
    {
      "func": {
        "id": "parseJsonKeys",
        "description": "Returns an array of all the keys in a JSON object.",
        "declaration": "function parseJsonKeys(string calldata json, string calldata key) external pure returns (string[] memory keys);",
        "visibility": "external",
        "mutability": "pure",
        "signature": "parseJsonKeys(string,string)",
        "selector": "0x213e4198",
        "selectorBytes": [
          33,
          62,
          65,
          152
        ]
      },
      "group": "json",
      "status": "stable",
      "safety": "safe"
    },
    {
      "func": {
        "id": "parseJsonString",
        "description": "Parses a string of JSON data at `key` and coerces it to `string`.",
        "declaration": "function parseJsonString(string calldata json, string calldata key) external pure returns (string memory);",
        "visibility": "external",
        "mutability": "pure",
        "signature": "parseJsonString(string,string)",
        "selector": "0x49c4fac8",
        "selectorBytes": [
          73,
          196,
          250,
          200
        ]
      },
      "group": "json",
      "status": "stable",
      "safety": "safe"
    },
    {
      "func": {
        "id": "parseJsonStringArray",
        "description": "Parses a string of JSON data at `key` and coerces it to `string[]`.",
        "declaration": "function parseJsonStringArray(string calldata json, string calldata key) external pure returns (string[] memory);",
        "visibility": "external",
        "mutability": "pure",
        "signature": "parseJsonStringArray(string,string)",
        "selector": "0x498fdcf4",
        "selectorBytes": [
          73,
          143,
          220,
          244
        ]
      },
      "group": "json",
      "status": "stable",
      "safety": "safe"
    },
    {
      "func": {
        "id": "parseJsonTypeArray",
        "description": "Parses a string of JSON data at `key` and coerces it to type array corresponding to `typeDescription`.",
        "declaration": "function parseJsonTypeArray(string calldata json, string calldata key, string calldata typeDescription) external pure returns (bytes memory);",
        "visibility": "external",
        "mutability": "pure",
        "signature": "parseJsonTypeArray(string,string,string)",
        "selector": "0x0175d535",
        "selectorBytes": [
          1,
          117,
          213,
          53
        ]
      },
      "group": "json",
      "status": "stable",
      "safety": "safe"
    },
    {
      "func": {
        "id": "parseJsonType_0",
        "description": "Parses a string of JSON data and coerces it to type corresponding to `typeDescription`.",
        "declaration": "function parseJsonType(string calldata json, string calldata typeDescription) external pure returns (bytes memory);",
        "visibility": "external",
        "mutability": "pure",
        "signature": "parseJsonType(string,string)",
        "selector": "0xa9da313b",
        "selectorBytes": [
          169,
          218,
          49,
          59
        ]
      },
      "group": "json",
      "status": "stable",
      "safety": "safe"
    },
    {
      "func": {
        "id": "parseJsonType_1",
        "description": "Parses a string of JSON data at `key` and coerces it to type corresponding to `typeDescription`.",
        "declaration": "function parseJsonType(string calldata json, string calldata key, string calldata typeDescription) external pure returns (bytes memory);",
        "visibility": "external",
        "mutability": "pure",
        "signature": "parseJsonType(string,string,string)",
        "selector": "0xe3f5ae33",
        "selectorBytes": [
          227,
          245,
          174,
          51
        ]
      },
      "group": "json",
      "status": "stable",
      "safety": "safe"
    },
    {
      "func": {
        "id": "parseJsonUint",
        "description": "Parses a string of JSON data at `key` and coerces it to `uint256`.",
        "declaration": "function parseJsonUint(string calldata json, string calldata key) external pure returns (uint256);",
        "visibility": "external",
        "mutability": "pure",
        "signature": "parseJsonUint(string,string)",
        "selector": "0xaddde2b6",
        "selectorBytes": [
          173,
          221,
          226,
          182
        ]
      },
      "group": "json",
      "status": "stable",
      "safety": "safe"
    },
    {
      "func": {
        "id": "parseJsonUintArray",
        "description": "Parses a string of JSON data at `key` and coerces it to `uint256[]`.",
        "declaration": "function parseJsonUintArray(string calldata json, string calldata key) external pure returns (uint256[] memory);",
        "visibility": "external",
        "mutability": "pure",
        "signature": "parseJsonUintArray(string,string)",
        "selector": "0x522074ab",
        "selectorBytes": [
          82,
          32,
          116,
          171
        ]
      },
      "group": "json",
      "status": "stable",
      "safety": "safe"
    },
    {
      "func": {
        "id": "parseJson_0",
        "description": "ABI-encodes a JSON object.",
        "declaration": "function parseJson(string calldata json) external pure returns (bytes memory abiEncodedData);",
        "visibility": "external",
        "mutability": "pure",
        "signature": "parseJson(string)",
        "selector": "0x6a82600a",
        "selectorBytes": [
          106,
          130,
          96,
          10
        ]
      },
      "group": "json",
      "status": "stable",
      "safety": "safe"
    },
    {
      "func": {
        "id": "parseJson_1",
        "description": "ABI-encodes a JSON object at `key`.",
        "declaration": "function parseJson(string calldata json, string calldata key) external pure returns (bytes memory abiEncodedData);",
        "visibility": "external",
        "mutability": "pure",
        "signature": "parseJson(string,string)",
        "selector": "0x85940ef1",
        "selectorBytes": [
          133,
          148,
          14,
          241
        ]
      },
      "group": "json",
      "status": "stable",
      "safety": "safe"
    },
    {
      "func": {
        "id": "parseTomlAddress",
        "description": "Parses a string of TOML data at `key` and coerces it to `address`.",
        "declaration": "function parseTomlAddress(string calldata toml, string calldata key) external pure returns (address);",
        "visibility": "external",
        "mutability": "pure",
        "signature": "parseTomlAddress(string,string)",
        "selector": "0x65e7c844",
        "selectorBytes": [
          101,
          231,
          200,
          68
        ]
      },
      "group": "toml",
      "status": "stable",
      "safety": "safe"
    },
    {
      "func": {
        "id": "parseTomlAddressArray",
        "description": "Parses a string of TOML data at `key` and coerces it to `address[]`.",
        "declaration": "function parseTomlAddressArray(string calldata toml, string calldata key) external pure returns (address[] memory);",
        "visibility": "external",
        "mutability": "pure",
        "signature": "parseTomlAddressArray(string,string)",
        "selector": "0x65c428e7",
        "selectorBytes": [
          101,
          196,
          40,
          231
        ]
      },
      "group": "toml",
      "status": "stable",
      "safety": "safe"
    },
    {
      "func": {
        "id": "parseTomlBool",
        "description": "Parses a string of TOML data at `key` and coerces it to `bool`.",
        "declaration": "function parseTomlBool(string calldata toml, string calldata key) external pure returns (bool);",
        "visibility": "external",
        "mutability": "pure",
        "signature": "parseTomlBool(string,string)",
        "selector": "0xd30dced6",
        "selectorBytes": [
          211,
          13,
          206,
          214
        ]
      },
      "group": "toml",
      "status": "stable",
      "safety": "safe"
    },
    {
      "func": {
        "id": "parseTomlBoolArray",
        "description": "Parses a string of TOML data at `key` and coerces it to `bool[]`.",
        "declaration": "function parseTomlBoolArray(string calldata toml, string calldata key) external pure returns (bool[] memory);",
        "visibility": "external",
        "mutability": "pure",
        "signature": "parseTomlBoolArray(string,string)",
        "selector": "0x127cfe9a",
        "selectorBytes": [
          18,
          124,
          254,
          154
        ]
      },
      "group": "toml",
      "status": "stable",
      "safety": "safe"
    },
    {
      "func": {
        "id": "parseTomlBytes",
        "description": "Parses a string of TOML data at `key` and coerces it to `bytes`.",
        "declaration": "function parseTomlBytes(string calldata toml, string calldata key) external pure returns (bytes memory);",
        "visibility": "external",
        "mutability": "pure",
        "signature": "parseTomlBytes(string,string)",
        "selector": "0xd77bfdb9",
        "selectorBytes": [
          215,
          123,
          253,
          185
        ]
      },
      "group": "toml",
      "status": "stable",
      "safety": "safe"
    },
    {
      "func": {
        "id": "parseTomlBytes32",
        "description": "Parses a string of TOML data at `key` and coerces it to `bytes32`.",
        "declaration": "function parseTomlBytes32(string calldata toml, string calldata key) external pure returns (bytes32);",
        "visibility": "external",
        "mutability": "pure",
        "signature": "parseTomlBytes32(string,string)",
        "selector": "0x8e214810",
        "selectorBytes": [
          142,
          33,
          72,
          16
        ]
      },
      "group": "toml",
      "status": "stable",
      "safety": "safe"
    },
    {
      "func": {
        "id": "parseTomlBytes32Array",
        "description": "Parses a string of TOML data at `key` and coerces it to `bytes32[]`.",
        "declaration": "function parseTomlBytes32Array(string calldata toml, string calldata key) external pure returns (bytes32[] memory);",
        "visibility": "external",
        "mutability": "pure",
        "signature": "parseTomlBytes32Array(string,string)",
        "selector": "0x3e716f81",
        "selectorBytes": [
          62,
          113,
          111,
          129
        ]
      },
      "group": "toml",
      "status": "stable",
      "safety": "safe"
    },
    {
      "func": {
        "id": "parseTomlBytesArray",
        "description": "Parses a string of TOML data at `key` and coerces it to `bytes[]`.",
        "declaration": "function parseTomlBytesArray(string calldata toml, string calldata key) external pure returns (bytes[] memory);",
        "visibility": "external",
        "mutability": "pure",
        "signature": "parseTomlBytesArray(string,string)",
        "selector": "0xb197c247",
        "selectorBytes": [
          177,
          151,
          194,
          71
        ]
      },
      "group": "toml",
      "status": "stable",
      "safety": "safe"
    },
    {
      "func": {
        "id": "parseTomlInt",
        "description": "Parses a string of TOML data at `key` and coerces it to `int256`.",
        "declaration": "function parseTomlInt(string calldata toml, string calldata key) external pure returns (int256);",
        "visibility": "external",
        "mutability": "pure",
        "signature": "parseTomlInt(string,string)",
        "selector": "0xc1350739",
        "selectorBytes": [
          193,
          53,
          7,
          57
        ]
      },
      "group": "toml",
      "status": "stable",
      "safety": "safe"
    },
    {
      "func": {
        "id": "parseTomlIntArray",
        "description": "Parses a string of TOML data at `key` and coerces it to `int256[]`.",
        "declaration": "function parseTomlIntArray(string calldata toml, string calldata key) external pure returns (int256[] memory);",
        "visibility": "external",
        "mutability": "pure",
        "signature": "parseTomlIntArray(string,string)",
        "selector": "0xd3522ae6",
        "selectorBytes": [
          211,
          82,
          42,
          230
        ]
      },
      "group": "toml",
      "status": "stable",
      "safety": "safe"
    },
    {
      "func": {
        "id": "parseTomlKeys",
        "description": "Returns an array of all the keys in a TOML table.",
        "declaration": "function parseTomlKeys(string calldata toml, string calldata key) external pure returns (string[] memory keys);",
        "visibility": "external",
        "mutability": "pure",
        "signature": "parseTomlKeys(string,string)",
        "selector": "0x812a44b2",
        "selectorBytes": [
          129,
          42,
          68,
          178
        ]
      },
      "group": "toml",
      "status": "stable",
      "safety": "safe"
    },
    {
      "func": {
        "id": "parseTomlString",
        "description": "Parses a string of TOML data at `key` and coerces it to `string`.",
        "declaration": "function parseTomlString(string calldata toml, string calldata key) external pure returns (string memory);",
        "visibility": "external",
        "mutability": "pure",
        "signature": "parseTomlString(string,string)",
        "selector": "0x8bb8dd43",
        "selectorBytes": [
          139,
          184,
          221,
          67
        ]
      },
      "group": "toml",
      "status": "stable",
      "safety": "safe"
    },
    {
      "func": {
        "id": "parseTomlStringArray",
        "description": "Parses a string of TOML data at `key` and coerces it to `string[]`.",
        "declaration": "function parseTomlStringArray(string calldata toml, string calldata key) external pure returns (string[] memory);",
        "visibility": "external",
        "mutability": "pure",
        "signature": "parseTomlStringArray(string,string)",
        "selector": "0x9f629281",
        "selectorBytes": [
          159,
          98,
          146,
          129
        ]
      },
      "group": "toml",
      "status": "stable",
      "safety": "safe"
    },
    {
      "func": {
        "id": "parseTomlTypeArray",
        "description": "Parses a string of TOML data at `key` and coerces it to type array corresponding to `typeDescription`.",
        "declaration": "function parseTomlTypeArray(string calldata toml, string calldata key, string calldata typeDescription) external pure returns (bytes memory);",
        "visibility": "external",
        "mutability": "pure",
        "signature": "parseTomlTypeArray(string,string,string)",
        "selector": "0x49be3743",
        "selectorBytes": [
          73,
          190,
          55,
          67
        ]
      },
      "group": "toml",
      "status": "stable",
      "safety": "safe"
    },
    {
      "func": {
        "id": "parseTomlType_0",
        "description": "Parses a string of TOML data and coerces it to type corresponding to `typeDescription`.",
        "declaration": "function parseTomlType(string calldata toml, string calldata typeDescription) external pure returns (bytes memory);",
        "visibility": "external",
        "mutability": "pure",
        "signature": "parseTomlType(string,string)",
        "selector": "0x47fa5e11",
        "selectorBytes": [
          71,
          250,
          94,
          17
        ]
      },
      "group": "toml",
      "status": "stable",
      "safety": "safe"
    },
    {
      "func": {
        "id": "parseTomlType_1",
        "description": "Parses a string of TOML data at `key` and coerces it to type corresponding to `typeDescription`.",
        "declaration": "function parseTomlType(string calldata toml, string calldata key, string calldata typeDescription) external pure returns (bytes memory);",
        "visibility": "external",
        "mutability": "pure",
        "signature": "parseTomlType(string,string,string)",
        "selector": "0xf9fa5cdb",
        "selectorBytes": [
          249,
          250,
          92,
          219
        ]
      },
      "group": "toml",
      "status": "stable",
      "safety": "safe"
    },
    {
      "func": {
        "id": "parseTomlUint",
        "description": "Parses a string of TOML data at `key` and coerces it to `uint256`.",
        "declaration": "function parseTomlUint(string calldata toml, string calldata key) external pure returns (uint256);",
        "visibility": "external",
        "mutability": "pure",
        "signature": "parseTomlUint(string,string)",
        "selector": "0xcc7b0487",
        "selectorBytes": [
          204,
          123,
          4,
          135
        ]
      },
      "group": "toml",
      "status": "stable",
      "safety": "safe"
    },
    {
      "func": {
        "id": "parseTomlUintArray",
        "description": "Parses a string of TOML data at `key` and coerces it to `uint256[]`.",
        "declaration": "function parseTomlUintArray(string calldata toml, string calldata key) external pure returns (uint256[] memory);",
        "visibility": "external",
        "mutability": "pure",
        "signature": "parseTomlUintArray(string,string)",
        "selector": "0xb5df27c8",
        "selectorBytes": [
          181,
          223,
          39,
          200
        ]
      },
      "group": "toml",
      "status": "stable",
      "safety": "safe"
    },
    {
      "func": {
        "id": "parseToml_0",
        "description": "ABI-encodes a TOML table.",
        "declaration": "function parseToml(string calldata toml) external pure returns (bytes memory abiEncodedData);",
        "visibility": "external",
        "mutability": "pure",
        "signature": "parseToml(string)",
        "selector": "0x592151f0",
        "selectorBytes": [
          89,
          33,
          81,
          240
        ]
      },
      "group": "toml",
      "status": "stable",
      "safety": "safe"
    },
    {
      "func": {
        "id": "parseToml_1",
        "description": "ABI-encodes a TOML table at `key`.",
        "declaration": "function parseToml(string calldata toml, string calldata key) external pure returns (bytes memory abiEncodedData);",
        "visibility": "external",
        "mutability": "pure",
        "signature": "parseToml(string,string)",
        "selector": "0x37736e08",
        "selectorBytes": [
          55,
          115,
          110,
          8
        ]
      },
      "group": "toml",
      "status": "stable",
      "safety": "safe"
    },
    {
      "func": {
        "id": "parseUint",
        "description": "Parses the given `string` into a `uint256`.",
        "declaration": "function parseUint(string calldata stringifiedValue) external pure returns (uint256 parsedValue);",
        "visibility": "external",
        "mutability": "pure",
        "signature": "parseUint(string)",
        "selector": "0xfa91454d",
        "selectorBytes": [
          250,
          145,
          69,
          77
        ]
      },
      "group": "string",
      "status": "stable",
      "safety": "safe"
    },
    {
      "func": {
        "id": "pauseGasMetering",
        "description": "Pauses gas metering (i.e. gas usage is not counted). Noop if already paused.",
        "declaration": "function pauseGasMetering() external;",
        "visibility": "external",
        "mutability": "",
        "signature": "pauseGasMetering()",
        "selector": "0xd1a5b36f",
        "selectorBytes": [
          209,
          165,
          179,
          111
        ]
      },
      "group": "evm",
      "status": "stable",
      "safety": "safe"
    },
    {
      "func": {
        "id": "pauseTracing",
        "description": "Pauses collection of call traces. Useful in cases when you want to skip tracing of\ncomplex calls which are not useful for debugging.",
        "declaration": "function pauseTracing() external view;",
        "visibility": "external",
        "mutability": "view",
        "signature": "pauseTracing()",
        "selector": "0xc94d1f90",
        "selectorBytes": [
          201,
          77,
          31,
          144
        ]
      },
      "group": "utilities",
      "status": "stable",
      "safety": "safe"
    },
    {
      "func": {
        "id": "prank_0",
        "description": "Sets the *next* call's `msg.sender` to be the input address.",
        "declaration": "function prank(address msgSender) external;",
        "visibility": "external",
        "mutability": "",
        "signature": "prank(address)",
        "selector": "0xca669fa7",
        "selectorBytes": [
          202,
          102,
          159,
          167
        ]
      },
      "group": "evm",
      "status": "stable",
      "safety": "unsafe"
    },
    {
      "func": {
        "id": "prank_1",
        "description": "Sets the *next* call's `msg.sender` to be the input address, and the `tx.origin` to be the second input.",
        "declaration": "function prank(address msgSender, address txOrigin) external;",
        "visibility": "external",
        "mutability": "",
        "signature": "prank(address,address)",
        "selector": "0x47e50cce",
        "selectorBytes": [
          71,
          229,
          12,
          206
        ]
      },
      "group": "evm",
      "status": "stable",
      "safety": "unsafe"
    },
    {
      "func": {
        "id": "prank_2",
        "description": "Sets the *next* delegate call's `msg.sender` to be the input address.",
        "declaration": "function prank(address msgSender, bool delegateCall) external;",
        "visibility": "external",
        "mutability": "",
        "signature": "prank(address,bool)",
        "selector": "0xa7f8bf5c",
        "selectorBytes": [
          167,
          248,
          191,
          92
        ]
      },
      "group": "evm",
      "status": "stable",
      "safety": "unsafe"
    },
    {
      "func": {
        "id": "prank_3",
        "description": "Sets the *next* delegate call's `msg.sender` to be the input address, and the `tx.origin` to be the second input.",
        "declaration": "function prank(address msgSender, address txOrigin, bool delegateCall) external;",
        "visibility": "external",
        "mutability": "",
        "signature": "prank(address,address,bool)",
        "selector": "0x7d73d042",
        "selectorBytes": [
          125,
          115,
          208,
          66
        ]
      },
      "group": "evm",
      "status": "stable",
      "safety": "unsafe"
    },
    {
      "func": {
        "id": "prevrandao_0",
        "description": "Sets `block.prevrandao`.\nNot available on EVM versions before Paris. Use `difficulty` instead.\nIf used on unsupported EVM versions it will revert.",
        "declaration": "function prevrandao(bytes32 newPrevrandao) external;",
        "visibility": "external",
        "mutability": "",
        "signature": "prevrandao(bytes32)",
        "selector": "0x3b925549",
        "selectorBytes": [
          59,
          146,
          85,
          73
        ]
      },
      "group": "evm",
      "status": "stable",
      "safety": "unsafe"
    },
    {
      "func": {
        "id": "prevrandao_1",
        "description": "Sets `block.prevrandao`.\nNot available on EVM versions before Paris. Use `difficulty` instead.\nIf used on unsupported EVM versions it will revert.",
        "declaration": "function prevrandao(uint256 newPrevrandao) external;",
        "visibility": "external",
        "mutability": "",
        "signature": "prevrandao(uint256)",
        "selector": "0x9cb1c0d4",
        "selectorBytes": [
          156,
          177,
          192,
          212
        ]
      },
      "group": "evm",
      "status": "stable",
      "safety": "unsafe"
    },
    {
      "func": {
        "id": "projectRoot",
        "description": "Get the path of the current project root.",
        "declaration": "function projectRoot() external view returns (string memory path);",
        "visibility": "external",
        "mutability": "view",
        "signature": "projectRoot()",
        "selector": "0xd930a0e6",
        "selectorBytes": [
          217,
          48,
          160,
          230
        ]
      },
      "group": "filesystem",
      "status": "stable",
      "safety": "safe"
    },
    {
      "func": {
        "id": "prompt",
        "description": "Prompts the user for a string value in the terminal.",
        "declaration": "function prompt(string calldata promptText) external returns (string memory input);",
        "visibility": "external",
        "mutability": "",
        "signature": "prompt(string)",
        "selector": "0x47eaf474",
        "selectorBytes": [
          71,
          234,
          244,
          116
        ]
      },
      "group": "filesystem",
      "status": "stable",
      "safety": "safe"
    },
    {
      "func": {
        "id": "promptAddress",
        "description": "Prompts the user for an address in the terminal.",
        "declaration": "function promptAddress(string calldata promptText) external returns (address);",
        "visibility": "external",
        "mutability": "",
        "signature": "promptAddress(string)",
        "selector": "0x62ee05f4",
        "selectorBytes": [
          98,
          238,
          5,
          244
        ]
      },
      "group": "filesystem",
      "status": "stable",
      "safety": "safe"
    },
    {
      "func": {
        "id": "promptSecret",
        "description": "Prompts the user for a hidden string value in the terminal.",
        "declaration": "function promptSecret(string calldata promptText) external returns (string memory input);",
        "visibility": "external",
        "mutability": "",
        "signature": "promptSecret(string)",
        "selector": "0x1e279d41",
        "selectorBytes": [
          30,
          39,
          157,
          65
        ]
      },
      "group": "filesystem",
      "status": "stable",
      "safety": "safe"
    },
    {
      "func": {
        "id": "promptSecretUint",
        "description": "Prompts the user for hidden uint256 in the terminal (usually pk).",
        "declaration": "function promptSecretUint(string calldata promptText) external returns (uint256);",
        "visibility": "external",
        "mutability": "",
        "signature": "promptSecretUint(string)",
        "selector": "0x69ca02b7",
        "selectorBytes": [
          105,
          202,
          2,
          183
        ]
      },
      "group": "filesystem",
      "status": "stable",
      "safety": "safe"
    },
    {
      "func": {
        "id": "promptUint",
        "description": "Prompts the user for uint256 in the terminal.",
        "declaration": "function promptUint(string calldata promptText) external returns (uint256);",
        "visibility": "external",
        "mutability": "",
        "signature": "promptUint(string)",
        "selector": "0x652fd489",
        "selectorBytes": [
          101,
          47,
          212,
          137
        ]
      },
      "group": "filesystem",
      "status": "stable",
      "safety": "safe"
    },
    {
      "func": {
        "id": "publicKeyP256",
        "description": "Derives secp256r1 public key from the provided `privateKey`.",
        "declaration": "function publicKeyP256(uint256 privateKey) external pure returns (uint256 publicKeyX, uint256 publicKeyY);",
        "visibility": "external",
        "mutability": "pure",
        "signature": "publicKeyP256(uint256)",
        "selector": "0xc453949e",
        "selectorBytes": [
          196,
          83,
          148,
          158
        ]
      },
      "group": "crypto",
      "status": "stable",
      "safety": "safe"
    },
    {
      "func": {
        "id": "randomAddress",
        "description": "Returns a random `address`.",
        "declaration": "function randomAddress() external returns (address);",
        "visibility": "external",
        "mutability": "",
        "signature": "randomAddress()",
        "selector": "0xd5bee9f5",
        "selectorBytes": [
          213,
          190,
          233,
          245
        ]
      },
      "group": "utilities",
      "status": "stable",
      "safety": "safe"
    },
    {
      "func": {
        "id": "randomBool",
        "description": "Returns a random `bool`.",
        "declaration": "function randomBool() external view returns (bool);",
        "visibility": "external",
        "mutability": "view",
        "signature": "randomBool()",
        "selector": "0xcdc126bd",
        "selectorBytes": [
          205,
          193,
          38,
          189
        ]
      },
      "group": "utilities",
      "status": "stable",
      "safety": "safe"
    },
    {
      "func": {
        "id": "randomBytes",
        "description": "Returns a random byte array value of the given length.",
        "declaration": "function randomBytes(uint256 len) external view returns (bytes memory);",
        "visibility": "external",
        "mutability": "view",
        "signature": "randomBytes(uint256)",
        "selector": "0x6c5d32a9",
        "selectorBytes": [
          108,
          93,
          50,
          169
        ]
      },
      "group": "utilities",
      "status": "stable",
      "safety": "safe"
    },
    {
      "func": {
        "id": "randomBytes4",
        "description": "Returns a random fixed-size byte array of length 4.",
        "declaration": "function randomBytes4() external view returns (bytes4);",
        "visibility": "external",
        "mutability": "view",
        "signature": "randomBytes4()",
        "selector": "0x9b7cd579",
        "selectorBytes": [
          155,
          124,
          213,
          121
        ]
      },
      "group": "utilities",
      "status": "stable",
      "safety": "safe"
    },
    {
      "func": {
        "id": "randomBytes8",
        "description": "Returns a random fixed-size byte array of length 8.",
        "declaration": "function randomBytes8() external view returns (bytes8);",
        "visibility": "external",
        "mutability": "view",
        "signature": "randomBytes8()",
        "selector": "0x0497b0a5",
        "selectorBytes": [
          4,
          151,
          176,
          165
        ]
      },
      "group": "utilities",
      "status": "stable",
      "safety": "safe"
    },
    {
      "func": {
        "id": "randomInt_0",
        "description": "Returns a random `int256` value.",
        "declaration": "function randomInt() external view returns (int256);",
        "visibility": "external",
        "mutability": "view",
        "signature": "randomInt()",
        "selector": "0x111f1202",
        "selectorBytes": [
          17,
          31,
          18,
          2
        ]
      },
      "group": "utilities",
      "status": "stable",
      "safety": "safe"
    },
    {
      "func": {
        "id": "randomInt_1",
        "description": "Returns a random `int256` value of given bits.",
        "declaration": "function randomInt(uint256 bits) external view returns (int256);",
        "visibility": "external",
        "mutability": "view",
        "signature": "randomInt(uint256)",
        "selector": "0x12845966",
        "selectorBytes": [
          18,
          132,
          89,
          102
        ]
      },
      "group": "utilities",
      "status": "stable",
      "safety": "safe"
    },
    {
      "func": {
        "id": "randomUint_0",
        "description": "Returns a random uint256 value.",
        "declaration": "function randomUint() external returns (uint256);",
        "visibility": "external",
        "mutability": "",
        "signature": "randomUint()",
        "selector": "0x25124730",
        "selectorBytes": [
          37,
          18,
          71,
          48
        ]
      },
      "group": "utilities",
      "status": "stable",
      "safety": "safe"
    },
    {
      "func": {
        "id": "randomUint_1",
        "description": "Returns random uint256 value between the provided range (=min..=max).",
        "declaration": "function randomUint(uint256 min, uint256 max) external returns (uint256);",
        "visibility": "external",
        "mutability": "",
        "signature": "randomUint(uint256,uint256)",
        "selector": "0xd61b051b",
        "selectorBytes": [
          214,
          27,
          5,
          27
        ]
      },
      "group": "utilities",
      "status": "stable",
      "safety": "safe"
    },
    {
      "func": {
        "id": "randomUint_2",
        "description": "Returns a random `uint256` value of given bits.",
        "declaration": "function randomUint(uint256 bits) external view returns (uint256);",
        "visibility": "external",
        "mutability": "view",
        "signature": "randomUint(uint256)",
        "selector": "0xcf81e69c",
        "selectorBytes": [
          207,
          129,
          230,
          156
        ]
      },
      "group": "utilities",
      "status": "stable",
      "safety": "safe"
    },
    {
      "func": {
        "id": "readCallers",
        "description": "Reads the current `msg.sender` and `tx.origin` from state and reports if there is any active caller modification.",
        "declaration": "function readCallers() external returns (CallerMode callerMode, address msgSender, address txOrigin);",
        "visibility": "external",
        "mutability": "",
        "signature": "readCallers()",
        "selector": "0x4ad0bac9",
        "selectorBytes": [
          74,
          208,
          186,
          201
        ]
      },
      "group": "evm",
      "status": "stable",
      "safety": "unsafe"
    },
    {
      "func": {
        "id": "readDir_0",
        "description": "Reads the directory at the given path recursively, up to `maxDepth`.\n`maxDepth` defaults to 1, meaning only the direct children of the given directory will be returned.\nFollows symbolic links if `followLinks` is true.",
        "declaration": "function readDir(string calldata path) external view returns (DirEntry[] memory entries);",
        "visibility": "external",
        "mutability": "view",
        "signature": "readDir(string)",
        "selector": "0xc4bc59e0",
        "selectorBytes": [
          196,
          188,
          89,
          224
        ]
      },
      "group": "filesystem",
      "status": "stable",
      "safety": "safe"
    },
    {
      "func": {
        "id": "readDir_1",
        "description": "See `readDir(string)`.",
        "declaration": "function readDir(string calldata path, uint64 maxDepth) external view returns (DirEntry[] memory entries);",
        "visibility": "external",
        "mutability": "view",
        "signature": "readDir(string,uint64)",
        "selector": "0x1497876c",
        "selectorBytes": [
          20,
          151,
          135,
          108
        ]
      },
      "group": "filesystem",
      "status": "stable",
      "safety": "safe"
    },
    {
      "func": {
        "id": "readDir_2",
        "description": "See `readDir(string)`.",
        "declaration": "function readDir(string calldata path, uint64 maxDepth, bool followLinks) external view returns (DirEntry[] memory entries);",
        "visibility": "external",
        "mutability": "view",
        "signature": "readDir(string,uint64,bool)",
        "selector": "0x8102d70d",
        "selectorBytes": [
          129,
          2,
          215,
          13
        ]
      },
      "group": "filesystem",
      "status": "stable",
      "safety": "safe"
    },
    {
      "func": {
        "id": "readFile",
        "description": "Reads the entire content of file to string. `path` is relative to the project root.",
        "declaration": "function readFile(string calldata path) external view returns (string memory data);",
        "visibility": "external",
        "mutability": "view",
        "signature": "readFile(string)",
        "selector": "0x60f9bb11",
        "selectorBytes": [
          96,
          249,
          187,
          17
        ]
      },
      "group": "filesystem",
      "status": "stable",
      "safety": "safe"
    },
    {
      "func": {
        "id": "readFileBinary",
        "description": "Reads the entire content of file as binary. `path` is relative to the project root.",
        "declaration": "function readFileBinary(string calldata path) external view returns (bytes memory data);",
        "visibility": "external",
        "mutability": "view",
        "signature": "readFileBinary(string)",
        "selector": "0x16ed7bc4",
        "selectorBytes": [
          22,
          237,
          123,
          196
        ]
      },
      "group": "filesystem",
      "status": "stable",
      "safety": "safe"
    },
    {
      "func": {
        "id": "readLine",
        "description": "Reads next line of file to string.",
        "declaration": "function readLine(string calldata path) external view returns (string memory line);",
        "visibility": "external",
        "mutability": "view",
        "signature": "readLine(string)",
        "selector": "0x70f55728",
        "selectorBytes": [
          112,
          245,
          87,
          40
        ]
      },
      "group": "filesystem",
      "status": "stable",
      "safety": "safe"
    },
    {
      "func": {
        "id": "readLink",
        "description": "Reads a symbolic link, returning the path that the link points to.\nThis cheatcode will revert in the following situations, but is not limited to just these cases:\n- `path` is not a symbolic link.\n- `path` does not exist.",
        "declaration": "function readLink(string calldata linkPath) external view returns (string memory targetPath);",
        "visibility": "external",
        "mutability": "view",
        "signature": "readLink(string)",
        "selector": "0x9f5684a2",
        "selectorBytes": [
          159,
          86,
          132,
          162
        ]
      },
      "group": "filesystem",
      "status": "stable",
      "safety": "safe"
    },
    {
      "func": {
        "id": "record",
        "description": "Records all storage reads and writes.",
        "declaration": "function record() external;",
        "visibility": "external",
        "mutability": "",
        "signature": "record()",
        "selector": "0x266cf109",
        "selectorBytes": [
          38,
          108,
          241,
          9
        ]
      },
      "group": "evm",
      "status": "stable",
      "safety": "safe"
    },
    {
      "func": {
        "id": "recordLogs",
        "description": "Record all the transaction logs.",
        "declaration": "function recordLogs() external;",
        "visibility": "external",
        "mutability": "",
        "signature": "recordLogs()",
        "selector": "0x41af2f52",
        "selectorBytes": [
          65,
          175,
          47,
          82
        ]
      },
      "group": "evm",
      "status": "stable",
      "safety": "safe"
    },
    {
      "func": {
        "id": "rememberKey",
        "description": "Adds a private key to the local forge wallet and returns the address.",
        "declaration": "function rememberKey(uint256 privateKey) external returns (address keyAddr);",
        "visibility": "external",
        "mutability": "",
        "signature": "rememberKey(uint256)",
        "selector": "0x22100064",
        "selectorBytes": [
          34,
          16,
          0,
          100
        ]
      },
      "group": "crypto",
      "status": "stable",
      "safety": "safe"
    },
    {
      "func": {
        "id": "rememberKeys_0",
        "description": "Derive a set number of wallets from a mnemonic at the derivation path `m/44'/60'/0'/0/{0..count}`.\nThe respective private keys are saved to the local forge wallet for later use and their addresses are returned.",
        "declaration": "function rememberKeys(string calldata mnemonic, string calldata derivationPath, uint32 count) external returns (address[] memory keyAddrs);",
        "visibility": "external",
        "mutability": "",
        "signature": "rememberKeys(string,string,uint32)",
        "selector": "0x97cb9189",
        "selectorBytes": [
          151,
          203,
          145,
          137
        ]
      },
      "group": "crypto",
      "status": "stable",
      "safety": "safe"
    },
    {
      "func": {
        "id": "rememberKeys_1",
        "description": "Derive a set number of wallets from a mnemonic in the specified language at the derivation path `m/44'/60'/0'/0/{0..count}`.\nThe respective private keys are saved to the local forge wallet for later use and their addresses are returned.",
        "declaration": "function rememberKeys(string calldata mnemonic, string calldata derivationPath, string calldata language, uint32 count) external returns (address[] memory keyAddrs);",
        "visibility": "external",
        "mutability": "",
        "signature": "rememberKeys(string,string,string,uint32)",
        "selector": "0xf8d58eaf",
        "selectorBytes": [
          248,
          213,
          142,
          175
        ]
      },
      "group": "crypto",
      "status": "stable",
      "safety": "safe"
    },
    {
      "func": {
        "id": "removeDir",
        "description": "Removes a directory at the provided path.\nThis cheatcode will revert in the following situations, but is not limited to just these cases:\n- `path` doesn't exist.\n- `path` isn't a directory.\n- User lacks permissions to modify `path`.\n- The directory is not empty and `recursive` is false.\n`path` is relative to the project root.",
        "declaration": "function removeDir(string calldata path, bool recursive) external;",
        "visibility": "external",
        "mutability": "",
        "signature": "removeDir(string,bool)",
        "selector": "0x45c62011",
        "selectorBytes": [
          69,
          198,
          32,
          17
        ]
      },
      "group": "filesystem",
      "status": "stable",
      "safety": "safe"
    },
    {
      "func": {
        "id": "removeFile",
        "description": "Removes a file from the filesystem.\nThis cheatcode will revert in the following situations, but is not limited to just these cases:\n- `path` points to a directory.\n- The file doesn't exist.\n- The user lacks permissions to remove the file.\n`path` is relative to the project root.",
        "declaration": "function removeFile(string calldata path) external;",
        "visibility": "external",
        "mutability": "",
        "signature": "removeFile(string)",
        "selector": "0xf1afe04d",
        "selectorBytes": [
          241,
          175,
          224,
          77
        ]
      },
      "group": "filesystem",
      "status": "stable",
      "safety": "safe"
    },
    {
      "func": {
        "id": "replace",
        "description": "Replaces occurrences of `from` in the given `string` with `to`.",
        "declaration": "function replace(string calldata input, string calldata from, string calldata to) external pure returns (string memory output);",
        "visibility": "external",
        "mutability": "pure",
        "signature": "replace(string,string,string)",
        "selector": "0xe00ad03e",
        "selectorBytes": [
          224,
          10,
          208,
          62
        ]
      },
      "group": "string",
      "status": "stable",
      "safety": "safe"
    },
    {
      "func": {
        "id": "resetGasMetering",
        "description": "Reset gas metering (i.e. gas usage is set to gas limit).",
        "declaration": "function resetGasMetering() external;",
        "visibility": "external",
        "mutability": "",
        "signature": "resetGasMetering()",
        "selector": "0xbe367dd3",
        "selectorBytes": [
          190,
          54,
          125,
          211
        ]
      },
      "group": "evm",
      "status": "stable",
      "safety": "safe"
    },
    {
      "func": {
        "id": "resetNonce",
        "description": "Resets the nonce of an account to 0 for EOAs and 1 for contract accounts.",
        "declaration": "function resetNonce(address account) external;",
        "visibility": "external",
        "mutability": "",
        "signature": "resetNonce(address)",
        "selector": "0x1c72346d",
        "selectorBytes": [
          28,
          114,
          52,
          109
        ]
      },
      "group": "evm",
      "status": "stable",
      "safety": "unsafe"
    },
    {
      "func": {
        "id": "resumeGasMetering",
        "description": "Resumes gas metering (i.e. gas usage is counted again). Noop if already on.",
        "declaration": "function resumeGasMetering() external;",
        "visibility": "external",
        "mutability": "",
        "signature": "resumeGasMetering()",
        "selector": "0x2bcd50e0",
        "selectorBytes": [
          43,
          205,
          80,
          224
        ]
      },
      "group": "evm",
      "status": "stable",
      "safety": "safe"
    },
    {
      "func": {
        "id": "resumeTracing",
        "description": "Unpauses collection of call traces.",
        "declaration": "function resumeTracing() external view;",
        "visibility": "external",
        "mutability": "view",
        "signature": "resumeTracing()",
        "selector": "0x72a09ccb",
        "selectorBytes": [
          114,
          160,
          156,
          203
        ]
      },
      "group": "utilities",
      "status": "stable",
      "safety": "safe"
    },
    {
      "func": {
        "id": "revertTo",
        "description": "`revertTo` is being deprecated in favor of `revertToState`. It will be removed in future versions.",
        "declaration": "function revertTo(uint256 snapshotId) external returns (bool success);",
        "visibility": "external",
        "mutability": "",
        "signature": "revertTo(uint256)",
        "selector": "0x44d7f0a4",
        "selectorBytes": [
          68,
          215,
          240,
          164
        ]
      },
      "group": "evm",
      "status": {
        "deprecated": "replaced by `revertToState`"
      },
      "safety": "unsafe"
    },
    {
      "func": {
        "id": "revertToAndDelete",
        "description": "`revertToAndDelete` is being deprecated in favor of `revertToStateAndDelete`. It will be removed in future versions.",
        "declaration": "function revertToAndDelete(uint256 snapshotId) external returns (bool success);",
        "visibility": "external",
        "mutability": "",
        "signature": "revertToAndDelete(uint256)",
        "selector": "0x03e0aca9",
        "selectorBytes": [
          3,
          224,
          172,
          169
        ]
      },
      "group": "evm",
      "status": {
        "deprecated": "replaced by `revertToStateAndDelete`"
      },
      "safety": "unsafe"
    },
    {
      "func": {
        "id": "revertToState",
        "description": "Revert the state of the EVM to a previous snapshot\nTakes the snapshot ID to revert to.\nReturns `true` if the snapshot was successfully reverted.\nReturns `false` if the snapshot does not exist.\n**Note:** This does not automatically delete the snapshot. To delete the snapshot use `deleteStateSnapshot`.",
        "declaration": "function revertToState(uint256 snapshotId) external returns (bool success);",
        "visibility": "external",
        "mutability": "",
        "signature": "revertToState(uint256)",
        "selector": "0xc2527405",
        "selectorBytes": [
          194,
          82,
          116,
          5
        ]
      },
      "group": "evm",
      "status": "stable",
      "safety": "unsafe"
    },
    {
      "func": {
        "id": "revertToStateAndDelete",
        "description": "Revert the state of the EVM to a previous snapshot and automatically deletes the snapshots\nTakes the snapshot ID to revert to.\nReturns `true` if the snapshot was successfully reverted and deleted.\nReturns `false` if the snapshot does not exist.",
        "declaration": "function revertToStateAndDelete(uint256 snapshotId) external returns (bool success);",
        "visibility": "external",
        "mutability": "",
        "signature": "revertToStateAndDelete(uint256)",
        "selector": "0x3a1985dc",
        "selectorBytes": [
          58,
          25,
          133,
          220
        ]
      },
      "group": "evm",
      "status": "stable",
      "safety": "unsafe"
    },
    {
      "func": {
        "id": "revokePersistent_0",
        "description": "Revokes persistent status from the address, previously added via `makePersistent`.",
        "declaration": "function revokePersistent(address account) external;",
        "visibility": "external",
        "mutability": "",
        "signature": "revokePersistent(address)",
        "selector": "0x997a0222",
        "selectorBytes": [
          153,
          122,
          2,
          34
        ]
      },
      "group": "evm",
      "status": "stable",
      "safety": "unsafe"
    },
    {
      "func": {
        "id": "revokePersistent_1",
        "description": "See `revokePersistent(address)`.",
        "declaration": "function revokePersistent(address[] calldata accounts) external;",
        "visibility": "external",
        "mutability": "",
        "signature": "revokePersistent(address[])",
        "selector": "0x3ce969e6",
        "selectorBytes": [
          60,
          233,
          105,
          230
        ]
      },
      "group": "evm",
      "status": "stable",
      "safety": "unsafe"
    },
    {
      "func": {
        "id": "roll",
        "description": "Sets `block.height`.",
        "declaration": "function roll(uint256 newHeight) external;",
        "visibility": "external",
        "mutability": "",
        "signature": "roll(uint256)",
        "selector": "0x1f7b4f30",
        "selectorBytes": [
          31,
          123,
          79,
          48
        ]
      },
      "group": "evm",
      "status": "stable",
      "safety": "unsafe"
    },
    {
      "func": {
        "id": "rollFork_0",
        "description": "Updates the currently active fork to given block number\nThis is similar to `roll` but for the currently active fork.",
        "declaration": "function rollFork(uint256 blockNumber) external;",
        "visibility": "external",
        "mutability": "",
        "signature": "rollFork(uint256)",
        "selector": "0xd9bbf3a1",
        "selectorBytes": [
          217,
          187,
          243,
          161
        ]
      },
      "group": "evm",
      "status": "stable",
      "safety": "unsafe"
    },
    {
      "func": {
        "id": "rollFork_1",
        "description": "Updates the currently active fork to given transaction. This will `rollFork` with the number\nof the block the transaction was mined in and replays all transaction mined before it in the block.",
        "declaration": "function rollFork(bytes32 txHash) external;",
        "visibility": "external",
        "mutability": "",
        "signature": "rollFork(bytes32)",
        "selector": "0x0f29772b",
        "selectorBytes": [
          15,
          41,
          119,
          43
        ]
      },
      "group": "evm",
      "status": "stable",
      "safety": "unsafe"
    },
    {
      "func": {
        "id": "rollFork_2",
        "description": "Updates the given fork to given block number.",
        "declaration": "function rollFork(uint256 forkId, uint256 blockNumber) external;",
        "visibility": "external",
        "mutability": "",
        "signature": "rollFork(uint256,uint256)",
        "selector": "0xd74c83a4",
        "selectorBytes": [
          215,
          76,
          131,
          164
        ]
      },
      "group": "evm",
      "status": "stable",
      "safety": "unsafe"
    },
    {
      "func": {
        "id": "rollFork_3",
        "description": "Updates the given fork to block number of the given transaction and replays all transaction mined before it in the block.",
        "declaration": "function rollFork(uint256 forkId, bytes32 txHash) external;",
        "visibility": "external",
        "mutability": "",
        "signature": "rollFork(uint256,bytes32)",
        "selector": "0xf2830f7b",
        "selectorBytes": [
          242,
          131,
          15,
          123
        ]
      },
      "group": "evm",
      "status": "stable",
      "safety": "unsafe"
    },
    {
      "func": {
        "id": "rpcUrl",
        "description": "Returns the RPC url for the given alias.",
        "declaration": "function rpcUrl(string calldata rpcAlias) external view returns (string memory json);",
        "visibility": "external",
        "mutability": "view",
        "signature": "rpcUrl(string)",
        "selector": "0x975a6ce9",
        "selectorBytes": [
          151,
          90,
          108,
          233
        ]
      },
      "group": "testing",
      "status": "stable",
      "safety": "safe"
    },
    {
      "func": {
        "id": "rpcUrlStructs",
        "description": "Returns all rpc urls and their aliases as structs.",
        "declaration": "function rpcUrlStructs() external view returns (Rpc[] memory urls);",
        "visibility": "external",
        "mutability": "view",
        "signature": "rpcUrlStructs()",
        "selector": "0x9d2ad72a",
        "selectorBytes": [
          157,
          42,
          215,
          42
        ]
      },
      "group": "testing",
      "status": "stable",
      "safety": "safe"
    },
    {
      "func": {
        "id": "rpcUrls",
        "description": "Returns all rpc urls and their aliases `[alias, url][]`.",
        "declaration": "function rpcUrls() external view returns (string[2][] memory urls);",
        "visibility": "external",
        "mutability": "view",
        "signature": "rpcUrls()",
        "selector": "0xa85a8418",
        "selectorBytes": [
          168,
          90,
          132,
          24
        ]
      },
      "group": "testing",
      "status": "stable",
      "safety": "safe"
    },
    {
      "func": {
        "id": "rpc_0",
        "description": "Performs an Ethereum JSON-RPC request to the current fork URL.",
        "declaration": "function rpc(string calldata method, string calldata params) external returns (bytes memory data);",
        "visibility": "external",
        "mutability": "",
        "signature": "rpc(string,string)",
        "selector": "0x1206c8a8",
        "selectorBytes": [
          18,
          6,
          200,
          168
        ]
      },
      "group": "evm",
      "status": "stable",
      "safety": "safe"
    },
    {
      "func": {
        "id": "rpc_1",
        "description": "Performs an Ethereum JSON-RPC request to the given endpoint.",
        "declaration": "function rpc(string calldata urlOrAlias, string calldata method, string calldata params) external returns (bytes memory data);",
        "visibility": "external",
        "mutability": "",
        "signature": "rpc(string,string,string)",
        "selector": "0x0199a220",
        "selectorBytes": [
          1,
          153,
          162,
          32
        ]
      },
      "group": "evm",
      "status": "stable",
      "safety": "safe"
    },
    {
      "func": {
        "id": "selectFork",
        "description": "Takes a fork identifier created by `createFork` and sets the corresponding forked state as active.",
        "declaration": "function selectFork(uint256 forkId) external;",
        "visibility": "external",
        "mutability": "",
        "signature": "selectFork(uint256)",
        "selector": "0x9ebf6827",
        "selectorBytes": [
          158,
          191,
          104,
          39
        ]
      },
      "group": "evm",
      "status": "stable",
      "safety": "unsafe"
    },
    {
      "func": {
        "id": "serializeAddress_0",
        "description": "See `serializeJson`.",
        "declaration": "function serializeAddress(string calldata objectKey, string calldata valueKey, address value) external returns (string memory json);",
        "visibility": "external",
        "mutability": "",
        "signature": "serializeAddress(string,string,address)",
        "selector": "0x972c6062",
        "selectorBytes": [
          151,
          44,
          96,
          98
        ]
      },
      "group": "json",
      "status": "stable",
      "safety": "safe"
    },
    {
      "func": {
        "id": "serializeAddress_1",
        "description": "See `serializeJson`.",
        "declaration": "function serializeAddress(string calldata objectKey, string calldata valueKey, address[] calldata values) external returns (string memory json);",
        "visibility": "external",
        "mutability": "",
        "signature": "serializeAddress(string,string,address[])",
        "selector": "0x1e356e1a",
        "selectorBytes": [
          30,
          53,
          110,
          26
        ]
      },
      "group": "json",
      "status": "stable",
      "safety": "safe"
    },
    {
      "func": {
        "id": "serializeBool_0",
        "description": "See `serializeJson`.",
        "declaration": "function serializeBool(string calldata objectKey, string calldata valueKey, bool value) external returns (string memory json);",
        "visibility": "external",
        "mutability": "",
        "signature": "serializeBool(string,string,bool)",
        "selector": "0xac22e971",
        "selectorBytes": [
          172,
          34,
          233,
          113
        ]
      },
      "group": "json",
      "status": "stable",
      "safety": "safe"
    },
    {
      "func": {
        "id": "serializeBool_1",
        "description": "See `serializeJson`.",
        "declaration": "function serializeBool(string calldata objectKey, string calldata valueKey, bool[] calldata values) external returns (string memory json);",
        "visibility": "external",
        "mutability": "",
        "signature": "serializeBool(string,string,bool[])",
        "selector": "0x92925aa1",
        "selectorBytes": [
          146,
          146,
          90,
          161
        ]
      },
      "group": "json",
      "status": "stable",
      "safety": "safe"
    },
    {
      "func": {
        "id": "serializeBytes32_0",
        "description": "See `serializeJson`.",
        "declaration": "function serializeBytes32(string calldata objectKey, string calldata valueKey, bytes32 value) external returns (string memory json);",
        "visibility": "external",
        "mutability": "",
        "signature": "serializeBytes32(string,string,bytes32)",
        "selector": "0x2d812b44",
        "selectorBytes": [
          45,
          129,
          43,
          68
        ]
      },
      "group": "json",
      "status": "stable",
      "safety": "safe"
    },
    {
      "func": {
        "id": "serializeBytes32_1",
        "description": "See `serializeJson`.",
        "declaration": "function serializeBytes32(string calldata objectKey, string calldata valueKey, bytes32[] calldata values) external returns (string memory json);",
        "visibility": "external",
        "mutability": "",
        "signature": "serializeBytes32(string,string,bytes32[])",
        "selector": "0x201e43e2",
        "selectorBytes": [
          32,
          30,
          67,
          226
        ]
      },
      "group": "json",
      "status": "stable",
      "safety": "safe"
    },
    {
      "func": {
        "id": "serializeBytes_0",
        "description": "See `serializeJson`.",
        "declaration": "function serializeBytes(string calldata objectKey, string calldata valueKey, bytes calldata value) external returns (string memory json);",
        "visibility": "external",
        "mutability": "",
        "signature": "serializeBytes(string,string,bytes)",
        "selector": "0xf21d52c7",
        "selectorBytes": [
          242,
          29,
          82,
          199
        ]
      },
      "group": "json",
      "status": "stable",
      "safety": "safe"
    },
    {
      "func": {
        "id": "serializeBytes_1",
        "description": "See `serializeJson`.",
        "declaration": "function serializeBytes(string calldata objectKey, string calldata valueKey, bytes[] calldata values) external returns (string memory json);",
        "visibility": "external",
        "mutability": "",
        "signature": "serializeBytes(string,string,bytes[])",
        "selector": "0x9884b232",
        "selectorBytes": [
          152,
          132,
          178,
          50
        ]
      },
      "group": "json",
      "status": "stable",
      "safety": "safe"
    },
    {
      "func": {
        "id": "serializeInt_0",
        "description": "See `serializeJson`.",
        "declaration": "function serializeInt(string calldata objectKey, string calldata valueKey, int256 value) external returns (string memory json);",
        "visibility": "external",
        "mutability": "",
        "signature": "serializeInt(string,string,int256)",
        "selector": "0x3f33db60",
        "selectorBytes": [
          63,
          51,
          219,
          96
        ]
      },
      "group": "json",
      "status": "stable",
      "safety": "safe"
    },
    {
      "func": {
        "id": "serializeInt_1",
        "description": "See `serializeJson`.",
        "declaration": "function serializeInt(string calldata objectKey, string calldata valueKey, int256[] calldata values) external returns (string memory json);",
        "visibility": "external",
        "mutability": "",
        "signature": "serializeInt(string,string,int256[])",
        "selector": "0x7676e127",
        "selectorBytes": [
          118,
          118,
          225,
          39
        ]
      },
      "group": "json",
      "status": "stable",
      "safety": "safe"
    },
    {
      "func": {
        "id": "serializeJson",
        "description": "Serializes a key and value to a JSON object stored in-memory that can be later written to a file.\nReturns the stringified version of the specific JSON file up to that moment.",
        "declaration": "function serializeJson(string calldata objectKey, string calldata value) external returns (string memory json);",
        "visibility": "external",
        "mutability": "",
        "signature": "serializeJson(string,string)",
        "selector": "0x9b3358b0",
        "selectorBytes": [
          155,
          51,
          88,
          176
        ]
      },
      "group": "json",
      "status": "stable",
      "safety": "safe"
    },
    {
      "func": {
        "id": "serializeJsonType_0",
        "description": "See `serializeJson`.",
        "declaration": "function serializeJsonType(string calldata typeDescription, bytes calldata value) external pure returns (string memory json);",
        "visibility": "external",
        "mutability": "pure",
        "signature": "serializeJsonType(string,bytes)",
        "selector": "0x6d4f96a6",
        "selectorBytes": [
          109,
          79,
          150,
          166
        ]
      },
      "group": "json",
      "status": "stable",
      "safety": "safe"
    },
    {
      "func": {
        "id": "serializeJsonType_1",
        "description": "See `serializeJson`.",
        "declaration": "function serializeJsonType(string calldata objectKey, string calldata valueKey, string calldata typeDescription, bytes calldata value) external returns (string memory json);",
        "visibility": "external",
        "mutability": "",
        "signature": "serializeJsonType(string,string,string,bytes)",
        "selector": "0x6f93bccb",
        "selectorBytes": [
          111,
          147,
          188,
          203
        ]
      },
      "group": "json",
      "status": "stable",
      "safety": "safe"
    },
    {
      "func": {
        "id": "serializeString_0",
        "description": "See `serializeJson`.",
        "declaration": "function serializeString(string calldata objectKey, string calldata valueKey, string calldata value) external returns (string memory json);",
        "visibility": "external",
        "mutability": "",
        "signature": "serializeString(string,string,string)",
        "selector": "0x88da6d35",
        "selectorBytes": [
          136,
          218,
          109,
          53
        ]
      },
      "group": "json",
      "status": "stable",
      "safety": "safe"
    },
    {
      "func": {
        "id": "serializeString_1",
        "description": "See `serializeJson`.",
        "declaration": "function serializeString(string calldata objectKey, string calldata valueKey, string[] calldata values) external returns (string memory json);",
        "visibility": "external",
        "mutability": "",
        "signature": "serializeString(string,string,string[])",
        "selector": "0x561cd6f3",
        "selectorBytes": [
          86,
          28,
          214,
          243
        ]
      },
      "group": "json",
      "status": "stable",
      "safety": "safe"
    },
    {
      "func": {
        "id": "serializeUintToHex",
        "description": "See `serializeJson`.",
        "declaration": "function serializeUintToHex(string calldata objectKey, string calldata valueKey, uint256 value) external returns (string memory json);",
        "visibility": "external",
        "mutability": "",
        "signature": "serializeUintToHex(string,string,uint256)",
        "selector": "0xae5a2ae8",
        "selectorBytes": [
          174,
          90,
          42,
          232
        ]
      },
      "group": "json",
      "status": "stable",
      "safety": "safe"
    },
    {
      "func": {
        "id": "serializeUint_0",
        "description": "See `serializeJson`.",
        "declaration": "function serializeUint(string calldata objectKey, string calldata valueKey, uint256 value) external returns (string memory json);",
        "visibility": "external",
        "mutability": "",
        "signature": "serializeUint(string,string,uint256)",
        "selector": "0x129e9002",
        "selectorBytes": [
          18,
          158,
          144,
          2
        ]
      },
      "group": "json",
      "status": "stable",
      "safety": "safe"
    },
    {
      "func": {
        "id": "serializeUint_1",
        "description": "See `serializeJson`.",
        "declaration": "function serializeUint(string calldata objectKey, string calldata valueKey, uint256[] calldata values) external returns (string memory json);",
        "visibility": "external",
        "mutability": "",
        "signature": "serializeUint(string,string,uint256[])",
        "selector": "0xfee9a469",
        "selectorBytes": [
          254,
          233,
          164,
          105
        ]
      },
      "group": "json",
      "status": "stable",
      "safety": "safe"
    },
    {
      "func": {
        "id": "setArbitraryStorage_0",
        "description": "Utility cheatcode to set arbitrary storage for given target address.",
        "declaration": "function setArbitraryStorage(address target) external;",
        "visibility": "external",
        "mutability": "",
        "signature": "setArbitraryStorage(address)",
        "selector": "0xe1631837",
        "selectorBytes": [
          225,
          99,
          24,
          55
        ]
      },
      "group": "utilities",
      "status": "stable",
      "safety": "safe"
    },
    {
      "func": {
        "id": "setArbitraryStorage_1",
        "description": "Utility cheatcode to set arbitrary storage for given target address and overwrite\nany storage slots that have been previously set.",
        "declaration": "function setArbitraryStorage(address target, bool overwrite) external;",
        "visibility": "external",
        "mutability": "",
        "signature": "setArbitraryStorage(address,bool)",
        "selector": "0xd3ec2a0b",
        "selectorBytes": [
          211,
          236,
          42,
          11
        ]
      },
      "group": "utilities",
      "status": "stable",
      "safety": "safe"
    },
    {
      "func": {
        "id": "setBlockhash",
        "description": "Set blockhash for the current block.\nIt only sets the blockhash for blocks where `block.number - 256 <= number < block.number`.",
        "declaration": "function setBlockhash(uint256 blockNumber, bytes32 blockHash) external;",
        "visibility": "external",
        "mutability": "",
        "signature": "setBlockhash(uint256,bytes32)",
        "selector": "0x5314b54a",
        "selectorBytes": [
          83,
          20,
          181,
          74
        ]
      },
      "group": "evm",
      "status": "stable",
      "safety": "unsafe"
    },
    {
      "func": {
        "id": "setEnv",
        "description": "Sets environment variables.",
        "declaration": "function setEnv(string calldata name, string calldata value) external;",
        "visibility": "external",
        "mutability": "",
        "signature": "setEnv(string,string)",
        "selector": "0x3d5923ee",
        "selectorBytes": [
          61,
          89,
          35,
          238
        ]
      },
      "group": "environment",
      "status": "stable",
      "safety": "safe"
    },
    {
      "func": {
        "id": "setNonce",
        "description": "Sets the nonce of an account. Must be higher than the current nonce of the account.",
        "declaration": "function setNonce(address account, uint64 newNonce) external;",
        "visibility": "external",
        "mutability": "",
        "signature": "setNonce(address,uint64)",
        "selector": "0xf8e18b57",
        "selectorBytes": [
          248,
          225,
          139,
          87
        ]
      },
      "group": "evm",
      "status": "stable",
      "safety": "unsafe"
    },
    {
      "func": {
        "id": "setNonceUnsafe",
        "description": "Sets the nonce of an account to an arbitrary value.",
        "declaration": "function setNonceUnsafe(address account, uint64 newNonce) external;",
        "visibility": "external",
        "mutability": "",
        "signature": "setNonceUnsafe(address,uint64)",
        "selector": "0x9b67b21c",
        "selectorBytes": [
          155,
          103,
          178,
          28
        ]
      },
      "group": "evm",
      "status": "stable",
      "safety": "unsafe"
    },
    {
      "func": {
        "id": "shuffle",
        "description": "Randomly shuffles an array.",
        "declaration": "function shuffle(uint256[] calldata array) external returns (uint256[] memory);",
        "visibility": "external",
        "mutability": "",
        "signature": "shuffle(uint256[])",
        "selector": "0x54f1469c",
        "selectorBytes": [
          84,
          241,
          70,
          156
        ]
      },
      "group": "utilities",
      "status": "stable",
      "safety": "safe"
    },
    {
      "func": {
<<<<<<< HEAD
        "id": "signAndAttachDelegation",
=======
        "id": "signAndAttachDelegation_0",
>>>>>>> 1da4d324
        "description": "Sign an EIP-7702 authorization and designate the next call as an EIP-7702 transaction",
        "declaration": "function signAndAttachDelegation(address implementation, uint256 privateKey) external returns (SignedDelegation memory signedDelegation);",
        "visibility": "external",
        "mutability": "",
        "signature": "signAndAttachDelegation(address,uint256)",
        "selector": "0xc7fa7288",
        "selectorBytes": [
          199,
          250,
          114,
          136
        ]
      },
      "group": "scripting",
      "status": "stable",
      "safety": "safe"
    },
    {
      "func": {
        "id": "signAndAttachDelegation_1",
        "description": "Sign an EIP-7702 authorization and designate the next call as an EIP-7702 transaction for specific nonce",
        "declaration": "function signAndAttachDelegation(address implementation, uint256 privateKey, uint64 nonce) external returns (SignedDelegation memory signedDelegation);",
        "visibility": "external",
        "mutability": "",
        "signature": "signAndAttachDelegation(address,uint256,uint64)",
        "selector": "0xcde3e5be",
        "selectorBytes": [
          205,
          227,
          229,
          190
        ]
      },
      "group": "scripting",
      "status": "stable",
      "safety": "safe"
    },
    {
      "func": {
        "id": "signCompact_0",
        "description": "Signs data with a `Wallet`.\nReturns a compact signature (`r`, `vs`) as per EIP-2098, where `vs` encodes both the\nsignature's `s` value, and the recovery id `v` in a single bytes32.\nThis format reduces the signature size from 65 to 64 bytes.",
        "declaration": "function signCompact(Wallet calldata wallet, bytes32 digest) external returns (bytes32 r, bytes32 vs);",
        "visibility": "external",
        "mutability": "",
        "signature": "signCompact((address,uint256,uint256,uint256),bytes32)",
        "selector": "0x3d0e292f",
        "selectorBytes": [
          61,
          14,
          41,
          47
        ]
      },
      "group": "crypto",
      "status": "stable",
      "safety": "safe"
    },
    {
      "func": {
        "id": "signCompact_1",
        "description": "Signs `digest` with `privateKey` using the secp256k1 curve.\nReturns a compact signature (`r`, `vs`) as per EIP-2098, where `vs` encodes both the\nsignature's `s` value, and the recovery id `v` in a single bytes32.\nThis format reduces the signature size from 65 to 64 bytes.",
        "declaration": "function signCompact(uint256 privateKey, bytes32 digest) external pure returns (bytes32 r, bytes32 vs);",
        "visibility": "external",
        "mutability": "pure",
        "signature": "signCompact(uint256,bytes32)",
        "selector": "0xcc2a781f",
        "selectorBytes": [
          204,
          42,
          120,
          31
        ]
      },
      "group": "crypto",
      "status": "stable",
      "safety": "safe"
    },
    {
      "func": {
        "id": "signCompact_2",
        "description": "Signs `digest` with signer provided to script using the secp256k1 curve.\nReturns a compact signature (`r`, `vs`) as per EIP-2098, where `vs` encodes both the\nsignature's `s` value, and the recovery id `v` in a single bytes32.\nThis format reduces the signature size from 65 to 64 bytes.\nIf `--sender` is provided, the signer with provided address is used, otherwise,\nif exactly one signer is provided to the script, that signer is used.\nRaises error if signer passed through `--sender` does not match any unlocked signers or\nif `--sender` is not provided and not exactly one signer is passed to the script.",
        "declaration": "function signCompact(bytes32 digest) external pure returns (bytes32 r, bytes32 vs);",
        "visibility": "external",
        "mutability": "pure",
        "signature": "signCompact(bytes32)",
        "selector": "0xa282dc4b",
        "selectorBytes": [
          162,
          130,
          220,
          75
        ]
      },
      "group": "crypto",
      "status": "stable",
      "safety": "safe"
    },
    {
      "func": {
        "id": "signCompact_3",
        "description": "Signs `digest` with signer provided to script using the secp256k1 curve.\nReturns a compact signature (`r`, `vs`) as per EIP-2098, where `vs` encodes both the\nsignature's `s` value, and the recovery id `v` in a single bytes32.\nThis format reduces the signature size from 65 to 64 bytes.\nRaises error if none of the signers passed into the script have provided address.",
        "declaration": "function signCompact(address signer, bytes32 digest) external pure returns (bytes32 r, bytes32 vs);",
        "visibility": "external",
        "mutability": "pure",
        "signature": "signCompact(address,bytes32)",
        "selector": "0x8e2f97bf",
        "selectorBytes": [
          142,
          47,
          151,
          191
        ]
      },
      "group": "crypto",
      "status": "stable",
      "safety": "safe"
    },
    {
      "func": {
        "id": "signDelegation_0",
        "description": "Sign an EIP-7702 authorization for delegation",
        "declaration": "function signDelegation(address implementation, uint256 privateKey) external returns (SignedDelegation memory signedDelegation);",
        "visibility": "external",
        "mutability": "",
        "signature": "signDelegation(address,uint256)",
        "selector": "0x5b593c7b",
        "selectorBytes": [
          91,
          89,
          60,
          123
        ]
      },
      "group": "scripting",
      "status": "stable",
      "safety": "safe"
    },
    {
      "func": {
        "id": "signDelegation_1",
        "description": "Sign an EIP-7702 authorization for delegation for specific nonce",
        "declaration": "function signDelegation(address implementation, uint256 privateKey, uint64 nonce) external returns (SignedDelegation memory signedDelegation);",
        "visibility": "external",
        "mutability": "",
        "signature": "signDelegation(address,uint256,uint64)",
        "selector": "0xceba2ec3",
        "selectorBytes": [
          206,
          186,
          46,
          195
        ]
      },
      "group": "scripting",
      "status": "stable",
      "safety": "safe"
    },
    {
      "func": {
        "id": "signP256",
        "description": "Signs `digest` with `privateKey` using the secp256r1 curve.",
        "declaration": "function signP256(uint256 privateKey, bytes32 digest) external pure returns (bytes32 r, bytes32 s);",
        "visibility": "external",
        "mutability": "pure",
        "signature": "signP256(uint256,bytes32)",
        "selector": "0x83211b40",
        "selectorBytes": [
          131,
          33,
          27,
          64
        ]
      },
      "group": "crypto",
      "status": "stable",
      "safety": "safe"
    },
    {
      "func": {
        "id": "sign_0",
        "description": "Signs data with a `Wallet`.",
        "declaration": "function sign(Wallet calldata wallet, bytes32 digest) external returns (uint8 v, bytes32 r, bytes32 s);",
        "visibility": "external",
        "mutability": "",
        "signature": "sign((address,uint256,uint256,uint256),bytes32)",
        "selector": "0xb25c5a25",
        "selectorBytes": [
          178,
          92,
          90,
          37
        ]
      },
      "group": "crypto",
      "status": "stable",
      "safety": "safe"
    },
    {
      "func": {
        "id": "sign_1",
        "description": "Signs `digest` with `privateKey` using the secp256k1 curve.",
        "declaration": "function sign(uint256 privateKey, bytes32 digest) external pure returns (uint8 v, bytes32 r, bytes32 s);",
        "visibility": "external",
        "mutability": "pure",
        "signature": "sign(uint256,bytes32)",
        "selector": "0xe341eaa4",
        "selectorBytes": [
          227,
          65,
          234,
          164
        ]
      },
      "group": "crypto",
      "status": "stable",
      "safety": "safe"
    },
    {
      "func": {
        "id": "sign_2",
        "description": "Signs `digest` with signer provided to script using the secp256k1 curve.\nIf `--sender` is provided, the signer with provided address is used, otherwise,\nif exactly one signer is provided to the script, that signer is used.\nRaises error if signer passed through `--sender` does not match any unlocked signers or\nif `--sender` is not provided and not exactly one signer is passed to the script.",
        "declaration": "function sign(bytes32 digest) external pure returns (uint8 v, bytes32 r, bytes32 s);",
        "visibility": "external",
        "mutability": "pure",
        "signature": "sign(bytes32)",
        "selector": "0x799cd333",
        "selectorBytes": [
          121,
          156,
          211,
          51
        ]
      },
      "group": "crypto",
      "status": "stable",
      "safety": "safe"
    },
    {
      "func": {
        "id": "sign_3",
        "description": "Signs `digest` with signer provided to script using the secp256k1 curve.\nRaises error if none of the signers passed into the script have provided address.",
        "declaration": "function sign(address signer, bytes32 digest) external pure returns (uint8 v, bytes32 r, bytes32 s);",
        "visibility": "external",
        "mutability": "pure",
        "signature": "sign(address,bytes32)",
        "selector": "0x8c1aa205",
        "selectorBytes": [
          140,
          26,
          162,
          5
        ]
      },
      "group": "crypto",
      "status": "stable",
      "safety": "safe"
    },
    {
      "func": {
        "id": "skip_0",
        "description": "Marks a test as skipped. Must be called at the top level of a test.",
        "declaration": "function skip(bool skipTest) external;",
        "visibility": "external",
        "mutability": "",
        "signature": "skip(bool)",
        "selector": "0xdd82d13e",
        "selectorBytes": [
          221,
          130,
          209,
          62
        ]
      },
      "group": "testing",
      "status": "stable",
      "safety": "unsafe"
    },
    {
      "func": {
        "id": "skip_1",
        "description": "Marks a test as skipped with a reason. Must be called at the top level of a test.",
        "declaration": "function skip(bool skipTest, string calldata reason) external;",
        "visibility": "external",
        "mutability": "",
        "signature": "skip(bool,string)",
        "selector": "0xc42a80a7",
        "selectorBytes": [
          196,
          42,
          128,
          167
        ]
      },
      "group": "testing",
      "status": "stable",
      "safety": "unsafe"
    },
    {
      "func": {
        "id": "sleep",
        "description": "Suspends execution of the main thread for `duration` milliseconds.",
        "declaration": "function sleep(uint256 duration) external;",
        "visibility": "external",
        "mutability": "",
        "signature": "sleep(uint256)",
        "selector": "0xfa9d8713",
        "selectorBytes": [
          250,
          157,
          135,
          19
        ]
      },
      "group": "testing",
      "status": "stable",
      "safety": "safe"
    },
    {
      "func": {
        "id": "snapshot",
        "description": "`snapshot` is being deprecated in favor of `snapshotState`. It will be removed in future versions.",
        "declaration": "function snapshot() external returns (uint256 snapshotId);",
        "visibility": "external",
        "mutability": "",
        "signature": "snapshot()",
        "selector": "0x9711715a",
        "selectorBytes": [
          151,
          17,
          113,
          90
        ]
      },
      "group": "evm",
      "status": {
        "deprecated": "replaced by `snapshotState`"
      },
      "safety": "unsafe"
    },
    {
      "func": {
        "id": "snapshotGasLastCall_0",
        "description": "Snapshot capture the gas usage of the last call by name from the callee perspective.",
        "declaration": "function snapshotGasLastCall(string calldata name) external returns (uint256 gasUsed);",
        "visibility": "external",
        "mutability": "",
        "signature": "snapshotGasLastCall(string)",
        "selector": "0xdd9fca12",
        "selectorBytes": [
          221,
          159,
          202,
          18
        ]
      },
      "group": "evm",
      "status": "stable",
      "safety": "unsafe"
    },
    {
      "func": {
        "id": "snapshotGasLastCall_1",
        "description": "Snapshot capture the gas usage of the last call by name in a group from the callee perspective.",
        "declaration": "function snapshotGasLastCall(string calldata group, string calldata name) external returns (uint256 gasUsed);",
        "visibility": "external",
        "mutability": "",
        "signature": "snapshotGasLastCall(string,string)",
        "selector": "0x200c6772",
        "selectorBytes": [
          32,
          12,
          103,
          114
        ]
      },
      "group": "evm",
      "status": "stable",
      "safety": "unsafe"
    },
    {
      "func": {
        "id": "snapshotState",
        "description": "Snapshot the current state of the evm.\nReturns the ID of the snapshot that was created.\nTo revert a snapshot use `revertToState`.",
        "declaration": "function snapshotState() external returns (uint256 snapshotId);",
        "visibility": "external",
        "mutability": "",
        "signature": "snapshotState()",
        "selector": "0x9cd23835",
        "selectorBytes": [
          156,
          210,
          56,
          53
        ]
      },
      "group": "evm",
      "status": "stable",
      "safety": "unsafe"
    },
    {
      "func": {
        "id": "snapshotValue_0",
        "description": "Snapshot capture an arbitrary numerical value by name.\nThe group name is derived from the contract name.",
        "declaration": "function snapshotValue(string calldata name, uint256 value) external;",
        "visibility": "external",
        "mutability": "",
        "signature": "snapshotValue(string,uint256)",
        "selector": "0x51db805a",
        "selectorBytes": [
          81,
          219,
          128,
          90
        ]
      },
      "group": "evm",
      "status": "stable",
      "safety": "unsafe"
    },
    {
      "func": {
        "id": "snapshotValue_1",
        "description": "Snapshot capture an arbitrary numerical value by name in a group.",
        "declaration": "function snapshotValue(string calldata group, string calldata name, uint256 value) external;",
        "visibility": "external",
        "mutability": "",
        "signature": "snapshotValue(string,string,uint256)",
        "selector": "0x6d2b27d8",
        "selectorBytes": [
          109,
          43,
          39,
          216
        ]
      },
      "group": "evm",
      "status": "stable",
      "safety": "unsafe"
    },
    {
      "func": {
        "id": "sort",
        "description": "Sorts an array in ascending order.",
        "declaration": "function sort(uint256[] calldata array) external returns (uint256[] memory);",
        "visibility": "external",
        "mutability": "",
        "signature": "sort(uint256[])",
        "selector": "0x9ec8b026",
        "selectorBytes": [
          158,
          200,
          176,
          38
        ]
      },
      "group": "utilities",
      "status": "stable",
      "safety": "safe"
    },
    {
      "func": {
        "id": "split",
        "description": "Splits the given `string` into an array of strings divided by the `delimiter`.",
        "declaration": "function split(string calldata input, string calldata delimiter) external pure returns (string[] memory outputs);",
        "visibility": "external",
        "mutability": "pure",
        "signature": "split(string,string)",
        "selector": "0x8bb75533",
        "selectorBytes": [
          139,
          183,
          85,
          51
        ]
      },
      "group": "string",
      "status": "stable",
      "safety": "safe"
    },
    {
      "func": {
        "id": "startBroadcast_0",
        "description": "Has all subsequent calls (at this call depth only) create transactions that can later be signed and sent onchain.\nBroadcasting address is determined by checking the following in order:\n1. If `--sender` argument was provided, that address is used.\n2. If exactly one signer (e.g. private key, hw wallet, keystore) is set when `forge broadcast` is invoked, that signer is used.\n3. Otherwise, default foundry sender (1804c8AB1F12E6bbf3894d4083f33e07309d1f38) is used.",
        "declaration": "function startBroadcast() external;",
        "visibility": "external",
        "mutability": "",
        "signature": "startBroadcast()",
        "selector": "0x7fb5297f",
        "selectorBytes": [
          127,
          181,
          41,
          127
        ]
      },
      "group": "scripting",
      "status": "stable",
      "safety": "safe"
    },
    {
      "func": {
        "id": "startBroadcast_1",
        "description": "Has all subsequent calls (at this call depth only) create transactions with the address\nprovided that can later be signed and sent onchain.",
        "declaration": "function startBroadcast(address signer) external;",
        "visibility": "external",
        "mutability": "",
        "signature": "startBroadcast(address)",
        "selector": "0x7fec2a8d",
        "selectorBytes": [
          127,
          236,
          42,
          141
        ]
      },
      "group": "scripting",
      "status": "stable",
      "safety": "safe"
    },
    {
      "func": {
        "id": "startBroadcast_2",
        "description": "Has all subsequent calls (at this call depth only) create transactions with the private key\nprovided that can later be signed and sent onchain.",
        "declaration": "function startBroadcast(uint256 privateKey) external;",
        "visibility": "external",
        "mutability": "",
        "signature": "startBroadcast(uint256)",
        "selector": "0xce817d47",
        "selectorBytes": [
          206,
          129,
          125,
          71
        ]
      },
      "group": "scripting",
      "status": "stable",
      "safety": "safe"
    },
    {
      "func": {
        "id": "startDebugTraceRecording",
        "description": "Records the debug trace during the run.",
        "declaration": "function startDebugTraceRecording() external;",
        "visibility": "external",
        "mutability": "",
        "signature": "startDebugTraceRecording()",
        "selector": "0x419c8832",
        "selectorBytes": [
          65,
          156,
          136,
          50
        ]
      },
      "group": "evm",
      "status": "stable",
      "safety": "safe"
    },
    {
      "func": {
        "id": "startMappingRecording",
        "description": "Starts recording all map SSTOREs for later retrieval.",
        "declaration": "function startMappingRecording() external;",
        "visibility": "external",
        "mutability": "",
        "signature": "startMappingRecording()",
        "selector": "0x3e9705c0",
        "selectorBytes": [
          62,
          151,
          5,
          192
        ]
      },
      "group": "evm",
      "status": "stable",
      "safety": "safe"
    },
    {
      "func": {
        "id": "startPrank_0",
        "description": "Sets all subsequent calls' `msg.sender` to be the input address until `stopPrank` is called.",
        "declaration": "function startPrank(address msgSender) external;",
        "visibility": "external",
        "mutability": "",
        "signature": "startPrank(address)",
        "selector": "0x06447d56",
        "selectorBytes": [
          6,
          68,
          125,
          86
        ]
      },
      "group": "evm",
      "status": "stable",
      "safety": "unsafe"
    },
    {
      "func": {
        "id": "startPrank_1",
        "description": "Sets all subsequent calls' `msg.sender` to be the input address until `stopPrank` is called, and the `tx.origin` to be the second input.",
        "declaration": "function startPrank(address msgSender, address txOrigin) external;",
        "visibility": "external",
        "mutability": "",
        "signature": "startPrank(address,address)",
        "selector": "0x45b56078",
        "selectorBytes": [
          69,
          181,
          96,
          120
        ]
      },
      "group": "evm",
      "status": "stable",
      "safety": "unsafe"
    },
    {
      "func": {
        "id": "startPrank_2",
        "description": "Sets all subsequent delegate calls' `msg.sender` to be the input address until `stopPrank` is called.",
        "declaration": "function startPrank(address msgSender, bool delegateCall) external;",
        "visibility": "external",
        "mutability": "",
        "signature": "startPrank(address,bool)",
        "selector": "0x1cc0b435",
        "selectorBytes": [
          28,
          192,
          180,
          53
        ]
      },
      "group": "evm",
      "status": "stable",
      "safety": "unsafe"
    },
    {
      "func": {
        "id": "startPrank_3",
        "description": "Sets all subsequent delegate calls' `msg.sender` to be the input address until `stopPrank` is called, and the `tx.origin` to be the second input.",
        "declaration": "function startPrank(address msgSender, address txOrigin, bool delegateCall) external;",
        "visibility": "external",
        "mutability": "",
        "signature": "startPrank(address,address,bool)",
        "selector": "0x4eb859b5",
        "selectorBytes": [
          78,
          184,
          89,
          181
        ]
      },
      "group": "evm",
      "status": "stable",
      "safety": "unsafe"
    },
    {
      "func": {
        "id": "startSnapshotGas_0",
        "description": "Start a snapshot capture of the current gas usage by name.\nThe group name is derived from the contract name.",
        "declaration": "function startSnapshotGas(string calldata name) external;",
        "visibility": "external",
        "mutability": "",
        "signature": "startSnapshotGas(string)",
        "selector": "0x3cad9d7b",
        "selectorBytes": [
          60,
          173,
          157,
          123
        ]
      },
      "group": "evm",
      "status": "stable",
      "safety": "unsafe"
    },
    {
      "func": {
        "id": "startSnapshotGas_1",
        "description": "Start a snapshot capture of the current gas usage by name in a group.",
        "declaration": "function startSnapshotGas(string calldata group, string calldata name) external;",
        "visibility": "external",
        "mutability": "",
        "signature": "startSnapshotGas(string,string)",
        "selector": "0x6cd0cc53",
        "selectorBytes": [
          108,
          208,
          204,
          83
        ]
      },
      "group": "evm",
      "status": "stable",
      "safety": "unsafe"
    },
    {
      "func": {
        "id": "startStateDiffRecording",
        "description": "Record all account accesses as part of CREATE, CALL or SELFDESTRUCT opcodes in order,\nalong with the context of the calls",
        "declaration": "function startStateDiffRecording() external;",
        "visibility": "external",
        "mutability": "",
        "signature": "startStateDiffRecording()",
        "selector": "0xcf22e3c9",
        "selectorBytes": [
          207,
          34,
          227,
          201
        ]
      },
      "group": "evm",
      "status": "stable",
      "safety": "safe"
    },
    {
      "func": {
        "id": "stopAndReturnDebugTraceRecording",
        "description": "Stop debug trace recording and returns the recorded debug trace.",
        "declaration": "function stopAndReturnDebugTraceRecording() external returns (DebugStep[] memory step);",
        "visibility": "external",
        "mutability": "",
        "signature": "stopAndReturnDebugTraceRecording()",
        "selector": "0xced398a2",
        "selectorBytes": [
          206,
          211,
          152,
          162
        ]
      },
      "group": "evm",
      "status": "stable",
      "safety": "safe"
    },
    {
      "func": {
        "id": "stopAndReturnStateDiff",
        "description": "Returns an ordered array of all account accesses from a `vm.startStateDiffRecording` session.",
        "declaration": "function stopAndReturnStateDiff() external returns (AccountAccess[] memory accountAccesses);",
        "visibility": "external",
        "mutability": "",
        "signature": "stopAndReturnStateDiff()",
        "selector": "0xaa5cf90e",
        "selectorBytes": [
          170,
          92,
          249,
          14
        ]
      },
      "group": "evm",
      "status": "stable",
      "safety": "safe"
    },
    {
      "func": {
        "id": "stopBroadcast",
        "description": "Stops collecting onchain transactions.",
        "declaration": "function stopBroadcast() external;",
        "visibility": "external",
        "mutability": "",
        "signature": "stopBroadcast()",
        "selector": "0x76eadd36",
        "selectorBytes": [
          118,
          234,
          221,
          54
        ]
      },
      "group": "scripting",
      "status": "stable",
      "safety": "safe"
    },
    {
      "func": {
        "id": "stopExpectSafeMemory",
        "description": "Stops all safe memory expectation in the current subcontext.",
        "declaration": "function stopExpectSafeMemory() external;",
        "visibility": "external",
        "mutability": "",
        "signature": "stopExpectSafeMemory()",
        "selector": "0x0956441b",
        "selectorBytes": [
          9,
          86,
          68,
          27
        ]
      },
      "group": "testing",
      "status": "stable",
      "safety": "unsafe"
    },
    {
      "func": {
        "id": "stopMappingRecording",
        "description": "Stops recording all map SSTOREs for later retrieval and clears the recorded data.",
        "declaration": "function stopMappingRecording() external;",
        "visibility": "external",
        "mutability": "",
        "signature": "stopMappingRecording()",
        "selector": "0x0d4aae9b",
        "selectorBytes": [
          13,
          74,
          174,
          155
        ]
      },
      "group": "evm",
      "status": "stable",
      "safety": "safe"
    },
    {
      "func": {
        "id": "stopPrank",
        "description": "Resets subsequent calls' `msg.sender` to be `address(this)`.",
        "declaration": "function stopPrank() external;",
        "visibility": "external",
        "mutability": "",
        "signature": "stopPrank()",
        "selector": "0x90c5013b",
        "selectorBytes": [
          144,
          197,
          1,
          59
        ]
      },
      "group": "evm",
      "status": "stable",
      "safety": "unsafe"
    },
    {
      "func": {
        "id": "stopSnapshotGas_0",
        "description": "Stop the snapshot capture of the current gas by latest snapshot name, capturing the gas used since the start.",
        "declaration": "function stopSnapshotGas() external returns (uint256 gasUsed);",
        "visibility": "external",
        "mutability": "",
        "signature": "stopSnapshotGas()",
        "selector": "0xf6402eda",
        "selectorBytes": [
          246,
          64,
          46,
          218
        ]
      },
      "group": "evm",
      "status": "stable",
      "safety": "unsafe"
    },
    {
      "func": {
        "id": "stopSnapshotGas_1",
        "description": "Stop the snapshot capture of the current gas usage by name, capturing the gas used since the start.\nThe group name is derived from the contract name.",
        "declaration": "function stopSnapshotGas(string calldata name) external returns (uint256 gasUsed);",
        "visibility": "external",
        "mutability": "",
        "signature": "stopSnapshotGas(string)",
        "selector": "0x773b2805",
        "selectorBytes": [
          119,
          59,
          40,
          5
        ]
      },
      "group": "evm",
      "status": "stable",
      "safety": "unsafe"
    },
    {
      "func": {
        "id": "stopSnapshotGas_2",
        "description": "Stop the snapshot capture of the current gas usage by name in a group, capturing the gas used since the start.",
        "declaration": "function stopSnapshotGas(string calldata group, string calldata name) external returns (uint256 gasUsed);",
        "visibility": "external",
        "mutability": "",
        "signature": "stopSnapshotGas(string,string)",
        "selector": "0x0c9db707",
        "selectorBytes": [
          12,
          157,
          183,
          7
        ]
      },
      "group": "evm",
      "status": "stable",
      "safety": "unsafe"
    },
    {
      "func": {
        "id": "store",
        "description": "Stores a value to an address' storage slot.",
        "declaration": "function store(address target, bytes32 slot, bytes32 value) external;",
        "visibility": "external",
        "mutability": "",
        "signature": "store(address,bytes32,bytes32)",
        "selector": "0x70ca10bb",
        "selectorBytes": [
          112,
          202,
          16,
          187
        ]
      },
      "group": "evm",
      "status": "stable",
      "safety": "unsafe"
    },
    {
      "func": {
        "id": "toBase64URL_0",
        "description": "Encodes a `bytes` value to a base64url string.",
        "declaration": "function toBase64URL(bytes calldata data) external pure returns (string memory);",
        "visibility": "external",
        "mutability": "pure",
        "signature": "toBase64URL(bytes)",
        "selector": "0xc8bd0e4a",
        "selectorBytes": [
          200,
          189,
          14,
          74
        ]
      },
      "group": "utilities",
      "status": "stable",
      "safety": "safe"
    },
    {
      "func": {
        "id": "toBase64URL_1",
        "description": "Encodes a `string` value to a base64url string.",
        "declaration": "function toBase64URL(string calldata data) external pure returns (string memory);",
        "visibility": "external",
        "mutability": "pure",
        "signature": "toBase64URL(string)",
        "selector": "0xae3165b3",
        "selectorBytes": [
          174,
          49,
          101,
          179
        ]
      },
      "group": "utilities",
      "status": "stable",
      "safety": "safe"
    },
    {
      "func": {
        "id": "toBase64_0",
        "description": "Encodes a `bytes` value to a base64 string.",
        "declaration": "function toBase64(bytes calldata data) external pure returns (string memory);",
        "visibility": "external",
        "mutability": "pure",
        "signature": "toBase64(bytes)",
        "selector": "0xa5cbfe65",
        "selectorBytes": [
          165,
          203,
          254,
          101
        ]
      },
      "group": "utilities",
      "status": "stable",
      "safety": "safe"
    },
    {
      "func": {
        "id": "toBase64_1",
        "description": "Encodes a `string` value to a base64 string.",
        "declaration": "function toBase64(string calldata data) external pure returns (string memory);",
        "visibility": "external",
        "mutability": "pure",
        "signature": "toBase64(string)",
        "selector": "0x3f8be2c8",
        "selectorBytes": [
          63,
          139,
          226,
          200
        ]
      },
      "group": "utilities",
      "status": "stable",
      "safety": "safe"
    },
    {
      "func": {
        "id": "toLowercase",
        "description": "Converts the given `string` value to Lowercase.",
        "declaration": "function toLowercase(string calldata input) external pure returns (string memory output);",
        "visibility": "external",
        "mutability": "pure",
        "signature": "toLowercase(string)",
        "selector": "0x50bb0884",
        "selectorBytes": [
          80,
          187,
          8,
          132
        ]
      },
      "group": "string",
      "status": "stable",
      "safety": "safe"
    },
    {
      "func": {
        "id": "toString_0",
        "description": "Converts the given value to a `string`.",
        "declaration": "function toString(address value) external pure returns (string memory stringifiedValue);",
        "visibility": "external",
        "mutability": "pure",
        "signature": "toString(address)",
        "selector": "0x56ca623e",
        "selectorBytes": [
          86,
          202,
          98,
          62
        ]
      },
      "group": "string",
      "status": "stable",
      "safety": "safe"
    },
    {
      "func": {
        "id": "toString_1",
        "description": "Converts the given value to a `string`.",
        "declaration": "function toString(bytes calldata value) external pure returns (string memory stringifiedValue);",
        "visibility": "external",
        "mutability": "pure",
        "signature": "toString(bytes)",
        "selector": "0x71aad10d",
        "selectorBytes": [
          113,
          170,
          209,
          13
        ]
      },
      "group": "string",
      "status": "stable",
      "safety": "safe"
    },
    {
      "func": {
        "id": "toString_2",
        "description": "Converts the given value to a `string`.",
        "declaration": "function toString(bytes32 value) external pure returns (string memory stringifiedValue);",
        "visibility": "external",
        "mutability": "pure",
        "signature": "toString(bytes32)",
        "selector": "0xb11a19e8",
        "selectorBytes": [
          177,
          26,
          25,
          232
        ]
      },
      "group": "string",
      "status": "stable",
      "safety": "safe"
    },
    {
      "func": {
        "id": "toString_3",
        "description": "Converts the given value to a `string`.",
        "declaration": "function toString(bool value) external pure returns (string memory stringifiedValue);",
        "visibility": "external",
        "mutability": "pure",
        "signature": "toString(bool)",
        "selector": "0x71dce7da",
        "selectorBytes": [
          113,
          220,
          231,
          218
        ]
      },
      "group": "string",
      "status": "stable",
      "safety": "safe"
    },
    {
      "func": {
        "id": "toString_4",
        "description": "Converts the given value to a `string`.",
        "declaration": "function toString(uint256 value) external pure returns (string memory stringifiedValue);",
        "visibility": "external",
        "mutability": "pure",
        "signature": "toString(uint256)",
        "selector": "0x6900a3ae",
        "selectorBytes": [
          105,
          0,
          163,
          174
        ]
      },
      "group": "string",
      "status": "stable",
      "safety": "safe"
    },
    {
      "func": {
        "id": "toString_5",
        "description": "Converts the given value to a `string`.",
        "declaration": "function toString(int256 value) external pure returns (string memory stringifiedValue);",
        "visibility": "external",
        "mutability": "pure",
        "signature": "toString(int256)",
        "selector": "0xa322c40e",
        "selectorBytes": [
          163,
          34,
          196,
          14
        ]
      },
      "group": "string",
      "status": "stable",
      "safety": "safe"
    },
    {
      "func": {
        "id": "toUppercase",
        "description": "Converts the given `string` value to Uppercase.",
        "declaration": "function toUppercase(string calldata input) external pure returns (string memory output);",
        "visibility": "external",
        "mutability": "pure",
        "signature": "toUppercase(string)",
        "selector": "0x074ae3d7",
        "selectorBytes": [
          7,
          74,
          227,
          215
        ]
      },
      "group": "string",
      "status": "stable",
      "safety": "safe"
    },
    {
      "func": {
        "id": "transact_0",
        "description": "Fetches the given transaction from the active fork and executes it on the current state.",
        "declaration": "function transact(bytes32 txHash) external;",
        "visibility": "external",
        "mutability": "",
        "signature": "transact(bytes32)",
        "selector": "0xbe646da1",
        "selectorBytes": [
          190,
          100,
          109,
          161
        ]
      },
      "group": "evm",
      "status": "stable",
      "safety": "unsafe"
    },
    {
      "func": {
        "id": "transact_1",
        "description": "Fetches the given transaction from the given fork and executes it on the current state.",
        "declaration": "function transact(uint256 forkId, bytes32 txHash) external;",
        "visibility": "external",
        "mutability": "",
        "signature": "transact(uint256,bytes32)",
        "selector": "0x4d8abc4b",
        "selectorBytes": [
          77,
          138,
          188,
          75
        ]
      },
      "group": "evm",
      "status": "stable",
      "safety": "unsafe"
    },
    {
      "func": {
        "id": "trim",
        "description": "Trims leading and trailing whitespace from the given `string` value.",
        "declaration": "function trim(string calldata input) external pure returns (string memory output);",
        "visibility": "external",
        "mutability": "pure",
        "signature": "trim(string)",
        "selector": "0xb2dad155",
        "selectorBytes": [
          178,
          218,
          209,
          85
        ]
      },
      "group": "string",
      "status": "stable",
      "safety": "safe"
    },
    {
      "func": {
        "id": "tryFfi",
        "description": "Performs a foreign function call via terminal and returns the exit code, stdout, and stderr.",
        "declaration": "function tryFfi(string[] calldata commandInput) external returns (FfiResult memory result);",
        "visibility": "external",
        "mutability": "",
        "signature": "tryFfi(string[])",
        "selector": "0xf45c1ce7",
        "selectorBytes": [
          244,
          92,
          28,
          231
        ]
      },
      "group": "filesystem",
      "status": "stable",
      "safety": "safe"
    },
    {
      "func": {
        "id": "txGasPrice",
        "description": "Sets `tx.gasprice`.",
        "declaration": "function txGasPrice(uint256 newGasPrice) external;",
        "visibility": "external",
        "mutability": "",
        "signature": "txGasPrice(uint256)",
        "selector": "0x48f50c0f",
        "selectorBytes": [
          72,
          245,
          12,
          15
        ]
      },
      "group": "evm",
      "status": "stable",
      "safety": "unsafe"
    },
    {
      "func": {
        "id": "unixTime",
        "description": "Returns the time since unix epoch in milliseconds.",
        "declaration": "function unixTime() external view returns (uint256 milliseconds);",
        "visibility": "external",
        "mutability": "view",
        "signature": "unixTime()",
        "selector": "0x625387dc",
        "selectorBytes": [
          98,
          83,
          135,
          220
        ]
      },
      "group": "filesystem",
      "status": "stable",
      "safety": "safe"
    },
    {
      "func": {
        "id": "warmSlot",
        "description": "Utility cheatcode to mark specific storage slot as warm, simulating a prior read.",
        "declaration": "function warmSlot(address target, bytes32 slot) external;",
        "visibility": "external",
        "mutability": "",
        "signature": "warmSlot(address,bytes32)",
        "selector": "0xb23184cf",
        "selectorBytes": [
          178,
          49,
          132,
          207
        ]
      },
      "group": "evm",
      "status": "stable",
      "safety": "unsafe"
    },
    {
      "func": {
        "id": "warp",
        "description": "Sets `block.timestamp`.",
        "declaration": "function warp(uint256 newTimestamp) external;",
        "visibility": "external",
        "mutability": "",
        "signature": "warp(uint256)",
        "selector": "0xe5d6bf02",
        "selectorBytes": [
          229,
          214,
          191,
          2
        ]
      },
      "group": "evm",
      "status": "stable",
      "safety": "unsafe"
    },
    {
      "func": {
        "id": "writeFile",
        "description": "Writes data to file, creating a file if it does not exist, and entirely replacing its contents if it does.\n`path` is relative to the project root.",
        "declaration": "function writeFile(string calldata path, string calldata data) external;",
        "visibility": "external",
        "mutability": "",
        "signature": "writeFile(string,string)",
        "selector": "0x897e0a97",
        "selectorBytes": [
          137,
          126,
          10,
          151
        ]
      },
      "group": "filesystem",
      "status": "stable",
      "safety": "safe"
    },
    {
      "func": {
        "id": "writeFileBinary",
        "description": "Writes binary data to a file, creating a file if it does not exist, and entirely replacing its contents if it does.\n`path` is relative to the project root.",
        "declaration": "function writeFileBinary(string calldata path, bytes calldata data) external;",
        "visibility": "external",
        "mutability": "",
        "signature": "writeFileBinary(string,bytes)",
        "selector": "0x1f21fc80",
        "selectorBytes": [
          31,
          33,
          252,
          128
        ]
      },
      "group": "filesystem",
      "status": "stable",
      "safety": "safe"
    },
    {
      "func": {
        "id": "writeJson_0",
        "description": "Write a serialized JSON object to a file. If the file exists, it will be overwritten.",
        "declaration": "function writeJson(string calldata json, string calldata path) external;",
        "visibility": "external",
        "mutability": "",
        "signature": "writeJson(string,string)",
        "selector": "0xe23cd19f",
        "selectorBytes": [
          226,
          60,
          209,
          159
        ]
      },
      "group": "json",
      "status": "stable",
      "safety": "safe"
    },
    {
      "func": {
        "id": "writeJson_1",
        "description": "Write a serialized JSON object to an **existing** JSON file, replacing a value with key = <value_key.>\nThis is useful to replace a specific value of a JSON file, without having to parse the entire thing.",
        "declaration": "function writeJson(string calldata json, string calldata path, string calldata valueKey) external;",
        "visibility": "external",
        "mutability": "",
        "signature": "writeJson(string,string,string)",
        "selector": "0x35d6ad46",
        "selectorBytes": [
          53,
          214,
          173,
          70
        ]
      },
      "group": "json",
      "status": "stable",
      "safety": "safe"
    },
    {
      "func": {
        "id": "writeLine",
        "description": "Writes line to file, creating a file if it does not exist.\n`path` is relative to the project root.",
        "declaration": "function writeLine(string calldata path, string calldata data) external;",
        "visibility": "external",
        "mutability": "",
        "signature": "writeLine(string,string)",
        "selector": "0x619d897f",
        "selectorBytes": [
          97,
          157,
          137,
          127
        ]
      },
      "group": "filesystem",
      "status": "stable",
      "safety": "safe"
    },
    {
      "func": {
        "id": "writeToml_0",
        "description": "Takes serialized JSON, converts to TOML and write a serialized TOML to a file.",
        "declaration": "function writeToml(string calldata json, string calldata path) external;",
        "visibility": "external",
        "mutability": "",
        "signature": "writeToml(string,string)",
        "selector": "0xc0865ba7",
        "selectorBytes": [
          192,
          134,
          91,
          167
        ]
      },
      "group": "toml",
      "status": "stable",
      "safety": "safe"
    },
    {
      "func": {
        "id": "writeToml_1",
        "description": "Takes serialized JSON, converts to TOML and write a serialized TOML table to an **existing** TOML file, replacing a value with key = <value_key.>\nThis is useful to replace a specific value of a TOML file, without having to parse the entire thing.",
        "declaration": "function writeToml(string calldata json, string calldata path, string calldata valueKey) external;",
        "visibility": "external",
        "mutability": "",
        "signature": "writeToml(string,string,string)",
        "selector": "0x51ac6a33",
        "selectorBytes": [
          81,
          172,
          106,
          51
        ]
      },
      "group": "toml",
      "status": "stable",
      "safety": "safe"
    },
    {
      "func": {
        "id": "zkGetDeploymentNonce",
        "description": "Gets the deployment nonce of a zksync account.",
        "declaration": "function zkGetDeploymentNonce(address account) external view returns (uint64 nonce);",
        "visibility": "external",
        "mutability": "view",
        "signature": "zkGetDeploymentNonce(address)",
        "selector": "0xa607a7c5",
        "selectorBytes": [
          166,
          7,
          167,
          197
        ]
      },
      "group": "evm",
      "status": "stable",
      "safety": "safe"
    },
    {
      "func": {
        "id": "zkGetTransactionNonce",
        "description": "Gets the transaction nonce of a zksync account.",
        "declaration": "function zkGetTransactionNonce(address account) external view returns (uint64 nonce);",
        "visibility": "external",
        "mutability": "view",
        "signature": "zkGetTransactionNonce(address)",
        "selector": "0xe092ad12",
        "selectorBytes": [
          224,
          146,
          173,
          18
        ]
      },
      "group": "evm",
      "status": "stable",
      "safety": "safe"
    },
    {
      "func": {
        "id": "zkRegisterContract",
        "description": "Registers bytecodes for ZK-VM for transact/call and create instructions.",
        "declaration": "function zkRegisterContract(string calldata name, bytes32 evmBytecodeHash, bytes calldata evmDeployedBytecode, bytes calldata evmBytecode, bytes32 zkBytecodeHash, bytes calldata zkDeployedBytecode) external pure;",
        "visibility": "external",
        "mutability": "pure",
        "signature": "zkRegisterContract(string,bytes32,bytes,bytes,bytes32,bytes)",
        "selector": "0x428cb039",
        "selectorBytes": [
          66,
          140,
          176,
          57
        ]
      },
      "group": "testing",
      "status": "stable",
      "safety": "safe"
    },
    {
      "func": {
        "id": "zkUseFactoryDep",
        "description": "Marks the contract to be injected as a factory dependency in the next transaction",
        "declaration": "function zkUseFactoryDep(string calldata name) external pure;",
        "visibility": "external",
        "mutability": "pure",
        "signature": "zkUseFactoryDep(string)",
        "selector": "0xd0a87595",
        "selectorBytes": [
          208,
          168,
          117,
          149
        ]
      },
      "group": "testing",
      "status": "stable",
      "safety": "safe"
    },
    {
      "func": {
        "id": "zkUsePaymaster",
        "description": "Enables/Disables use of a paymaster for ZK transactions.",
        "declaration": "function zkUsePaymaster(address paymaster_address, bytes calldata paymaster_input) external pure;",
        "visibility": "external",
        "mutability": "pure",
        "signature": "zkUsePaymaster(address,bytes)",
        "selector": "0x2800ccd8",
        "selectorBytes": [
          40,
          0,
          204,
          216
        ]
      },
      "group": "testing",
      "status": "stable",
      "safety": "safe"
    },
    {
      "func": {
        "id": "zkVm",
        "description": "Enables/Disables use ZK-VM usage for transact/call and create instructions.",
        "declaration": "function zkVm(bool enable) external pure;",
        "visibility": "external",
        "mutability": "pure",
        "signature": "zkVm(bool)",
        "selector": "0x9d7804fe",
        "selectorBytes": [
          157,
          120,
          4,
          254
        ]
      },
      "group": "testing",
      "status": "stable",
      "safety": "safe"
    },
    {
      "func": {
        "id": "zkVmSkip",
        "description": "When running in zkEVM context, skips the next CREATE or CALL, executing it on the EVM instead.\nAll `CREATE`s executed within this skip, will automatically have `CALL`s to their target addresses\nexecuted in the EVM, and need not be marked with this cheatcode at every usage location.",
        "declaration": "function zkVmSkip() external pure;",
        "visibility": "external",
        "mutability": "pure",
        "signature": "zkVmSkip()",
        "selector": "0x99c48bb9",
        "selectorBytes": [
          153,
          196,
          139,
          185
        ]
      },
      "group": "testing",
      "status": "stable",
      "safety": "safe"
    }
  ]
}<|MERGE_RESOLUTION|>--- conflicted
+++ resolved
@@ -9562,11 +9562,7 @@
     },
     {
       "func": {
-<<<<<<< HEAD
-        "id": "signAndAttachDelegation",
-=======
         "id": "signAndAttachDelegation_0",
->>>>>>> 1da4d324
         "description": "Sign an EIP-7702 authorization and designate the next call as an EIP-7702 transaction",
         "declaration": "function signAndAttachDelegation(address implementation, uint256 privateKey) external returns (SignedDelegation memory signedDelegation);",
         "visibility": "external",
