// We don't document function parameters individually so we can't enable `missing_docs` for this
// module. Instead, we emit custom diagnostics in `#[derive(Cheatcode)]`.
#![allow(missing_docs)]

use super::*;
use crate::Vm::ForgeContext;
use alloy_sol_types::sol;
use foundry_macros::Cheatcode;

sol! {
// Cheatcodes are marked as view/pure/none using the following rules:
// 0. A call's observable behaviour includes its return value, logs, reverts and state writes,
// 1. If you can influence a later call's observable behaviour, you're neither `view` nor `pure`
//    (you are modifying some state be it the EVM, interpreter, filesystem, etc),
// 2. Otherwise if you can be influenced by an earlier call, or if reading some state, you're `view`,
// 3. Otherwise you're `pure`.

/// Foundry cheatcodes interface.
#[derive(Debug, Cheatcode)] // Keep this list small to avoid unnecessary bloat.
#[sol(abi)]
interface Vm {
    //  ======== Types ========

    /// Error thrown by cheatcodes.
    error CheatcodeError(string message);

    /// A modification applied to either `msg.sender` or `tx.origin`. Returned by `readCallers`.
    enum CallerMode {
        /// No caller modification is currently active.
        None,
        /// A one time broadcast triggered by a `vm.broadcast()` call is currently active.
        Broadcast,
        /// A recurrent broadcast triggered by a `vm.startBroadcast()` call is currently active.
        RecurrentBroadcast,
        /// A one time prank triggered by a `vm.prank()` call is currently active.
        Prank,
        /// A recurrent prank triggered by a `vm.startPrank()` call is currently active.
        RecurrentPrank,
    }

    /// The kind of account access that occurred.
    enum AccountAccessKind {
        /// The account was called.
        Call,
        /// The account was called via delegatecall.
        DelegateCall,
        /// The account was called via callcode.
        CallCode,
        /// The account was called via staticcall.
        StaticCall,
        /// The account was created.
        Create,
        /// The account was selfdestructed.
        SelfDestruct,
        /// Synthetic access indicating the current context has resumed after a previous sub-context (AccountAccess).
        Resume,
        /// The account's balance was read.
        Balance,
        /// The account's codesize was read.
        Extcodesize,
        /// The account's codehash was read.
        Extcodehash,
        /// The account's code was copied.
        Extcodecopy,
    }

    /// Forge execution contexts.
    enum ForgeContext {
        /// Test group execution context (test, coverage or snapshot).
        TestGroup,
        /// `forge test` execution context.
        Test,
        /// `forge coverage` execution context.
        Coverage,
        /// `forge snapshot` execution context.
        Snapshot,
        /// Script group execution context (dry run, broadcast or resume).
        ScriptGroup,
        /// `forge script` execution context.
        ScriptDryRun,
        /// `forge script --broadcast` execution context.
        ScriptBroadcast,
        /// `forge script --resume` execution context.
        ScriptResume,
        /// Unknown `forge` execution context.
        Unknown,
    }

    /// An Ethereum log. Returned by `getRecordedLogs`.
    struct Log {
        /// The topics of the log, including the signature, if any.
        bytes32[] topics;
        /// The raw data of the log.
        bytes data;
        /// The address of the log's emitter.
        address emitter;
    }

    /// Gas used. Returned by `lastCallGas`.
    struct Gas {
        /// The gas limit of the call.
        uint64 gasLimit;
        /// The total gas used.
        uint64 gasTotalUsed;
        /// DEPRECATED: The amount of gas used for memory expansion. Ref: <https://github.com/foundry-rs/foundry/pull/7934#pullrequestreview-2069236939>
        uint64 gasMemoryUsed;
        /// The amount of gas refunded.
        int64 gasRefunded;
        /// The amount of gas remaining.
        uint64 gasRemaining;
    }

    /// An RPC URL and its alias. Returned by `rpcUrlStructs`.
    struct Rpc {
        /// The alias of the RPC URL.
        string key;
        /// The RPC URL.
        string url;
    }

    /// An RPC log object. Returned by `eth_getLogs`.
    struct EthGetLogs {
        /// The address of the log's emitter.
        address emitter;
        /// The topics of the log, including the signature, if any.
        bytes32[] topics;
        /// The raw data of the log.
        bytes data;
        /// The block hash.
        bytes32 blockHash;
        /// The block number.
        uint64 blockNumber;
        /// The transaction hash.
        bytes32 transactionHash;
        /// The transaction index in the block.
        uint64 transactionIndex;
        /// The log index.
        uint256 logIndex;
        /// Whether the log was removed.
        bool removed;
    }

    /// A single entry in a directory listing. Returned by `readDir`.
    struct DirEntry {
        /// The error message, if any.
        string errorMessage;
        /// The path of the entry.
        string path;
        /// The depth of the entry.
        uint64 depth;
        /// Whether the entry is a directory.
        bool isDir;
        /// Whether the entry is a symlink.
        bool isSymlink;
    }

    /// Metadata information about a file.
    ///
    /// This structure is returned from the `fsMetadata` function and represents known
    /// metadata about a file such as its permissions, size, modification
    /// times, etc.
    struct FsMetadata {
        /// True if this metadata is for a directory.
        bool isDir;
        /// True if this metadata is for a symlink.
        bool isSymlink;
        /// The size of the file, in bytes, this metadata is for.
        uint256 length;
        /// True if this metadata is for a readonly (unwritable) file.
        bool readOnly;
        /// The last modification time listed in this metadata.
        uint256 modified;
        /// The last access time of this metadata.
        uint256 accessed;
        /// The creation time listed in this metadata.
        uint256 created;
    }

    /// A wallet with a public and private key.
    struct Wallet {
        /// The wallet's address.
        address addr;
        /// The wallet's public key `X`.
        uint256 publicKeyX;
        /// The wallet's public key `Y`.
        uint256 publicKeyY;
        /// The wallet's private key.
        uint256 privateKey;
    }

    /// The result of a `tryFfi` call.
    struct FfiResult {
        /// The exit code of the call.
        int32 exitCode;
        /// The optionally hex-decoded `stdout` data.
        bytes stdout;
        /// The `stderr` data.
        bytes stderr;
    }

    /// Information on the chain and fork.
    struct ChainInfo {
        /// The fork identifier. Set to zero if no fork is active.
        uint256 forkId;
        /// The chain ID of the current fork.
        uint256 chainId;
    }

    /// The storage accessed during an `AccountAccess`.
    struct StorageAccess {
        /// The account whose storage was accessed.
        address account;
        /// The slot that was accessed.
        bytes32 slot;
        /// If the access was a write.
        bool isWrite;
        /// The previous value of the slot.
        bytes32 previousValue;
        /// The new value of the slot.
        bytes32 newValue;
        /// If the access was reverted.
        bool reverted;
    }

    /// The result of a `stopAndReturnStateDiff` call.
    struct AccountAccess {
        /// The chain and fork the access occurred.
        ChainInfo chainInfo;
        /// The kind of account access that determines what the account is.
        /// If kind is Call, DelegateCall, StaticCall or CallCode, then the account is the callee.
        /// If kind is Create, then the account is the newly created account.
        /// If kind is SelfDestruct, then the account is the selfdestruct recipient.
        /// If kind is a Resume, then account represents a account context that has resumed.
        AccountAccessKind kind;
        /// The account that was accessed.
        /// It's either the account created, callee or a selfdestruct recipient for CREATE, CALL or SELFDESTRUCT.
        address account;
        /// What accessed the account.
        address accessor;
        /// If the account was initialized or empty prior to the access.
        /// An account is considered initialized if it has code, a
        /// non-zero nonce, or a non-zero balance.
        bool initialized;
        /// The previous balance of the accessed account.
        uint256 oldBalance;
        /// The potential new balance of the accessed account.
        /// That is, all balance changes are recorded here, even if reverts occurred.
        uint256 newBalance;
        /// Code of the account deployed by CREATE.
        bytes deployedCode;
        /// Value passed along with the account access
        uint256 value;
        /// Input data provided to the CREATE or CALL
        bytes data;
        /// If this access reverted in either the current or parent context.
        bool reverted;
        /// An ordered list of storage accesses made during an account access operation.
        StorageAccess[] storageAccesses;
        /// Call depth traversed during the recording of state differences
        uint64 depth;
    }

    // ======== EVM ========

    /// Gets the address for a given private key.
    #[cheatcode(group = Evm, safety = Safe)]
    function addr(uint256 privateKey) external pure returns (address keyAddr);

    /// Dump a genesis JSON file's `allocs` to disk.
    #[cheatcode(group = Evm, safety = Unsafe)]
    function dumpState(string calldata pathToStateJson) external;

    /// Gets the nonce of an account.
    #[cheatcode(group = Evm, safety = Safe)]
    function getNonce(address account) external view returns (uint64 nonce);

    /// Loads a storage slot from an address.
    #[cheatcode(group = Evm, safety = Safe)]
    function load(address target, bytes32 slot) external view returns (bytes32 data);

    /// Load a genesis JSON file's `allocs` into the in-memory revm state.
    #[cheatcode(group = Evm, safety = Unsafe)]
    function loadAllocs(string calldata pathToAllocsJson) external;

    /// Signs `digest` with `privateKey` using the secp256k1 curve.
    #[cheatcode(group = Evm, safety = Safe)]
    function sign(uint256 privateKey, bytes32 digest) external pure returns (uint8 v, bytes32 r, bytes32 s);

    /// Signs `digest` with signer provided to script using the secp256k1 curve.
    ///
    /// If `--sender` is provided, the signer with provided address is used, otherwise,
    /// if exactly one signer is provided to the script, that signer is used.
    ///
    /// Raises error if signer passed through `--sender` does not match any unlocked signers or
    /// if `--sender` is not provided and not exactly one signer is passed to the script.
    #[cheatcode(group = Evm, safety = Safe)]
    function sign(bytes32 digest) external pure returns (uint8 v, bytes32 r, bytes32 s);

    /// Signs `digest` with signer provided to script using the secp256k1 curve.
    ///
    /// Raises error if none of the signers passed into the script have provided address.
    #[cheatcode(group = Evm, safety = Safe)]
    function sign(address signer, bytes32 digest) external pure returns (uint8 v, bytes32 r, bytes32 s);

    /// Signs `digest` with `privateKey` using the secp256r1 curve.
    #[cheatcode(group = Evm, safety = Safe)]
    function signP256(uint256 privateKey, bytes32 digest) external pure returns (bytes32 r, bytes32 s);

    // -------- Record Storage --------

    /// Records all storage reads and writes.
    #[cheatcode(group = Evm, safety = Safe)]
    function record() external;

    /// Gets all accessed reads and write slot from a `vm.record` session, for a given address.
    #[cheatcode(group = Evm, safety = Safe)]
    function accesses(address target) external returns (bytes32[] memory readSlots, bytes32[] memory writeSlots);

    /// Record all account accesses as part of CREATE, CALL or SELFDESTRUCT opcodes in order,
    /// along with the context of the calls
    #[cheatcode(group = Evm, safety = Safe)]
    function startStateDiffRecording() external;

    /// Returns an ordered array of all account accesses from a `vm.startStateDiffRecording` session.
    #[cheatcode(group = Evm, safety = Safe)]
    function stopAndReturnStateDiff() external returns (AccountAccess[] memory accountAccesses);

    // -------- Recording Map Writes --------

    /// Starts recording all map SSTOREs for later retrieval.
    #[cheatcode(group = Evm, safety = Safe)]
    function startMappingRecording() external;

    /// Stops recording all map SSTOREs for later retrieval and clears the recorded data.
    #[cheatcode(group = Evm, safety = Safe)]
    function stopMappingRecording() external;

    /// Gets the number of elements in the mapping at the given slot, for a given address.
    #[cheatcode(group = Evm, safety = Safe)]
    function getMappingLength(address target, bytes32 mappingSlot) external returns (uint256 length);

    /// Gets the elements at index idx of the mapping at the given slot, for a given address. The
    /// index must be less than the length of the mapping (i.e. the number of keys in the mapping).
    #[cheatcode(group = Evm, safety = Safe)]
    function getMappingSlotAt(address target, bytes32 mappingSlot, uint256 idx) external returns (bytes32 value);

    /// Gets the map key and parent of a mapping at a given slot, for a given address.
    #[cheatcode(group = Evm, safety = Safe)]
    function getMappingKeyAndParentOf(address target, bytes32 elementSlot)
        external
        returns (bool found, bytes32 key, bytes32 parent);

    // -------- Block and Transaction Properties --------

    /// Sets `block.chainid`.
    #[cheatcode(group = Evm, safety = Unsafe)]
    function chainId(uint256 newChainId) external;

    /// Sets `block.coinbase`.
    #[cheatcode(group = Evm, safety = Unsafe)]
    function coinbase(address newCoinbase) external;

    /// Sets `block.difficulty`.
    /// Not available on EVM versions from Paris onwards. Use `prevrandao` instead.
    /// Reverts if used on unsupported EVM versions.
    #[cheatcode(group = Evm, safety = Unsafe)]
    function difficulty(uint256 newDifficulty) external;

    /// Sets `block.basefee`.
    #[cheatcode(group = Evm, safety = Unsafe)]
    function fee(uint256 newBasefee) external;

    /// Sets `block.prevrandao`.
    /// Not available on EVM versions before Paris. Use `difficulty` instead.
    /// If used on unsupported EVM versions it will revert.
    #[cheatcode(group = Evm, safety = Unsafe)]
    function prevrandao(bytes32 newPrevrandao) external;
    /// Sets `block.prevrandao`.
    /// Not available on EVM versions before Paris. Use `difficulty` instead.
    /// If used on unsupported EVM versions it will revert.
    #[cheatcode(group = Evm, safety = Unsafe)]
    function prevrandao(uint256 newPrevrandao) external;

    /// Sets the blobhashes in the transaction.
    /// Not available on EVM versions before Cancun.
    /// If used on unsupported EVM versions it will revert.
    #[cheatcode(group = Evm, safety = Unsafe)]
    function blobhashes(bytes32[] calldata hashes) external;

    /// Gets the blockhashes from the current transaction.
    /// Not available on EVM versions before Cancun.
    /// If used on unsupported EVM versions it will revert.
    #[cheatcode(group = Evm, safety = Unsafe)]
    function getBlobhashes() external view returns (bytes32[] memory hashes);

    /// Sets `block.height`.
    #[cheatcode(group = Evm, safety = Unsafe)]
    function roll(uint256 newHeight) external;

    /// Gets the current `block.number`.
    /// You should use this instead of `block.number` if you use `vm.roll`, as `block.number` is assumed to be constant across a transaction,
    /// and as a result will get optimized out by the compiler.
    /// See https://github.com/foundry-rs/foundry/issues/6180
    #[cheatcode(group = Evm, safety = Safe)]
    function getBlockNumber() external view returns (uint256 height);

    /// Sets `tx.gasprice`.
    #[cheatcode(group = Evm, safety = Unsafe)]
    function txGasPrice(uint256 newGasPrice) external;

    /// Sets `block.timestamp`.
    #[cheatcode(group = Evm, safety = Unsafe)]
    function warp(uint256 newTimestamp) external;

    /// Gets the current `block.timestamp`.
    /// You should use this instead of `block.timestamp` if you use `vm.warp`, as `block.timestamp` is assumed to be constant across a transaction,
    /// and as a result will get optimized out by the compiler.
    /// See https://github.com/foundry-rs/foundry/issues/6180
    #[cheatcode(group = Evm, safety = Safe)]
    function getBlockTimestamp() external view returns (uint256 timestamp);

    /// Sets `block.blobbasefee`
    #[cheatcode(group = Evm, safety = Unsafe)]
    function blobBaseFee(uint256 newBlobBaseFee) external;

    /// Gets the current `block.blobbasefee`.
    /// You should use this instead of `block.blobbasefee` if you use `vm.blobBaseFee`, as `block.blobbasefee` is assumed to be constant across a transaction,
    /// and as a result will get optimized out by the compiler.
    /// See https://github.com/foundry-rs/foundry/issues/6180
    #[cheatcode(group = Evm, safety = Safe)]
    function getBlobBaseFee() external view returns (uint256 blobBaseFee);

<<<<<<< HEAD
=======
    /// Set blockhash for the current block.
    /// It only sets the blockhash for blocks where `block.number - 256 <= number < block.number`.
    #[cheatcode(group = Evm, safety = Unsafe)]
    function setBlockhash(uint256 blockNumber, bytes32 blockHash) external;

>>>>>>> 62cdea8f
    // -------- Account State --------

    /// Sets an address' balance.
    #[cheatcode(group = Evm, safety = Unsafe)]
    function deal(address account, uint256 newBalance) external;

    /// Sets an address' code.
    #[cheatcode(group = Evm, safety = Unsafe)]
    function etch(address target, bytes calldata newRuntimeBytecode) external;

    /// Resets the nonce of an account to 0 for EOAs and 1 for contract accounts.
    #[cheatcode(group = Evm, safety = Unsafe)]
    function resetNonce(address account) external;

    /// Sets the nonce of an account. Must be higher than the current nonce of the account.
    #[cheatcode(group = Evm, safety = Unsafe)]
    function setNonce(address account, uint64 newNonce) external;

    /// Sets the nonce of an account to an arbitrary value.
    #[cheatcode(group = Evm, safety = Unsafe)]
    function setNonceUnsafe(address account, uint64 newNonce) external;

    /// Stores a value to an address' storage slot.
    #[cheatcode(group = Evm, safety = Unsafe)]
    function store(address target, bytes32 slot, bytes32 value) external;

    /// Marks the slots of an account and the account address as cold.
    #[cheatcode(group = Evm, safety = Unsafe, status = Experimental)]
    function cool(address target) external;

    // -------- Call Manipulation --------
    // --- Mocks ---

    /// Clears all mocked calls.
    #[cheatcode(group = Evm, safety = Unsafe)]
    function clearMockedCalls() external;

    /// Mocks a call to an address, returning specified data.
    /// Calldata can either be strict or a partial match, e.g. if you only
    /// pass a Solidity selector to the expected calldata, then the entire Solidity
    /// function will be mocked.
    #[cheatcode(group = Evm, safety = Unsafe)]
    function mockCall(address callee, bytes calldata data, bytes calldata returnData) external;

    /// Mocks a call to an address with a specific `msg.value`, returning specified data.
    /// Calldata match takes precedence over `msg.value` in case of ambiguity.
    #[cheatcode(group = Evm, safety = Unsafe)]
    function mockCall(address callee, uint256 msgValue, bytes calldata data, bytes calldata returnData) external;

    /// Reverts a call to an address with specified revert data.
    #[cheatcode(group = Evm, safety = Unsafe)]
    function mockCallRevert(address callee, bytes calldata data, bytes calldata revertData) external;

    /// Reverts a call to an address with a specific `msg.value`, with specified revert data.
    #[cheatcode(group = Evm, safety = Unsafe)]
    function mockCallRevert(address callee, uint256 msgValue, bytes calldata data, bytes calldata revertData)
        external;

    // --- Impersonation (pranks) ---

    /// Sets the *next* call's `msg.sender` to be the input address.
    #[cheatcode(group = Evm, safety = Unsafe)]
    function prank(address msgSender) external;

    /// Sets all subsequent calls' `msg.sender` to be the input address until `stopPrank` is called.
    #[cheatcode(group = Evm, safety = Unsafe)]
    function startPrank(address msgSender) external;

    /// Sets the *next* call's `msg.sender` to be the input address, and the `tx.origin` to be the second input.
    #[cheatcode(group = Evm, safety = Unsafe)]
    function prank(address msgSender, address txOrigin) external;

    /// Sets all subsequent calls' `msg.sender` to be the input address until `stopPrank` is called, and the `tx.origin` to be the second input.
    #[cheatcode(group = Evm, safety = Unsafe)]
    function startPrank(address msgSender, address txOrigin) external;

    /// Resets subsequent calls' `msg.sender` to be `address(this)`.
    #[cheatcode(group = Evm, safety = Unsafe)]
    function stopPrank() external;

    /// Reads the current `msg.sender` and `tx.origin` from state and reports if there is any active caller modification.
    #[cheatcode(group = Evm, safety = Unsafe)]
    function readCallers() external returns (CallerMode callerMode, address msgSender, address txOrigin);

    // -------- State Snapshots --------

    /// Snapshot the current state of the evm.
    /// Returns the ID of the snapshot that was created.
    /// To revert a snapshot use `revertTo`.
    #[cheatcode(group = Evm, safety = Unsafe)]
    function snapshot() external returns (uint256 snapshotId);

    /// Revert the state of the EVM to a previous snapshot
    /// Takes the snapshot ID to revert to.
    ///
    /// Returns `true` if the snapshot was successfully reverted.
    /// Returns `false` if the snapshot does not exist.
    ///
    /// **Note:** This does not automatically delete the snapshot. To delete the snapshot use `deleteSnapshot`.
    #[cheatcode(group = Evm, safety = Unsafe)]
    function revertTo(uint256 snapshotId) external returns (bool success);

    /// Revert the state of the EVM to a previous snapshot and automatically deletes the snapshots
    /// Takes the snapshot ID to revert to.
    ///
    /// Returns `true` if the snapshot was successfully reverted and deleted.
    /// Returns `false` if the snapshot does not exist.
    #[cheatcode(group = Evm, safety = Unsafe)]
    function revertToAndDelete(uint256 snapshotId) external returns (bool success);

    /// Removes the snapshot with the given ID created by `snapshot`.
    /// Takes the snapshot ID to delete.
    ///
    /// Returns `true` if the snapshot was successfully deleted.
    /// Returns `false` if the snapshot does not exist.
    #[cheatcode(group = Evm, safety = Unsafe)]
    function deleteSnapshot(uint256 snapshotId) external returns (bool success);

    /// Removes _all_ snapshots previously created by `snapshot`.
    #[cheatcode(group = Evm, safety = Unsafe)]
    function deleteSnapshots() external;

    // -------- Forking --------
    // --- Creation and Selection ---

    /// Returns the identifier of the currently active fork. Reverts if no fork is currently active.
    #[cheatcode(group = Evm, safety = Unsafe)]
    function activeFork() external view returns (uint256 forkId);

    /// Creates a new fork with the given endpoint and the _latest_ block and returns the identifier of the fork.
    #[cheatcode(group = Evm, safety = Unsafe)]
    function createFork(string calldata urlOrAlias) external returns (uint256 forkId);
    /// Creates a new fork with the given endpoint and block and returns the identifier of the fork.
    #[cheatcode(group = Evm, safety = Unsafe)]
    function createFork(string calldata urlOrAlias, uint256 blockNumber) external returns (uint256 forkId);
    /// Creates a new fork with the given endpoint and at the block the given transaction was mined in,
    /// replays all transaction mined in the block before the transaction, and returns the identifier of the fork.
    #[cheatcode(group = Evm, safety = Unsafe)]
    function createFork(string calldata urlOrAlias, bytes32 txHash) external returns (uint256 forkId);

    /// Creates and also selects a new fork with the given endpoint and the latest block and returns the identifier of the fork.
    #[cheatcode(group = Evm, safety = Unsafe)]
    function createSelectFork(string calldata urlOrAlias) external returns (uint256 forkId);
    /// Creates and also selects a new fork with the given endpoint and block and returns the identifier of the fork.
    #[cheatcode(group = Evm, safety = Unsafe)]
    function createSelectFork(string calldata urlOrAlias, uint256 blockNumber) external returns (uint256 forkId);
    /// Creates and also selects new fork with the given endpoint and at the block the given transaction was mined in,
    /// replays all transaction mined in the block before the transaction, returns the identifier of the fork.
    #[cheatcode(group = Evm, safety = Unsafe)]
    function createSelectFork(string calldata urlOrAlias, bytes32 txHash) external returns (uint256 forkId);

    /// Updates the currently active fork to given block number
    /// This is similar to `roll` but for the currently active fork.
    #[cheatcode(group = Evm, safety = Unsafe)]
    function rollFork(uint256 blockNumber) external;
    /// Updates the currently active fork to given transaction. This will `rollFork` with the number
    /// of the block the transaction was mined in and replays all transaction mined before it in the block.
    #[cheatcode(group = Evm, safety = Unsafe)]
    function rollFork(bytes32 txHash) external;
    /// Updates the given fork to given block number.
    #[cheatcode(group = Evm, safety = Unsafe)]
    function rollFork(uint256 forkId, uint256 blockNumber) external;
    /// Updates the given fork to block number of the given transaction and replays all transaction mined before it in the block.
    #[cheatcode(group = Evm, safety = Unsafe)]
    function rollFork(uint256 forkId, bytes32 txHash) external;

    /// Takes a fork identifier created by `createFork` and sets the corresponding forked state as active.
    #[cheatcode(group = Evm, safety = Unsafe)]
    function selectFork(uint256 forkId) external;

    /// Fetches the given transaction from the active fork and executes it on the current state.
    #[cheatcode(group = Evm, safety = Unsafe)]
    function transact(bytes32 txHash) external;
    /// Fetches the given transaction from the given fork and executes it on the current state.
    #[cheatcode(group = Evm, safety = Unsafe)]
    function transact(uint256 forkId, bytes32 txHash) external;

    /// Performs an Ethereum JSON-RPC request to the current fork URL.
    #[cheatcode(group = Evm, safety = Safe)]
    function rpc(string calldata method, string calldata params) external returns (bytes memory data);

    /// Performs an Ethereum JSON-RPC request to the given endpoint.
    #[cheatcode(group = Evm, safety = Safe)]
    function rpc(string calldata urlOrAlias, string calldata method, string calldata params)
        external
        returns (bytes memory data);

    /// Gets all the logs according to specified filter.
    #[cheatcode(group = Evm, safety = Safe)]
    function eth_getLogs(uint256 fromBlock, uint256 toBlock, address target, bytes32[] memory topics)
        external
        returns (EthGetLogs[] memory logs);

    // --- Behavior ---

    /// In forking mode, explicitly grant the given address cheatcode access.
    #[cheatcode(group = Evm, safety = Unsafe)]
    function allowCheatcodes(address account) external;

    /// Marks that the account(s) should use persistent storage across fork swaps in a multifork setup
    /// Meaning, changes made to the state of this account will be kept when switching forks.
    #[cheatcode(group = Evm, safety = Unsafe)]
    function makePersistent(address account) external;
    /// See `makePersistent(address)`.
    #[cheatcode(group = Evm, safety = Unsafe)]
    function makePersistent(address account0, address account1) external;
    /// See `makePersistent(address)`.
    #[cheatcode(group = Evm, safety = Unsafe)]
    function makePersistent(address account0, address account1, address account2) external;
    /// See `makePersistent(address)`.
    #[cheatcode(group = Evm, safety = Unsafe)]
    function makePersistent(address[] calldata accounts) external;

    /// Revokes persistent status from the address, previously added via `makePersistent`.
    #[cheatcode(group = Evm, safety = Unsafe)]
    function revokePersistent(address account) external;
    /// See `revokePersistent(address)`.
    #[cheatcode(group = Evm, safety = Unsafe)]
    function revokePersistent(address[] calldata accounts) external;

    /// Returns true if the account is marked as persistent.
    #[cheatcode(group = Evm, safety = Unsafe)]
    function isPersistent(address account) external view returns (bool persistent);

    // -------- Record Logs --------

    /// Record all the transaction logs.
    #[cheatcode(group = Evm, safety = Safe)]
    function recordLogs() external;

    /// Gets all the recorded logs.
    #[cheatcode(group = Evm, safety = Safe)]
    function getRecordedLogs() external returns (Log[] memory logs);

    // -------- Gas Metering --------

    // It's recommend to use the `noGasMetering` modifier included with forge-std, instead of
    // using these functions directly.

    /// Pauses gas metering (i.e. gas usage is not counted). Noop if already paused.
    #[cheatcode(group = Evm, safety = Safe)]
    function pauseGasMetering() external;

    /// Resumes gas metering (i.e. gas usage is counted again). Noop if already on.
    #[cheatcode(group = Evm, safety = Safe)]
    function resumeGasMetering() external;

    // -------- Gas Measurement --------

    /// Gets the gas used in the last call.
    #[cheatcode(group = Evm, safety = Safe)]
    function lastCallGas() external view returns (Gas memory gas);

    // ======== Test Assertions and Utilities ========

    /// Enables/Disables use ZK-VM usage for transact/call and create instructions.
    #[cheatcode(group = Testing, safety = Safe)]
    function zkVm(bool enable) external pure;

    /// Registers bytecodes for ZK-VM for transact/call and create instructions.
    #[cheatcode(group = Testing, safety = Safe)]
    function zkRegisterContract(string calldata name, bytes32 evmBytecodeHash, bytes calldata evmDeployedBytecode, bytes calldata evmBytecode, bytes32 zkBytecodeHash, bytes calldata zkDeployedBytecode) external pure;

    /// If the condition is false, discard this run's fuzz inputs and generate new ones.
    #[cheatcode(group = Testing, safety = Safe)]
    function assume(bool condition) external pure;

    /// Writes a breakpoint to jump to in the debugger.
    #[cheatcode(group = Testing, safety = Safe)]
    function breakpoint(string calldata char) external;

    /// Writes a conditional breakpoint to jump to in the debugger.
    #[cheatcode(group = Testing, safety = Safe)]
    function breakpoint(string calldata char, bool value) external;

    /// Returns the RPC url for the given alias.
    #[cheatcode(group = Testing, safety = Safe)]
    function rpcUrl(string calldata rpcAlias) external view returns (string memory json);

    /// Returns all rpc urls and their aliases `[alias, url][]`.
    #[cheatcode(group = Testing, safety = Safe)]
    function rpcUrls() external view returns (string[2][] memory urls);

    /// Returns all rpc urls and their aliases as structs.
    #[cheatcode(group = Testing, safety = Safe)]
    function rpcUrlStructs() external view returns (Rpc[] memory urls);

    /// Suspends execution of the main thread for `duration` milliseconds.
    #[cheatcode(group = Testing, safety = Safe)]
    function sleep(uint256 duration) external;

    /// Expects a call to an address with the specified calldata.
    /// Calldata can either be a strict or a partial match.
    #[cheatcode(group = Testing, safety = Unsafe)]
    function expectCall(address callee, bytes calldata data) external;

    /// Expects given number of calls to an address with the specified calldata.
    #[cheatcode(group = Testing, safety = Unsafe)]
    function expectCall(address callee, bytes calldata data, uint64 count) external;

    /// Expects a call to an address with the specified `msg.value` and calldata.
    #[cheatcode(group = Testing, safety = Unsafe)]
    function expectCall(address callee, uint256 msgValue, bytes calldata data) external;

    /// Expects given number of calls to an address with the specified `msg.value` and calldata.
    #[cheatcode(group = Testing, safety = Unsafe)]
    function expectCall(address callee, uint256 msgValue, bytes calldata data, uint64 count) external;

    /// Expect a call to an address with the specified `msg.value`, gas, and calldata.
    #[cheatcode(group = Testing, safety = Unsafe)]
    function expectCall(address callee, uint256 msgValue, uint64 gas, bytes calldata data) external;

    /// Expects given number of calls to an address with the specified `msg.value`, gas, and calldata.
    #[cheatcode(group = Testing, safety = Unsafe)]
    function expectCall(address callee, uint256 msgValue, uint64 gas, bytes calldata data, uint64 count) external;

    /// Expect a call to an address with the specified `msg.value` and calldata, and a *minimum* amount of gas.
    #[cheatcode(group = Testing, safety = Unsafe)]
    function expectCallMinGas(address callee, uint256 msgValue, uint64 minGas, bytes calldata data) external;

    /// Expect given number of calls to an address with the specified `msg.value` and calldata, and a *minimum* amount of gas.
    #[cheatcode(group = Testing, safety = Unsafe)]
    function expectCallMinGas(address callee, uint256 msgValue, uint64 minGas, bytes calldata data, uint64 count)
        external;

    /// Prepare an expected log with (bool checkTopic1, bool checkTopic2, bool checkTopic3, bool checkData.).
    /// Call this function, then emit an event, then call a function. Internally after the call, we check if
    /// logs were emitted in the expected order with the expected topics and data (as specified by the booleans).
    #[cheatcode(group = Testing, safety = Unsafe)]
    function expectEmit(bool checkTopic1, bool checkTopic2, bool checkTopic3, bool checkData) external;

    /// Same as the previous method, but also checks supplied address against emitting contract.
    #[cheatcode(group = Testing, safety = Unsafe)]
    function expectEmit(bool checkTopic1, bool checkTopic2, bool checkTopic3, bool checkData, address emitter)
        external;

    /// Prepare an expected log with all topic and data checks enabled.
    /// Call this function, then emit an event, then call a function. Internally after the call, we check if
    /// logs were emitted in the expected order with the expected topics and data.
    #[cheatcode(group = Testing, safety = Unsafe)]
    function expectEmit() external;

    /// Same as the previous method, but also checks supplied address against emitting contract.
    #[cheatcode(group = Testing, safety = Unsafe)]
    function expectEmit(address emitter) external;

    /// Prepare an expected anonymous log with (bool checkTopic1, bool checkTopic2, bool checkTopic3, bool checkData.).
    /// Call this function, then emit an anonymous event, then call a function. Internally after the call, we check if
    /// logs were emitted in the expected order with the expected topics and data (as specified by the booleans).
    #[cheatcode(group = Testing, safety = Unsafe)]
    function expectEmitAnonymous(bool checkTopic0, bool checkTopic1, bool checkTopic2, bool checkTopic3, bool checkData) external;

    /// Same as the previous method, but also checks supplied address against emitting contract.
    #[cheatcode(group = Testing, safety = Unsafe)]
    function expectEmitAnonymous(bool checkTopic0, bool checkTopic1, bool checkTopic2, bool checkTopic3, bool checkData, address emitter)
        external;

    /// Prepare an expected anonymous log with all topic and data checks enabled.
    /// Call this function, then emit an anonymous event, then call a function. Internally after the call, we check if
    /// logs were emitted in the expected order with the expected topics and data.
    #[cheatcode(group = Testing, safety = Unsafe)]
    function expectEmitAnonymous() external;

    /// Same as the previous method, but also checks supplied address against emitting contract.
    #[cheatcode(group = Testing, safety = Unsafe)]
    function expectEmitAnonymous(address emitter) external;

    /// Expects an error on next call with any revert data.
    #[cheatcode(group = Testing, safety = Unsafe)]
    function expectRevert() external;

    /// Expects an error on next call that starts with the revert data.
    #[cheatcode(group = Testing, safety = Unsafe)]
    function expectRevert(bytes4 revertData) external;

    /// Expects an error on next call that exactly matches the revert data.
    #[cheatcode(group = Testing, safety = Unsafe)]
    function expectRevert(bytes calldata revertData) external;

    /// Expects an error on next cheatcode call with any revert data.
    #[cheatcode(group = Testing, safety = Unsafe, status = Internal)]
    function _expectCheatcodeRevert() external;

    /// Expects an error on next cheatcode call that starts with the revert data.
    #[cheatcode(group = Testing, safety = Unsafe, status = Internal)]
    function _expectCheatcodeRevert(bytes4 revertData) external;

    /// Expects an error on next cheatcode call that exactly matches the revert data.
    #[cheatcode(group = Testing, safety = Unsafe, status = Internal)]
    function _expectCheatcodeRevert(bytes calldata revertData) external;

    /// Only allows memory writes to offsets [0x00, 0x60) ∪ [min, max) in the current subcontext. If any other
    /// memory is written to, the test will fail. Can be called multiple times to add more ranges to the set.
    #[cheatcode(group = Testing, safety = Unsafe)]
    function expectSafeMemory(uint64 min, uint64 max) external;

    /// Stops all safe memory expectation in the current subcontext.
    #[cheatcode(group = Testing, safety = Unsafe)]
    function stopExpectSafeMemory() external;

    /// Only allows memory writes to offsets [0x00, 0x60) ∪ [min, max) in the next created subcontext.
    /// If any other memory is written to, the test will fail. Can be called multiple times to add more ranges
    /// to the set.
    #[cheatcode(group = Testing, safety = Unsafe)]
    function expectSafeMemoryCall(uint64 min, uint64 max) external;

    /// Marks a test as skipped. Must be called at the top of the test.
    #[cheatcode(group = Testing, safety = Unsafe)]
    function skip(bool skipTest) external;

    /// Asserts that the given condition is true.
    #[cheatcode(group = Testing, safety = Safe)]
    function assertTrue(bool condition) external pure;

    /// Asserts that the given condition is true and includes error message into revert string on failure.
    #[cheatcode(group = Testing, safety = Safe)]
    function assertTrue(bool condition, string calldata error) external pure;

    /// Asserts that the given condition is false.
    #[cheatcode(group = Testing, safety = Safe)]
    function assertFalse(bool condition) external pure;

    /// Asserts that the given condition is false and includes error message into revert string on failure.
    #[cheatcode(group = Testing, safety = Safe)]
    function assertFalse(bool condition, string calldata error) external pure;

    /// Asserts that two `bool` values are equal.
    #[cheatcode(group = Testing, safety = Safe)]
    function assertEq(bool left, bool right) external pure;

    /// Asserts that two `bool` values are equal and includes error message into revert string on failure.
    #[cheatcode(group = Testing, safety = Safe)]
    function assertEq(bool left, bool right, string calldata error) external pure;

    /// Asserts that two `uint256` values are equal.
    #[cheatcode(group = Testing, safety = Safe)]
    function assertEq(uint256 left, uint256 right) external pure;

    /// Asserts that two `uint256` values are equal and includes error message into revert string on failure.
    #[cheatcode(group = Testing, safety = Safe)]
    function assertEq(uint256 left, uint256 right, string calldata error) external pure;

    /// Asserts that two `int256` values are equal.
    #[cheatcode(group = Testing, safety = Safe)]
    function assertEq(int256 left, int256 right) external pure;

    /// Asserts that two `int256` values are equal and includes error message into revert string on failure.
    #[cheatcode(group = Testing, safety = Safe)]
    function assertEq(int256 left, int256 right, string calldata error) external pure;

    /// Asserts that two `address` values are equal.
    #[cheatcode(group = Testing, safety = Safe)]
    function assertEq(address left, address right) external pure;

    /// Asserts that two `address` values are equal and includes error message into revert string on failure.
    #[cheatcode(group = Testing, safety = Safe)]
    function assertEq(address left, address right, string calldata error) external pure;

    /// Asserts that two `bytes32` values are equal.
    #[cheatcode(group = Testing, safety = Safe)]
    function assertEq(bytes32 left, bytes32 right) external pure;

    /// Asserts that two `bytes32` values are equal and includes error message into revert string on failure.
    #[cheatcode(group = Testing, safety = Safe)]
    function assertEq(bytes32 left, bytes32 right, string calldata error) external pure;

    /// Asserts that two `string` values are equal.
    #[cheatcode(group = Testing, safety = Safe)]
    function assertEq(string calldata left, string calldata right) external pure;

    /// Asserts that two `string` values are equal and includes error message into revert string on failure.
    #[cheatcode(group = Testing, safety = Safe)]
    function assertEq(string calldata left, string calldata right, string calldata error) external pure;

    /// Asserts that two `bytes` values are equal.
    #[cheatcode(group = Testing, safety = Safe)]
    function assertEq(bytes calldata left, bytes calldata right) external pure;

    /// Asserts that two `bytes` values are equal and includes error message into revert string on failure.
    #[cheatcode(group = Testing, safety = Safe)]
    function assertEq(bytes calldata left, bytes calldata right, string calldata error) external pure;

    /// Asserts that two arrays of `bool` values are equal.
    #[cheatcode(group = Testing, safety = Safe)]
    function assertEq(bool[] calldata left, bool[] calldata right) external pure;

    /// Asserts that two arrays of `bool` values are equal and includes error message into revert string on failure.
    #[cheatcode(group = Testing, safety = Safe)]
    function assertEq(bool[] calldata left, bool[] calldata right, string calldata error) external pure;

    /// Asserts that two arrays of `uint256 values are equal.
    #[cheatcode(group = Testing, safety = Safe)]
    function assertEq(uint256[] calldata left, uint256[] calldata right) external pure;

    /// Asserts that two arrays of `uint256` values are equal and includes error message into revert string on failure.
    #[cheatcode(group = Testing, safety = Safe)]
    function assertEq(uint256[] calldata left, uint256[] calldata right, string calldata error) external pure;

    /// Asserts that two arrays of `int256` values are equal.
    #[cheatcode(group = Testing, safety = Safe)]
    function assertEq(int256[] calldata left, int256[] calldata right) external pure;

    /// Asserts that two arrays of `int256` values are equal and includes error message into revert string on failure.
    #[cheatcode(group = Testing, safety = Safe)]
    function assertEq(int256[] calldata left, int256[] calldata right, string calldata error) external pure;

    /// Asserts that two arrays of `address` values are equal.
    #[cheatcode(group = Testing, safety = Safe)]
    function assertEq(address[] calldata left, address[] calldata right) external pure;

    /// Asserts that two arrays of `address` values are equal and includes error message into revert string on failure.
    #[cheatcode(group = Testing, safety = Safe)]
    function assertEq(address[] calldata left, address[] calldata right, string calldata error) external pure;

    /// Asserts that two arrays of `bytes32` values are equal.
    #[cheatcode(group = Testing, safety = Safe)]
    function assertEq(bytes32[] calldata left, bytes32[] calldata right) external pure;

    /// Asserts that two arrays of `bytes32` values are equal and includes error message into revert string on failure.
    #[cheatcode(group = Testing, safety = Safe)]
    function assertEq(bytes32[] calldata left, bytes32[] calldata right, string calldata error) external pure;

    /// Asserts that two arrays of `string` values are equal.
    #[cheatcode(group = Testing, safety = Safe)]
    function assertEq(string[] calldata left, string[] calldata right) external pure;

    /// Asserts that two arrays of `string` values are equal and includes error message into revert string on failure.
    #[cheatcode(group = Testing, safety = Safe)]
    function assertEq(string[] calldata left, string[] calldata right, string calldata error) external pure;

    /// Asserts that two arrays of `bytes` values are equal.
    #[cheatcode(group = Testing, safety = Safe)]
    function assertEq(bytes[] calldata left, bytes[] calldata right) external pure;

    /// Asserts that two arrays of `bytes` values are equal and includes error message into revert string on failure.
    #[cheatcode(group = Testing, safety = Safe)]
    function assertEq(bytes[] calldata left, bytes[] calldata right, string calldata error) external pure;

    /// Asserts that two `uint256` values are equal, formatting them with decimals in failure message.
    #[cheatcode(group = Testing, safety = Safe)]
    function assertEqDecimal(uint256 left, uint256 right, uint256 decimals) external pure;

    /// Asserts that two `uint256` values are equal, formatting them with decimals in failure message.
    /// Includes error message into revert string on failure.
    #[cheatcode(group = Testing, safety = Safe)]
    function assertEqDecimal(uint256 left, uint256 right, uint256 decimals, string calldata error) external pure;

    /// Asserts that two `int256` values are equal, formatting them with decimals in failure message.
    #[cheatcode(group = Testing, safety = Safe)]
    function assertEqDecimal(int256 left, int256 right, uint256 decimals) external pure;

    /// Asserts that two `int256` values are equal, formatting them with decimals in failure message.
    /// Includes error message into revert string on failure.
    #[cheatcode(group = Testing, safety = Safe)]
    function assertEqDecimal(int256 left, int256 right, uint256 decimals, string calldata error) external pure;

    /// Asserts that two `bool` values are not equal.
    #[cheatcode(group = Testing, safety = Safe)]
    function assertNotEq(bool left, bool right) external pure;

    /// Asserts that two `bool` values are not equal and includes error message into revert string on failure.
    #[cheatcode(group = Testing, safety = Safe)]
    function assertNotEq(bool left, bool right, string calldata error) external pure;

    /// Asserts that two `uint256` values are not equal.
    #[cheatcode(group = Testing, safety = Safe)]
    function assertNotEq(uint256 left, uint256 right) external pure;

    /// Asserts that two `uint256` values are not equal and includes error message into revert string on failure.
    #[cheatcode(group = Testing, safety = Safe)]
    function assertNotEq(uint256 left, uint256 right, string calldata error) external pure;

    /// Asserts that two `int256` values are not equal.
    #[cheatcode(group = Testing, safety = Safe)]
    function assertNotEq(int256 left, int256 right) external pure;

    /// Asserts that two `int256` values are not equal and includes error message into revert string on failure.
    #[cheatcode(group = Testing, safety = Safe)]
    function assertNotEq(int256 left, int256 right, string calldata error) external pure;

    /// Asserts that two `address` values are not equal.
    #[cheatcode(group = Testing, safety = Safe)]
    function assertNotEq(address left, address right) external pure;

    /// Asserts that two `address` values are not equal and includes error message into revert string on failure.
    #[cheatcode(group = Testing, safety = Safe)]
    function assertNotEq(address left, address right, string calldata error) external pure;

    /// Asserts that two `bytes32` values are not equal.
    #[cheatcode(group = Testing, safety = Safe)]
    function assertNotEq(bytes32 left, bytes32 right) external pure;

    /// Asserts that two `bytes32` values are not equal and includes error message into revert string on failure.
    #[cheatcode(group = Testing, safety = Safe)]
    function assertNotEq(bytes32 left, bytes32 right, string calldata error) external pure;

    /// Asserts that two `string` values are not equal.
    #[cheatcode(group = Testing, safety = Safe)]
    function assertNotEq(string calldata left, string calldata right) external pure;

    /// Asserts that two `string` values are not equal and includes error message into revert string on failure.
    #[cheatcode(group = Testing, safety = Safe)]
    function assertNotEq(string calldata left, string calldata right, string calldata error) external pure;

    /// Asserts that two `bytes` values are not equal.
    #[cheatcode(group = Testing, safety = Safe)]
    function assertNotEq(bytes calldata left, bytes calldata right) external pure;

    /// Asserts that two `bytes` values are not equal and includes error message into revert string on failure.
    #[cheatcode(group = Testing, safety = Safe)]
    function assertNotEq(bytes calldata left, bytes calldata right, string calldata error) external pure;

    /// Asserts that two arrays of `bool` values are not equal.
    #[cheatcode(group = Testing, safety = Safe)]
    function assertNotEq(bool[] calldata left, bool[] calldata right) external pure;

    /// Asserts that two arrays of `bool` values are not equal and includes error message into revert string on failure.
    #[cheatcode(group = Testing, safety = Safe)]
    function assertNotEq(bool[] calldata left, bool[] calldata right, string calldata error) external pure;

    /// Asserts that two arrays of `uint256` values are not equal.
    #[cheatcode(group = Testing, safety = Safe)]
    function assertNotEq(uint256[] calldata left, uint256[] calldata right) external pure;

    /// Asserts that two arrays of `uint256` values are not equal and includes error message into revert string on failure.
    #[cheatcode(group = Testing, safety = Safe)]
    function assertNotEq(uint256[] calldata left, uint256[] calldata right, string calldata error) external pure;

    /// Asserts that two arrays of `int256` values are not equal.
    #[cheatcode(group = Testing, safety = Safe)]
    function assertNotEq(int256[] calldata left, int256[] calldata right) external pure;

    /// Asserts that two arrays of `int256` values are not equal and includes error message into revert string on failure.
    #[cheatcode(group = Testing, safety = Safe)]
    function assertNotEq(int256[] calldata left, int256[] calldata right, string calldata error) external pure;

    /// Asserts that two arrays of `address` values are not equal.
    #[cheatcode(group = Testing, safety = Safe)]
    function assertNotEq(address[] calldata left, address[] calldata right) external pure;

    /// Asserts that two arrays of `address` values are not equal and includes error message into revert string on failure.
    #[cheatcode(group = Testing, safety = Safe)]
    function assertNotEq(address[] calldata left, address[] calldata right, string calldata error) external pure;

    /// Asserts that two arrays of `bytes32` values are not equal.
    #[cheatcode(group = Testing, safety = Safe)]
    function assertNotEq(bytes32[] calldata left, bytes32[] calldata right) external pure;

    /// Asserts that two arrays of `bytes32` values are not equal and includes error message into revert string on failure.
    #[cheatcode(group = Testing, safety = Safe)]
    function assertNotEq(bytes32[] calldata left, bytes32[] calldata right, string calldata error) external pure;

    /// Asserts that two arrays of `string` values are not equal.
    #[cheatcode(group = Testing, safety = Safe)]
    function assertNotEq(string[] calldata left, string[] calldata right) external pure;

    /// Asserts that two arrays of `string` values are not equal and includes error message into revert string on failure.
    #[cheatcode(group = Testing, safety = Safe)]
    function assertNotEq(string[] calldata left, string[] calldata right, string calldata error) external pure;

    /// Asserts that two arrays of `bytes` values are not equal.
    #[cheatcode(group = Testing, safety = Safe)]
    function assertNotEq(bytes[] calldata left, bytes[] calldata right) external pure;

    /// Asserts that two arrays of `bytes` values are not equal and includes error message into revert string on failure.
    #[cheatcode(group = Testing, safety = Safe)]
    function assertNotEq(bytes[] calldata left, bytes[] calldata right, string calldata error) external pure;

    /// Asserts that two `uint256` values are not equal, formatting them with decimals in failure message.
    #[cheatcode(group = Testing, safety = Safe)]
    function assertNotEqDecimal(uint256 left, uint256 right, uint256 decimals) external pure;

    /// Asserts that two `uint256` values are not equal, formatting them with decimals in failure message.
    /// Includes error message into revert string on failure.
    #[cheatcode(group = Testing, safety = Safe)]
    function assertNotEqDecimal(uint256 left, uint256 right, uint256 decimals, string calldata error) external pure;

    /// Asserts that two `int256` values are not equal, formatting them with decimals in failure message.
    #[cheatcode(group = Testing, safety = Safe)]
    function assertNotEqDecimal(int256 left, int256 right, uint256 decimals) external pure;

    /// Asserts that two `int256` values are not equal, formatting them with decimals in failure message.
    /// Includes error message into revert string on failure.
    #[cheatcode(group = Testing, safety = Safe)]
    function assertNotEqDecimal(int256 left, int256 right, uint256 decimals, string calldata error) external pure;

    /// Compares two `uint256` values. Expects first value to be greater than second.
    #[cheatcode(group = Testing, safety = Safe)]
    function assertGt(uint256 left, uint256 right) external pure;

    /// Compares two `uint256` values. Expects first value to be greater than second.
    /// Includes error message into revert string on failure.
    #[cheatcode(group = Testing, safety = Safe)]
    function assertGt(uint256 left, uint256 right, string calldata error) external pure;

    /// Compares two `int256` values. Expects first value to be greater than second.
    #[cheatcode(group = Testing, safety = Safe)]
    function assertGt(int256 left, int256 right) external pure;

    /// Compares two `int256` values. Expects first value to be greater than second.
    /// Includes error message into revert string on failure.
    #[cheatcode(group = Testing, safety = Safe)]
    function assertGt(int256 left, int256 right, string calldata error) external pure;

    /// Compares two `uint256` values. Expects first value to be greater than second.
    /// Formats values with decimals in failure message.
    #[cheatcode(group = Testing, safety = Safe)]
    function assertGtDecimal(uint256 left, uint256 right, uint256 decimals) external pure;

    /// Compares two `uint256` values. Expects first value to be greater than second.
    /// Formats values with decimals in failure message. Includes error message into revert string on failure.
    #[cheatcode(group = Testing, safety = Safe)]
    function assertGtDecimal(uint256 left, uint256 right, uint256 decimals, string calldata error) external pure;

    /// Compares two `int256` values. Expects first value to be greater than second.
    /// Formats values with decimals in failure message.
    #[cheatcode(group = Testing, safety = Safe)]
    function assertGtDecimal(int256 left, int256 right, uint256 decimals) external pure;

    /// Compares two `int256` values. Expects first value to be greater than second.
    /// Formats values with decimals in failure message. Includes error message into revert string on failure.
    #[cheatcode(group = Testing, safety = Safe)]
    function assertGtDecimal(int256 left, int256 right, uint256 decimals, string calldata error) external pure;

    /// Compares two `uint256` values. Expects first value to be greater than or equal to second.
    #[cheatcode(group = Testing, safety = Safe)]
    function assertGe(uint256 left, uint256 right) external pure;

    /// Compares two `uint256` values. Expects first value to be greater than or equal to second.
    /// Includes error message into revert string on failure.
    #[cheatcode(group = Testing, safety = Safe)]
    function assertGe(uint256 left, uint256 right, string calldata error) external pure;

    /// Compares two `int256` values. Expects first value to be greater than or equal to second.
    #[cheatcode(group = Testing, safety = Safe)]
    function assertGe(int256 left, int256 right) external pure;

    /// Compares two `int256` values. Expects first value to be greater than or equal to second.
    /// Includes error message into revert string on failure.
    #[cheatcode(group = Testing, safety = Safe)]
    function assertGe(int256 left, int256 right, string calldata error) external pure;

    /// Compares two `uint256` values. Expects first value to be greater than or equal to second.
    /// Formats values with decimals in failure message.
    #[cheatcode(group = Testing, safety = Safe)]
    function assertGeDecimal(uint256 left, uint256 right, uint256 decimals) external pure;

    /// Compares two `uint256` values. Expects first value to be greater than or equal to second.
    /// Formats values with decimals in failure message. Includes error message into revert string on failure.
    #[cheatcode(group = Testing, safety = Safe)]
    function assertGeDecimal(uint256 left, uint256 right, uint256 decimals, string calldata error) external pure;

    /// Compares two `int256` values. Expects first value to be greater than or equal to second.
    /// Formats values with decimals in failure message.
    #[cheatcode(group = Testing, safety = Safe)]
    function assertGeDecimal(int256 left, int256 right, uint256 decimals) external pure;

    /// Compares two `int256` values. Expects first value to be greater than or equal to second.
    /// Formats values with decimals in failure message. Includes error message into revert string on failure.
    #[cheatcode(group = Testing, safety = Safe)]
    function assertGeDecimal(int256 left, int256 right, uint256 decimals, string calldata error) external pure;

    /// Compares two `uint256` values. Expects first value to be less than second.
    #[cheatcode(group = Testing, safety = Safe)]
    function assertLt(uint256 left, uint256 right) external pure;

    /// Compares two `uint256` values. Expects first value to be less than second.
    /// Includes error message into revert string on failure.
    #[cheatcode(group = Testing, safety = Safe)]
    function assertLt(uint256 left, uint256 right, string calldata error) external pure;

    /// Compares two `int256` values. Expects first value to be less than second.
    #[cheatcode(group = Testing, safety = Safe)]
    function assertLt(int256 left, int256 right) external pure;

    /// Compares two `int256` values. Expects first value to be less than second.
    /// Includes error message into revert string on failure.
    #[cheatcode(group = Testing, safety = Safe)]
    function assertLt(int256 left, int256 right, string calldata error) external pure;

    /// Compares two `uint256` values. Expects first value to be less than second.
    /// Formats values with decimals in failure message.
    #[cheatcode(group = Testing, safety = Safe)]
    function assertLtDecimal(uint256 left, uint256 right, uint256 decimals) external pure;

    /// Compares two `uint256` values. Expects first value to be less than second.
    /// Formats values with decimals in failure message. Includes error message into revert string on failure.
    #[cheatcode(group = Testing, safety = Safe)]
    function assertLtDecimal(uint256 left, uint256 right, uint256 decimals, string calldata error) external pure;

    /// Compares two `int256` values. Expects first value to be less than second.
    /// Formats values with decimals in failure message.
    #[cheatcode(group = Testing, safety = Safe)]
    function assertLtDecimal(int256 left, int256 right, uint256 decimals) external pure;

    /// Compares two `int256` values. Expects first value to be less than second.
    /// Formats values with decimals in failure message. Includes error message into revert string on failure.
    #[cheatcode(group = Testing, safety = Safe)]
    function assertLtDecimal(int256 left, int256 right, uint256 decimals, string calldata error) external pure;

    /// Compares two `uint256` values. Expects first value to be less than or equal to second.
    #[cheatcode(group = Testing, safety = Safe)]
    function assertLe(uint256 left, uint256 right) external pure;

    /// Compares two `uint256` values. Expects first value to be less than or equal to second.
    /// Includes error message into revert string on failure.
    #[cheatcode(group = Testing, safety = Safe)]
    function assertLe(uint256 left, uint256 right, string calldata error) external pure;

    /// Compares two `int256` values. Expects first value to be less than or equal to second.
    #[cheatcode(group = Testing, safety = Safe)]
    function assertLe(int256 left, int256 right) external pure;

    /// Compares two `int256` values. Expects first value to be less than or equal to second.
    /// Includes error message into revert string on failure.
    #[cheatcode(group = Testing, safety = Safe)]
    function assertLe(int256 left, int256 right, string calldata error) external pure;

    /// Compares two `uint256` values. Expects first value to be less than or equal to second.
    /// Formats values with decimals in failure message.
    #[cheatcode(group = Testing, safety = Safe)]
    function assertLeDecimal(uint256 left, uint256 right, uint256 decimals) external pure;

    /// Compares two `uint256` values. Expects first value to be less than or equal to second.
    /// Formats values with decimals in failure message. Includes error message into revert string on failure.
    #[cheatcode(group = Testing, safety = Safe)]
    function assertLeDecimal(uint256 left, uint256 right, uint256 decimals, string calldata error) external pure;

    /// Compares two `int256` values. Expects first value to be less than or equal to second.
    /// Formats values with decimals in failure message.
    #[cheatcode(group = Testing, safety = Safe)]
    function assertLeDecimal(int256 left, int256 right, uint256 decimals) external pure;

    /// Compares two `int256` values. Expects first value to be less than or equal to second.
    /// Formats values with decimals in failure message. Includes error message into revert string on failure.
    #[cheatcode(group = Testing, safety = Safe)]
    function assertLeDecimal(int256 left, int256 right, uint256 decimals, string calldata error) external pure;

    /// Compares two `uint256` values. Expects difference to be less than or equal to `maxDelta`.
    #[cheatcode(group = Testing, safety = Safe)]
    function assertApproxEqAbs(uint256 left, uint256 right, uint256 maxDelta) external pure;

    /// Compares two `uint256` values. Expects difference to be less than or equal to `maxDelta`.
    /// Includes error message into revert string on failure.
    #[cheatcode(group = Testing, safety = Safe)]
    function assertApproxEqAbs(uint256 left, uint256 right, uint256 maxDelta, string calldata error) external pure;

    /// Compares two `int256` values. Expects difference to be less than or equal to `maxDelta`.
    #[cheatcode(group = Testing, safety = Safe)]
    function assertApproxEqAbs(int256 left, int256 right, uint256 maxDelta) external pure;

    /// Compares two `int256` values. Expects difference to be less than or equal to `maxDelta`.
    /// Includes error message into revert string on failure.
    #[cheatcode(group = Testing, safety = Safe)]
    function assertApproxEqAbs(int256 left, int256 right, uint256 maxDelta, string calldata error) external pure;

    /// Compares two `uint256` values. Expects difference to be less than or equal to `maxDelta`.
    /// Formats values with decimals in failure message.
    #[cheatcode(group = Testing, safety = Safe)]
    function assertApproxEqAbsDecimal(uint256 left, uint256 right, uint256 maxDelta, uint256 decimals) external pure;

    /// Compares two `uint256` values. Expects difference to be less than or equal to `maxDelta`.
    /// Formats values with decimals in failure message. Includes error message into revert string on failure.
    #[cheatcode(group = Testing, safety = Safe)]
    function assertApproxEqAbsDecimal(
        uint256 left,
        uint256 right,
        uint256 maxDelta,
        uint256 decimals,
        string calldata error
    ) external pure;

    /// Compares two `int256` values. Expects difference to be less than or equal to `maxDelta`.
    /// Formats values with decimals in failure message.
    #[cheatcode(group = Testing, safety = Safe)]
    function assertApproxEqAbsDecimal(int256 left, int256 right, uint256 maxDelta, uint256 decimals) external pure;

    /// Compares two `int256` values. Expects difference to be less than or equal to `maxDelta`.
    /// Formats values with decimals in failure message. Includes error message into revert string on failure.
    #[cheatcode(group = Testing, safety = Safe)]
    function assertApproxEqAbsDecimal(
        int256 left,
        int256 right,
        uint256 maxDelta,
        uint256 decimals,
        string calldata error
    ) external pure;

    /// Compares two `uint256` values. Expects relative difference in percents to be less than or equal to `maxPercentDelta`.
    /// `maxPercentDelta` is an 18 decimal fixed point number, where 1e18 == 100%
    #[cheatcode(group = Testing, safety = Safe)]
    function assertApproxEqRel(uint256 left, uint256 right, uint256 maxPercentDelta) external pure;

    /// Compares two `uint256` values. Expects relative difference in percents to be less than or equal to `maxPercentDelta`.
    /// `maxPercentDelta` is an 18 decimal fixed point number, where 1e18 == 100%
    /// Includes error message into revert string on failure.
    #[cheatcode(group = Testing, safety = Safe)]
    function assertApproxEqRel(uint256 left, uint256 right, uint256 maxPercentDelta, string calldata error) external pure;

    /// Compares two `int256` values. Expects relative difference in percents to be less than or equal to `maxPercentDelta`.
    /// `maxPercentDelta` is an 18 decimal fixed point number, where 1e18 == 100%
    #[cheatcode(group = Testing, safety = Safe)]
    function assertApproxEqRel(int256 left, int256 right, uint256 maxPercentDelta) external pure;

    /// Compares two `int256` values. Expects relative difference in percents to be less than or equal to `maxPercentDelta`.
    /// `maxPercentDelta` is an 18 decimal fixed point number, where 1e18 == 100%
    /// Includes error message into revert string on failure.
    #[cheatcode(group = Testing, safety = Safe)]
    function assertApproxEqRel(int256 left, int256 right, uint256 maxPercentDelta, string calldata error) external pure;

    /// Compares two `uint256` values. Expects relative difference in percents to be less than or equal to `maxPercentDelta`.
    /// `maxPercentDelta` is an 18 decimal fixed point number, where 1e18 == 100%
    /// Formats values with decimals in failure message.
    #[cheatcode(group = Testing, safety = Safe)]
    function assertApproxEqRelDecimal(
        uint256 left,
        uint256 right,
        uint256 maxPercentDelta,
        uint256 decimals
    ) external pure;

    /// Compares two `uint256` values. Expects relative difference in percents to be less than or equal to `maxPercentDelta`.
    /// `maxPercentDelta` is an 18 decimal fixed point number, where 1e18 == 100%
    /// Formats values with decimals in failure message. Includes error message into revert string on failure.
    #[cheatcode(group = Testing, safety = Safe)]
    function assertApproxEqRelDecimal(
        uint256 left,
        uint256 right,
        uint256 maxPercentDelta,
        uint256 decimals,
        string calldata error
    ) external pure;

    /// Compares two `int256` values. Expects relative difference in percents to be less than or equal to `maxPercentDelta`.
    /// `maxPercentDelta` is an 18 decimal fixed point number, where 1e18 == 100%
    /// Formats values with decimals in failure message.
    #[cheatcode(group = Testing, safety = Safe)]
    function assertApproxEqRelDecimal(
        int256 left,
        int256 right,
        uint256 maxPercentDelta,
        uint256 decimals
    ) external pure;

    /// Compares two `int256` values. Expects relative difference in percents to be less than or equal to `maxPercentDelta`.
    /// `maxPercentDelta` is an 18 decimal fixed point number, where 1e18 == 100%
    /// Formats values with decimals in failure message. Includes error message into revert string on failure.
    #[cheatcode(group = Testing, safety = Safe)]
    function assertApproxEqRelDecimal(
        int256 left,
        int256 right,
        uint256 maxPercentDelta,
        uint256 decimals,
        string calldata error
    ) external pure;

    // ======== OS and Filesystem ========

    // -------- Metadata --------

    /// Returns true if the given path points to an existing entity, else returns false.
    #[cheatcode(group = Filesystem)]
    function exists(string calldata path) external returns (bool result);

    /// Given a path, query the file system to get information about a file, directory, etc.
    #[cheatcode(group = Filesystem)]
    function fsMetadata(string calldata path) external view returns (FsMetadata memory metadata);

    /// Returns true if the path exists on disk and is pointing at a directory, else returns false.
    #[cheatcode(group = Filesystem)]
    function isDir(string calldata path) external returns (bool result);

    /// Returns true if the path exists on disk and is pointing at a regular file, else returns false.
    #[cheatcode(group = Filesystem)]
    function isFile(string calldata path) external returns (bool result);

    /// Get the path of the current project root.
    #[cheatcode(group = Filesystem)]
    function projectRoot() external view returns (string memory path);

    /// Returns the time since unix epoch in milliseconds.
    #[cheatcode(group = Filesystem)]
    function unixTime() external returns (uint256 milliseconds);

    // -------- Reading and writing --------

    /// Closes file for reading, resetting the offset and allowing to read it from beginning with readLine.
    /// `path` is relative to the project root.
    #[cheatcode(group = Filesystem)]
    function closeFile(string calldata path) external;

    /// Copies the contents of one file to another. This function will **overwrite** the contents of `to`.
    /// On success, the total number of bytes copied is returned and it is equal to the length of the `to` file as reported by `metadata`.
    /// Both `from` and `to` are relative to the project root.
    #[cheatcode(group = Filesystem)]
    function copyFile(string calldata from, string calldata to) external returns (uint64 copied);

    /// Creates a new, empty directory at the provided path.
    /// This cheatcode will revert in the following situations, but is not limited to just these cases:
    /// - User lacks permissions to modify `path`.
    /// - A parent of the given path doesn't exist and `recursive` is false.
    /// - `path` already exists and `recursive` is false.
    /// `path` is relative to the project root.
    #[cheatcode(group = Filesystem)]
    function createDir(string calldata path, bool recursive) external;

    /// Reads the directory at the given path recursively, up to `maxDepth`.
    /// `maxDepth` defaults to 1, meaning only the direct children of the given directory will be returned.
    /// Follows symbolic links if `followLinks` is true.
    #[cheatcode(group = Filesystem)]
    function readDir(string calldata path) external view returns (DirEntry[] memory entries);
    /// See `readDir(string)`.
    #[cheatcode(group = Filesystem)]
    function readDir(string calldata path, uint64 maxDepth) external view returns (DirEntry[] memory entries);
    /// See `readDir(string)`.
    #[cheatcode(group = Filesystem)]
    function readDir(string calldata path, uint64 maxDepth, bool followLinks)
        external
        view
        returns (DirEntry[] memory entries);

    /// Reads the entire content of file to string. `path` is relative to the project root.
    #[cheatcode(group = Filesystem)]
    function readFile(string calldata path) external view returns (string memory data);

    /// Reads the entire content of file as binary. `path` is relative to the project root.
    #[cheatcode(group = Filesystem)]
    function readFileBinary(string calldata path) external view returns (bytes memory data);

    /// Reads next line of file to string.
    #[cheatcode(group = Filesystem)]
    function readLine(string calldata path) external view returns (string memory line);

    /// Reads a symbolic link, returning the path that the link points to.
    /// This cheatcode will revert in the following situations, but is not limited to just these cases:
    /// - `path` is not a symbolic link.
    /// - `path` does not exist.
    #[cheatcode(group = Filesystem)]
    function readLink(string calldata linkPath) external view returns (string memory targetPath);

    /// Removes a directory at the provided path.
    /// This cheatcode will revert in the following situations, but is not limited to just these cases:
    /// - `path` doesn't exist.
    /// - `path` isn't a directory.
    /// - User lacks permissions to modify `path`.
    /// - The directory is not empty and `recursive` is false.
    /// `path` is relative to the project root.
    #[cheatcode(group = Filesystem)]
    function removeDir(string calldata path, bool recursive) external;

    /// Removes a file from the filesystem.
    /// This cheatcode will revert in the following situations, but is not limited to just these cases:
    /// - `path` points to a directory.
    /// - The file doesn't exist.
    /// - The user lacks permissions to remove the file.
    /// `path` is relative to the project root.
    #[cheatcode(group = Filesystem)]
    function removeFile(string calldata path) external;

    /// Writes data to file, creating a file if it does not exist, and entirely replacing its contents if it does.
    /// `path` is relative to the project root.
    #[cheatcode(group = Filesystem)]
    function writeFile(string calldata path, string calldata data) external;

    /// Writes binary data to a file, creating a file if it does not exist, and entirely replacing its contents if it does.
    /// `path` is relative to the project root.
    #[cheatcode(group = Filesystem)]
    function writeFileBinary(string calldata path, bytes calldata data) external;

    /// Writes line to file, creating a file if it does not exist.
    /// `path` is relative to the project root.
    #[cheatcode(group = Filesystem)]
    function writeLine(string calldata path, string calldata data) external;

    /// Gets the creation bytecode from an artifact file. Takes in the relative path to the json file or the path to the
    /// artifact in the form of <path>:<contract>:<version> where <contract> and <version> parts are optional.
    #[cheatcode(group = Filesystem)]
    function getCode(string calldata artifactPath) external view returns (bytes memory creationBytecode);

<<<<<<< HEAD
=======
    /// Deploys a contract from an artifact file. Takes in the relative path to the json file or the path to the
    /// artifact in the form of <path>:<contract>:<version> where <contract> and <version> parts are optional.
    #[cheatcode(group = Filesystem)]
    function deployCode(string calldata artifactPath) external returns (address deployedAddress);

    /// Deploys a contract from an artifact file. Takes in the relative path to the json file or the path to the
    /// artifact in the form of <path>:<contract>:<version> where <contract> and <version> parts are optional.
    ///
    /// Additionaly accepts abi-encoded constructor arguments.
    #[cheatcode(group = Filesystem)]
    function deployCode(string calldata artifactPath, bytes calldata constructorArgs) external returns (address deployedAddress);

>>>>>>> 62cdea8f
    /// Gets the deployed bytecode from an artifact file. Takes in the relative path to the json file or the path to the
    /// artifact in the form of <path>:<contract>:<version> where <contract> and <version> parts are optional.
    #[cheatcode(group = Filesystem)]
    function getDeployedCode(string calldata artifactPath) external view returns (bytes memory runtimeBytecode);

    // -------- Foreign Function Interface --------

    /// Performs a foreign function call via the terminal.
    #[cheatcode(group = Filesystem)]
    function ffi(string[] calldata commandInput) external returns (bytes memory result);

    /// Performs a foreign function call via terminal and returns the exit code, stdout, and stderr.
    #[cheatcode(group = Filesystem)]
    function tryFfi(string[] calldata commandInput) external returns (FfiResult memory result);

    // -------- User Interaction --------

    /// Prompts the user for a string value in the terminal.
    #[cheatcode(group = Filesystem)]
    function prompt(string calldata promptText) external returns (string memory input);

    /// Prompts the user for a hidden string value in the terminal.
    #[cheatcode(group = Filesystem)]
    function promptSecret(string calldata promptText) external returns (string memory input);

    /// Prompts the user for hidden uint256 in the terminal (usually pk).
    #[cheatcode(group = Filesystem)]
    function promptSecretUint(string calldata promptText) external returns (uint256);

    /// Prompts the user for an address in the terminal.
    #[cheatcode(group = Filesystem)]
    function promptAddress(string calldata promptText) external returns (address);

    /// Prompts the user for uint256 in the terminal.
    #[cheatcode(group = Filesystem)]
    function promptUint(string calldata promptText) external returns (uint256);

    // ======== Environment Variables ========

    /// Sets environment variables.
    #[cheatcode(group = Environment)]
    function setEnv(string calldata name, string calldata value) external;

    /// Gets the environment variable `name` and returns true if it exists, else returns false.
    #[cheatcode(group = Environment)]
    function envExists(string calldata name) external view returns (bool result);

    /// Gets the environment variable `name` and parses it as `bool`.
    /// Reverts if the variable was not found or could not be parsed.
    #[cheatcode(group = Environment)]
    function envBool(string calldata name) external view returns (bool value);
    /// Gets the environment variable `name` and parses it as `uint256`.
    /// Reverts if the variable was not found or could not be parsed.
    #[cheatcode(group = Environment)]
    function envUint(string calldata name) external view returns (uint256 value);
    /// Gets the environment variable `name` and parses it as `int256`.
    /// Reverts if the variable was not found or could not be parsed.
    #[cheatcode(group = Environment)]
    function envInt(string calldata name) external view returns (int256 value);
    /// Gets the environment variable `name` and parses it as `address`.
    /// Reverts if the variable was not found or could not be parsed.
    #[cheatcode(group = Environment)]
    function envAddress(string calldata name) external view returns (address value);
    /// Gets the environment variable `name` and parses it as `bytes32`.
    /// Reverts if the variable was not found or could not be parsed.
    #[cheatcode(group = Environment)]
    function envBytes32(string calldata name) external view returns (bytes32 value);
    /// Gets the environment variable `name` and parses it as `string`.
    /// Reverts if the variable was not found or could not be parsed.
    #[cheatcode(group = Environment)]
    function envString(string calldata name) external view returns (string memory value);
    /// Gets the environment variable `name` and parses it as `bytes`.
    /// Reverts if the variable was not found or could not be parsed.
    #[cheatcode(group = Environment)]
    function envBytes(string calldata name) external view returns (bytes memory value);

    /// Gets the environment variable `name` and parses it as an array of `bool`, delimited by `delim`.
    /// Reverts if the variable was not found or could not be parsed.
    #[cheatcode(group = Environment)]
    function envBool(string calldata name, string calldata delim) external view returns (bool[] memory value);
    /// Gets the environment variable `name` and parses it as an array of `uint256`, delimited by `delim`.
    /// Reverts if the variable was not found or could not be parsed.
    #[cheatcode(group = Environment)]
    function envUint(string calldata name, string calldata delim) external view returns (uint256[] memory value);
    /// Gets the environment variable `name` and parses it as an array of `int256`, delimited by `delim`.
    /// Reverts if the variable was not found or could not be parsed.
    #[cheatcode(group = Environment)]
    function envInt(string calldata name, string calldata delim) external view returns (int256[] memory value);
    /// Gets the environment variable `name` and parses it as an array of `address`, delimited by `delim`.
    /// Reverts if the variable was not found or could not be parsed.
    #[cheatcode(group = Environment)]
    function envAddress(string calldata name, string calldata delim) external view returns (address[] memory value);
    /// Gets the environment variable `name` and parses it as an array of `bytes32`, delimited by `delim`.
    /// Reverts if the variable was not found or could not be parsed.
    #[cheatcode(group = Environment)]
    function envBytes32(string calldata name, string calldata delim) external view returns (bytes32[] memory value);
    /// Gets the environment variable `name` and parses it as an array of `string`, delimited by `delim`.
    /// Reverts if the variable was not found or could not be parsed.
    #[cheatcode(group = Environment)]
    function envString(string calldata name, string calldata delim) external view returns (string[] memory value);
    /// Gets the environment variable `name` and parses it as an array of `bytes`, delimited by `delim`.
    /// Reverts if the variable was not found or could not be parsed.
    #[cheatcode(group = Environment)]
    function envBytes(string calldata name, string calldata delim) external view returns (bytes[] memory value);

    /// Gets the environment variable `name` and parses it as `bool`.
    /// Reverts if the variable could not be parsed.
    /// Returns `defaultValue` if the variable was not found.
    #[cheatcode(group = Environment)]
    function envOr(string calldata name, bool defaultValue) external view returns (bool value);
    /// Gets the environment variable `name` and parses it as `uint256`.
    /// Reverts if the variable could not be parsed.
    /// Returns `defaultValue` if the variable was not found.
    #[cheatcode(group = Environment)]
    function envOr(string calldata name, uint256 defaultValue) external view returns (uint256 value);
    /// Gets the environment variable `name` and parses it as `int256`.
    /// Reverts if the variable could not be parsed.
    /// Returns `defaultValue` if the variable was not found.
    #[cheatcode(group = Environment)]
    function envOr(string calldata name, int256 defaultValue) external view returns (int256 value);
    /// Gets the environment variable `name` and parses it as `address`.
    /// Reverts if the variable could not be parsed.
    /// Returns `defaultValue` if the variable was not found.
    #[cheatcode(group = Environment)]
    function envOr(string calldata name, address defaultValue) external view returns (address value);
    /// Gets the environment variable `name` and parses it as `bytes32`.
    /// Reverts if the variable could not be parsed.
    /// Returns `defaultValue` if the variable was not found.
    #[cheatcode(group = Environment)]
    function envOr(string calldata name, bytes32 defaultValue) external view returns (bytes32 value);
    /// Gets the environment variable `name` and parses it as `string`.
    /// Reverts if the variable could not be parsed.
    /// Returns `defaultValue` if the variable was not found.
    #[cheatcode(group = Environment)]
    function envOr(string calldata name, string calldata defaultValue) external view returns (string memory value);
    /// Gets the environment variable `name` and parses it as `bytes`.
    /// Reverts if the variable could not be parsed.
    /// Returns `defaultValue` if the variable was not found.
    #[cheatcode(group = Environment)]
    function envOr(string calldata name, bytes calldata defaultValue) external view returns (bytes memory value);

    /// Gets the environment variable `name` and parses it as an array of `bool`, delimited by `delim`.
    /// Reverts if the variable could not be parsed.
    /// Returns `defaultValue` if the variable was not found.
    #[cheatcode(group = Environment)]
    function envOr(string calldata name, string calldata delim, bool[] calldata defaultValue)
        external view
        returns (bool[] memory value);
    /// Gets the environment variable `name` and parses it as an array of `uint256`, delimited by `delim`.
    /// Reverts if the variable could not be parsed.
    /// Returns `defaultValue` if the variable was not found.
    #[cheatcode(group = Environment)]
    function envOr(string calldata name, string calldata delim, uint256[] calldata defaultValue)
        external view
        returns (uint256[] memory value);
    /// Gets the environment variable `name` and parses it as an array of `int256`, delimited by `delim`.
    /// Reverts if the variable could not be parsed.
    /// Returns `defaultValue` if the variable was not found.
    #[cheatcode(group = Environment)]
    function envOr(string calldata name, string calldata delim, int256[] calldata defaultValue)
        external view
        returns (int256[] memory value);
    /// Gets the environment variable `name` and parses it as an array of `address`, delimited by `delim`.
    /// Reverts if the variable could not be parsed.
    /// Returns `defaultValue` if the variable was not found.
    #[cheatcode(group = Environment)]
    function envOr(string calldata name, string calldata delim, address[] calldata defaultValue)
        external view
        returns (address[] memory value);
    /// Gets the environment variable `name` and parses it as an array of `bytes32`, delimited by `delim`.
    /// Reverts if the variable could not be parsed.
    /// Returns `defaultValue` if the variable was not found.
    #[cheatcode(group = Environment)]
    function envOr(string calldata name, string calldata delim, bytes32[] calldata defaultValue)
        external view
        returns (bytes32[] memory value);
    /// Gets the environment variable `name` and parses it as an array of `string`, delimited by `delim`.
    /// Reverts if the variable could not be parsed.
    /// Returns `defaultValue` if the variable was not found.
    #[cheatcode(group = Environment)]
    function envOr(string calldata name, string calldata delim, string[] calldata defaultValue)
        external view
        returns (string[] memory value);
    /// Gets the environment variable `name` and parses it as an array of `bytes`, delimited by `delim`.
    /// Reverts if the variable could not be parsed.
    /// Returns `defaultValue` if the variable was not found.
    #[cheatcode(group = Environment)]
    function envOr(string calldata name, string calldata delim, bytes[] calldata defaultValue)
        external view
        returns (bytes[] memory value);

    /// Returns true if `forge` command was executed in given context.
    #[cheatcode(group = Environment)]
    function isContext(ForgeContext context) external view returns (bool result);

    // ======== Scripts ========

    // -------- Broadcasting Transactions --------

    /// Has the next call (at this call depth only) create transactions that can later be signed and sent onchain.
    ///
    /// Broadcasting address is determined by checking the following in order:
    /// 1. If `--sender` argument was provided, that address is used.
    /// 2. If exactly one signer (e.g. private key, hw wallet, keystore) is set when `forge broadcast` is invoked, that signer is used.
    /// 3. Otherwise, default foundry sender (1804c8AB1F12E6bbf3894d4083f33e07309d1f38) is used.
    #[cheatcode(group = Scripting)]
    function broadcast() external;

    /// Has the next call (at this call depth only) create a transaction with the address provided
    /// as the sender that can later be signed and sent onchain.
    #[cheatcode(group = Scripting)]
    function broadcast(address signer) external;

    /// Has the next call (at this call depth only) create a transaction with the private key
    /// provided as the sender that can later be signed and sent onchain.
    #[cheatcode(group = Scripting)]
    function broadcast(uint256 privateKey) external;

    /// Has all subsequent calls (at this call depth only) create transactions that can later be signed and sent onchain.
    ///
    /// Broadcasting address is determined by checking the following in order:
    /// 1. If `--sender` argument was provided, that address is used.
    /// 2. If exactly one signer (e.g. private key, hw wallet, keystore) is set when `forge broadcast` is invoked, that signer is used.
    /// 3. Otherwise, default foundry sender (1804c8AB1F12E6bbf3894d4083f33e07309d1f38) is used.
    #[cheatcode(group = Scripting)]
    function startBroadcast() external;

    /// Has all subsequent calls (at this call depth only) create transactions with the address
    /// provided that can later be signed and sent onchain.
    #[cheatcode(group = Scripting)]
    function startBroadcast(address signer) external;

    /// Has all subsequent calls (at this call depth only) create transactions with the private key
    /// provided that can later be signed and sent onchain.
    #[cheatcode(group = Scripting)]
    function startBroadcast(uint256 privateKey) external;

    /// Stops collecting onchain transactions.
    #[cheatcode(group = Scripting)]
    function stopBroadcast() external;

    // ======== Utilities ========

    // -------- Strings --------

    /// Converts the given value to a `string`.
    #[cheatcode(group = String)]
    function toString(address value) external pure returns (string memory stringifiedValue);
    /// Converts the given value to a `string`.
    #[cheatcode(group = String)]
    function toString(bytes calldata value) external pure returns (string memory stringifiedValue);
    /// Converts the given value to a `string`.
    #[cheatcode(group = String)]
    function toString(bytes32 value) external pure returns (string memory stringifiedValue);
    /// Converts the given value to a `string`.
    #[cheatcode(group = String)]
    function toString(bool value) external pure returns (string memory stringifiedValue);
    /// Converts the given value to a `string`.
    #[cheatcode(group = String)]
    function toString(uint256 value) external pure returns (string memory stringifiedValue);
    /// Converts the given value to a `string`.
    #[cheatcode(group = String)]
    function toString(int256 value) external pure returns (string memory stringifiedValue);

    /// Parses the given `string` into `bytes`.
    #[cheatcode(group = String)]
    function parseBytes(string calldata stringifiedValue) external pure returns (bytes memory parsedValue);
    /// Parses the given `string` into an `address`.
    #[cheatcode(group = String)]
    function parseAddress(string calldata stringifiedValue) external pure returns (address parsedValue);
    /// Parses the given `string` into a `uint256`.
    #[cheatcode(group = String)]
    function parseUint(string calldata stringifiedValue) external pure returns (uint256 parsedValue);
    /// Parses the given `string` into a `int256`.
    #[cheatcode(group = String)]
    function parseInt(string calldata stringifiedValue) external pure returns (int256 parsedValue);
    /// Parses the given `string` into a `bytes32`.
    #[cheatcode(group = String)]
    function parseBytes32(string calldata stringifiedValue) external pure returns (bytes32 parsedValue);
    /// Parses the given `string` into a `bool`.
    #[cheatcode(group = String)]
    function parseBool(string calldata stringifiedValue) external pure returns (bool parsedValue);

    /// Converts the given `string` value to Lowercase.
    #[cheatcode(group = String)]
    function toLowercase(string calldata input) external pure returns (string memory output);
    /// Converts the given `string` value to Uppercase.
    #[cheatcode(group = String)]
    function toUppercase(string calldata input) external pure returns (string memory output);
    /// Trims leading and trailing whitespace from the given `string` value.
    #[cheatcode(group = String)]
    function trim(string calldata input) external pure returns (string memory output);
    /// Replaces occurrences of `from` in the given `string` with `to`.
    #[cheatcode(group = String)]
    function replace(string calldata input, string calldata from, string calldata to) external pure returns (string memory output);
    /// Splits the given `string` into an array of strings divided by the `delimiter`.
    #[cheatcode(group = String)]
    function split(string calldata input, string calldata delimiter) external pure returns (string[] memory outputs);
    /// Returns the index of the first occurrence of a `key` in an `input` string.
    /// Returns `NOT_FOUND` (i.e. `type(uint256).max`) if the `key` is not found.
    /// Returns 0 in case of an empty `key`.
    #[cheatcode(group = String)]
    function indexOf(string calldata input, string calldata key) external pure returns (uint256);

    // ======== JSON Parsing and Manipulation ========

    // -------- Reading --------

    // NOTE: Please read https://book.getfoundry.sh/cheatcodes/parse-json to understand the
    // limitations and caveats of the JSON parsing cheats.

    /// Checks if `key` exists in a JSON object
    /// `keyExists` is being deprecated in favor of `keyExistsJson`. It will be removed in future versions.
    #[cheatcode(group = Json, status = Deprecated)]
    function keyExists(string calldata json, string calldata key) external view returns (bool);
    /// Checks if `key` exists in a JSON object.
    #[cheatcode(group = Json)]
    function keyExistsJson(string calldata json, string calldata key) external view returns (bool);

    /// ABI-encodes a JSON object.
    #[cheatcode(group = Json)]
    function parseJson(string calldata json) external pure returns (bytes memory abiEncodedData);
    /// ABI-encodes a JSON object at `key`.
    #[cheatcode(group = Json)]
    function parseJson(string calldata json, string calldata key) external pure returns (bytes memory abiEncodedData);

    // The following parseJson cheatcodes will do type coercion, for the type that they indicate.
    // For example, parseJsonUint will coerce all values to a uint256. That includes stringified numbers '12.'
    // and hex numbers '0xEF.'.
    // Type coercion works ONLY for discrete values or arrays. That means that the key must return a value or array, not
    // a JSON object.

    /// Parses a string of JSON data at `key` and coerces it to `uint256`.
    #[cheatcode(group = Json)]
    function parseJsonUint(string calldata json, string calldata key) external pure returns (uint256);
    /// Parses a string of JSON data at `key` and coerces it to `uint256[]`.
    #[cheatcode(group = Json)]
    function parseJsonUintArray(string calldata json, string calldata key) external pure returns (uint256[] memory);
    /// Parses a string of JSON data at `key` and coerces it to `int256`.
    #[cheatcode(group = Json)]
    function parseJsonInt(string calldata json, string calldata key) external pure returns (int256);
    /// Parses a string of JSON data at `key` and coerces it to `int256[]`.
    #[cheatcode(group = Json)]
    function parseJsonIntArray(string calldata json, string calldata key) external pure returns (int256[] memory);
    /// Parses a string of JSON data at `key` and coerces it to `bool`.
    #[cheatcode(group = Json)]
    function parseJsonBool(string calldata json, string calldata key) external pure returns (bool);
    /// Parses a string of JSON data at `key` and coerces it to `bool[]`.
    #[cheatcode(group = Json)]
    function parseJsonBoolArray(string calldata json, string calldata key) external pure returns (bool[] memory);
    /// Parses a string of JSON data at `key` and coerces it to `address`.
    #[cheatcode(group = Json)]
    function parseJsonAddress(string calldata json, string calldata key) external pure returns (address);
    /// Parses a string of JSON data at `key` and coerces it to `address[]`.
    #[cheatcode(group = Json)]
    function parseJsonAddressArray(string calldata json, string calldata key)
        external
        pure
        returns (address[] memory);
    /// Parses a string of JSON data at `key` and coerces it to `string`.
    #[cheatcode(group = Json)]
    function parseJsonString(string calldata json, string calldata key) external pure returns (string memory);
    /// Parses a string of JSON data at `key` and coerces it to `string[]`.
    #[cheatcode(group = Json)]
    function parseJsonStringArray(string calldata json, string calldata key) external pure returns (string[] memory);
    /// Parses a string of JSON data at `key` and coerces it to `bytes`.
    #[cheatcode(group = Json)]
    function parseJsonBytes(string calldata json, string calldata key) external pure returns (bytes memory);
    /// Parses a string of JSON data at `key` and coerces it to `bytes[]`.
    #[cheatcode(group = Json)]
    function parseJsonBytesArray(string calldata json, string calldata key) external pure returns (bytes[] memory);
    /// Parses a string of JSON data at `key` and coerces it to `bytes32`.
    #[cheatcode(group = Json)]
    function parseJsonBytes32(string calldata json, string calldata key) external pure returns (bytes32);
    /// Parses a string of JSON data at `key` and coerces it to `bytes32[]`.
    #[cheatcode(group = Json)]
    function parseJsonBytes32Array(string calldata json, string calldata key)
        external
        pure
        returns (bytes32[] memory);

    /// Parses a string of JSON data and coerces it to type corresponding to `typeDescription`.
    #[cheatcode(group = Json)]
    function parseJsonType(string calldata json, string calldata typeDescription) external pure returns (bytes memory);
    /// Parses a string of JSON data at `key` and coerces it to type corresponding to `typeDescription`.
    #[cheatcode(group = Json)]
    function parseJsonType(string calldata json, string calldata key, string calldata typeDescription) external pure returns (bytes memory);
    /// Parses a string of JSON data at `key` and coerces it to type array corresponding to `typeDescription`.
    #[cheatcode(group = Json)]
    function parseJsonTypeArray(string calldata json, string calldata key, string calldata typeDescription)
        external
        pure
        returns (bytes memory);

    /// Returns an array of all the keys in a JSON object.
    #[cheatcode(group = Json)]
    function parseJsonKeys(string calldata json, string calldata key) external pure returns (string[] memory keys);

    // -------- Writing --------

    // NOTE: Please read https://book.getfoundry.sh/cheatcodes/serialize-json to understand how
    // to use the serialization cheats.

    /// Serializes a key and value to a JSON object stored in-memory that can be later written to a file.
    /// Returns the stringified version of the specific JSON file up to that moment.
    #[cheatcode(group = Json)]
    function serializeJson(string calldata objectKey, string calldata value) external returns (string memory json);

    /// See `serializeJson`.
    #[cheatcode(group = Json)]
    function serializeBool(string calldata objectKey, string calldata valueKey, bool value)
        external
        returns (string memory json);
    /// See `serializeJson`.
    #[cheatcode(group = Json)]
    function serializeUint(string calldata objectKey, string calldata valueKey, uint256 value)
        external
        returns (string memory json);
    /// See `serializeJson`.
    #[cheatcode(group = Json)]
    function serializeUintToHex(string calldata objectKey, string calldata valueKey, uint256 value)
        external
        returns (string memory json);
    /// See `serializeJson`.
    #[cheatcode(group = Json)]
    function serializeInt(string calldata objectKey, string calldata valueKey, int256 value)
        external
        returns (string memory json);
    /// See `serializeJson`.
    #[cheatcode(group = Json)]
    function serializeAddress(string calldata objectKey, string calldata valueKey, address value)
        external
        returns (string memory json);
    /// See `serializeJson`.
    #[cheatcode(group = Json)]
    function serializeBytes32(string calldata objectKey, string calldata valueKey, bytes32 value)
        external
        returns (string memory json);
    /// See `serializeJson`.
    #[cheatcode(group = Json)]
    function serializeString(string calldata objectKey, string calldata valueKey, string calldata value)
        external
        returns (string memory json);
    /// See `serializeJson`.
    #[cheatcode(group = Json)]
    function serializeBytes(string calldata objectKey, string calldata valueKey, bytes calldata value)
        external
        returns (string memory json);

    /// See `serializeJson`.
    #[cheatcode(group = Json)]
    function serializeBool(string calldata objectKey, string calldata valueKey, bool[] calldata values)
        external
        returns (string memory json);
    /// See `serializeJson`.
    #[cheatcode(group = Json)]
    function serializeUint(string calldata objectKey, string calldata valueKey, uint256[] calldata values)
        external
        returns (string memory json);
    /// See `serializeJson`.
    #[cheatcode(group = Json)]
    function serializeInt(string calldata objectKey, string calldata valueKey, int256[] calldata values)
        external
        returns (string memory json);
    /// See `serializeJson`.
    #[cheatcode(group = Json)]
    function serializeAddress(string calldata objectKey, string calldata valueKey, address[] calldata values)
        external
        returns (string memory json);
    /// See `serializeJson`.
    #[cheatcode(group = Json)]
    function serializeBytes32(string calldata objectKey, string calldata valueKey, bytes32[] calldata values)
        external
        returns (string memory json);
    /// See `serializeJson`.
    #[cheatcode(group = Json)]
    function serializeString(string calldata objectKey, string calldata valueKey, string[] calldata values)
        external
        returns (string memory json);
    /// See `serializeJson`.
    #[cheatcode(group = Json)]
    function serializeBytes(string calldata objectKey, string calldata valueKey, bytes[] calldata values)
        external
        returns (string memory json);
    /// See `serializeJson`.
    #[cheatcode(group = Json)]
    function serializeJsonType(string calldata typeDescription, bytes memory value)
        external
        pure
        returns (string memory json);
    /// See `serializeJson`.
    #[cheatcode(group = Json)]
    function serializeJsonType(string calldata objectKey, string calldata valueKey, string calldata typeDescription, bytes memory value)
        external
        returns (string memory json);

    // NOTE: Please read https://book.getfoundry.sh/cheatcodes/write-json to understand how
    // to use the JSON writing cheats.

    /// Write a serialized JSON object to a file. If the file exists, it will be overwritten.
    #[cheatcode(group = Json)]
    function writeJson(string calldata json, string calldata path) external;

    /// Write a serialized JSON object to an **existing** JSON file, replacing a value with key = <value_key.>
    /// This is useful to replace a specific value of a JSON file, without having to parse the entire thing.
    #[cheatcode(group = Json)]
    function writeJson(string calldata json, string calldata path, string calldata valueKey) external;

    // ======== TOML Parsing and Manipulation ========

    // -------- Reading --------

    // NOTE: Please read https://book.getfoundry.sh/cheatcodes/parse-toml to understand the
    // limitations and caveats of the TOML parsing cheat.

    /// Checks if `key` exists in a TOML table.
    #[cheatcode(group = Toml)]
    function keyExistsToml(string calldata toml, string calldata key) external view returns (bool);

    /// ABI-encodes a TOML table.
    #[cheatcode(group = Toml)]
    function parseToml(string calldata toml) external pure returns (bytes memory abiEncodedData);

    /// ABI-encodes a TOML table at `key`.
    #[cheatcode(group = Toml)]
    function parseToml(string calldata toml, string calldata key) external pure returns (bytes memory abiEncodedData);

    // The following parseToml cheatcodes will do type coercion, for the type that they indicate.
    // For example, parseTomlUint will coerce all values to a uint256. That includes stringified numbers '12.'
    // and hex numbers '0xEF.'.
    // Type coercion works ONLY for discrete values or arrays. That means that the key must return a value or array, not
    // a TOML table.

    /// Parses a string of TOML data at `key` and coerces it to `uint256`.
    #[cheatcode(group = Toml)]
    function parseTomlUint(string calldata toml, string calldata key) external pure returns (uint256);
    /// Parses a string of TOML data at `key` and coerces it to `uint256[]`.
    #[cheatcode(group = Toml)]
    function parseTomlUintArray(string calldata toml, string calldata key) external pure returns (uint256[] memory);
    /// Parses a string of TOML data at `key` and coerces it to `int256`.
    #[cheatcode(group = Toml)]
    function parseTomlInt(string calldata toml, string calldata key) external pure returns (int256);
    /// Parses a string of TOML data at `key` and coerces it to `int256[]`.
    #[cheatcode(group = Toml)]
    function parseTomlIntArray(string calldata toml, string calldata key) external pure returns (int256[] memory);
    /// Parses a string of TOML data at `key` and coerces it to `bool`.
    #[cheatcode(group = Toml)]
    function parseTomlBool(string calldata toml, string calldata key) external pure returns (bool);
    /// Parses a string of TOML data at `key` and coerces it to `bool[]`.
    #[cheatcode(group = Toml)]
    function parseTomlBoolArray(string calldata toml, string calldata key) external pure returns (bool[] memory);
    /// Parses a string of TOML data at `key` and coerces it to `address`.
    #[cheatcode(group = Toml)]
    function parseTomlAddress(string calldata toml, string calldata key) external pure returns (address);
    /// Parses a string of TOML data at `key` and coerces it to `address[]`.
    #[cheatcode(group = Toml)]
    function parseTomlAddressArray(string calldata toml, string calldata key)
        external
        pure
        returns (address[] memory);
    /// Parses a string of TOML data at `key` and coerces it to `string`.
    #[cheatcode(group = Toml)]
    function parseTomlString(string calldata toml, string calldata key) external pure returns (string memory);
    /// Parses a string of TOML data at `key` and coerces it to `string[]`.
    #[cheatcode(group = Toml)]
    function parseTomlStringArray(string calldata toml, string calldata key) external pure returns (string[] memory);
    /// Parses a string of TOML data at `key` and coerces it to `bytes`.
    #[cheatcode(group = Toml)]
    function parseTomlBytes(string calldata toml, string calldata key) external pure returns (bytes memory);
    /// Parses a string of TOML data at `key` and coerces it to `bytes[]`.
    #[cheatcode(group = Toml)]
    function parseTomlBytesArray(string calldata toml, string calldata key) external pure returns (bytes[] memory);
    /// Parses a string of TOML data at `key` and coerces it to `bytes32`.
    #[cheatcode(group = Toml)]
    function parseTomlBytes32(string calldata toml, string calldata key) external pure returns (bytes32);
    /// Parses a string of TOML data at `key` and coerces it to `bytes32[]`.
    #[cheatcode(group = Toml)]
    function parseTomlBytes32Array(string calldata toml, string calldata key)
        external
        pure
        returns (bytes32[] memory);

    /// Returns an array of all the keys in a TOML table.
    #[cheatcode(group = Toml)]
    function parseTomlKeys(string calldata toml, string calldata key) external pure returns (string[] memory keys);

    // -------- Writing --------

    // NOTE: Please read https://book.getfoundry.sh/cheatcodes/write-toml to understand how
    // to use the TOML writing cheat.

    /// Takes serialized JSON, converts to TOML and write a serialized TOML to a file.
    #[cheatcode(group = Toml)]
    function writeToml(string calldata json, string calldata path) external;

    /// Takes serialized JSON, converts to TOML and write a serialized TOML table to an **existing** TOML file, replacing a value with key = <value_key.>
    /// This is useful to replace a specific value of a TOML file, without having to parse the entire thing.
    #[cheatcode(group = Toml)]
    function writeToml(string calldata json, string calldata path, string calldata valueKey) external;

    // -------- Key Management --------

    /// Derives a private key from the name, labels the account with that name, and returns the wallet.
    #[cheatcode(group = Utilities)]
    function createWallet(string calldata walletLabel) external returns (Wallet memory wallet);

    /// Generates a wallet from the private key and returns the wallet.
    #[cheatcode(group = Utilities)]
    function createWallet(uint256 privateKey) external returns (Wallet memory wallet);

    /// Generates a wallet from the private key, labels the account with that name, and returns the wallet.
    #[cheatcode(group = Utilities)]
    function createWallet(uint256 privateKey, string calldata walletLabel) external returns (Wallet memory wallet);

    /// Get a `Wallet`'s nonce.
    #[cheatcode(group = Utilities)]
    function getNonce(Wallet calldata wallet) external returns (uint64 nonce);

    /// Signs data with a `Wallet`.
    #[cheatcode(group = Utilities)]
    function sign(Wallet calldata wallet, bytes32 digest) external returns (uint8 v, bytes32 r, bytes32 s);

    /// Derive a private key from a provided mnenomic string (or mnenomic file path)
    /// at the derivation path `m/44'/60'/0'/0/{index}`.
    #[cheatcode(group = Utilities)]
    function deriveKey(string calldata mnemonic, uint32 index) external pure returns (uint256 privateKey);
    /// Derive a private key from a provided mnenomic string (or mnenomic file path)
    /// at `{derivationPath}{index}`.
    #[cheatcode(group = Utilities)]
    function deriveKey(string calldata mnemonic, string calldata derivationPath, uint32 index)
        external
        pure
        returns (uint256 privateKey);
    /// Derive a private key from a provided mnenomic string (or mnenomic file path) in the specified language
    /// at the derivation path `m/44'/60'/0'/0/{index}`.
    #[cheatcode(group = Utilities)]
    function deriveKey(string calldata mnemonic, uint32 index, string calldata language)
        external
        pure
        returns (uint256 privateKey);
    /// Derive a private key from a provided mnenomic string (or mnenomic file path) in the specified language
    /// at `{derivationPath}{index}`.
    #[cheatcode(group = Utilities)]
    function deriveKey(string calldata mnemonic, string calldata derivationPath, uint32 index, string calldata language)
        external
        pure
        returns (uint256 privateKey);

    /// Adds a private key to the local forge wallet and returns the address.
    #[cheatcode(group = Utilities)]
    function rememberKey(uint256 privateKey) external returns (address keyAddr);

    // -------- Uncategorized Utilities --------

    /// Labels an address in call traces.
    #[cheatcode(group = Utilities)]
    function label(address account, string calldata newLabel) external;

    /// Gets the label for the specified address.
    #[cheatcode(group = Utilities)]
    function getLabel(address account) external view returns (string memory currentLabel);

    /// Compute the address a contract will be deployed at for a given deployer address and nonce.
    #[cheatcode(group = Utilities)]
    function computeCreateAddress(address deployer, uint256 nonce) external pure returns (address);

    /// Compute the address of a contract created with CREATE2 using the given CREATE2 deployer.
    #[cheatcode(group = Utilities)]
    function computeCreate2Address(bytes32 salt, bytes32 initCodeHash, address deployer) external pure returns (address);

    /// Compute the address of a contract created with CREATE2 using the default CREATE2 deployer.
    #[cheatcode(group = Utilities)]
    function computeCreate2Address(bytes32 salt, bytes32 initCodeHash) external pure returns (address);

    /// Encodes a `bytes` value to a base64 string.
    #[cheatcode(group = Utilities)]
    function toBase64(bytes calldata data) external pure returns (string memory);

    /// Encodes a `string` value to a base64 string.
    #[cheatcode(group = Utilities)]
    function toBase64(string calldata data) external pure returns (string memory);

    /// Encodes a `bytes` value to a base64url string.
    #[cheatcode(group = Utilities)]
    function toBase64URL(bytes calldata data) external pure returns (string memory);

    /// Encodes a `string` value to a base64url string.
    #[cheatcode(group = Utilities)]
    function toBase64URL(string calldata data) external pure returns (string memory);

    /// Returns ENS namehash for provided string.
    #[cheatcode(group = Utilities)]
    function ensNamehash(string calldata name) external pure returns (bytes32);

    /// Returns a random uint256 value.
    #[cheatcode(group = Utilities)]
    function randomUint() external returns (uint256);

<<<<<<< HEAD
    /// Returns random uin256 value between the provided range (min..=max).
=======
    /// Returns random uin256 value between the provided range (=min..=max).
>>>>>>> 62cdea8f
    #[cheatcode(group = Utilities)]
    function randomUint(uint256 min, uint256 max) external returns (uint256);

    /// Returns a random `address`.
    #[cheatcode(group = Utilities)]
    function randomAddress() external returns (address);
<<<<<<< HEAD
}
}
=======
}
}
>>>>>>> 62cdea8f

impl PartialEq for ForgeContext {
    // Handles test group case (any of test, coverage or snapshot)
    // and script group case (any of dry run, broadcast or resume).
    fn eq(&self, other: &Self) -> bool {
        match (self, other) {
            (_, Self::TestGroup) => {
                matches!(self, Self::Test | Self::Snapshot | Self::Coverage)
            }
            (_, Self::ScriptGroup) => {
                matches!(self, Self::ScriptDryRun | Self::ScriptBroadcast | Self::ScriptResume)
            }
            (Self::Test, Self::Test) |
            (Self::Snapshot, Self::Snapshot) |
            (Self::Coverage, Self::Coverage) |
            (Self::ScriptDryRun, Self::ScriptDryRun) |
            (Self::ScriptBroadcast, Self::ScriptBroadcast) |
            (Self::ScriptResume, Self::ScriptResume) |
            (Self::Unknown, Self::Unknown) => true,
            _ => false,
        }
    }
}<|MERGE_RESOLUTION|>--- conflicted
+++ resolved
@@ -430,14 +430,11 @@
     #[cheatcode(group = Evm, safety = Safe)]
     function getBlobBaseFee() external view returns (uint256 blobBaseFee);
 
-<<<<<<< HEAD
-=======
     /// Set blockhash for the current block.
     /// It only sets the blockhash for blocks where `block.number - 256 <= number < block.number`.
     #[cheatcode(group = Evm, safety = Unsafe)]
     function setBlockhash(uint256 blockNumber, bytes32 blockHash) external;
 
->>>>>>> 62cdea8f
     // -------- Account State --------
 
     /// Sets an address' balance.
@@ -1517,8 +1514,6 @@
     #[cheatcode(group = Filesystem)]
     function getCode(string calldata artifactPath) external view returns (bytes memory creationBytecode);
 
-<<<<<<< HEAD
-=======
     /// Deploys a contract from an artifact file. Takes in the relative path to the json file or the path to the
     /// artifact in the form of <path>:<contract>:<version> where <contract> and <version> parts are optional.
     #[cheatcode(group = Filesystem)]
@@ -1531,7 +1526,6 @@
     #[cheatcode(group = Filesystem)]
     function deployCode(string calldata artifactPath, bytes calldata constructorArgs) external returns (address deployedAddress);
 
->>>>>>> 62cdea8f
     /// Gets the deployed bytecode from an artifact file. Takes in the relative path to the json file or the path to the
     /// artifact in the form of <path>:<contract>:<version> where <contract> and <version> parts are optional.
     #[cheatcode(group = Filesystem)]
@@ -2230,24 +2224,15 @@
     #[cheatcode(group = Utilities)]
     function randomUint() external returns (uint256);
 
-<<<<<<< HEAD
-    /// Returns random uin256 value between the provided range (min..=max).
-=======
     /// Returns random uin256 value between the provided range (=min..=max).
->>>>>>> 62cdea8f
     #[cheatcode(group = Utilities)]
     function randomUint(uint256 min, uint256 max) external returns (uint256);
 
     /// Returns a random `address`.
     #[cheatcode(group = Utilities)]
     function randomAddress() external returns (address);
-<<<<<<< HEAD
 }
 }
-=======
-}
-}
->>>>>>> 62cdea8f
 
 impl PartialEq for ForgeContext {
     // Handles test group case (any of test, coverage or snapshot)
