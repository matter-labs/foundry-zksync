--- conflicted
+++ resolved
@@ -2876,14 +2876,11 @@
     #[cheatcode(group = Utilities)]
     function setArbitraryStorage(address target) external;
 
-<<<<<<< HEAD
-=======
     /// Utility cheatcode to set arbitrary storage for given target address and overwrite
     /// any storage slots that have been previously set.
     #[cheatcode(group = Utilities)]
     function setArbitraryStorage(address target, bool overwrite) external;
 
->>>>>>> 1da4d324
     /// Sorts an array in ascending order.
     #[cheatcode(group = Utilities)]
     function sort(uint256[] calldata array) external returns (uint256[] memory);
@@ -2891,8 +2888,6 @@
     /// Randomly shuffles an array.
     #[cheatcode(group = Utilities)]
     function shuffle(uint256[] calldata array) external returns (uint256[] memory);
-<<<<<<< HEAD
-=======
 
     /// Causes the next contract creation (via new) to fail and return its initcode in the returndata buffer.
     /// This allows type-safe access to the initcode payload that would be used for contract creation.
@@ -2903,7 +2898,6 @@
     /// catch (bytes memory interceptedInitcode) { initcode = interceptedInitcode; }
     #[cheatcode(group = Utilities, safety = Unsafe)]
     function interceptInitcode() external;
->>>>>>> 1da4d324
 }
 }
 
