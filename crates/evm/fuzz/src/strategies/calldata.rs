--- conflicted
+++ resolved
@@ -8,28 +8,24 @@
 use proptest::prelude::Strategy;
 
 /// Given a function, it returns a strategy which generates valid calldata
-<<<<<<< HEAD
-/// for that function's input types.
-pub fn fuzz_calldata(func: Function, no_zksync_reserved_addresses: bool) -> BoxedStrategy<Bytes> {
-=======
 /// for that function's input types, following declared test fixtures.
-pub fn fuzz_calldata(func: Function, fuzz_fixtures: &FuzzFixtures) -> impl Strategy<Value = Bytes> {
->>>>>>> 4af6cfae
+pub fn fuzz_calldata(
+    func: Function,
+    fuzz_fixtures: &FuzzFixtures,
+    no_zksync_reserved_addresses: bool,
+) -> impl Strategy<Value = Bytes> {
     // We need to compose all the strategies generated for each parameter in all
     // possible combinations, accounting any parameter declared fixture
     let strats = func
         .inputs
         .iter()
         .map(|input| {
-<<<<<<< HEAD
-            fuzz_param(&input.selector_type().parse().unwrap(), no_zksync_reserved_addresses)
-=======
             fuzz_param_with_fixtures(
                 &input.selector_type().parse().unwrap(),
                 fuzz_fixtures.param_fixtures(&input.name),
                 &input.name,
+                no_zksync_reserved_addresses,
             )
->>>>>>> 4af6cfae
         })
         .collect::<Vec<_>>();
     strats.prop_map(move |values| {
