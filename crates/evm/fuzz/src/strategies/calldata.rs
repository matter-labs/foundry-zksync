--- conflicted
+++ resolved
@@ -10,14 +10,13 @@
 /// Given a function, it returns a strategy which generates valid calldata
 /// for that function's input types, following declared test fixtures.
 pub fn fuzz_calldata(
+    
     func: Function,
+   
     fuzz_fixtures: &FuzzFixtures,
-<<<<<<< HEAD
+,
+    no_zksync_reserved_addresses: bool,
 ) -> impl Strategy<Value = Bytes> + use<> {
-=======
-    no_zksync_reserved_addresses: bool,
-) -> impl Strategy<Value = Bytes> {
->>>>>>> 35f1cb18
     // We need to compose all the strategies generated for each parameter in all
     // possible combinations, accounting any parameter declared fixture
     let strats = func
