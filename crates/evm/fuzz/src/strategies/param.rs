use super::state::EvmFuzzState;
use crate::strategies::mutators::{
    BitMutator, GaussianNoiseMutator, IncrementDecrementMutator, InterestingWordMutator,
};
use alloy_dyn_abi::{DynSolType, DynSolValue, Word};
use alloy_primitives::{Address, B256, I256, U256};
use proptest::{prelude::*, test_runner::TestRunner};
use rand::{SeedableRng, prelude::IndexedMutRandom, rngs::StdRng};
use std::mem::replace;

/// The max length of arrays we fuzz for is 256.
const MAX_ARRAY_LEN: usize = 256;

/// Given a parameter type, returns a strategy for generating values for that type.
///
/// See [`fuzz_param_with_fixtures`] for more information.
pub fn fuzz_param(
    param: &DynSolType,
    no_zksync_reserved_addresses: bool,
) -> BoxedStrategy<DynSolValue> {
    fuzz_param_inner(param, None, no_zksync_reserved_addresses)
}

/// Given a parameter type and configured fixtures for param name, returns a strategy for generating
/// values for that type.
///
/// Fixtures can be currently generated for uint, int, address, bytes and
/// string types and are defined for parameter name.
/// For example, fixtures for parameter `owner` of type `address` can be defined in a function with
/// a `function fixture_owner() public returns (address[] memory)` signature.
///
/// Fixtures are matched on parameter name, hence fixtures defined in
/// `fixture_owner` function can be used in a fuzzed test function with a signature like
/// `function testFuzz_ownerAddress(address owner, uint amount)`.
///
/// Raises an error if all the fixture types are not of the same type as the input parameter.
///
/// Works with ABI Encoder v2 tuples.
pub fn fuzz_param_with_fixtures(
    param: &DynSolType,
    fixtures: Option<&[DynSolValue]>,
    name: &str,
    no_zksync_reserved_addresses: bool,
) -> BoxedStrategy<DynSolValue> {
    fuzz_param_inner(param, fixtures.map(|f| (f, name)), no_zksync_reserved_addresses)
}

fn fuzz_param_inner(
    param: &DynSolType,
    mut fuzz_fixtures: Option<(&[DynSolValue], &str)>,
    no_zksync_reserved_addresses: bool,
) -> BoxedStrategy<DynSolValue> {
    if let Some((fixtures, name)) = fuzz_fixtures
        && !fixtures.iter().all(|f| f.matches(param))
    {
        error!("fixtures for {name:?} do not match type {param}");
        fuzz_fixtures = None;
    }
    let fuzz_fixtures = fuzz_fixtures.map(|(f, _)| f);

    let value = || {
        let default_strategy = DynSolValue::type_strategy(param);
        if let Some(fixtures) = fuzz_fixtures {
            proptest::prop_oneof![
                50 => {
                    let fixtures = fixtures.to_vec();
                    any::<prop::sample::Index>()
                        .prop_map(move |index| index.get(&fixtures).clone())
                },
                50 => default_strategy,
            ]
            .boxed()
        } else {
            default_strategy.boxed()
        }
    };

    match *param {
        DynSolType::Address => value()
            .prop_map(move |value| match value.as_address() {
                Some(addr) => {
                    if no_zksync_reserved_addresses {
                        DynSolValue::Address(foundry_zksync_core::to_safe_address(addr))
                    } else {
                        DynSolValue::Address(addr)
                    }
                }
                None => value,
            })
            .boxed(),
        DynSolType::Int(n @ 8..=256) => super::IntStrategy::new(n, fuzz_fixtures)
            .prop_map(move |x| DynSolValue::Int(x, n))
            .boxed(),
        DynSolType::Uint(n @ 8..=256) => super::UintStrategy::new(n, fuzz_fixtures)
            .prop_map(move |x| DynSolValue::Uint(x, n))
            .boxed(),
        DynSolType::Function | DynSolType::Bool => DynSolValue::type_strategy(param).boxed(),
        DynSolType::Bytes => value(),
        DynSolType::FixedBytes(_size @ 1..=32) => value(),
        DynSolType::String => value()
            .prop_map(move |value| {
                DynSolValue::String(
                    value.as_str().unwrap().trim().trim_end_matches('\0').to_string(),
                )
            })
            .boxed(),
        DynSolType::Tuple(ref params) => params
            .iter()
            .map(|param| fuzz_param_inner(param, None, no_zksync_reserved_addresses))
            .collect::<Vec<_>>()
            .prop_map(DynSolValue::Tuple)
            .boxed(),
        DynSolType::FixedArray(ref param, size) => proptest::collection::vec(
            fuzz_param_inner(param, None, no_zksync_reserved_addresses),
            size,
        )
        .prop_map(DynSolValue::FixedArray)
        .boxed(),
        DynSolType::Array(ref param) => proptest::collection::vec(
            fuzz_param_inner(param, None, no_zksync_reserved_addresses),
            0..MAX_ARRAY_LEN,
        )
        .prop_map(DynSolValue::Array)
        .boxed(),
        _ => panic!("unsupported fuzz param type: {param}"),
    }
}

/// Given a parameter type, returns a strategy for generating values for that type, given some EVM
/// fuzz state.
///
/// Works with ABI Encoder v2 tuples.
pub fn fuzz_param_from_state(
    param: &DynSolType,
    state: &EvmFuzzState,
) -> BoxedStrategy<DynSolValue> {
    let no_zksync_reserved_addresses = state.dictionary_read().no_zksync_reserved_addresses();

    // Value strategy that uses the state.
    let value = || {
        let state = state.clone();
        let param = param.clone();
        // Generate a bias and use it to pick samples or non-persistent values (50 / 50).
        // Use `Index` instead of `Selector` when selecting a value to avoid iterating over the
        // entire dictionary.
        any::<(bool, prop::sample::Index)>().prop_map(move |(bias, index)| {
            let state = state.dictionary_read();
            let values = if bias { state.samples(&param) } else { None }
                .unwrap_or_else(|| state.values())
                .as_slice();
            values[index.index(values.len())]
        })
    };

    // Convert the value based on the parameter type
    match *param {
        DynSolType::Address => {
            let deployed_libs = state.deployed_libs.clone();
            value()
                .prop_map(move |value| {
                    let mut fuzzed_addr = Address::from_word(value);
                    if !deployed_libs.contains(&fuzzed_addr) {
                        if no_zksync_reserved_addresses {
                            DynSolValue::Address(foundry_zksync_core::to_safe_address(fuzzed_addr))
                        } else {
                            DynSolValue::Address(fuzzed_addr)
                        }
                    } else {
                        let mut rng = StdRng::seed_from_u64(0x1337); // use deterministic rng

                        // Do not use addresses of deployed libraries as fuzz input, instead return
                        // a deterministically random address. We cannot filter out this value (via
                        // `prop_filter_map`) as proptest can invoke this closure after test
                        // execution, and returning a `None` will cause it to panic.
                        // See <https://github.com/foundry-rs/foundry/issues/9764> and <https://github.com/foundry-rs/foundry/issues/8639>.
                        loop {
                            fuzzed_addr.randomize_with(&mut rng);
                            if !deployed_libs.contains(&fuzzed_addr) {
                                break;
                            }
                        }
                        DynSolValue::Address(fuzzed_addr)
                    }
                })
                .boxed()
        }
        DynSolType::Function => value()
            .prop_map(move |value| {
                DynSolValue::Function(alloy_primitives::Function::from_word(value))
            })
            .boxed(),
        DynSolType::FixedBytes(size @ 1..=32) => value()
            .prop_map(move |mut v| {
                v[size..].fill(0);
                DynSolValue::FixedBytes(B256::from(v), size)
            })
            .boxed(),
        DynSolType::Bool => DynSolValue::type_strategy(param).boxed(),
        DynSolType::String => {
            let state = state.clone();
            (proptest::bool::weighted(0.3), any::<prop::sample::Index>())
                .prop_flat_map(move |(use_ast, select_index)| {
                    let dict = state.dictionary_read();

                    // AST string literals available: 30% probability
                    let ast_strings = dict.ast_strings();
                    if use_ast && !ast_strings.is_empty() {
                        let s = &ast_strings.as_slice()[select_index.index(ast_strings.len())];
                        return Just(DynSolValue::String(s.clone())).boxed();
                    }

                    // Fallback to random string generation
                    DynSolValue::type_strategy(&DynSolType::String)
                        .prop_map(|value| {
                            DynSolValue::String(
                                value.as_str().unwrap().trim().trim_end_matches('\0').to_string(),
                            )
                        })
                        .boxed()
                })
                .boxed()
        }
        DynSolType::Bytes => {
            let state_clone = state.clone();
            (
                value(),
                proptest::bool::weighted(0.1),
                proptest::bool::weighted(0.2),
                any::<prop::sample::Index>(),
            )
                .prop_map(move |(word, use_ast_string, use_ast_bytes, select_index)| {
                    let dict = state_clone.dictionary_read();

                    // Try string literals as bytes: 10% chance
                    let ast_strings = dict.ast_strings();
                    if use_ast_string && !ast_strings.is_empty() {
                        let s = &ast_strings.as_slice()[select_index.index(ast_strings.len())];
                        return DynSolValue::Bytes(s.as_bytes().to_vec());
                    }

                    // Try hex literals: 20% chance
                    let ast_bytes = dict.ast_bytes();
                    if use_ast_bytes && !ast_bytes.is_empty() {
                        let bytes = &ast_bytes.as_slice()[select_index.index(ast_bytes.len())];
                        return DynSolValue::Bytes(bytes.to_vec());
                    }

                    // Fallback to the generated word from the dictionary: 70% chance
                    DynSolValue::Bytes(word.0.into())
                })
                .boxed()
        }
        DynSolType::Int(n @ 8..=256) => match n / 8 {
            32 => value()
                .prop_map(move |value| DynSolValue::Int(I256::from_raw(value.into()), 256))
                .boxed(),
            1..=31 => value()
                .prop_map(move |value| {
                    // Extract lower N bits
                    let uint_n = U256::from_be_bytes(value.0) % U256::from(1).wrapping_shl(n);
                    // Interpret as signed int (two's complement) --> check sign bit (bit N-1).
                    let sign_bit = U256::from(1) << (n - 1);
                    let num = if uint_n >= sign_bit {
                        // Negative number in two's complement
                        let modulus = U256::from(1) << n;
                        I256::from_raw(uint_n.wrapping_sub(modulus))
                    } else {
                        // Positive number
                        I256::from_raw(uint_n)
                    };

                    DynSolValue::Int(num, n)
                })
                .boxed(),
            _ => unreachable!(),
        },
        DynSolType::Uint(n @ 8..=256) => match n / 8 {
            32 => value()
                .prop_map(move |value| DynSolValue::Uint(U256::from_be_bytes(value.0), 256))
                .boxed(),
            1..=31 => value()
                .prop_map(move |value| {
                    let uint = U256::from_be_bytes(value.0) % U256::from(1).wrapping_shl(n);
                    DynSolValue::Uint(uint, n)
                })
                .boxed(),
            _ => unreachable!(),
        },
        DynSolType::Tuple(ref params) => params
            .iter()
            .map(|p| fuzz_param_from_state(p, state))
            .collect::<Vec<_>>()
            .prop_map(DynSolValue::Tuple)
            .boxed(),
        DynSolType::FixedArray(ref param, size) => {
            proptest::collection::vec(fuzz_param_from_state(param, state), size)
                .prop_map(DynSolValue::FixedArray)
                .boxed()
        }
        DynSolType::Array(ref param) => {
            proptest::collection::vec(fuzz_param_from_state(param, state), 0..MAX_ARRAY_LEN)
                .prop_map(DynSolValue::Array)
                .boxed()
        }
        _ => panic!("unsupported fuzz param type: {param}"),
    }
}

/// Mutates the current value of the given parameter type and value.
pub fn mutate_param_value(
    param: &DynSolType,
    value: DynSolValue,
    test_runner: &mut TestRunner,
    state: &EvmFuzzState,
) -> DynSolValue {
    let new_value = |param: &DynSolType, test_runner: &mut TestRunner| {
        fuzz_param_from_state(param, state)
            .new_tree(test_runner)
            .expect("Could not generate case")
            .current()
    };

    match value {
        DynSolValue::Bool(val) => {
            // flip boolean value
            trace!(target: "mutator", "Bool flip {val}");
            Some(DynSolValue::Bool(!val))
        }
        DynSolValue::Uint(val, size) => match test_runner.rng().random_range(0..=6) {
            0 => U256::increment_decrement(val, size, test_runner),
            1 => U256::flip_random_bit(val, size, test_runner),
            2 => U256::mutate_interesting_byte(val, size, test_runner),
            3 => U256::mutate_interesting_word(val, size, test_runner),
            4 => U256::mutate_interesting_dword(val, size, test_runner),
            5 => U256::mutate_with_gaussian_noise(val, size, test_runner),
            6 => None,
            _ => unreachable!(),
        }
        .map(|v| DynSolValue::Uint(v, size)),
        DynSolValue::Int(val, size) => match test_runner.rng().random_range(0..=6) {
            0 => I256::increment_decrement(val, size, test_runner),
            1 => I256::flip_random_bit(val, size, test_runner),
            2 => I256::mutate_interesting_byte(val, size, test_runner),
            3 => I256::mutate_interesting_word(val, size, test_runner),
            4 => I256::mutate_interesting_dword(val, size, test_runner),
            5 => I256::mutate_with_gaussian_noise(val, size, test_runner),
            6 => None,
            _ => unreachable!(),
        }
        .map(|v| DynSolValue::Int(v, size)),
        DynSolValue::Address(val) => match test_runner.rng().random_range(0..=4) {
            0 => Address::flip_random_bit(val, 20, test_runner),
            1 => Address::mutate_interesting_byte(val, 20, test_runner),
            2 => Address::mutate_interesting_word(val, 20, test_runner),
            3 => Address::mutate_interesting_dword(val, 20, test_runner),
            4 => None,
            _ => unreachable!(),
        }
        .map(DynSolValue::Address),
        DynSolValue::Array(mut values) => {
            if let DynSolType::Array(param_type) = param
                && !values.is_empty()
            {
                match test_runner.rng().random_range(0..=2) {
                    // Decrease array size by removing a random element.
                    0 => {
                        values.remove(test_runner.rng().random_range(0..values.len()));
                    }
                    // Increase array size.
                    1 => values.push(new_value(param_type, test_runner)),
                    // Mutate random array element.
                    2 => mutate_random_array_value(&mut values, param_type, test_runner, state),
                    _ => unreachable!(),
                }
                Some(DynSolValue::Array(values))
            } else {
                None
            }
        }
        DynSolValue::FixedArray(mut values) => {
            if let DynSolType::FixedArray(param_type, _size) = param
                && !values.is_empty()
            {
                mutate_random_array_value(&mut values, param_type, test_runner, state);
                Some(DynSolValue::FixedArray(values))
            } else {
                None
            }
        }
        DynSolValue::FixedBytes(word, size) => match test_runner.rng().random_range(0..=4) {
            0 => Word::flip_random_bit(word, size, test_runner),
            1 => Word::mutate_interesting_byte(word, size, test_runner),
            2 => Word::mutate_interesting_word(word, size, test_runner),
            3 => Word::mutate_interesting_dword(word, size, test_runner),
            4 => None,
            _ => unreachable!(),
        }
        .map(|word| DynSolValue::FixedBytes(word, size)),
        DynSolValue::CustomStruct { name, prop_names, tuple: mut values } => {
            if let DynSolType::CustomStruct { name: _, prop_names: _, tuple: tuple_types }
            | DynSolType::Tuple(tuple_types) = param
                && !values.is_empty()
            {
                // Mutate random struct element.
                mutate_random_tuple_value(&mut values, tuple_types, test_runner, state);
                Some(DynSolValue::CustomStruct { name, prop_names, tuple: values })
            } else {
                None
            }
        }
        DynSolValue::Tuple(mut values) => {
            if let DynSolType::Tuple(tuple_types) = param
                && !values.is_empty()
            {
                // Mutate random tuple element.
                mutate_random_tuple_value(&mut values, tuple_types, test_runner, state);
                Some(DynSolValue::Tuple(values))
            } else {
                None
            }
        }
        _ => None,
    }
    .unwrap_or_else(|| new_value(param, test_runner))
}

/// Mutates random value from given tuples.
fn mutate_random_tuple_value(
    tuple_values: &mut [DynSolValue],
    tuple_types: &[DynSolType],
    test_runner: &mut TestRunner,
    state: &EvmFuzzState,
) {
    let id = test_runner.rng().random_range(0..tuple_values.len());
    let param_type = &tuple_types[id];
    let old_val = replace(&mut tuple_values[id], DynSolValue::Bool(false));
    let new_val = mutate_param_value(param_type, old_val, test_runner, state);
    tuple_values[id] = new_val;
}

/// Mutates random value from given array.
fn mutate_random_array_value(
    array_values: &mut [DynSolValue],
    element_type: &DynSolType,
    test_runner: &mut TestRunner,
    state: &EvmFuzzState,
) {
    let elem = array_values.choose_mut(&mut test_runner.rng()).unwrap();
    let old_val = replace(elem, DynSolValue::Bool(false));
    let new_val = mutate_param_value(element_type, old_val, test_runner, state);
    *elem = new_val;
}

#[cfg(test)]
mod tests {
    use crate::{
        FuzzFixtures,
        strategies::{EvmFuzzState, fuzz_calldata, fuzz_calldata_from_state},
    };
    use alloy_primitives::B256;
    use foundry_common::abi::get_func;
    use foundry_config::FuzzDictionaryConfig;
    use revm::database::{CacheDB, EmptyDB};
    use std::collections::HashSet;

    #[test]
    fn can_fuzz_array() {
        let f = "testArray(uint64[2] calldata values)";
        let func = get_func(f).unwrap();
        let db = CacheDB::new(EmptyDB::default());
<<<<<<< HEAD
        let state = EvmFuzzState::new(&db, FuzzDictionaryConfig::default(), &[], false);
=======
        let state = EvmFuzzState::new(&db, FuzzDictionaryConfig::default(), &[], None, None);
>>>>>>> 005e7373
        let strategy = proptest::prop_oneof![
            60 => fuzz_calldata(func.clone(), &FuzzFixtures::default(), false),
            40 => fuzz_calldata_from_state(func, &state),
        ];
        let cfg = proptest::test_runner::Config { failure_persistence: None, ..Default::default() };
        let mut runner = proptest::test_runner::TestRunner::new(cfg);
        let _ = runner.run(&strategy, |_| Ok(()));
    }

    #[test]
    fn can_fuzz_string_and_bytes_with_ast_literals_and_hashes() {
        use super::fuzz_param_from_state;
        use crate::strategies::LiteralMaps;
        use alloy_dyn_abi::DynSolType;
        use alloy_primitives::keccak256;
        use proptest::strategy::Strategy;

        // Seed dict with string values and their hashes --> mimic `CheatcodeAnalysis` behavior.
        let mut literals = LiteralMaps::default();
        literals.strings.insert("hello".to_string());
        literals.strings.insert("world".to_string());
        literals.words.entry(DynSolType::FixedBytes(32)).or_default().insert(keccak256("hello"));
        literals.words.entry(DynSolType::FixedBytes(32)).or_default().insert(keccak256("world"));

        let db = CacheDB::new(EmptyDB::default());
        let state = EvmFuzzState::new(&db, FuzzDictionaryConfig::default(), &[], None, None);
        state.seed_literals(literals);

        let cfg = proptest::test_runner::Config { failure_persistence: None, ..Default::default() };
        let mut runner = proptest::test_runner::TestRunner::new(cfg);

        // Verify strategies generates the seeded AST literals
        let mut generated_bytes = HashSet::new();
        let mut generated_hashes = HashSet::new();
        let mut generated_strings = HashSet::new();
        let bytes_strategy = fuzz_param_from_state(&DynSolType::Bytes, &state);
        let string_strategy = fuzz_param_from_state(&DynSolType::String, &state);
        let bytes32_strategy = fuzz_param_from_state(&DynSolType::FixedBytes(32), &state);

        for _ in 0..256 {
            let tree = bytes_strategy.new_tree(&mut runner).unwrap();
            if let Some(bytes) = tree.current().as_bytes()
                && let Ok(s) = std::str::from_utf8(bytes)
            {
                generated_bytes.insert(s.to_string());
            }

            let tree = string_strategy.new_tree(&mut runner).unwrap();
            if let Some(s) = tree.current().as_str() {
                generated_strings.insert(s.to_string());
            }

            let tree = bytes32_strategy.new_tree(&mut runner).unwrap();
            if let Some((bytes, size)) = tree.current().as_fixed_bytes()
                && size == 32
            {
                generated_hashes.insert(B256::from_slice(bytes));
            }
        }

        assert!(generated_bytes.contains("hello"));
        assert!(generated_bytes.contains("world"));
        assert!(generated_strings.contains("hello"));
        assert!(generated_strings.contains("world"));
        assert!(generated_hashes.contains(&keccak256("hello")));
        assert!(generated_hashes.contains(&keccak256("world")));
    }
}<|MERGE_RESOLUTION|>--- conflicted
+++ resolved
@@ -468,11 +468,7 @@
         let f = "testArray(uint64[2] calldata values)";
         let func = get_func(f).unwrap();
         let db = CacheDB::new(EmptyDB::default());
-<<<<<<< HEAD
-        let state = EvmFuzzState::new(&db, FuzzDictionaryConfig::default(), &[], false);
-=======
-        let state = EvmFuzzState::new(&db, FuzzDictionaryConfig::default(), &[], None, None);
->>>>>>> 005e7373
+        let state = EvmFuzzState::new(&db, FuzzDictionaryConfig::default(), &[], false, None, None);
         let strategy = proptest::prop_oneof![
             60 => fuzz_calldata(func.clone(), &FuzzFixtures::default(), false),
             40 => fuzz_calldata_from_state(func, &state),
@@ -498,7 +494,7 @@
         literals.words.entry(DynSolType::FixedBytes(32)).or_default().insert(keccak256("world"));
 
         let db = CacheDB::new(EmptyDB::default());
-        let state = EvmFuzzState::new(&db, FuzzDictionaryConfig::default(), &[], None, None);
+        let state = EvmFuzzState::new(&db, FuzzDictionaryConfig::default(), &[], false, None, None);
         state.seed_literals(literals);
 
         let cfg = proptest::test_runner::Config { failure_persistence: None, ..Default::default() };
