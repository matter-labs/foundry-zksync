--- conflicted
+++ resolved
@@ -155,9 +155,6 @@
             value()
                 .prop_map(move |value| {
                     let mut fuzzed_addr = Address::from_word(value);
-<<<<<<< HEAD
-                    if deployed_libs.contains(&fuzzed_addr) {
-=======
                     if !deployed_libs.contains(&fuzzed_addr) {
                         if no_zksync_reserved_addresses {
                             DynSolValue::Address(foundry_zksync_core::to_safe_address(fuzzed_addr))
@@ -165,7 +162,6 @@
                             DynSolValue::Address(fuzzed_addr)
                         }
                     } else {
->>>>>>> 35f1cb18
                         let mut rng = StdRng::seed_from_u64(0x1337); // use deterministic rng
 
                         // Do not use addresses of deployed libraries as fuzz input, instead return
@@ -179,8 +175,8 @@
                                 break;
                             }
                         }
+                        DynSolValue::Address(fuzzed_addr)
                     }
-                    DynSolValue::Address(fuzzed_addr)
                 })
                 .boxed()
         }
