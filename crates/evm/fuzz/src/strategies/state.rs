use crate::{
    BasicTxDetails, invariant::FuzzRunIdentifiedContracts, strategies::literals::LiteralsDictionary,
};
use alloy_dyn_abi::{DynSolType, DynSolValue, EventExt, FunctionExt};
use alloy_json_abi::{Function, JsonAbi};
use alloy_primitives::{
    Address, B256, Bytes, Log, U256,
    map::{AddressIndexSet, AddressMap, B256IndexSet, HashMap, IndexSet},
};
use foundry_common::{
    compile::Analysis, ignore_metadata_hash, mapping_slots::MappingSlots,
    slot_identifier::SlotIdentifier,
};
use foundry_compilers::{ProjectPathsConfig, artifacts::StorageLayout};
use foundry_config::FuzzDictionaryConfig;
use foundry_evm_core::{bytecode::InstIter, utils::StateChangeset};
use parking_lot::{RawRwLock, RwLock, lock_api::RwLockReadGuard};
use revm::{
    database::{CacheDB, DatabaseRef, DbAccount},
    state::AccountInfo,
};
use std::{collections::BTreeMap, fmt, sync::Arc};

/// The maximum number of bytes we will look at in bytecodes to find push bytes (24 KiB).
///
/// This is to limit the performance impact of fuzz tests that might deploy arbitrarily sized
/// bytecode (as is the case with Solmate).
const PUSH_BYTE_ANALYSIS_LIMIT: usize = 24 * 1024;

/// A set of arbitrary 32 byte data from the VM used to generate values for the strategy.
///
/// Wrapped in a shareable container.
#[derive(Clone, Debug)]
pub struct EvmFuzzState {
    inner: Arc<RwLock<FuzzDictionary>>,
    /// Addresses of external libraries deployed in test setup, excluded from fuzz test inputs.
    pub deployed_libs: Vec<Address>,
    /// Records mapping accesses. Used to identify storage slots belonging to mappings and sampling
    /// the values in the [`FuzzDictionary`].
    ///
    /// Only needed when [`StorageLayout`] is available.
    pub(crate) mapping_slots: Option<AddressMap<MappingSlots>>,
}

impl EvmFuzzState {
    pub fn new<DB: DatabaseRef>(
        db: &CacheDB<DB>,
        config: FuzzDictionaryConfig,
        deployed_libs: &[Address],
<<<<<<< HEAD
        no_zksync_reserved_addresses: bool,
=======
        analysis: Option<&Analysis>,
        paths_config: Option<&ProjectPathsConfig>,
>>>>>>> 005e7373
    ) -> Self {
        // Sort accounts to ensure deterministic dictionary generation from the same setUp state.
        let mut accs = db.cache.accounts.iter().collect::<Vec<_>>();
        accs.sort_by_key(|(address, _)| *address);

        // Create fuzz dictionary and insert values from db state.
        let mut dictionary = FuzzDictionary::new(config, no_zksync_reserved_addresses);
        dictionary.insert_db_values(accs);
        dictionary.literal_values = LiteralsDictionary::new(
            analysis.cloned(),
            paths_config.cloned(),
            config.max_fuzz_dictionary_literals,
        );

        Self {
            inner: Arc::new(RwLock::new(dictionary)),
            deployed_libs: deployed_libs.to_vec(),
            mapping_slots: None,
        }
    }

    pub fn with_mapping_slots(mut self, mapping_slots: AddressMap<MappingSlots>) -> Self {
        self.mapping_slots = Some(mapping_slots);
        self
    }

    pub fn collect_values(&self, values: impl IntoIterator<Item = B256>) {
        let mut dict = self.inner.write();
        for value in values {
            dict.insert_value(value);
        }
    }

    /// Collects state changes from a [StateChangeset] and logs into an [EvmFuzzState] according to
    /// the given [FuzzDictionaryConfig].
    pub fn collect_values_from_call(
        &self,
        fuzzed_contracts: &FuzzRunIdentifiedContracts,
        tx: &BasicTxDetails,
        result: &Bytes,
        logs: &[Log],
        state_changeset: &StateChangeset,
        run_depth: u32,
    ) {
        let mut dict = self.inner.write();
        {
            let targets = fuzzed_contracts.targets.lock();
            let (target_abi, target_function) = targets.fuzzed_artifacts(tx);
            dict.insert_logs_values(target_abi, logs, run_depth);
            dict.insert_result_values(target_function, result, run_depth);
            // Get storage layouts for contracts in the state changeset
            let storage_layouts = targets.get_storage_layouts();
            dict.insert_new_state_values(
                state_changeset,
                &storage_layouts,
                self.mapping_slots.as_ref(),
            );
        }
    }

    /// Removes all newly added entries from the dictionary.
    ///
    /// Should be called between fuzz/invariant runs to avoid accumulating data derived from fuzz
    /// inputs.
    pub fn revert(&self) {
        self.inner.write().revert();
    }

    pub fn dictionary_read(&self) -> RwLockReadGuard<'_, RawRwLock, FuzzDictionary> {
        self.inner.read()
    }

    /// Logs stats about the current state.
    pub fn log_stats(&self) {
        self.inner.read().log_stats();
    }

    #[cfg(test)]
    /// Test-only helper to seed the dictionary with literal values.
    pub(crate) fn seed_literals(&self, map: super::LiteralMaps) {
        self.inner.write().seed_literals(map);
    }
}

// We're using `IndexSet` to have a stable element order when restoring persisted state, as well as
// for performance when iterating over the sets.
#[derive(Default)]
pub struct FuzzDictionary {
    /// Collected state values.
    state_values: B256IndexSet,
    /// Addresses that already had their PUSH bytes collected.
    addresses: AddressIndexSet,
    /// Configuration for the dictionary.
    config: FuzzDictionaryConfig,
    /// Number of state values initially collected from db.
    /// Used to revert new collected values at the end of each run.
    db_state_values: usize,
    /// Number of address values initially collected from db.
    /// Used to revert new collected addresses at the end of each run.
    db_addresses: usize,
    /// Typed runtime sample values persisted across invariant runs.
    /// Initially seeded with literal values collected from the source code.
    sample_values: HashMap<DynSolType, B256IndexSet>,
<<<<<<< HEAD
    /// Avoid addresses less than 2^16 as they are reserved in zkSync space.
    no_zksync_reserved_addresses: bool,
=======
    /// Lazily initialized dictionary of literal values collected from the source code.
    literal_values: LiteralsDictionary,
    /// Tracks whether literals from `literal_values` have been merged into `sample_values`.
    ///
    /// Set to `true` on first call to `seed_samples()`. Before seeding, `samples()` checks both
    /// maps separately. After seeding, literals are merged in, so only `sample_values` is checked.
    samples_seeded: bool,
>>>>>>> 005e7373

    misses: usize,
    hits: usize,
}

impl fmt::Debug for FuzzDictionary {
    fn fmt(&self, f: &mut fmt::Formatter<'_>) -> fmt::Result {
        f.debug_struct("FuzzDictionary")
            .field("state_values", &self.state_values.len())
            .field("addresses", &self.addresses)
            .field("no_zksync_reserved_addresses", &self.no_zksync_reserved_addresses)
            .finish()
    }
}

impl FuzzDictionary {
<<<<<<< HEAD
    pub fn new(config: FuzzDictionaryConfig, no_zksync_reserved_addresses: bool) -> Self {
        let mut dictionary = Self { config, no_zksync_reserved_addresses, ..Default::default() };
=======
    pub fn new(config: FuzzDictionaryConfig) -> Self {
        let mut dictionary = Self { config, samples_seeded: false, ..Default::default() };
>>>>>>> 005e7373
        dictionary.prefill();
        dictionary
    }

    /// Insert common values into the dictionary at initialization.
    fn prefill(&mut self) {
        self.insert_value(B256::ZERO);
    }

    /// Seeds `sample_values` with all words from the [`LiteralsDictionary`].
    /// Should only be called once per dictionary lifetime.
    #[cold]
    fn seed_samples(&mut self) {
        trace!("seeding `sample_values` from literal dictionary");
        self.sample_values.extend(self.literal_values.take_words());
        self.samples_seeded = true;
    }

    /// Insert values from initial db state into fuzz dictionary.
    /// These values are persisted across invariant runs.
    fn insert_db_values(&mut self, db_state: Vec<(&Address, &DbAccount)>) {
        for (address, account) in db_state {
            // Insert basic account information
            self.insert_value(address.into_word());
            // Insert push bytes
            self.insert_push_bytes_values(address, &account.info);
            // Insert storage values.
            if self.config.include_storage {
                // Sort storage values before inserting to ensure deterministic dictionary.
                let values = account.storage.iter().collect::<BTreeMap<_, _>>();
                for (slot, value) in values {
                    self.insert_storage_value(slot, value, None, None);
                }
            }
        }

        // We need at least some state data if DB is empty,
        // otherwise we can't select random data for state fuzzing.
        if self.values().is_empty() {
            // Prefill with a random address.
            self.insert_value(Address::random().into_word());
        }

        // Record number of values and addresses inserted from db to be used for reverting at the
        // end of each run.
        self.db_state_values = self.state_values.len();
        self.db_addresses = self.addresses.len();
    }

    /// Insert values collected from call result into fuzz dictionary.
    fn insert_result_values(
        &mut self,
        function: Option<&Function>,
        result: &Bytes,
        run_depth: u32,
    ) {
        if let Some(function) = function
            && !function.outputs.is_empty()
        {
            // Decode result and collect samples to be used in subsequent fuzz runs.
            if let Ok(decoded_result) = function.abi_decode_output(result) {
                self.insert_sample_values(decoded_result, run_depth);
            }
        }
    }

    /// Insert values from call log topics and data into fuzz dictionary.
    fn insert_logs_values(&mut self, abi: Option<&JsonAbi>, logs: &[Log], run_depth: u32) {
        let mut samples = Vec::new();
        // Decode logs with known events and collect samples from indexed fields and event body.
        for log in logs {
            let mut log_decoded = false;
            // Try to decode log with events from contract abi.
            if let Some(abi) = abi {
                for event in abi.events() {
                    if let Ok(decoded_event) = event.decode_log(log) {
                        samples.extend(decoded_event.indexed);
                        samples.extend(decoded_event.body);
                        log_decoded = true;
                        break;
                    }
                }
            }

            // If we weren't able to decode event then we insert raw data in fuzz dictionary.
            if !log_decoded {
                for &topic in log.topics() {
                    self.insert_value(topic);
                }
                let chunks = log.data.data.chunks_exact(32);
                let rem = chunks.remainder();
                for chunk in chunks {
                    self.insert_value(chunk.try_into().unwrap());
                }
                if !rem.is_empty() {
                    self.insert_value(B256::right_padding_from(rem));
                }
            }
        }

        // Insert samples collected from current call in fuzz dictionary.
        self.insert_sample_values(samples, run_depth);
    }

    /// Insert values from call state changeset into fuzz dictionary.
    /// These values are removed at the end of current run.
    fn insert_new_state_values(
        &mut self,
        state_changeset: &StateChangeset,
        storage_layouts: &HashMap<Address, Arc<StorageLayout>>,
        mapping_slots: Option<&AddressMap<MappingSlots>>,
    ) {
        for (address, account) in state_changeset {
            // Insert basic account information.
            self.insert_value(address.into_word());
            // Insert push bytes.
            self.insert_push_bytes_values(address, &account.info);
            // Insert storage values.
            if self.config.include_storage {
                let storage_layout = storage_layouts.get(address).cloned();
                trace!(
                    "{address:?} has mapping_slots {}",
                    mapping_slots.is_some_and(|m| m.contains_key(address))
                );
                let mapping_slots = mapping_slots.and_then(|m| m.get(address));
                for (slot, value) in &account.storage {
                    self.insert_storage_value(
                        slot,
                        &value.present_value,
                        storage_layout.as_deref(),
                        mapping_slots,
                    );
                }
            }
        }
    }

    /// Insert values from push bytes into fuzz dictionary.
    /// Values are collected only once for a given address.
    /// If values are newly collected then they are removed at the end of current run.
    fn insert_push_bytes_values(&mut self, address: &Address, account_info: &AccountInfo) {
        if self.config.include_push_bytes
            && !self.addresses.contains(address)
            && let Some(code) = &account_info.code
        {
            self.insert_address(*address);
            if !self.values_full() {
                self.collect_push_bytes(ignore_metadata_hash(code.original_byte_slice()));
            }
        }
    }

    fn collect_push_bytes(&mut self, code: &[u8]) {
        let len = code.len().min(PUSH_BYTE_ANALYSIS_LIMIT);
        let code = &code[..len];
        for inst in InstIter::new(code) {
            // Don't add 0 to the dictionary as it's already present.
            if !inst.immediate.is_empty()
                && let Some(push_value) = U256::try_from_be_slice(inst.immediate)
                && push_value != U256::ZERO
            {
                self.insert_value_u256(push_value);
            }
        }
    }

    /// Insert values from single storage slot and storage value into fuzz dictionary.
    /// Uses [`SlotIdentifier`] to identify storage slots types.
    fn insert_storage_value(
        &mut self,
        slot: &U256,
        value: &U256,
        layout: Option<&StorageLayout>,
        mapping_slots: Option<&MappingSlots>,
    ) {
        let slot = B256::from(*slot);
        let value = B256::from(*value);

        // Always insert the slot itself
        self.insert_value(slot);

        // If we have a storage layout, use SlotIdentifier for better type identification
        if let Some(slot_identifier) =
            layout.map(|l| SlotIdentifier::new(l.clone().into()))
            // Identify Slot Type
            && let Some(slot_info) = slot_identifier.identify(&slot, mapping_slots) && slot_info.decode(value).is_some()
        {
            trace!(?slot_info, "inserting typed storage value");
            if !self.samples_seeded {
                self.seed_samples();
            }
            self.sample_values.entry(slot_info.slot_type.dyn_sol_type).or_default().insert(value);
        } else {
            self.insert_value_u256(value.into());
        }
    }

    /// Insert address into fuzz dictionary.
    /// If address is newly collected then it is removed by index at the end of current run.
    fn insert_address(&mut self, address: Address) {
        if self.addresses.len() < self.config.max_fuzz_dictionary_addresses {
            self.addresses.insert(address);
        }
    }

    /// Insert raw value into fuzz dictionary.
    ///
    /// If value is newly collected then it is removed by index at the end of current run.
    ///
    /// Returns true if the value was inserted.
    fn insert_value(&mut self, value: B256) -> bool {
        let insert = !self.values_full();
        if insert {
            let new_value = self.state_values.insert(value);
            let counter = if new_value { &mut self.misses } else { &mut self.hits };
            *counter += 1;
        }
        insert
    }

    fn insert_value_u256(&mut self, value: U256) -> bool {
        // Also add the value below and above the push value to the dictionary.
        let one = U256::from(1);
        self.insert_value(value.into())
            | self.insert_value((value.wrapping_sub(one)).into())
            | self.insert_value((value.wrapping_add(one)).into())
    }

    fn values_full(&self) -> bool {
        self.state_values.len() >= self.config.max_fuzz_dictionary_values
    }

    /// Insert sample values that are reused across multiple runs.
    /// The number of samples is limited to invariant run depth.
    /// If collected samples limit is reached then values are inserted as regular values.
    pub fn insert_sample_values(
        &mut self,
        sample_values: impl IntoIterator<Item = DynSolValue>,
        limit: u32,
    ) {
        if !self.samples_seeded {
            self.seed_samples();
        }
        for sample in sample_values {
            if let (Some(sample_type), Some(sample_value)) = (sample.as_type(), sample.as_word()) {
                if let Some(values) = self.sample_values.get_mut(&sample_type) {
                    if values.len() < limit as usize {
                        values.insert(sample_value);
                    } else {
                        // Insert as state value (will be removed at the end of the run).
                        self.insert_value(sample_value);
                    }
                } else {
                    self.sample_values.entry(sample_type).or_default().insert(sample_value);
                }
            }
        }
    }

    pub fn values(&self) -> &B256IndexSet {
        &self.state_values
    }

    pub fn len(&self) -> usize {
        self.state_values.len()
    }

    pub fn is_empty(&self) -> bool {
        self.state_values.is_empty()
    }

    /// Returns sample values for a given type, checking both runtime samples and literals.
    ///
    /// Before `seed_samples()` is called, checks both `literal_values` and `sample_values`
    /// separately. After seeding, all literal values are merged into `sample_values`.
    #[inline]
    pub fn samples(&self, param_type: &DynSolType) -> Option<&B256IndexSet> {
        // If not seeded yet, return literals
        if !self.samples_seeded {
            return self.literal_values.get().words.get(param_type);
        }

        self.sample_values.get(param_type)
    }

    /// Returns the collected literal strings, triggering initialization if needed.
    #[inline]
    pub fn ast_strings(&self) -> &IndexSet<String> {
        &self.literal_values.get().strings
    }

    /// Returns the collected literal bytes (hex strings), triggering initialization if needed.
    #[inline]
    pub fn ast_bytes(&self) -> &IndexSet<Bytes> {
        &self.literal_values.get().bytes
    }

    #[inline]
    pub fn addresses(&self) -> &AddressIndexSet {
        &self.addresses
    }

    #[inline]
    pub fn no_zksync_reserved_addresses(&self) -> bool {
        self.no_zksync_reserved_addresses
    }

    /// Revert values and addresses collected during the run by truncating to initial db len.
    pub fn revert(&mut self) {
        self.state_values.truncate(self.db_state_values);
        self.addresses.truncate(self.db_addresses);
    }

    pub fn log_stats(&self) {
        trace!(
            addresses.len = self.addresses.len(),
            sample.len = self.sample_values.len(),
            state.len = self.state_values.len(),
            state.misses = self.misses,
            state.hits = self.hits,
            "FuzzDictionary stats",
        );
    }

    #[cfg(test)]
    /// Test-only helper to seed the dictionary with literal values.
    pub(crate) fn seed_literals(&mut self, map: super::LiteralMaps) {
        self.literal_values.set(map);
    }
}<|MERGE_RESOLUTION|>--- conflicted
+++ resolved
@@ -47,12 +47,9 @@
         db: &CacheDB<DB>,
         config: FuzzDictionaryConfig,
         deployed_libs: &[Address],
-<<<<<<< HEAD
         no_zksync_reserved_addresses: bool,
-=======
         analysis: Option<&Analysis>,
         paths_config: Option<&ProjectPathsConfig>,
->>>>>>> 005e7373
     ) -> Self {
         // Sort accounts to ensure deterministic dictionary generation from the same setUp state.
         let mut accs = db.cache.accounts.iter().collect::<Vec<_>>();
@@ -156,10 +153,8 @@
     /// Typed runtime sample values persisted across invariant runs.
     /// Initially seeded with literal values collected from the source code.
     sample_values: HashMap<DynSolType, B256IndexSet>,
-<<<<<<< HEAD
     /// Avoid addresses less than 2^16 as they are reserved in zkSync space.
     no_zksync_reserved_addresses: bool,
-=======
     /// Lazily initialized dictionary of literal values collected from the source code.
     literal_values: LiteralsDictionary,
     /// Tracks whether literals from `literal_values` have been merged into `sample_values`.
@@ -167,7 +162,6 @@
     /// Set to `true` on first call to `seed_samples()`. Before seeding, `samples()` checks both
     /// maps separately. After seeding, literals are merged in, so only `sample_values` is checked.
     samples_seeded: bool,
->>>>>>> 005e7373
 
     misses: usize,
     hits: usize,
@@ -184,13 +178,13 @@
 }
 
 impl FuzzDictionary {
-<<<<<<< HEAD
     pub fn new(config: FuzzDictionaryConfig, no_zksync_reserved_addresses: bool) -> Self {
-        let mut dictionary = Self { config, no_zksync_reserved_addresses, ..Default::default() };
-=======
-    pub fn new(config: FuzzDictionaryConfig) -> Self {
-        let mut dictionary = Self { config, samples_seeded: false, ..Default::default() };
->>>>>>> 005e7373
+        let mut dictionary = Self {
+            config,
+            no_zksync_reserved_addresses,
+            samples_seeded: false,
+            ..Default::default()
+        };
         dictionary.prefill();
         dictionary
     }
