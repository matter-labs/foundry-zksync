--- conflicted
+++ resolved
@@ -111,13 +111,9 @@
     /// Used to revert new collected addresses at the end of each run.
     db_addresses: usize,
     /// Sample typed values that are collected from call result and used across invariant runs.
-<<<<<<< HEAD
-    sample_values: HashMap<DynSolType, AIndexSet<B256>>,
+    sample_values: HashMap<DynSolType, B256IndexSet>,
     /// Avoid addresses less than 2^16 as they are reserved in zkSync space.
     no_zksync_reserved_addresses: bool,
-=======
-    sample_values: HashMap<DynSolType, B256IndexSet>,
->>>>>>> 9f11e6df
 
     misses: usize,
     hits: usize,
