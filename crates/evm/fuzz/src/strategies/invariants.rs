use super::{fuzz_calldata, fuzz_param_from_state};
use crate::{
    invariant::{BasicTxDetails, CallDetails, FuzzRunIdentifiedContracts, SenderFilters},
    strategies::{fuzz_calldata_from_state, fuzz_param, EvmFuzzState},
    FuzzFixtures,
};
use alloy_json_abi::Function;
use alloy_primitives::Address;
use parking_lot::RwLock;
use proptest::prelude::*;
use rand::seq::IteratorRandom;
use std::{rc::Rc, sync::Arc};

/// Given a target address, we generate random calldata.
pub fn override_call_strat(
    fuzz_state: EvmFuzzState,
    contracts: FuzzRunIdentifiedContracts,
    target: Arc<RwLock<Address>>,
    fuzz_fixtures: FuzzFixtures,
) -> impl Strategy<Value = CallDetails> + Send + Sync + 'static {
    let contracts_ref = contracts.targets.clone();
    proptest::prop_oneof![
        80 => proptest::strategy::LazyJust::new(move || *target.read()),
        20 => any::<prop::sample::Selector>()
            .prop_map(move |selector| *selector.select(contracts_ref.lock().keys())),
    ]
    .prop_flat_map(move |target_address| {
        let fuzz_state = fuzz_state.clone();
        let fuzz_fixtures = fuzz_fixtures.clone();

        let func = {
            let contracts = contracts.targets.lock();
            let contract = contracts.get(&target_address).unwrap_or_else(|| {
                // Choose a random contract if target selected by lazy strategy is not in fuzz run
                // identified contracts. This can happen when contract is created in `setUp` call
                // but is not included in targetContracts.
                contracts.values().choose(&mut rand::thread_rng()).unwrap()
            });
            let fuzzed_functions: Vec<_> = contract.abi_fuzzed_functions().cloned().collect();
            any::<prop::sample::Index>().prop_map(move |index| index.get(&fuzzed_functions).clone())
        };

        func.prop_flat_map(move |func| {
            fuzz_contract_with_calldata(&fuzz_state, &fuzz_fixtures, target_address, func)
        })
    })
}

/// Creates the invariant strategy.
///
/// Given the known and future contracts, it generates the next call by fuzzing the `caller`,
/// `calldata` and `target`. The generated data is evaluated lazily for every single call to fully
/// leverage the evolving fuzz dictionary.
///
/// The fuzzed parameters can be filtered through different methods implemented in the test
/// contract:
///
/// `targetContracts()`, `targetSenders()`, `excludeContracts()`, `targetSelectors()`
pub fn invariant_strat(
    fuzz_state: EvmFuzzState,
    senders: SenderFilters,
    contracts: FuzzRunIdentifiedContracts,
    dictionary_weight: u32,
    fuzz_fixtures: FuzzFixtures,
) -> impl Strategy<Value = BasicTxDetails> {
    let senders = Rc::new(senders);
    any::<prop::sample::Selector>()
        .prop_flat_map(move |selector| {
            let contracts = contracts.targets.lock();
            let functions = contracts.fuzzed_functions();
            let (target_address, target_function) = selector.select(functions);
            let sender = select_random_sender(&fuzz_state, senders.clone(), dictionary_weight);
            let call_details = fuzz_contract_with_calldata(
                &fuzz_state,
                &fuzz_fixtures,
                *target_address,
                target_function.clone(),
            );
            (sender, call_details)
        })
        .prop_map(|(sender, call_details)| BasicTxDetails { sender, call_details })
}

/// Strategy to select a sender address:
/// * If `senders` is empty, then it's either a random address (10%) or from the dictionary (90%).
/// * If `senders` is not empty, a random address is chosen from the list of senders.
fn select_random_sender(
    fuzz_state: &EvmFuzzState,
    senders: Rc<SenderFilters>,
    dictionary_weight: u32,
<<<<<<< HEAD
) -> BoxedStrategy<Address> {
    let senders_ref = senders.clone();
    let no_zksync_reserved_addresses = fuzz_state.read().no_zksync_reserved_addresses();
    let fuzz_strategy = proptest::strategy::Union::new_weighted(vec![
        (
            100 - dictionary_weight,
            fuzz_param(&alloy_dyn_abi::DynSolType::Address, no_zksync_reserved_addresses)
                .prop_map(move |addr| addr.as_address().unwrap())
                .boxed(),
        ),
        (
            dictionary_weight,
            fuzz_param_from_state(&alloy_dyn_abi::DynSolType::Address, fuzz_state)
                .prop_map(move |addr| addr.as_address().unwrap())
                .boxed(),
        ),
    ])
    // Too many exclusions can slow down testing.
    .prop_filter("senders not allowed", move |addr| !senders_ref.excluded.contains(addr))
    .boxed();
=======
) -> impl Strategy<Value = Address> {
>>>>>>> 4af6cfae
    if !senders.targeted.is_empty() {
        any::<prop::sample::Index>().prop_map(move |index| *index.get(&senders.targeted)).boxed()
    } else {
        assert!(dictionary_weight <= 100, "dictionary_weight must be <= 100");
        proptest::prop_oneof![
            100 - dictionary_weight => fuzz_param(&alloy_dyn_abi::DynSolType::Address),
            dictionary_weight => fuzz_param_from_state(&alloy_dyn_abi::DynSolType::Address, fuzz_state),
        ]
        .prop_map(move |addr| addr.as_address().unwrap())
        // Too many exclusions can slow down testing.
        .prop_filter("excluded sender", move |addr| !senders.excluded.contains(addr))
        .boxed()
    }
}

/// Given a function, it returns a proptest strategy which generates valid abi-encoded calldata
/// for that function's input types.
pub fn fuzz_contract_with_calldata(
    fuzz_state: &EvmFuzzState,
    fuzz_fixtures: &FuzzFixtures,
    target: Address,
    func: Function,
<<<<<<< HEAD
) -> impl Strategy<Value = (Address, Bytes)> {
    let no_zksync_reserved_addresses = fuzz_state.read().no_zksync_reserved_addresses();
    // We need to compose all the strategies generated for each parameter in all
    // possible combinations
    // `prop_oneof!` / `TupleUnion` `Arc`s for cheap cloning
    #[allow(clippy::arc_with_non_send_sync)]
    let strats = prop_oneof![
        60 => fuzz_calldata(func.clone(), no_zksync_reserved_addresses),
=======
) -> impl Strategy<Value = CallDetails> {
    // We need to compose all the strategies generated for each parameter in all possible
    // combinations.
    // `prop_oneof!` / `TupleUnion` `Arc`s for cheap cloning.
    #[allow(clippy::arc_with_non_send_sync)]
    prop_oneof![
        60 => fuzz_calldata(func.clone(), fuzz_fixtures),
>>>>>>> 4af6cfae
        40 => fuzz_calldata_from_state(func, fuzz_state),
    ]
    .prop_map(move |calldata| {
        trace!(input=?calldata);
        CallDetails { target, calldata }
    })
}<|MERGE_RESOLUTION|>--- conflicted
+++ resolved
@@ -88,36 +88,14 @@
     fuzz_state: &EvmFuzzState,
     senders: Rc<SenderFilters>,
     dictionary_weight: u32,
-<<<<<<< HEAD
-) -> BoxedStrategy<Address> {
-    let senders_ref = senders.clone();
-    let no_zksync_reserved_addresses = fuzz_state.read().no_zksync_reserved_addresses();
-    let fuzz_strategy = proptest::strategy::Union::new_weighted(vec![
-        (
-            100 - dictionary_weight,
-            fuzz_param(&alloy_dyn_abi::DynSolType::Address, no_zksync_reserved_addresses)
-                .prop_map(move |addr| addr.as_address().unwrap())
-                .boxed(),
-        ),
-        (
-            dictionary_weight,
-            fuzz_param_from_state(&alloy_dyn_abi::DynSolType::Address, fuzz_state)
-                .prop_map(move |addr| addr.as_address().unwrap())
-                .boxed(),
-        ),
-    ])
-    // Too many exclusions can slow down testing.
-    .prop_filter("senders not allowed", move |addr| !senders_ref.excluded.contains(addr))
-    .boxed();
-=======
 ) -> impl Strategy<Value = Address> {
->>>>>>> 4af6cfae
+    let no_zksync_reserved_addresses = fuzz_state.dictionary_read().no_zksync_reserved_addresses();
     if !senders.targeted.is_empty() {
         any::<prop::sample::Index>().prop_map(move |index| *index.get(&senders.targeted)).boxed()
     } else {
         assert!(dictionary_weight <= 100, "dictionary_weight must be <= 100");
         proptest::prop_oneof![
-            100 - dictionary_weight => fuzz_param(&alloy_dyn_abi::DynSolType::Address),
+            100 - dictionary_weight => fuzz_param(&alloy_dyn_abi::DynSolType::Address, no_zksync_reserved_addresses),
             dictionary_weight => fuzz_param_from_state(&alloy_dyn_abi::DynSolType::Address, fuzz_state),
         ]
         .prop_map(move |addr| addr.as_address().unwrap())
@@ -134,24 +112,15 @@
     fuzz_fixtures: &FuzzFixtures,
     target: Address,
     func: Function,
-<<<<<<< HEAD
-) -> impl Strategy<Value = (Address, Bytes)> {
-    let no_zksync_reserved_addresses = fuzz_state.read().no_zksync_reserved_addresses();
-    // We need to compose all the strategies generated for each parameter in all
-    // possible combinations
-    // `prop_oneof!` / `TupleUnion` `Arc`s for cheap cloning
-    #[allow(clippy::arc_with_non_send_sync)]
-    let strats = prop_oneof![
-        60 => fuzz_calldata(func.clone(), no_zksync_reserved_addresses),
-=======
 ) -> impl Strategy<Value = CallDetails> {
+    let no_zksync_reserved_addresses = fuzz_state.dictionary_read().no_zksync_reserved_addresses();
+
     // We need to compose all the strategies generated for each parameter in all possible
     // combinations.
     // `prop_oneof!` / `TupleUnion` `Arc`s for cheap cloning.
     #[allow(clippy::arc_with_non_send_sync)]
     prop_oneof![
-        60 => fuzz_calldata(func.clone(), fuzz_fixtures),
->>>>>>> 4af6cfae
+        60 => fuzz_calldata(func.clone(), fuzz_fixtures, no_zksync_reserved_addresses),
         40 => fuzz_calldata_from_state(func, fuzz_state),
     ]
     .prop_map(move |calldata| {
