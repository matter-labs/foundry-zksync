--- conflicted
+++ resolved
@@ -1,8 +1,8 @@
 use super::{fuzz_calldata, fuzz_param_from_state};
 use crate::{
+    invariant::{BasicTxDetails, CallDetails, FuzzRunIdentifiedContracts, SenderFilters},
+    strategies::{fuzz_calldata_from_state, fuzz_param, EvmFuzzState},
     FuzzFixtures,
-    invariant::{BasicTxDetails, CallDetails, FuzzRunIdentifiedContracts, SenderFilters},
-    strategies::{EvmFuzzState, fuzz_calldata_from_state, fuzz_param},
 };
 use alloy_json_abi::Function;
 use alloy_primitives::Address;
@@ -88,12 +88,8 @@
     fuzz_state: &EvmFuzzState,
     senders: Rc<SenderFilters>,
     dictionary_weight: u32,
-<<<<<<< HEAD
 ) -> impl Strategy<Value = Address> + use<> {
-=======
-) -> impl Strategy<Value = Address> {
     let no_zksync_reserved_addresses = fuzz_state.dictionary_read().no_zksync_reserved_addresses();
->>>>>>> 35f1cb18
     if !senders.targeted.is_empty() {
         any::<prop::sample::Index>().prop_map(move |index| *index.get(&senders.targeted)).boxed()
     } else {
@@ -116,13 +112,9 @@
     fuzz_fixtures: &FuzzFixtures,
     target: Address,
     func: Function,
-<<<<<<< HEAD
 ) -> impl Strategy<Value = CallDetails> + use<> {
-=======
-) -> impl Strategy<Value = CallDetails> {
     let no_zksync_reserved_addresses = fuzz_state.dictionary_read().no_zksync_reserved_addresses();
 
->>>>>>> 35f1cb18
     // We need to compose all the strategies generated for each parameter in all possible
     // combinations.
     // `prop_oneof!` / `TupleUnion` `Arc`s for cheap cloning.
