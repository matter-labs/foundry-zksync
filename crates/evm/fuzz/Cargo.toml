[package]
name = "foundry-evm-fuzz"
description = "EVM fuzzing implementation using `proptest`"

version.workspace = true
edition.workspace = true
rust-version.workspace = true
authors.workspace = true
license.workspace = true
homepage.workspace = true
repository.workspace = true

[lints]
workspace = true

[dependencies]
foundry-common.workspace = true
foundry-compilers.workspace = true
foundry-config.workspace = true
foundry-evm-core.workspace = true
foundry-evm-coverage.workspace = true
foundry-evm-traces.workspace = true
foundry-zksync-core.workspace = true

alloy-dyn-abi = { workspace = true, features = ["arbitrary", "eip712"] }
alloy-json-abi.workspace = true
alloy-primitives = { workspace = true, features = [
    "serde",
    "getrandom",
    "arbitrary",
    "rlp",
] }
revm = { workspace = true, features = [
    "std",
    "serde",
    "memory_limit",
    "optional_eip3607",
    "optional_block_gas_limit",
    "optional_no_base_fee",
    "arbitrary",
] }

eyre .workspace = true
itertools.workspace = true
parking_lot.workspace = true
<<<<<<< HEAD
proptest = "1"
=======
proptest.workspace = true
>>>>>>> 62cdea8f
rand.workspace = true
serde.workspace = true
thiserror.workspace = true
tracing.workspace = true
indexmap.workspace = true
ahash.workspace = true<|MERGE_RESOLUTION|>--- conflicted
+++ resolved
@@ -43,11 +43,7 @@
 eyre .workspace = true
 itertools.workspace = true
 parking_lot.workspace = true
-<<<<<<< HEAD
-proptest = "1"
-=======
 proptest.workspace = true
->>>>>>> 62cdea8f
 rand.workspace = true
 serde.workspace = true
 thiserror.workspace = true
