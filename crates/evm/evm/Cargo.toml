--- conflicted
+++ resolved
@@ -27,12 +27,8 @@
 foundry-zksync-compilers.workspace = true
 foundry-zksync-inspectors.workspace = true
 
-<<<<<<< HEAD
 alloy-dyn-abi = { workspace = true, features = ["arbitrary", "eip712"] }
 alloy-evm.workspace = true
-=======
-alloy-dyn-abi = { workspace = true, features = [ "arbitrary", "eip712" ] }
->>>>>>> 68ed2abb
 alloy-json-abi.workspace = true
 alloy-serde.workspace = true
 alloy-primitives = { workspace = true, features = [
