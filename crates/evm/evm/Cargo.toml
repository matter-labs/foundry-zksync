[package]
name = "foundry-evm"
description = "Main Foundry EVM backend abstractions"

version.workspace = true
edition.workspace = true
rust-version.workspace = true
authors.workspace = true
license.workspace = true
homepage.workspace = true
repository.workspace = true

[lints]
workspace = true

[dependencies]
foundry-cheatcodes.workspace = true
foundry-common.workspace = true
foundry-compilers.workspace = true
foundry-config.workspace = true
foundry-evm-core.workspace = true
foundry-evm-coverage.workspace = true
foundry-evm-fuzz.workspace = true
foundry-evm-traces.workspace = true
foundry-zksync-core.workspace = true

alloy-dyn-abi = { workspace = true, features = [ "arbitrary", "eip712" ] }
alloy-json-abi.workspace = true
alloy-primitives = { workspace = true, features = [
    "serde",
    "getrandom",
    "arbitrary",
    "rlp",
] }
alloy-sol-types.workspace = true
revm = { workspace = true, default-features = false, features = [
    "std",
    "serde",
    "memory_limit",
    "optional_eip3607",
    "optional_block_gas_limit",
    "optional_no_base_fee",
    "arbitrary",
    "c-kzg",
] }
revm-inspectors.workspace = true

<<<<<<< HEAD
arrayvec.workspace = true
eyre.workspace = true
parking_lot.workspace = true
proptest = "1"
thiserror.workspace = true
tracing.workspace = true
itertools.workspace = true
=======
eyre.workspace = true
parking_lot.workspace = true
proptest.workspace = true
thiserror.workspace = true
tracing.workspace = true
>>>>>>> 62cdea8f
indicatif = "0.17"<|MERGE_RESOLUTION|>--- conflicted
+++ resolved
@@ -45,19 +45,9 @@
 ] }
 revm-inspectors.workspace = true
 
-<<<<<<< HEAD
-arrayvec.workspace = true
-eyre.workspace = true
-parking_lot.workspace = true
-proptest = "1"
-thiserror.workspace = true
-tracing.workspace = true
-itertools.workspace = true
-=======
 eyre.workspace = true
 parking_lot.workspace = true
 proptest.workspace = true
 thiserror.workspace = true
 tracing.workspace = true
->>>>>>> 62cdea8f
 indicatif = "0.17"