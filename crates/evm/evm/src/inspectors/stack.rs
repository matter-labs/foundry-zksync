use super::{
<<<<<<< HEAD
    Cheatcodes, CheatsConfig, ChiselState, CoverageCollector, Debugger, Fuzzer, LogCollector,
    StackSnapshotType, TracingInspector, TracingInspectorConfig,
};
use alloy_primitives::{Address, Bytes, Log, U256};
use foundry_evm_core::{
    backend::{update_state, DatabaseExt},
    debug::DebugArena,
=======
    Cheatcodes, CheatsConfig, ChiselState, CoverageCollector, Fuzzer, LogCollector,
    TracingInspector,
};
use alloy_primitives::{Address, Bytes, Log, TxKind, U256};
use foundry_cheatcodes::CheatcodesExecutor;
use foundry_evm_core::{
    backend::{update_state, DatabaseExt},
>>>>>>> 62cdea8f
    InspectorExt,
};
use foundry_evm_coverage::HitMaps;
use foundry_evm_traces::{CallTraceArena, TraceMode};
use revm::{
    inspectors::CustomPrintTracer,
    interpreter::{
<<<<<<< HEAD
        CallInputs, CallOutcome, CallScheme, CreateInputs, CreateOutcome, Gas, InstructionResult,
        Interpreter, InterpreterResult,
    },
    primitives::{BlockEnv, Env, EnvWithHandlerCfg, ExecutionResult, Output, TransactTo},
    DatabaseCommit, EvmContext, Inspector,
=======
        CallInputs, CallOutcome, CallScheme, CreateInputs, CreateOutcome, EOFCreateInputs,
        EOFCreateKind, Gas, InstructionResult, Interpreter, InterpreterResult,
    },
    primitives::{
        BlockEnv, CreateScheme, Env, EnvWithHandlerCfg, ExecutionResult, Output, TransactTo,
    },
    EvmContext, Inspector,
};
use std::{
    collections::HashMap,
    ops::{Deref, DerefMut},
    sync::Arc,
>>>>>>> 62cdea8f
};

#[derive(Clone, Debug, Default)]
#[must_use = "builders do nothing unless you call `build` on them"]
pub struct InspectorStackBuilder {
    /// The block environment.
    ///
    /// Used in the cheatcode handler to overwrite the block environment separately from the
    /// execution block environment.
    pub block: Option<BlockEnv>,
    /// The gas price.
    ///
    /// Used in the cheatcode handler to overwrite the gas price separately from the gas price
    /// in the execution environment.
    pub gas_price: Option<U256>,
    /// The cheatcodes config.
    pub cheatcodes: Option<Arc<CheatsConfig>>,
    /// The fuzzer inspector and its state, if it exists.
    pub fuzzer: Option<Fuzzer>,
    /// Whether to enable tracing.
    pub trace_mode: TraceMode,
    /// Whether logs should be collected.
    pub logs: Option<bool>,
    /// Whether coverage info should be collected.
    pub coverage: Option<bool>,
    /// Whether to print all opcode traces into the console. Useful for debugging the EVM.
    pub print: Option<bool>,
    /// The chisel state inspector.
    pub chisel_state: Option<usize>,
    /// Whether to enable call isolation.
    /// In isolation mode all top-level calls are executed as a separate transaction in a separate
    /// EVM context, enabling more precise gas accounting and transaction state changes.
    pub enable_isolation: bool,
}

impl InspectorStackBuilder {
    /// Create a new inspector stack builder.
    #[inline]
    pub fn new() -> Self {
        Self::default()
    }

    /// Set the block environment.
    #[inline]
    pub fn block(mut self, block: BlockEnv) -> Self {
        self.block = Some(block);
        self
    }

    /// Set the gas price.
    #[inline]
    pub fn gas_price(mut self, gas_price: U256) -> Self {
        self.gas_price = Some(gas_price);
        self
    }

    /// Enable cheatcodes with the given config.
    #[inline]
    pub fn cheatcodes(mut self, config: Arc<CheatsConfig>) -> Self {
        self.cheatcodes = Some(config);
        self
    }

    /// Set the fuzzer inspector.
    #[inline]
    pub fn fuzzer(mut self, fuzzer: Fuzzer) -> Self {
        self.fuzzer = Some(fuzzer);
        self
    }

    /// Set the Chisel inspector.
    #[inline]
    pub fn chisel_state(mut self, final_pc: usize) -> Self {
        self.chisel_state = Some(final_pc);
        self
    }

    /// Set whether to collect logs.
    #[inline]
    pub fn logs(mut self, yes: bool) -> Self {
        self.logs = Some(yes);
        self
    }

    /// Set whether to collect coverage information.
    #[inline]
    pub fn coverage(mut self, yes: bool) -> Self {
        self.coverage = Some(yes);
        self
    }

    /// Set whether to enable the trace printer.
    #[inline]
    pub fn print(mut self, yes: bool) -> Self {
        self.print = Some(yes);
        self
    }

    /// Set whether to enable the tracer.
    #[inline]
    pub fn trace_mode(mut self, mode: TraceMode) -> Self {
        if self.trace_mode < mode {
            self.trace_mode = mode
        }
        self
    }

    /// Set whether to enable the call isolation.
    /// For description of call isolation, see [`InspectorStack::enable_isolation`].
    #[inline]
    pub fn enable_isolation(mut self, yes: bool) -> Self {
        self.enable_isolation = yes;
        self
    }

    /// Builds the stack of inspectors to use when transacting/committing on the EVM.
    pub fn build(self) -> InspectorStack {
        let Self {
            block,
            gas_price,
            cheatcodes,
            fuzzer,
            trace_mode,
            logs,
            coverage,
            print,
            chisel_state,
            enable_isolation,
        } = self;
        let mut stack = InspectorStack::new();

        // inspectors
        if let Some(config) = cheatcodes {
            stack.set_cheatcodes(Cheatcodes::new(config));
        }
        if let Some(fuzzer) = fuzzer {
            stack.set_fuzzer(fuzzer);
        }
        if let Some(chisel_state) = chisel_state {
            stack.set_chisel(chisel_state);
        }
        stack.collect_coverage(coverage.unwrap_or(false));
        stack.collect_logs(logs.unwrap_or(true));
        stack.print(print.unwrap_or(false));
        stack.tracing(trace_mode);

        stack.enable_isolation(enable_isolation);

        // environment, must come after all of the inspectors
        if let Some(block) = block {
            stack.set_block(&block);
        }
        if let Some(gas_price) = gas_price {
            stack.set_gas_price(gas_price);
        }

        stack
    }
}

/// Helper macro to call the same method on multiple inspectors without resorting to dynamic
/// dispatch.
#[macro_export]
macro_rules! call_inspectors {
    ([$($inspector:expr),+ $(,)?], |$id:ident $(,)?| $call:expr $(,)?) => {
        $(
            if let Some($id) = $inspector {
<<<<<<< HEAD
                $call
            }
        )+
    }
=======
                ({ #[inline(always)] #[cold] || $call })();
            }
        )+
    };
    (#[ret] [$($inspector:expr),+ $(,)?], |$id:ident $(,)?| $call:expr $(,)?) => {
        $(
            if let Some($id) = $inspector {
                if let Some(result) = ({ #[inline(always)] #[cold] || $call })() {
                    return result;
                }
            }
        )+
    };
>>>>>>> 62cdea8f
}

/// Same as [`call_inspectors!`], but with depth adjustment for isolated execution.
macro_rules! call_inspectors_adjust_depth {
    (#[no_ret] [$($inspector:expr),+ $(,)?], |$id:ident $(,)?| $call:expr, $self:ident, $data:ident $(,)?) => {
        $data.journaled_state.depth += $self.in_inner_context as usize;
        $(
            if let Some($id) = $inspector {
                $call
            }
        )+
        $data.journaled_state.depth -= $self.in_inner_context as usize;
    };
    ([$($inspector:expr),+ $(,)?], |$id:ident $(,)?| $call:expr, $self:ident, $data:ident $(,)?) => {
<<<<<<< HEAD
        if $self.in_inner_context {
            $data.journaled_state.depth += 1;
            $(
                if let Some($id) = $inspector {
                    if let Some(result) = $call {
                        $data.journaled_state.depth -= 1;
                        return result;
                    }
                }
            )+
            $data.journaled_state.depth -= 1;
        } else {
            $(
                if let Some($id) = $inspector {
                    if let Some(result) = $call {
                        return result;
                    }
                }
            )+
        }
=======
        $data.journaled_state.depth += $self.in_inner_context as usize;
        call_inspectors!([$($inspector),+], |$id| $call);
        $data.journaled_state.depth -= $self.in_inner_context as usize;
    };
    (#[ret] [$($inspector:expr),+ $(,)?], |$id:ident $(,)?| $call:expr, $self:ident, $data:ident $(,)?) => {
        $data.journaled_state.depth += $self.in_inner_context as usize;
        $(
            if let Some($id) = $inspector {
                if let Some(result) = ({ #[inline(always)] #[cold] || $call })() {
                    $data.journaled_state.depth -= $self.in_inner_context as usize;
                    return result;
                }
            }
        )+
        $data.journaled_state.depth -= $self.in_inner_context as usize;
>>>>>>> 62cdea8f
    };
}

/// The collected results of [`InspectorStack`].
pub struct InspectorData {
    pub logs: Vec<Log>,
    pub labels: HashMap<Address, String>,
    pub traces: Option<CallTraceArena>,
    pub coverage: Option<HitMaps>,
    pub cheatcodes: Option<Cheatcodes>,
    pub chisel_state: Option<(Vec<U256>, Vec<u8>, InstructionResult)>,
}

/// Contains data about the state of outer/main EVM which created and invoked the inner EVM context.
/// Used to adjust EVM state while in inner context.
///
/// We need this to avoid breaking changes due to EVM behavior differences in isolated vs
/// non-isolated mode. For descriptions and workarounds for those changes see: <https://github.com/foundry-rs/foundry/pull/7186#issuecomment-1959102195>
#[derive(Debug, Clone)]
pub struct InnerContextData {
    /// The sender of the inner EVM context.
    /// It is also an origin of the transaction that created the inner EVM context.
    sender: Address,
    /// Nonce of the sender before invocation of the inner EVM context.
    original_sender_nonce: u64,
    /// Origin of the transaction in the outer EVM context.
    original_origin: Address,
    /// Whether the inner context was created by a CREATE transaction.
    is_create: bool,
}

/// An inspector that calls multiple inspectors in sequence.
///
/// If a call to an inspector returns a value other than [InstructionResult::Continue] (or
/// equivalent) the remaining inspectors are not called.
///
/// Stack is divided into [Cheatcodes] and `InspectorStackInner`. This is done to allow assembling
/// `InspectorStackRefMut` inside [Cheatcodes] to allow usage of it as [revm::Inspector]. This gives
/// us ability to create and execute separate EVM frames from inside cheatcodes while still having
/// access to entire stack of inspectors and correctly handling traces, logs, debugging info
/// collection, etc.
#[derive(Clone, Debug, Default)]
pub struct InspectorStack {
    pub cheatcodes: Option<Cheatcodes>,
    pub inner: InspectorStackInner,
}

/// All used inpectors besides [Cheatcodes].
///
/// See [`InspectorStack`].
#[derive(Default, Clone, Debug)]
pub struct InspectorStackInner {
    pub chisel_state: Option<ChiselState>,
    pub coverage: Option<CoverageCollector>,
    pub fuzzer: Option<Fuzzer>,
    pub log_collector: Option<LogCollector>,
    pub printer: Option<CustomPrintTracer>,
    pub tracer: Option<TracingInspector>,
    pub enable_isolation: bool,

    /// Flag marking if we are in the inner EVM context.
    pub in_inner_context: bool,
    pub inner_context_data: Option<InnerContextData>,
}

/// Struct keeping mutable references to both parts of [InspectorStack] and implementing
/// [revm::Inspector]. This struct can be obtained via [InspectorStack::as_mut] or via
/// [CheatcodesExecutor::get_inspector] method implemented for [InspectorStackInner].
pub struct InspectorStackRefMut<'a> {
    pub cheatcodes: Option<&'a mut Cheatcodes>,
    pub inner: &'a mut InspectorStackInner,
}

impl CheatcodesExecutor for InspectorStackInner {
    fn get_inspector<'a, DB: DatabaseExt>(
        &'a mut self,
        cheats: &'a mut Cheatcodes,
    ) -> impl InspectorExt<DB> + 'a {
        InspectorStackRefMut { cheatcodes: Some(cheats), inner: self }
    }
}

impl InspectorStack {
    /// Creates a new inspector stack.
    ///
    /// Note that the stack is empty by default, and you must add inspectors to it.
    /// This is done by calling the `set_*` methods on the stack directly, or by building the stack
    /// with [`InspectorStack`].
    #[inline]
    pub fn new() -> Self {
        Self::default()
    }

    /// Logs the status of the inspectors.
    pub fn log_status(&self) {
        trace!(enabled=%{
            let mut enabled = Vec::with_capacity(16);
            macro_rules! push {
                ($($id:ident),* $(,)?) => {
                    $(
                        if self.$id.is_some() {
                            enabled.push(stringify!($id));
                        }
                    )*
                };
            }
<<<<<<< HEAD
            push!(cheatcodes, chisel_state, coverage, debugger, fuzzer, log_collector, printer, tracer);
=======
            push!(cheatcodes, chisel_state, coverage, fuzzer, log_collector, printer, tracer);
>>>>>>> 62cdea8f
            if self.enable_isolation {
                enabled.push("isolation");
            }
            format!("[{}]", enabled.join(", "))
        });
    }

    /// Set variables from an environment for the relevant inspectors.
    #[inline]
    pub fn set_env(&mut self, env: &Env) {
        self.set_block(&env.block);
        self.set_gas_price(env.tx.gas_price);
    }

    /// Sets the block for the relevant inspectors.
    #[inline]
    pub fn set_block(&mut self, block: &BlockEnv) {
        if let Some(cheatcodes) = &mut self.cheatcodes {
            cheatcodes.block = Some(block.clone());
        }
    }

    /// Sets the gas price for the relevant inspectors.
    #[inline]
    pub fn set_gas_price(&mut self, gas_price: U256) {
        if let Some(cheatcodes) = &mut self.cheatcodes {
            cheatcodes.gas_price = Some(gas_price);
        }
    }

    /// Set the cheatcodes inspector.
    #[inline]
    pub fn set_cheatcodes(&mut self, cheatcodes: Cheatcodes) {
        self.cheatcodes = Some(cheatcodes);
    }

    /// Set the fuzzer inspector.
    #[inline]
    pub fn set_fuzzer(&mut self, fuzzer: Fuzzer) {
        self.fuzzer = Some(fuzzer);
    }

    /// Set the Chisel inspector.
    #[inline]
    pub fn set_chisel(&mut self, final_pc: usize) {
        self.chisel_state = Some(ChiselState::new(final_pc));
    }

    /// Set whether to enable the coverage collector.
    #[inline]
    pub fn collect_coverage(&mut self, yes: bool) {
        self.coverage = yes.then(Default::default);
    }

    /// Set whether to enable call isolation.
    #[inline]
    pub fn enable_isolation(&mut self, yes: bool) {
        self.enable_isolation = yes;
    }

    /// Set whether to enable the log collector.
    #[inline]
    pub fn collect_logs(&mut self, yes: bool) {
        self.log_collector = yes.then(Default::default);
    }

    /// Set whether to enable the trace printer.
    #[inline]
    pub fn print(&mut self, yes: bool) {
        self.printer = yes.then(Default::default);
    }

    /// Set whether to enable the tracer.
    #[inline]
<<<<<<< HEAD
    pub fn tracing(&mut self, yes: bool) {
        self.tracer = yes.then(|| {
            TracingInspector::new(TracingInspectorConfig {
                record_steps: false,
                record_memory_snapshots: false,
                record_stack_snapshots: StackSnapshotType::None,
                record_state_diff: false,
                exclude_precompile_calls: false,
                record_logs: true,
            })
        });
=======
    pub fn tracing(&mut self, mode: TraceMode) {
        if let Some(config) = mode.into_config() {
            *self.tracer.get_or_insert_with(Default::default).config_mut() = config;
        } else {
            self.tracer = None;
        }
>>>>>>> 62cdea8f
    }

    /// Collects all the data gathered during inspection into a single struct.
    #[inline]
    pub fn collect(self) -> InspectorData {
        let Self {
            cheatcodes,
            inner: InspectorStackInner { chisel_state, coverage, log_collector, tracer, .. },
        } = self;

        InspectorData {
            logs: log_collector.map(|logs| logs.logs).unwrap_or_default(),
            labels: cheatcodes
                .as_ref()
                .map(|cheatcodes| cheatcodes.labels.clone())
                .unwrap_or_default(),
            traces: tracer.map(|tracer| tracer.into_traces()),
            coverage: coverage.map(|coverage| coverage.maps),
            cheatcodes,
            chisel_state: chisel_state.and_then(|state| state.state),
        }
    }

    #[inline(always)]
    fn as_mut(&mut self) -> InspectorStackRefMut<'_> {
        InspectorStackRefMut { cheatcodes: self.cheatcodes.as_mut(), inner: &mut self.inner }
    }
}

impl<'a> InspectorStackRefMut<'a> {
    /// Adjusts the EVM data for the inner EVM context.
    /// Should be called on the top-level call of inner context (depth == 0 &&
    /// self.in_inner_context) Decreases sender nonce for CALLs to keep backwards compatibility
    /// Updates tx.origin to the value before entering inner context
    fn adjust_evm_data_for_inner_context<DB: DatabaseExt>(&mut self, ecx: &mut EvmContext<DB>) {
        let inner_context_data =
            self.inner_context_data.as_ref().expect("should be called in inner context");
        let sender_acc = ecx
            .journaled_state
            .state
            .get_mut(&inner_context_data.sender)
            .expect("failed to load sender");
        if !inner_context_data.is_create {
            sender_acc.info.nonce = inner_context_data.original_sender_nonce;
        }
        ecx.env.tx.caller = inner_context_data.original_origin;
    }

    fn do_call_end<DB: DatabaseExt + Send>(
        &mut self,
<<<<<<< HEAD
        ecx: &mut EvmContext<&mut DB>,
=======
        ecx: &mut EvmContext<DB>,
>>>>>>> 62cdea8f
        inputs: &CallInputs,
        outcome: CallOutcome,
    ) -> CallOutcome {
        let result = outcome.result.result;
        call_inspectors_adjust_depth!(
<<<<<<< HEAD
            [
                &mut self.fuzzer,
                &mut self.debugger,
                &mut self.tracer,
                &mut self.cheatcodes,
                &mut self.printer,
            ],
=======
            #[ret]
            [&mut self.fuzzer, &mut self.tracer, &mut self.cheatcodes, &mut self.printer],
>>>>>>> 62cdea8f
            |inspector| {
                let new_outcome = inspector.call_end(ecx, inputs, outcome.clone());

                // If the inspector returns a different status or a revert with a non-empty message,
                // we assume it wants to tell us something
                let different = new_outcome.result.result != result ||
                    (new_outcome.result.result == InstructionResult::Revert &&
                        new_outcome.output() != outcome.output());
                different.then_some(new_outcome)
            },
            self,
            ecx
        );

        outcome
    }

<<<<<<< HEAD
    fn transact_inner<DB: DatabaseExt + DatabaseCommit + Send>(
        &mut self,
        ecx: &mut EvmContext<&mut DB>,
=======
    fn transact_inner<DB: DatabaseExt>(
        &mut self,
        ecx: &mut EvmContext<DB>,
>>>>>>> 62cdea8f
        transact_to: TransactTo,
        caller: Address,
        input: Bytes,
        gas_limit: u64,
        value: U256,
    ) -> (InterpreterResult, Option<Address>) {
        let ecx = &mut ecx.inner;

        ecx.db.commit(ecx.journaled_state.state.clone());

        let nonce = ecx
            .journaled_state
            .load_account(caller, &mut ecx.db)
            .expect("failed to load caller")
            .0
            .info
            .nonce;

        let cached_env = ecx.env.clone();

        ecx.env.block.basefee = U256::ZERO;
        ecx.env.tx.caller = caller;
<<<<<<< HEAD
        ecx.env.tx.transact_to = transact_to.clone();
=======
        ecx.env.tx.transact_to = transact_to;
>>>>>>> 62cdea8f
        ecx.env.tx.data = input;
        ecx.env.tx.value = value;
        ecx.env.tx.nonce = Some(nonce);
        // Add 21000 to the gas limit to account for the base cost of transaction.
        ecx.env.tx.gas_limit = gas_limit + 21000;
        // If we haven't disabled gas limit checks, ensure that transaction gas limit will not
        // exceed block gas limit.
        if !ecx.env.cfg.disable_block_gas_limit {
            ecx.env.tx.gas_limit =
                std::cmp::min(ecx.env.tx.gas_limit, ecx.env.block.gas_limit.to());
        }
        ecx.env.tx.gas_price = U256::ZERO;

        self.inner_context_data = Some(InnerContextData {
            sender: ecx.env.tx.caller,
            original_origin: cached_env.tx.caller,
            original_sender_nonce: nonce,
<<<<<<< HEAD
            is_create: matches!(transact_to, TransactTo::Create),
=======
            is_create: matches!(transact_to, TxKind::Create),
>>>>>>> 62cdea8f
        });
        self.in_inner_context = true;

        let env = EnvWithHandlerCfg::new_with_spec_id(ecx.env.clone(), ecx.spec_id());
        let res = {
<<<<<<< HEAD
            let mut evm = crate::utils::new_evm_with_inspector(&mut *ecx.db, env, &mut *self);
=======
            let mut evm = crate::utils::new_evm_with_inspector(
                &mut ecx.db as &mut dyn DatabaseExt,
                env,
                &mut *self,
            );
>>>>>>> 62cdea8f
            let res = evm.transact();

            // need to reset the env in case it was modified via cheatcodes during execution
            ecx.env = evm.context.evm.inner.env;
            res
        };

        self.in_inner_context = false;
        self.inner_context_data = None;

        ecx.env.tx = cached_env.tx;
        ecx.env.block.basefee = cached_env.block.basefee;

        let mut gas = Gas::new(gas_limit);

        let Ok(mut res) = res else {
            // Should we match, encode and propagate error as a revert reason?
            let result =
                InterpreterResult { result: InstructionResult::Revert, output: Bytes::new(), gas };
<<<<<<< HEAD
            return (result, None)
=======
            return (result, None);
>>>>>>> 62cdea8f
        };

        // Commit changes after transaction
        ecx.db.commit(res.state.clone());

        // Update both states with new DB data after commit.
        if let Err(e) = update_state(&mut ecx.journaled_state.state, &mut ecx.db, None) {
            let res = InterpreterResult {
                result: InstructionResult::Revert,
                output: Bytes::from(e.to_string()),
                gas,
            };
<<<<<<< HEAD
            return (res, None)
=======
            return (res, None);
>>>>>>> 62cdea8f
        }
        if let Err(e) = update_state(&mut res.state, &mut ecx.db, None) {
            let res = InterpreterResult {
                result: InstructionResult::Revert,
                output: Bytes::from(e.to_string()),
                gas,
            };
<<<<<<< HEAD
            return (res, None)
=======
            return (res, None);
>>>>>>> 62cdea8f
        }

        // Merge transaction journal into the active journal.
        for (addr, acc) in res.state {
            if let Some(acc_mut) = ecx.journaled_state.state.get_mut(&addr) {
                acc_mut.status |= acc.status;
                for (key, val) in acc.storage {
                    acc_mut.storage.entry(key).or_insert(val);
                }
            } else {
                ecx.journaled_state.state.insert(addr, acc);
            }
        }

        let (result, address, output) = match res.result {
            ExecutionResult::Success { reason, gas_used, gas_refunded, logs: _, output } => {
                gas.set_refund(gas_refunded as i64);
                let _ = gas.record_cost(gas_used);
                let address = match output {
                    Output::Create(_, address) => address,
                    Output::Call(_) => None,
                };
                (reason.into(), address, output.into_data())
            }
            ExecutionResult::Halt { reason, gas_used } => {
                let _ = gas.record_cost(gas_used);
                (reason.into(), None, Bytes::new())
            }
            ExecutionResult::Revert { gas_used, output } => {
                let _ = gas.record_cost(gas_used);
                (InstructionResult::Revert, None, output)
            }
        };
        (InterpreterResult { result, output, gas }, address)
<<<<<<< HEAD
    }

    /// Adjusts the EVM data for the inner EVM context.
    /// Should be called on the top-level call of inner context (depth == 0 &&
    /// self.in_inner_context) Decreases sender nonce for CALLs to keep backwards compatibility
    /// Updates tx.origin to the value before entering inner context
    fn adjust_evm_data_for_inner_context<DB: DatabaseExt>(
        &mut self,
        ecx: &mut EvmContext<&mut DB>,
    ) {
        let inner_context_data =
            self.inner_context_data.as_ref().expect("should be called in inner context");
        let sender_acc = ecx
            .journaled_state
            .state
            .get_mut(&inner_context_data.sender)
            .expect("failed to load sender");
        if !inner_context_data.is_create {
            sender_acc.info.nonce = inner_context_data.original_sender_nonce;
        }
        ecx.env.tx.caller = inner_context_data.original_origin;
    }
}

// NOTE: `&mut DB` is required because we recurse inside of `transact_inner` and we need to use the
// same reference to the DB, otherwise there's infinite recursion and Rust fails to instatiate this
// implementation. This currently works because internally we only use `&mut DB` anyways, but if
// this ever needs to be changed, this can be reverted back to using just `DB`, and instead using
// dynamic dispatch (`&mut dyn ...`) in `transact_inner`.
impl<DB: DatabaseExt + DatabaseCommit + Send> Inspector<&mut DB> for InspectorStack {
    fn initialize_interp(&mut self, interpreter: &mut Interpreter, ecx: &mut EvmContext<&mut DB>) {
        call_inspectors_adjust_depth!(
            #[no_ret]
=======
    }
}

impl<'a, DB: DatabaseExt> Inspector<DB> for InspectorStackRefMut<'a> {
    fn initialize_interp(&mut self, interpreter: &mut Interpreter, ecx: &mut EvmContext<DB>) {
        call_inspectors_adjust_depth!(
>>>>>>> 62cdea8f
            [&mut self.coverage, &mut self.tracer, &mut self.cheatcodes, &mut self.printer],
            |inspector| inspector.initialize_interp(interpreter, ecx),
            self,
            ecx
        );
    }

<<<<<<< HEAD
    fn step(&mut self, interpreter: &mut Interpreter, ecx: &mut EvmContext<&mut DB>) {
=======
    fn step(&mut self, interpreter: &mut Interpreter, ecx: &mut EvmContext<DB>) {
>>>>>>> 62cdea8f
        call_inspectors_adjust_depth!(
            #[no_ret]
            [
                &mut self.fuzzer,
                &mut self.tracer,
                &mut self.coverage,
                &mut self.cheatcodes,
                &mut self.printer,
            ],
            |inspector| inspector.step(interpreter, ecx),
            self,
            ecx
        );
    }

<<<<<<< HEAD
    fn step_end(&mut self, interpreter: &mut Interpreter, ecx: &mut EvmContext<&mut DB>) {
        call_inspectors_adjust_depth!(
            #[no_ret]
            [&mut self.tracer, &mut self.cheatcodes, &mut self.printer],
=======
    fn step_end(&mut self, interpreter: &mut Interpreter, ecx: &mut EvmContext<DB>) {
        call_inspectors_adjust_depth!(
            [&mut self.tracer, &mut self.chisel_state, &mut self.printer],
>>>>>>> 62cdea8f
            |inspector| inspector.step_end(interpreter, ecx),
            self,
            ecx
        );
    }

<<<<<<< HEAD
    fn log(&mut self, ecx: &mut EvmContext<&mut DB>, log: &Log) {
        call_inspectors_adjust_depth!(
            #[no_ret]
            [&mut self.tracer, &mut self.log_collector, &mut self.cheatcodes, &mut self.printer],
            |inspector| inspector.log(ecx, log),
=======
    fn log(&mut self, interpreter: &mut Interpreter, ecx: &mut EvmContext<DB>, log: &Log) {
        call_inspectors_adjust_depth!(
            [&mut self.tracer, &mut self.log_collector, &mut self.cheatcodes, &mut self.printer],
            |inspector| inspector.log(interpreter, ecx, log),
>>>>>>> 62cdea8f
            self,
            ecx
        );
    }

<<<<<<< HEAD
    fn call(
        &mut self,
        ecx: &mut EvmContext<&mut DB>,
        call: &mut CallInputs,
    ) -> Option<CallOutcome> {
=======
    fn call(&mut self, ecx: &mut EvmContext<DB>, call: &mut CallInputs) -> Option<CallOutcome> {
>>>>>>> 62cdea8f
        if self.in_inner_context && ecx.journaled_state.depth == 0 {
            self.adjust_evm_data_for_inner_context(ecx);
            return None;
        }

        call_inspectors_adjust_depth!(
<<<<<<< HEAD
            [
                &mut self.fuzzer,
                &mut self.debugger,
                &mut self.tracer,
                &mut self.log_collector,
                &mut self.cheatcodes,
                &mut self.printer,
            ],
=======
            #[ret]
            [&mut self.fuzzer, &mut self.tracer, &mut self.log_collector, &mut self.printer],
>>>>>>> 62cdea8f
            |inspector| {
                let mut out = None;
                if let Some(output) = inspector.call(ecx, call) {
                    if output.result.result != InstructionResult::Continue {
                        out = Some(Some(output));
                    }
                }
                out
            },
            self,
            ecx
        );

        ecx.journaled_state.depth += self.in_inner_context as usize;
        if let Some(cheatcodes) = self.cheatcodes.as_deref_mut() {
            if let Some(output) = cheatcodes.call_with_executor(ecx, call, self.inner) {
                if output.result.result != InstructionResult::Continue {
                    ecx.journaled_state.depth -= self.in_inner_context as usize;
                    return Some(output);
                }
            }
        }
        ecx.journaled_state.depth -= self.in_inner_context as usize;

        if self.enable_isolation &&
            call.scheme == CallScheme::Call &&
            !self.in_inner_context &&
            ecx.journaled_state.depth == 1
        {
            let (result, _) = self.transact_inner(
                ecx,
<<<<<<< HEAD
                TransactTo::Call(call.target_address),
=======
                TxKind::Call(call.target_address),
>>>>>>> 62cdea8f
                call.caller,
                call.input.clone(),
                call.gas_limit,
                call.value.get(),
            );
<<<<<<< HEAD
            return Some(CallOutcome { result, memory_offset: call.return_memory_offset.clone() })
=======
            return Some(CallOutcome { result, memory_offset: call.return_memory_offset.clone() });
>>>>>>> 62cdea8f
        }

        None
    }

    fn call_end(
        &mut self,
<<<<<<< HEAD
        ecx: &mut EvmContext<&mut DB>,
=======
        ecx: &mut EvmContext<DB>,
>>>>>>> 62cdea8f
        inputs: &CallInputs,
        outcome: CallOutcome,
    ) -> CallOutcome {
        // Inner context calls with depth 0 are being dispatched as top-level calls with depth 1.
        // Avoid processing twice.
        if self.in_inner_context && ecx.journaled_state.depth == 0 {
<<<<<<< HEAD
            return outcome
=======
            return outcome;
>>>>>>> 62cdea8f
        }

        let outcome = self.do_call_end(ecx, inputs, outcome);
        if outcome.result.is_revert() {
            // Encountered a revert, since cheatcodes may have altered the evm state in such a way
            // that violates some constraints, e.g. `deal`, we need to manually roll back on revert
            // before revm reverts the state itself
            if let Some(cheats) = self.cheatcodes.as_mut() {
                cheats.on_revert(ecx);
            }
        }

        outcome
    }

    fn create(
        &mut self,
<<<<<<< HEAD
        ecx: &mut EvmContext<&mut DB>,
=======
        ecx: &mut EvmContext<DB>,
>>>>>>> 62cdea8f
        create: &mut CreateInputs,
    ) -> Option<CreateOutcome> {
        if self.in_inner_context && ecx.journaled_state.depth == 0 {
            self.adjust_evm_data_for_inner_context(ecx);
            return None;
        }

        call_inspectors_adjust_depth!(
<<<<<<< HEAD
            [&mut self.debugger, &mut self.tracer, &mut self.coverage, &mut self.cheatcodes],
            |inspector| inspector.create(ecx, create).map(Some),
=======
            #[ret]
            [&mut self.tracer, &mut self.coverage, &mut self.cheatcodes],
            |inspector| inspector.create(ecx, create).map(Some),
            self,
            ecx
        );

        if !matches!(create.scheme, CreateScheme::Create2 { .. }) &&
            self.enable_isolation &&
            !self.in_inner_context &&
            ecx.journaled_state.depth == 1
        {
            let (result, address) = self.transact_inner(
                ecx,
                TxKind::Create,
                create.caller,
                create.init_code.clone(),
                create.gas_limit,
                create.value,
            );
            return Some(CreateOutcome { result, address });
        }

        None
    }

    fn create_end(
        &mut self,
        ecx: &mut EvmContext<DB>,
        call: &CreateInputs,
        outcome: CreateOutcome,
    ) -> CreateOutcome {
        // Inner context calls with depth 0 are being dispatched as top-level calls with depth 1.
        // Avoid processing twice.
        if self.in_inner_context && ecx.journaled_state.depth == 0 {
            return outcome;
        }

        let result = outcome.result.result;

        call_inspectors_adjust_depth!(
            #[ret]
            [&mut self.tracer, &mut self.cheatcodes, &mut self.printer],
            |inspector| {
                let new_outcome = inspector.create_end(ecx, call, outcome.clone());

                // If the inspector returns a different status or a revert with a non-empty message,
                // we assume it wants to tell us something
                let different = new_outcome.result.result != result ||
                    (new_outcome.result.result == InstructionResult::Revert &&
                        new_outcome.output() != outcome.output());
                different.then_some(new_outcome)
            },
>>>>>>> 62cdea8f
            self,
            ecx
        );

<<<<<<< HEAD
        if self.enable_isolation && !self.in_inner_context && ecx.journaled_state.depth == 1 {
            let (result, address) = self.transact_inner(
                ecx,
                TransactTo::Create,
                create.caller,
                create.init_code.clone(),
                create.gas_limit,
                create.value,
            );
            return Some(CreateOutcome { result, address })
=======
        outcome
    }

    fn eofcreate(
        &mut self,
        ecx: &mut EvmContext<DB>,
        create: &mut EOFCreateInputs,
    ) -> Option<CreateOutcome> {
        if self.in_inner_context && ecx.journaled_state.depth == 0 {
            self.adjust_evm_data_for_inner_context(ecx);
            return None;
        }

        call_inspectors_adjust_depth!(
            #[ret]
            [&mut self.tracer, &mut self.coverage, &mut self.cheatcodes],
            |inspector| inspector.eofcreate(ecx, create).map(Some),
            self,
            ecx
        );

        if matches!(create.kind, EOFCreateKind::Tx { .. }) &&
            self.enable_isolation &&
            !self.in_inner_context &&
            ecx.journaled_state.depth == 1
        {
            let init_code = match &mut create.kind {
                EOFCreateKind::Tx { initdata } => initdata.clone(),
                EOFCreateKind::Opcode { .. } => unreachable!(),
            };

            let (result, address) = self.transact_inner(
                ecx,
                TxKind::Create,
                create.caller,
                init_code,
                create.gas_limit,
                create.value,
            );
            return Some(CreateOutcome { result, address });
>>>>>>> 62cdea8f
        }

        None
    }

    fn eofcreate_end(
        &mut self,
<<<<<<< HEAD
        ecx: &mut EvmContext<&mut DB>,
        call: &CreateInputs,
=======
        ecx: &mut EvmContext<DB>,
        call: &EOFCreateInputs,
>>>>>>> 62cdea8f
        outcome: CreateOutcome,
    ) -> CreateOutcome {
        // Inner context calls with depth 0 are being dispatched as top-level calls with depth 1.
        // Avoid processing twice.
        if self.in_inner_context && ecx.journaled_state.depth == 0 {
<<<<<<< HEAD
            return outcome
=======
            return outcome;
>>>>>>> 62cdea8f
        }

        let result = outcome.result.result;

        call_inspectors_adjust_depth!(
<<<<<<< HEAD
            [&mut self.debugger, &mut self.tracer, &mut self.cheatcodes, &mut self.printer],
            |inspector| {
                let new_outcome = inspector.create_end(ecx, call, outcome.clone());
=======
            #[ret]
            [&mut self.tracer, &mut self.cheatcodes, &mut self.printer],
            |inspector| {
                let new_outcome = inspector.eofcreate_end(ecx, call, outcome.clone());
>>>>>>> 62cdea8f

                // If the inspector returns a different status or a revert with a non-empty message,
                // we assume it wants to tell us something
                let different = new_outcome.result.result != result ||
                    (new_outcome.result.result == InstructionResult::Revert &&
                        new_outcome.output() != outcome.output());
                different.then_some(new_outcome)
            },
            self,
            ecx
        );

        outcome
    }

    fn selfdestruct(&mut self, contract: Address, target: Address, value: U256) {
        call_inspectors!([&mut self.tracer, &mut self.printer], |inspector| {
            Inspector::<DB>::selfdestruct(inspector, contract, target, value)
        });
    }
}

<<<<<<< HEAD
impl<DB: DatabaseExt + DatabaseCommit + Send> InspectorExt<&mut DB> for InspectorStack {
    fn should_use_create2_factory(
        &mut self,
        ecx: &mut EvmContext<&mut DB>,
        inputs: &mut CreateInputs,
    ) -> bool {
        call_inspectors_adjust_depth!(
=======
impl<'a, DB: DatabaseExt> InspectorExt<DB> for InspectorStackRefMut<'a> {
    fn should_use_create2_factory(
        &mut self,
        ecx: &mut EvmContext<DB>,
        inputs: &mut CreateInputs,
    ) -> bool {
        call_inspectors_adjust_depth!(
            #[ret]
>>>>>>> 62cdea8f
            [&mut self.cheatcodes],
            |inspector| { inspector.should_use_create2_factory(ecx, inputs).then_some(true) },
            self,
            ecx
        );

        false
<<<<<<< HEAD
=======
    }

    fn console_log(&mut self, input: String) {
        call_inspectors!([&mut self.log_collector], |inspector| InspectorExt::<DB>::console_log(
            inspector, input
        ));
    }
}

impl<DB: DatabaseExt> Inspector<DB> for InspectorStack {
    #[inline]
    fn step(&mut self, interpreter: &mut Interpreter, ecx: &mut EvmContext<DB>) {
        self.as_mut().step(interpreter, ecx)
    }

    #[inline]
    fn step_end(&mut self, interpreter: &mut Interpreter, ecx: &mut EvmContext<DB>) {
        self.as_mut().step_end(interpreter, ecx)
    }

    fn call(
        &mut self,
        context: &mut EvmContext<DB>,
        inputs: &mut CallInputs,
    ) -> Option<CallOutcome> {
        self.as_mut().call(context, inputs)
    }

    fn call_end(
        &mut self,
        context: &mut EvmContext<DB>,
        inputs: &CallInputs,
        outcome: CallOutcome,
    ) -> CallOutcome {
        self.as_mut().call_end(context, inputs, outcome)
    }

    fn create(
        &mut self,
        context: &mut EvmContext<DB>,
        create: &mut CreateInputs,
    ) -> Option<CreateOutcome> {
        self.as_mut().create(context, create)
    }

    fn create_end(
        &mut self,
        context: &mut EvmContext<DB>,
        call: &CreateInputs,
        outcome: CreateOutcome,
    ) -> CreateOutcome {
        self.as_mut().create_end(context, call, outcome)
    }

    fn eofcreate(
        &mut self,
        context: &mut EvmContext<DB>,
        create: &mut EOFCreateInputs,
    ) -> Option<CreateOutcome> {
        self.as_mut().eofcreate(context, create)
    }

    fn eofcreate_end(
        &mut self,
        context: &mut EvmContext<DB>,
        call: &EOFCreateInputs,
        outcome: CreateOutcome,
    ) -> CreateOutcome {
        self.as_mut().eofcreate_end(context, call, outcome)
    }

    fn initialize_interp(&mut self, interpreter: &mut Interpreter, ecx: &mut EvmContext<DB>) {
        self.as_mut().initialize_interp(interpreter, ecx)
    }

    fn log(&mut self, interpreter: &mut Interpreter, ecx: &mut EvmContext<DB>, log: &Log) {
        self.as_mut().log(interpreter, ecx, log)
    }

    fn selfdestruct(&mut self, contract: Address, target: Address, value: U256) {
        Inspector::<DB>::selfdestruct(&mut self.as_mut(), contract, target, value)
    }
}

impl<DB: DatabaseExt> InspectorExt<DB> for InspectorStack {
    fn should_use_create2_factory(
        &mut self,
        ecx: &mut EvmContext<DB>,
        inputs: &mut CreateInputs,
    ) -> bool {
        self.as_mut().should_use_create2_factory(ecx, inputs)
    }
}

impl<'a> Deref for InspectorStackRefMut<'a> {
    type Target = &'a mut InspectorStackInner;

    fn deref(&self) -> &Self::Target {
        &self.inner
    }
}

impl DerefMut for InspectorStackRefMut<'_> {
    fn deref_mut(&mut self) -> &mut Self::Target {
        &mut self.inner
    }
}

impl Deref for InspectorStack {
    type Target = InspectorStackInner;

    fn deref(&self) -> &Self::Target {
        &self.inner
    }
}

impl DerefMut for InspectorStack {
    fn deref_mut(&mut self) -> &mut Self::Target {
        &mut self.inner
>>>>>>> 62cdea8f
    }
}<|MERGE_RESOLUTION|>--- conflicted
+++ resolved
@@ -1,13 +1,4 @@
 use super::{
-<<<<<<< HEAD
-    Cheatcodes, CheatsConfig, ChiselState, CoverageCollector, Debugger, Fuzzer, LogCollector,
-    StackSnapshotType, TracingInspector, TracingInspectorConfig,
-};
-use alloy_primitives::{Address, Bytes, Log, U256};
-use foundry_evm_core::{
-    backend::{update_state, DatabaseExt},
-    debug::DebugArena,
-=======
     Cheatcodes, CheatsConfig, ChiselState, CoverageCollector, Fuzzer, LogCollector,
     TracingInspector,
 };
@@ -15,7 +6,6 @@
 use foundry_cheatcodes::CheatcodesExecutor;
 use foundry_evm_core::{
     backend::{update_state, DatabaseExt},
->>>>>>> 62cdea8f
     InspectorExt,
 };
 use foundry_evm_coverage::HitMaps;
@@ -23,13 +13,6 @@
 use revm::{
     inspectors::CustomPrintTracer,
     interpreter::{
-<<<<<<< HEAD
-        CallInputs, CallOutcome, CallScheme, CreateInputs, CreateOutcome, Gas, InstructionResult,
-        Interpreter, InterpreterResult,
-    },
-    primitives::{BlockEnv, Env, EnvWithHandlerCfg, ExecutionResult, Output, TransactTo},
-    DatabaseCommit, EvmContext, Inspector,
-=======
         CallInputs, CallOutcome, CallScheme, CreateInputs, CreateOutcome, EOFCreateInputs,
         EOFCreateKind, Gas, InstructionResult, Interpreter, InterpreterResult,
     },
@@ -42,7 +25,6 @@
     collections::HashMap,
     ops::{Deref, DerefMut},
     sync::Arc,
->>>>>>> 62cdea8f
 };
 
 #[derive(Clone, Debug, Default)]
@@ -210,12 +192,6 @@
     ([$($inspector:expr),+ $(,)?], |$id:ident $(,)?| $call:expr $(,)?) => {
         $(
             if let Some($id) = $inspector {
-<<<<<<< HEAD
-                $call
-            }
-        )+
-    }
-=======
                 ({ #[inline(always)] #[cold] || $call })();
             }
         )+
@@ -229,43 +205,11 @@
             }
         )+
     };
->>>>>>> 62cdea8f
 }
 
 /// Same as [`call_inspectors!`], but with depth adjustment for isolated execution.
 macro_rules! call_inspectors_adjust_depth {
-    (#[no_ret] [$($inspector:expr),+ $(,)?], |$id:ident $(,)?| $call:expr, $self:ident, $data:ident $(,)?) => {
-        $data.journaled_state.depth += $self.in_inner_context as usize;
-        $(
-            if let Some($id) = $inspector {
-                $call
-            }
-        )+
-        $data.journaled_state.depth -= $self.in_inner_context as usize;
-    };
     ([$($inspector:expr),+ $(,)?], |$id:ident $(,)?| $call:expr, $self:ident, $data:ident $(,)?) => {
-<<<<<<< HEAD
-        if $self.in_inner_context {
-            $data.journaled_state.depth += 1;
-            $(
-                if let Some($id) = $inspector {
-                    if let Some(result) = $call {
-                        $data.journaled_state.depth -= 1;
-                        return result;
-                    }
-                }
-            )+
-            $data.journaled_state.depth -= 1;
-        } else {
-            $(
-                if let Some($id) = $inspector {
-                    if let Some(result) = $call {
-                        return result;
-                    }
-                }
-            )+
-        }
-=======
         $data.journaled_state.depth += $self.in_inner_context as usize;
         call_inspectors!([$($inspector),+], |$id| $call);
         $data.journaled_state.depth -= $self.in_inner_context as usize;
@@ -281,7 +225,6 @@
             }
         )+
         $data.journaled_state.depth -= $self.in_inner_context as usize;
->>>>>>> 62cdea8f
     };
 }
 
@@ -388,11 +331,7 @@
                     )*
                 };
             }
-<<<<<<< HEAD
-            push!(cheatcodes, chisel_state, coverage, debugger, fuzzer, log_collector, printer, tracer);
-=======
             push!(cheatcodes, chisel_state, coverage, fuzzer, log_collector, printer, tracer);
->>>>>>> 62cdea8f
             if self.enable_isolation {
                 enabled.push("isolation");
             }
@@ -467,26 +406,12 @@
 
     /// Set whether to enable the tracer.
     #[inline]
-<<<<<<< HEAD
-    pub fn tracing(&mut self, yes: bool) {
-        self.tracer = yes.then(|| {
-            TracingInspector::new(TracingInspectorConfig {
-                record_steps: false,
-                record_memory_snapshots: false,
-                record_stack_snapshots: StackSnapshotType::None,
-                record_state_diff: false,
-                exclude_precompile_calls: false,
-                record_logs: true,
-            })
-        });
-=======
     pub fn tracing(&mut self, mode: TraceMode) {
         if let Some(config) = mode.into_config() {
             *self.tracer.get_or_insert_with(Default::default).config_mut() = config;
         } else {
             self.tracer = None;
         }
->>>>>>> 62cdea8f
     }
 
     /// Collects all the data gathered during inspection into a single struct.
@@ -535,30 +460,16 @@
         ecx.env.tx.caller = inner_context_data.original_origin;
     }
 
-    fn do_call_end<DB: DatabaseExt + Send>(
-        &mut self,
-<<<<<<< HEAD
-        ecx: &mut EvmContext<&mut DB>,
-=======
+    fn do_call_end<DB: DatabaseExt>(
+        &mut self,
         ecx: &mut EvmContext<DB>,
->>>>>>> 62cdea8f
         inputs: &CallInputs,
         outcome: CallOutcome,
     ) -> CallOutcome {
         let result = outcome.result.result;
         call_inspectors_adjust_depth!(
-<<<<<<< HEAD
-            [
-                &mut self.fuzzer,
-                &mut self.debugger,
-                &mut self.tracer,
-                &mut self.cheatcodes,
-                &mut self.printer,
-            ],
-=======
             #[ret]
             [&mut self.fuzzer, &mut self.tracer, &mut self.cheatcodes, &mut self.printer],
->>>>>>> 62cdea8f
             |inspector| {
                 let new_outcome = inspector.call_end(ecx, inputs, outcome.clone());
 
@@ -576,15 +487,9 @@
         outcome
     }
 
-<<<<<<< HEAD
-    fn transact_inner<DB: DatabaseExt + DatabaseCommit + Send>(
-        &mut self,
-        ecx: &mut EvmContext<&mut DB>,
-=======
     fn transact_inner<DB: DatabaseExt>(
         &mut self,
         ecx: &mut EvmContext<DB>,
->>>>>>> 62cdea8f
         transact_to: TransactTo,
         caller: Address,
         input: Bytes,
@@ -607,11 +512,7 @@
 
         ecx.env.block.basefee = U256::ZERO;
         ecx.env.tx.caller = caller;
-<<<<<<< HEAD
-        ecx.env.tx.transact_to = transact_to.clone();
-=======
         ecx.env.tx.transact_to = transact_to;
->>>>>>> 62cdea8f
         ecx.env.tx.data = input;
         ecx.env.tx.value = value;
         ecx.env.tx.nonce = Some(nonce);
@@ -629,25 +530,17 @@
             sender: ecx.env.tx.caller,
             original_origin: cached_env.tx.caller,
             original_sender_nonce: nonce,
-<<<<<<< HEAD
-            is_create: matches!(transact_to, TransactTo::Create),
-=======
             is_create: matches!(transact_to, TxKind::Create),
->>>>>>> 62cdea8f
         });
         self.in_inner_context = true;
 
         let env = EnvWithHandlerCfg::new_with_spec_id(ecx.env.clone(), ecx.spec_id());
         let res = {
-<<<<<<< HEAD
-            let mut evm = crate::utils::new_evm_with_inspector(&mut *ecx.db, env, &mut *self);
-=======
             let mut evm = crate::utils::new_evm_with_inspector(
                 &mut ecx.db as &mut dyn DatabaseExt,
                 env,
                 &mut *self,
             );
->>>>>>> 62cdea8f
             let res = evm.transact();
 
             // need to reset the env in case it was modified via cheatcodes during execution
@@ -667,11 +560,7 @@
             // Should we match, encode and propagate error as a revert reason?
             let result =
                 InterpreterResult { result: InstructionResult::Revert, output: Bytes::new(), gas };
-<<<<<<< HEAD
-            return (result, None)
-=======
             return (result, None);
->>>>>>> 62cdea8f
         };
 
         // Commit changes after transaction
@@ -684,11 +573,7 @@
                 output: Bytes::from(e.to_string()),
                 gas,
             };
-<<<<<<< HEAD
-            return (res, None)
-=======
             return (res, None);
->>>>>>> 62cdea8f
         }
         if let Err(e) = update_state(&mut res.state, &mut ecx.db, None) {
             let res = InterpreterResult {
@@ -696,11 +581,7 @@
                 output: Bytes::from(e.to_string()),
                 gas,
             };
-<<<<<<< HEAD
-            return (res, None)
-=======
             return (res, None);
->>>>>>> 62cdea8f
         }
 
         // Merge transaction journal into the active journal.
@@ -735,48 +616,12 @@
             }
         };
         (InterpreterResult { result, output, gas }, address)
-<<<<<<< HEAD
-    }
-
-    /// Adjusts the EVM data for the inner EVM context.
-    /// Should be called on the top-level call of inner context (depth == 0 &&
-    /// self.in_inner_context) Decreases sender nonce for CALLs to keep backwards compatibility
-    /// Updates tx.origin to the value before entering inner context
-    fn adjust_evm_data_for_inner_context<DB: DatabaseExt>(
-        &mut self,
-        ecx: &mut EvmContext<&mut DB>,
-    ) {
-        let inner_context_data =
-            self.inner_context_data.as_ref().expect("should be called in inner context");
-        let sender_acc = ecx
-            .journaled_state
-            .state
-            .get_mut(&inner_context_data.sender)
-            .expect("failed to load sender");
-        if !inner_context_data.is_create {
-            sender_acc.info.nonce = inner_context_data.original_sender_nonce;
-        }
-        ecx.env.tx.caller = inner_context_data.original_origin;
-    }
-}
-
-// NOTE: `&mut DB` is required because we recurse inside of `transact_inner` and we need to use the
-// same reference to the DB, otherwise there's infinite recursion and Rust fails to instatiate this
-// implementation. This currently works because internally we only use `&mut DB` anyways, but if
-// this ever needs to be changed, this can be reverted back to using just `DB`, and instead using
-// dynamic dispatch (`&mut dyn ...`) in `transact_inner`.
-impl<DB: DatabaseExt + DatabaseCommit + Send> Inspector<&mut DB> for InspectorStack {
-    fn initialize_interp(&mut self, interpreter: &mut Interpreter, ecx: &mut EvmContext<&mut DB>) {
-        call_inspectors_adjust_depth!(
-            #[no_ret]
-=======
     }
 }
 
 impl<'a, DB: DatabaseExt> Inspector<DB> for InspectorStackRefMut<'a> {
     fn initialize_interp(&mut self, interpreter: &mut Interpreter, ecx: &mut EvmContext<DB>) {
         call_inspectors_adjust_depth!(
->>>>>>> 62cdea8f
             [&mut self.coverage, &mut self.tracer, &mut self.cheatcodes, &mut self.printer],
             |inspector| inspector.initialize_interp(interpreter, ecx),
             self,
@@ -784,11 +629,7 @@
         );
     }
 
-<<<<<<< HEAD
-    fn step(&mut self, interpreter: &mut Interpreter, ecx: &mut EvmContext<&mut DB>) {
-=======
     fn step(&mut self, interpreter: &mut Interpreter, ecx: &mut EvmContext<DB>) {
->>>>>>> 62cdea8f
         call_inspectors_adjust_depth!(
             #[no_ret]
             [
@@ -804,67 +645,33 @@
         );
     }
 
-<<<<<<< HEAD
-    fn step_end(&mut self, interpreter: &mut Interpreter, ecx: &mut EvmContext<&mut DB>) {
-        call_inspectors_adjust_depth!(
-            #[no_ret]
-            [&mut self.tracer, &mut self.cheatcodes, &mut self.printer],
-=======
     fn step_end(&mut self, interpreter: &mut Interpreter, ecx: &mut EvmContext<DB>) {
         call_inspectors_adjust_depth!(
             [&mut self.tracer, &mut self.chisel_state, &mut self.printer],
->>>>>>> 62cdea8f
             |inspector| inspector.step_end(interpreter, ecx),
             self,
             ecx
         );
     }
 
-<<<<<<< HEAD
-    fn log(&mut self, ecx: &mut EvmContext<&mut DB>, log: &Log) {
-        call_inspectors_adjust_depth!(
-            #[no_ret]
-            [&mut self.tracer, &mut self.log_collector, &mut self.cheatcodes, &mut self.printer],
-            |inspector| inspector.log(ecx, log),
-=======
     fn log(&mut self, interpreter: &mut Interpreter, ecx: &mut EvmContext<DB>, log: &Log) {
         call_inspectors_adjust_depth!(
             [&mut self.tracer, &mut self.log_collector, &mut self.cheatcodes, &mut self.printer],
             |inspector| inspector.log(interpreter, ecx, log),
->>>>>>> 62cdea8f
             self,
             ecx
         );
     }
 
-<<<<<<< HEAD
-    fn call(
-        &mut self,
-        ecx: &mut EvmContext<&mut DB>,
-        call: &mut CallInputs,
-    ) -> Option<CallOutcome> {
-=======
     fn call(&mut self, ecx: &mut EvmContext<DB>, call: &mut CallInputs) -> Option<CallOutcome> {
->>>>>>> 62cdea8f
         if self.in_inner_context && ecx.journaled_state.depth == 0 {
             self.adjust_evm_data_for_inner_context(ecx);
             return None;
         }
 
         call_inspectors_adjust_depth!(
-<<<<<<< HEAD
-            [
-                &mut self.fuzzer,
-                &mut self.debugger,
-                &mut self.tracer,
-                &mut self.log_collector,
-                &mut self.cheatcodes,
-                &mut self.printer,
-            ],
-=======
             #[ret]
             [&mut self.fuzzer, &mut self.tracer, &mut self.log_collector, &mut self.printer],
->>>>>>> 62cdea8f
             |inspector| {
                 let mut out = None;
                 if let Some(output) = inspector.call(ecx, call) {
@@ -896,21 +703,13 @@
         {
             let (result, _) = self.transact_inner(
                 ecx,
-<<<<<<< HEAD
-                TransactTo::Call(call.target_address),
-=======
                 TxKind::Call(call.target_address),
->>>>>>> 62cdea8f
                 call.caller,
                 call.input.clone(),
                 call.gas_limit,
                 call.value.get(),
             );
-<<<<<<< HEAD
-            return Some(CallOutcome { result, memory_offset: call.return_memory_offset.clone() })
-=======
             return Some(CallOutcome { result, memory_offset: call.return_memory_offset.clone() });
->>>>>>> 62cdea8f
         }
 
         None
@@ -918,22 +717,14 @@
 
     fn call_end(
         &mut self,
-<<<<<<< HEAD
-        ecx: &mut EvmContext<&mut DB>,
-=======
         ecx: &mut EvmContext<DB>,
->>>>>>> 62cdea8f
         inputs: &CallInputs,
         outcome: CallOutcome,
     ) -> CallOutcome {
         // Inner context calls with depth 0 are being dispatched as top-level calls with depth 1.
         // Avoid processing twice.
         if self.in_inner_context && ecx.journaled_state.depth == 0 {
-<<<<<<< HEAD
-            return outcome
-=======
             return outcome;
->>>>>>> 62cdea8f
         }
 
         let outcome = self.do_call_end(ecx, inputs, outcome);
@@ -951,11 +742,7 @@
 
     fn create(
         &mut self,
-<<<<<<< HEAD
-        ecx: &mut EvmContext<&mut DB>,
-=======
         ecx: &mut EvmContext<DB>,
->>>>>>> 62cdea8f
         create: &mut CreateInputs,
     ) -> Option<CreateOutcome> {
         if self.in_inner_context && ecx.journaled_state.depth == 0 {
@@ -964,10 +751,6 @@
         }
 
         call_inspectors_adjust_depth!(
-<<<<<<< HEAD
-            [&mut self.debugger, &mut self.tracer, &mut self.coverage, &mut self.cheatcodes],
-            |inspector| inspector.create(ecx, create).map(Some),
-=======
             #[ret]
             [&mut self.tracer, &mut self.coverage, &mut self.cheatcodes],
             |inspector| inspector.create(ecx, create).map(Some),
@@ -1021,23 +804,10 @@
                         new_outcome.output() != outcome.output());
                 different.then_some(new_outcome)
             },
->>>>>>> 62cdea8f
             self,
             ecx
         );
 
-<<<<<<< HEAD
-        if self.enable_isolation && !self.in_inner_context && ecx.journaled_state.depth == 1 {
-            let (result, address) = self.transact_inner(
-                ecx,
-                TransactTo::Create,
-                create.caller,
-                create.init_code.clone(),
-                create.gas_limit,
-                create.value,
-            );
-            return Some(CreateOutcome { result, address })
-=======
         outcome
     }
 
@@ -1078,7 +848,6 @@
                 create.value,
             );
             return Some(CreateOutcome { result, address });
->>>>>>> 62cdea8f
         }
 
         None
@@ -1086,38 +855,23 @@
 
     fn eofcreate_end(
         &mut self,
-<<<<<<< HEAD
-        ecx: &mut EvmContext<&mut DB>,
-        call: &CreateInputs,
-=======
         ecx: &mut EvmContext<DB>,
         call: &EOFCreateInputs,
->>>>>>> 62cdea8f
         outcome: CreateOutcome,
     ) -> CreateOutcome {
         // Inner context calls with depth 0 are being dispatched as top-level calls with depth 1.
         // Avoid processing twice.
         if self.in_inner_context && ecx.journaled_state.depth == 0 {
-<<<<<<< HEAD
-            return outcome
-=======
             return outcome;
->>>>>>> 62cdea8f
         }
 
         let result = outcome.result.result;
 
         call_inspectors_adjust_depth!(
-<<<<<<< HEAD
-            [&mut self.debugger, &mut self.tracer, &mut self.cheatcodes, &mut self.printer],
-            |inspector| {
-                let new_outcome = inspector.create_end(ecx, call, outcome.clone());
-=======
             #[ret]
             [&mut self.tracer, &mut self.cheatcodes, &mut self.printer],
             |inspector| {
                 let new_outcome = inspector.eofcreate_end(ecx, call, outcome.clone());
->>>>>>> 62cdea8f
 
                 // If the inspector returns a different status or a revert with a non-empty message,
                 // we assume it wants to tell us something
@@ -1140,15 +894,6 @@
     }
 }
 
-<<<<<<< HEAD
-impl<DB: DatabaseExt + DatabaseCommit + Send> InspectorExt<&mut DB> for InspectorStack {
-    fn should_use_create2_factory(
-        &mut self,
-        ecx: &mut EvmContext<&mut DB>,
-        inputs: &mut CreateInputs,
-    ) -> bool {
-        call_inspectors_adjust_depth!(
-=======
 impl<'a, DB: DatabaseExt> InspectorExt<DB> for InspectorStackRefMut<'a> {
     fn should_use_create2_factory(
         &mut self,
@@ -1157,7 +902,6 @@
     ) -> bool {
         call_inspectors_adjust_depth!(
             #[ret]
->>>>>>> 62cdea8f
             [&mut self.cheatcodes],
             |inspector| { inspector.should_use_create2_factory(ecx, inputs).then_some(true) },
             self,
@@ -1165,8 +909,6 @@
         );
 
         false
-<<<<<<< HEAD
-=======
     }
 
     fn console_log(&mut self, input: String) {
@@ -1286,6 +1028,5 @@
 impl DerefMut for InspectorStack {
     fn deref_mut(&mut self) -> &mut Self::Target {
         &mut self.inner
->>>>>>> 62cdea8f
     }
 }