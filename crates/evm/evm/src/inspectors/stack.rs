--- conflicted
+++ resolved
@@ -686,11 +686,7 @@
 
     fn step_end(&mut self, interpreter: &mut Interpreter, ecx: &mut EvmContext<DB>) {
         call_inspectors_adjust_depth!(
-<<<<<<< HEAD
-            [&mut self.tracer, &mut self.chisel_state, &mut self.cheatcodes, &mut self.printer],
-=======
             [&mut self.tracer, &mut self.cheatcodes, &mut self.chisel_state, &mut self.printer],
->>>>>>> 88a49204
             |inspector| inspector.step_end(interpreter, ecx),
             self,
             ecx
