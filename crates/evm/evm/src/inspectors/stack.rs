--- conflicted
+++ resolved
@@ -6,13 +6,9 @@
 use ethers_core::types::Log;
 use ethers_signers::LocalWallet;
 use foundry_common::{AsTracerPointer, StorageModificationRecorder, StorageModifications};
-<<<<<<< HEAD
-use foundry_evm_core::{backend::DatabaseExt, debug::DebugArena};
-=======
 use foundry_evm_core::{
     backend::DatabaseExt, debug::DebugArena, era_revm::storage_view::StorageView,
 };
->>>>>>> d4e909be
 use foundry_evm_coverage::HitMaps;
 use foundry_evm_traces::CallTraceArena;
 use revm::{
@@ -602,11 +598,7 @@
         self.storage_modifications.extend(storage_modifications);
     }
 
-<<<<<<< HEAD
-    fn get(&self) -> &StorageModifications {
-=======
     fn get_storage_modifications(&self) -> &StorageModifications {
->>>>>>> d4e909be
         &self.storage_modifications
     }
 }