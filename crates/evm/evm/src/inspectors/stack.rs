use super::{
    Cheatcodes, CheatsConfig, ChiselState, CoverageCollector, Fuzzer, LogCollector, TraceCollector,
};
use alloy_primitives::{map::AddressHashMap, Address, Bytes, Log, TxKind, U256};
use foundry_cheatcodes::{CheatcodesExecutor, Wallets};
use foundry_evm_core::{backend::DatabaseExt, InspectorExt};
use foundry_evm_coverage::HitMaps;
use foundry_evm_traces::{SparsedTraceArena, TraceMode};
use foundry_zksync_core::Call;
use revm::{
    inspectors::CustomPrintTracer,
    interpreter::{
        CallInputs, CallOutcome, CallScheme, CreateInputs, CreateOutcome, EOFCreateInputs,
        EOFCreateKind, Gas, InstructionResult, Interpreter, InterpreterResult,
    },
    primitives::{
        Account, AccountStatus, BlockEnv, CreateScheme, Env, EnvWithHandlerCfg, ExecutionResult,
        HashMap, Output, TransactTo,
    },
    EvmContext, Inspector,
};
use std::{
    ops::{Deref, DerefMut},
    sync::Arc,
};

#[derive(Clone, Debug, Default)]
#[must_use = "builders do nothing unless you call `build` on them"]
pub struct InspectorStackBuilder {
    /// The block environment.
    ///
    /// Used in the cheatcode handler to overwrite the block environment separately from the
    /// execution block environment.
    pub block: Option<BlockEnv>,
    /// The gas price.
    ///
    /// Used in the cheatcode handler to overwrite the gas price separately from the gas price
    /// in the execution environment.
    pub gas_price: Option<U256>,
    /// The cheatcodes config.
    pub cheatcodes: Option<Arc<CheatsConfig>>,
    /// The fuzzer inspector and its state, if it exists.
    pub fuzzer: Option<Fuzzer>,
    /// Whether to enable tracing.
    pub trace_mode: TraceMode,
    /// Whether logs should be collected.
    pub logs: Option<bool>,
    /// Whether coverage info should be collected.
    pub coverage: Option<bool>,
    /// Whether to print all opcode traces into the console. Useful for debugging the EVM.
    pub print: Option<bool>,
    /// The chisel state inspector.
    pub chisel_state: Option<usize>,
    /// Whether to enable call isolation.
    /// In isolation mode all top-level calls are executed as a separate transaction in a separate
    /// EVM context, enabling more precise gas accounting and transaction state changes.
    pub enable_isolation: bool,
    /// Whether to enable Odyssey features.
    pub odyssey: bool,
    /// The wallets to set in the cheatcodes context.
    pub wallets: Option<Wallets>,
    /// The CREATE2 deployer address.
    pub create2_deployer: Address,
}

impl InspectorStackBuilder {
    /// Create a new inspector stack builder.
    #[inline]
    pub fn new() -> Self {
        Self::default()
    }

    /// Set the block environment.
    #[inline]
    pub fn block(mut self, block: BlockEnv) -> Self {
        self.block = Some(block);
        self
    }

    /// Set the gas price.
    #[inline]
    pub fn gas_price(mut self, gas_price: U256) -> Self {
        self.gas_price = Some(gas_price);
        self
    }

    /// Enable cheatcodes with the given config.
    #[inline]
    pub fn cheatcodes(mut self, config: Arc<CheatsConfig>) -> Self {
        self.cheatcodes = Some(config);
        self
    }

    /// Set the wallets.
    #[inline]
    pub fn wallets(mut self, wallets: Wallets) -> Self {
        self.wallets = Some(wallets);
        self
    }

    /// Set the fuzzer inspector.
    #[inline]
    pub fn fuzzer(mut self, fuzzer: Fuzzer) -> Self {
        self.fuzzer = Some(fuzzer);
        self
    }

    /// Set the Chisel inspector.
    #[inline]
    pub fn chisel_state(mut self, final_pc: usize) -> Self {
        self.chisel_state = Some(final_pc);
        self
    }

    /// Set whether to collect logs.
    #[inline]
    pub fn logs(mut self, yes: bool) -> Self {
        self.logs = Some(yes);
        self
    }

    /// Set whether to collect coverage information.
    #[inline]
    pub fn coverage(mut self, yes: bool) -> Self {
        self.coverage = Some(yes);
        self
    }

    /// Set whether to enable the trace printer.
    #[inline]
    pub fn print(mut self, yes: bool) -> Self {
        self.print = Some(yes);
        self
    }

    /// Set whether to enable the tracer.
    #[inline]
    pub fn trace_mode(mut self, mode: TraceMode) -> Self {
        if self.trace_mode < mode {
            self.trace_mode = mode
        }
        self
    }

    /// Set whether to enable the call isolation.
    /// For description of call isolation, see [`InspectorStack::enable_isolation`].
    #[inline]
    pub fn enable_isolation(mut self, yes: bool) -> Self {
        self.enable_isolation = yes;
        self
    }

    /// Set whether to enable Odyssey features.
    /// For description of call isolation, see [`InspectorStack::enable_isolation`].
    #[inline]
    pub fn odyssey(mut self, yes: bool) -> Self {
        self.odyssey = yes;
        self
    }

    #[inline]
    pub fn create2_deployer(mut self, create2_deployer: Address) -> Self {
        self.create2_deployer = create2_deployer;
        self
    }

    /// Builds the stack of inspectors to use when transacting/committing on the EVM.
    pub fn build(self) -> InspectorStack {
        let Self {
            block,
            gas_price,
            cheatcodes,
            fuzzer,
            trace_mode,
            logs,
            coverage,
            print,
            chisel_state,
            enable_isolation,
            odyssey,
            wallets,
            create2_deployer,
        } = self;
        let mut stack = InspectorStack::new();

        // inspectors
        if let Some(config) = cheatcodes {
            let mut cheatcodes = Cheatcodes::new(config);
            // Set wallets if they are provided
            if let Some(wallets) = wallets {
                cheatcodes.set_wallets(wallets);
            }
            stack.set_cheatcodes(cheatcodes);
        }

        if let Some(fuzzer) = fuzzer {
            stack.set_fuzzer(fuzzer);
        }
        if let Some(chisel_state) = chisel_state {
            stack.set_chisel(chisel_state);
        }
        stack.collect_coverage(coverage.unwrap_or(false));
        stack.collect_logs(logs.unwrap_or(true));
        stack.print(print.unwrap_or(false));
        stack.tracing(trace_mode);

        stack.enable_isolation(enable_isolation);
        stack.odyssey(odyssey);
        stack.set_create2_deployer(create2_deployer);

        // environment, must come after all of the inspectors
        if let Some(block) = block {
            stack.set_block(&block);
        }
        if let Some(gas_price) = gas_price {
            stack.set_gas_price(gas_price);
        }

        stack
    }
}

/// Helper macro to call the same method on multiple inspectors without resorting to dynamic
/// dispatch.
#[macro_export]
macro_rules! call_inspectors {
    ([$($inspector:expr),+ $(,)?], |$id:ident $(,)?| $call:expr $(,)?) => {
        $(
            if let Some($id) = $inspector {
                ({ #[inline(always)] #[cold] || $call })();
            }
        )+
    };
    (#[ret] [$($inspector:expr),+ $(,)?], |$id:ident $(,)?| $call:expr $(,)?) => {
        $(
            if let Some($id) = $inspector {
                if let Some(result) = ({ #[inline(always)] #[cold] || $call })() {
                    return result;
                }
            }
        )+
    };
}

/// The collected results of [`InspectorStack`].
pub struct InspectorData {
    pub logs: Vec<Log>,
    pub labels: AddressHashMap<String>,
    pub traces: Option<SparsedTraceArena>,
    pub coverage: Option<HitMaps>,
    pub cheatcodes: Option<Cheatcodes>,
    pub chisel_state: Option<(Vec<U256>, Vec<u8>, InstructionResult)>,
}

/// Contains data about the state of outer/main EVM which created and invoked the inner EVM context.
/// Used to adjust EVM state while in inner context.
///
/// We need this to avoid breaking changes due to EVM behavior differences in isolated vs
/// non-isolated mode. For descriptions and workarounds for those changes see: <https://github.com/foundry-rs/foundry/pull/7186#issuecomment-1959102195>
#[derive(Debug, Clone)]
pub struct InnerContextData {
    /// Origin of the transaction in the outer EVM context.
    original_origin: Address,
}

/// An inspector that calls multiple inspectors in sequence.
///
/// If a call to an inspector returns a value other than [InstructionResult::Continue] (or
/// equivalent) the remaining inspectors are not called.
///
/// Stack is divided into [Cheatcodes] and `InspectorStackInner`. This is done to allow assembling
/// `InspectorStackRefMut` inside [Cheatcodes] to allow usage of it as [revm::Inspector]. This gives
/// us ability to create and execute separate EVM frames from inside cheatcodes while still having
/// access to entire stack of inspectors and correctly handling traces, logs, debugging info
/// collection, etc.
#[derive(Clone, Debug, Default)]
pub struct InspectorStack {
    pub cheatcodes: Option<Cheatcodes>,
    pub inner: InspectorStackInner,
}

/// All used inpectors besides [Cheatcodes].
///
/// See [`InspectorStack`].
#[derive(Default, Clone, Debug)]
pub struct InspectorStackInner {
    pub chisel_state: Option<ChiselState>,
    pub coverage: Option<CoverageCollector>,
    pub fuzzer: Option<Fuzzer>,
    pub log_collector: Option<LogCollector>,
    pub printer: Option<CustomPrintTracer>,
    pub tracer: Option<TraceCollector>,
    pub enable_isolation: bool,
    pub odyssey: bool,
    pub create2_deployer: Address,

    /// Flag marking if we are in the inner EVM context.
    pub in_inner_context: bool,
    pub inner_context_data: Option<InnerContextData>,
    pub top_frame_journal: HashMap<Address, Account>,
}

/// Struct keeping mutable references to both parts of [InspectorStack] and implementing
/// [revm::Inspector]. This struct can be obtained via [InspectorStack::as_mut] or via
/// [CheatcodesExecutor::get_inspector] method implemented for [InspectorStackInner].
pub struct InspectorStackRefMut<'a> {
    pub cheatcodes: Option<&'a mut Cheatcodes>,
    pub inner: &'a mut InspectorStackInner,
}

impl CheatcodesExecutor for InspectorStackInner {
    fn get_inspector<'a>(&'a mut self, cheats: &'a mut Cheatcodes) -> Box<dyn InspectorExt + 'a> {
        Box::new(InspectorStackRefMut { cheatcodes: Some(cheats), inner: self })
    }

    fn tracing_inspector(&mut self) -> Option<&mut Option<TraceCollector>> {
        Some(&mut self.tracer)
    }
}

impl InspectorStack {
    /// Creates a new inspector stack.
    ///
    /// Note that the stack is empty by default, and you must add inspectors to it.
    /// This is done by calling the `set_*` methods on the stack directly, or by building the stack
    /// with [`InspectorStack`].
    #[inline]
    pub fn new() -> Self {
        Self::default()
    }

    /// Logs the status of the inspectors.
    pub fn log_status(&self) {
        trace!(enabled=%{
            let mut enabled = Vec::with_capacity(16);
            macro_rules! push {
                ($($id:ident),* $(,)?) => {
                    $(
                        if self.$id.is_some() {
                            enabled.push(stringify!($id));
                        }
                    )*
                };
            }
            push!(cheatcodes, chisel_state, coverage, fuzzer, log_collector, printer, tracer);
            if self.enable_isolation {
                enabled.push("isolation");
            }
            format!("[{}]", enabled.join(", "))
        });
    }

    /// Set variables from an environment for the relevant inspectors.
    #[inline]
    pub fn set_env(&mut self, env: &Env) {
        self.set_block(&env.block);
        self.set_gas_price(env.tx.gas_price);
    }

    /// Sets the block for the relevant inspectors.
    #[inline]
    pub fn set_block(&mut self, block: &BlockEnv) {
        if let Some(cheatcodes) = &mut self.cheatcodes {
            cheatcodes.block = Some(block.clone());
        }
    }

    /// Sets the gas price for the relevant inspectors.
    #[inline]
    pub fn set_gas_price(&mut self, gas_price: U256) {
        if let Some(cheatcodes) = &mut self.cheatcodes {
            cheatcodes.gas_price = Some(gas_price);
        }
    }

    /// Set the cheatcodes inspector.
    #[inline]
    pub fn set_cheatcodes(&mut self, cheatcodes: Cheatcodes) {
        self.cheatcodes = Some(cheatcodes);
    }

    /// Set the fuzzer inspector.
    #[inline]
    pub fn set_fuzzer(&mut self, fuzzer: Fuzzer) {
        self.fuzzer = Some(fuzzer);
    }

    /// Set the Chisel inspector.
    #[inline]
    pub fn set_chisel(&mut self, final_pc: usize) {
        self.chisel_state = Some(ChiselState::new(final_pc));
    }

    /// Set whether to enable the coverage collector.
    #[inline]
    pub fn collect_coverage(&mut self, yes: bool) {
        self.coverage = yes.then(Default::default);
    }

    /// Set whether to enable call isolation.
    #[inline]
    pub fn enable_isolation(&mut self, yes: bool) {
        self.enable_isolation = yes;
    }

    /// Set whether to enable call isolation.
    #[inline]
    pub fn odyssey(&mut self, yes: bool) {
        self.odyssey = yes;
    }

    /// Set the CREATE2 deployer address.
    #[inline]
    pub fn set_create2_deployer(&mut self, deployer: Address) {
        self.create2_deployer = deployer;
    }

    /// Set whether to enable the log collector.
    #[inline]
    pub fn collect_logs(&mut self, yes: bool) {
        self.log_collector = yes.then(Default::default);
    }

    /// Set whether to enable the trace printer.
    #[inline]
    pub fn print(&mut self, yes: bool) {
        self.printer = yes.then(Default::default);
    }

    /// Set whether to enable the tracer.
    #[inline]
    pub fn tracing(&mut self, mode: TraceMode) {
        if let Some(config) = mode.into_config() {
            *self.tracer.get_or_insert_with(Default::default).config_mut() = config;
        } else {
            self.tracer = None;
        }
    }

    /// Collects all the data gathered during inspection into a single struct.
    #[inline]
    pub fn collect(self) -> InspectorData {
        let Self {
            mut cheatcodes,
            inner: InspectorStackInner { chisel_state, coverage, log_collector, tracer, .. },
        } = self;

        let traces = tracer.map(|tracer| tracer.into_traces()).map(|arena| {
            let ignored = cheatcodes
                .as_mut()
                .map(|cheatcodes| {
                    let mut ignored = std::mem::take(&mut cheatcodes.ignored_traces.ignored);

                    // If the last pause call was not resumed, ignore the rest of the trace
                    if let Some(last_pause_call) = cheatcodes.ignored_traces.last_pause_call {
                        ignored.insert(last_pause_call, (arena.nodes().len(), 0));
                    }

                    ignored
                })
                .unwrap_or_default();

            SparsedTraceArena { arena, ignored }
        });

        InspectorData {
            logs: log_collector.map(|logs| logs.logs).unwrap_or_default(),
            labels: cheatcodes
                .as_ref()
                .map(|cheatcodes| cheatcodes.labels.clone())
                .unwrap_or_default(),
            traces,
            coverage: coverage.map(|coverage| coverage.finish()),
            cheatcodes,
            chisel_state: chisel_state.and_then(|state| state.state),
        }
    }

    #[inline(always)]
    fn as_mut(&mut self) -> InspectorStackRefMut<'_> {
        InspectorStackRefMut { cheatcodes: self.cheatcodes.as_mut(), inner: &mut self.inner }
    }
}

impl InspectorStackRefMut<'_> {
    /// Adjusts the EVM data for the inner EVM context.
    /// Should be called on the top-level call of inner context (depth == 0 &&
    /// self.in_inner_context) Decreases sender nonce for CALLs to keep backwards compatibility
    /// Updates tx.origin to the value before entering inner context
    fn adjust_evm_data_for_inner_context(&mut self, ecx: &mut EvmContext<&mut dyn DatabaseExt>) {
        let inner_context_data =
            self.inner_context_data.as_ref().expect("should be called in inner context");
        ecx.env.tx.caller = inner_context_data.original_origin;
    }

    fn do_call_end(
        &mut self,
        ecx: &mut EvmContext<&mut dyn DatabaseExt>,
        inputs: &CallInputs,
        outcome: CallOutcome,
    ) -> CallOutcome {
        let result = outcome.result.result;
        call_inspectors!(
            #[ret]
            [&mut self.fuzzer, &mut self.tracer, &mut self.cheatcodes, &mut self.printer],
            |inspector| {
                let new_outcome = inspector.call_end(ecx, inputs, outcome.clone());

                // If the inspector returns a different status or a revert with a non-empty message,
                // we assume it wants to tell us something
                let different = new_outcome.result.result != result ||
                    (new_outcome.result.result == InstructionResult::Revert &&
                        new_outcome.output() != outcome.output());
                different.then_some(new_outcome)
            },
        );

        outcome
    }

    fn do_create_end(
        &mut self,
        ecx: &mut EvmContext<&mut dyn DatabaseExt>,
        call: &CreateInputs,
        outcome: CreateOutcome,
    ) -> CreateOutcome {
        let result = outcome.result.result;
        call_inspectors!(
            #[ret]
            [&mut self.tracer, &mut self.cheatcodes, &mut self.printer],
            |inspector| {
                let new_outcome = inspector.create_end(ecx, call, outcome.clone());

                // If the inspector returns a different status or a revert with a non-empty message,
                // we assume it wants to tell us something
                let different = new_outcome.result.result != result ||
                    (new_outcome.result.result == InstructionResult::Revert &&
                        new_outcome.output() != outcome.output());
                different.then_some(new_outcome)
            },
        );

        outcome
    }

    fn do_eofcreate_end(
        &mut self,
        ecx: &mut EvmContext<&mut dyn DatabaseExt>,
        call: &EOFCreateInputs,
        outcome: CreateOutcome,
    ) -> CreateOutcome {
        let result = outcome.result.result;
        call_inspectors!(
            #[ret]
            [&mut self.tracer, &mut self.cheatcodes, &mut self.printer],
            |inspector| {
                let new_outcome = inspector.eofcreate_end(ecx, call, outcome.clone());

                // If the inspector returns a different status or a revert with a non-empty message,
                // we assume it wants to tell us something
                let different = new_outcome.result.result != result ||
                    (new_outcome.result.result == InstructionResult::Revert &&
                        new_outcome.output() != outcome.output());
                different.then_some(new_outcome)
            },
        );

        outcome
    }

    fn transact_inner(
        &mut self,
        ecx: &mut EvmContext<&mut dyn DatabaseExt>,
        transact_to: TransactTo,
        caller: Address,
        input: Bytes,
        gas_limit: u64,
        value: U256,
    ) -> (InterpreterResult, Option<Address>) {
        let ecx = &mut ecx.inner;

        let cached_env = ecx.env.clone();

        ecx.env.block.basefee = U256::ZERO;
        ecx.env.tx.caller = caller;
        ecx.env.tx.transact_to = transact_to;
        ecx.env.tx.data = input;
        ecx.env.tx.value = value;
        // Add 21000 to the gas limit to account for the base cost of transaction.
        ecx.env.tx.gas_limit = gas_limit + 21000;
        // If we haven't disabled gas limit checks, ensure that transaction gas limit will not
        // exceed block gas limit.
        if !ecx.env.cfg.disable_block_gas_limit {
            ecx.env.tx.gas_limit =
                std::cmp::min(ecx.env.tx.gas_limit, ecx.env.block.gas_limit.to());
        }
        ecx.env.tx.gas_price = U256::ZERO;

        self.inner_context_data = Some(InnerContextData { original_origin: cached_env.tx.caller });
        self.in_inner_context = true;

        let env = EnvWithHandlerCfg::new_with_spec_id(ecx.env.clone(), ecx.spec_id());
        let res = self.with_stack(|inspector| {
            let mut evm = crate::utils::new_evm_with_inspector(&mut ecx.db, env, inspector);

            evm.context.evm.inner.journaled_state.state = {
                let mut state = ecx.journaled_state.state.clone();

                for (addr, acc_mut) in &mut state {
                    // mark all accounts cold, besides preloaded addresses
                    if !ecx.journaled_state.warm_preloaded_addresses.contains(addr) {
                        acc_mut.mark_cold();
                    }

                    // mark all slots cold
                    for slot_mut in acc_mut.storage.values_mut() {
                        slot_mut.is_cold = true;
                        slot_mut.original_value = slot_mut.present_value;
                    }
                }

                state
            };

            // set depth to 1 to make sure traces are collected correctly
            evm.context.evm.inner.journaled_state.depth = 1;

            let res = evm.transact();

            // need to reset the env in case it was modified via cheatcodes during execution
            ecx.env = evm.context.evm.inner.env;
            res
        });

        self.in_inner_context = false;
        self.inner_context_data = None;

        ecx.env.tx = cached_env.tx;
        ecx.env.block.basefee = cached_env.block.basefee;

        let mut gas = Gas::new(gas_limit);

        let Ok(res) = res else {
            // Should we match, encode and propagate error as a revert reason?
            let result =
                InterpreterResult { result: InstructionResult::Revert, output: Bytes::new(), gas };
            return (result, None);
        };

        for (addr, mut acc) in res.state {
            let Some(acc_mut) = ecx.journaled_state.state.get_mut(&addr) else {
                ecx.journaled_state.state.insert(addr, acc);
                continue
            };

            // make sure accounts that were warmed earlier do not become cold
            if acc.status.contains(AccountStatus::Cold) &&
                !acc_mut.status.contains(AccountStatus::Cold)
            {
                acc.status -= AccountStatus::Cold;
            }
            acc_mut.info = acc.info;
            acc_mut.status |= acc.status;

            for (key, val) in acc.storage {
                let Some(slot_mut) = acc_mut.storage.get_mut(&key) else {
                    acc_mut.storage.insert(key, val);
                    continue
                };
                slot_mut.present_value = val.present_value;
                slot_mut.is_cold &= val.is_cold;
            }
        }

        let (result, address, output) = match res.result {
            ExecutionResult::Success { reason, gas_used, gas_refunded, logs: _, output } => {
                gas.set_refund(gas_refunded as i64);
                let _ = gas.record_cost(gas_used);
                let address = match output {
                    Output::Create(_, address) => address,
                    Output::Call(_) => None,
                };
                (reason.into(), address, output.into_data())
            }
            ExecutionResult::Halt { reason, gas_used } => {
                let _ = gas.record_cost(gas_used);
                (reason.into(), None, Bytes::new())
            }
            ExecutionResult::Revert { gas_used, output } => {
                let _ = gas.record_cost(gas_used);
                (InstructionResult::Revert, None, output)
            }
        };
        (InterpreterResult { result, output, gas }, address)
    }

    /// Moves out of references, constructs an [`InspectorStack`] and runs the given closure with
    /// it.
    fn with_stack<O>(&mut self, f: impl FnOnce(&mut InspectorStack) -> O) -> O {
        let mut stack = InspectorStack {
            cheatcodes: self.cheatcodes.as_deref_mut().map(std::mem::take),
            inner: std::mem::take(self.inner),
        };

        let out = f(&mut stack);

        if let Some(cheats) = self.cheatcodes.as_deref_mut() {
            *cheats = stack.cheatcodes.take().unwrap();
        }

        *self.inner = stack.inner;

        out
    }

    /// Invoked at the beginning of a new top-level (0 depth) frame.
    fn top_level_frame_start(&mut self, ecx: &mut EvmContext<&mut dyn DatabaseExt>) {
        if self.enable_isolation {
            // If we're in isolation mode, we need to keep track of the state at the beginning of
            // the frame to be able to roll back on revert
            self.top_frame_journal = ecx.journaled_state.state.clone();
        }
    }

    /// Invoked at the end of root frame.
    fn top_level_frame_end(
        &mut self,
        ecx: &mut EvmContext<&mut dyn DatabaseExt>,
        result: InstructionResult,
    ) {
        if !result.is_revert() {
            return;
        }
        // Encountered a revert, since cheatcodes may have altered the evm state in such a way
        // that violates some constraints, e.g. `deal`, we need to manually roll back on revert
        // before revm reverts the state itself
        if let Some(cheats) = self.cheatcodes.as_mut() {
            cheats.on_revert(ecx);
        }

        // If we're in isolation mode, we need to rollback to state before the root frame was
        // created We can't rely on revm's journal because it doesn't account for changes
        // made by isolated calls
        if self.enable_isolation {
            ecx.journaled_state.state = std::mem::take(&mut self.top_frame_journal);
        }
    }
}

impl Inspector<&mut dyn DatabaseExt> for InspectorStackRefMut<'_> {
    fn initialize_interp(
        &mut self,
        interpreter: &mut Interpreter,
        ecx: &mut EvmContext<&mut dyn DatabaseExt>,
    ) {
        call_inspectors!(
            [&mut self.coverage, &mut self.tracer, &mut self.cheatcodes, &mut self.printer],
            |inspector| inspector.initialize_interp(interpreter, ecx),
        );
    }

    fn step(&mut self, interpreter: &mut Interpreter, ecx: &mut EvmContext<&mut dyn DatabaseExt>) {
        call_inspectors!(
            [
                &mut self.fuzzer,
                &mut self.tracer,
                &mut self.coverage,
                &mut self.cheatcodes,
                &mut self.printer,
            ],
            |inspector| inspector.step(interpreter, ecx),
        );
    }

    fn step_end(
        &mut self,
        interpreter: &mut Interpreter,
        ecx: &mut EvmContext<&mut dyn DatabaseExt>,
    ) {
        call_inspectors!(
            [&mut self.tracer, &mut self.cheatcodes, &mut self.chisel_state, &mut self.printer],
            |inspector| inspector.step_end(interpreter, ecx),
        );
    }

    fn log(
        &mut self,
        interpreter: &mut Interpreter,
        ecx: &mut EvmContext<&mut dyn DatabaseExt>,
        log: &Log,
    ) {
        call_inspectors!(
            [&mut self.tracer, &mut self.log_collector, &mut self.cheatcodes, &mut self.printer],
            |inspector| inspector.log(interpreter, ecx, log),
        );
    }

    fn call(
        &mut self,
        ecx: &mut EvmContext<&mut dyn DatabaseExt>,
        call: &mut CallInputs,
    ) -> Option<CallOutcome> {
        if self.in_inner_context && ecx.journaled_state.depth == 1 {
            self.adjust_evm_data_for_inner_context(ecx);
            return None;
        }

        if ecx.journaled_state.depth == 0 {
            self.top_level_frame_start(ecx);
        }

        call_inspectors!(
            #[ret]
            [&mut self.fuzzer, &mut self.tracer, &mut self.log_collector, &mut self.printer],
            |inspector| {
                let mut out = None;
                if let Some(output) = inspector.call(ecx, call) {
                    if output.result.result != InstructionResult::Continue {
                        out = Some(Some(output));
                    }
                }
                out
            },
        );

        if let Some(cheatcodes) = self.cheatcodes.as_deref_mut() {
            // Handle mocked functions, replace bytecode address with mock if matched.
            if let Some(mocks) = cheatcodes.mocked_functions.get(&call.target_address) {
                // Check if any mock function set for call data or if catch-all mock function set
                // for selector.
                if let Some(target) = mocks
                    .get(&call.input)
                    .or_else(|| call.input.get(..4).and_then(|selector| mocks.get(selector)))
                {
                    call.bytecode_address = *target;
                }
            }

            if let Some(output) = cheatcodes.call_with_executor(ecx, call, self.inner) {
                if output.result.result != InstructionResult::Continue {
                    return Some(output);
                }
            }
        }

        if self.enable_isolation &&
            call.scheme == CallScheme::Call &&
            !self.in_inner_context &&
            ecx.journaled_state.depth == 1
        {
            let (result, _) = self.transact_inner(
                ecx,
                TxKind::Call(call.target_address),
                call.caller,
                call.input.clone(),
                call.gas_limit,
                call.value.get(),
            );
            return Some(CallOutcome { result, memory_offset: call.return_memory_offset.clone() });
        }

        None
    }

    fn call_end(
        &mut self,
        ecx: &mut EvmContext<&mut dyn DatabaseExt>,
        inputs: &CallInputs,
        outcome: CallOutcome,
    ) -> CallOutcome {
        // We are processing inner context outputs in the outer context, so need to avoid processing
        // twice.
        if self.in_inner_context && ecx.journaled_state.depth == 1 {
            return outcome;
        }

        let outcome = self.do_call_end(ecx, inputs, outcome);

        if ecx.journaled_state.depth == 0 {
            self.top_level_frame_end(ecx, outcome.result.result);
        }

        outcome
    }

    fn create(
        &mut self,
        ecx: &mut EvmContext<&mut dyn DatabaseExt>,
        create: &mut CreateInputs,
    ) -> Option<CreateOutcome> {
        if self.in_inner_context && ecx.journaled_state.depth == 1 {
            self.adjust_evm_data_for_inner_context(ecx);
            return None;
        }

        if ecx.journaled_state.depth == 0 {
            self.top_level_frame_start(ecx);
        }

        call_inspectors!(
            #[ret]
            [&mut self.tracer, &mut self.coverage],
            |inspector| inspector.create(ecx, create).map(Some),
        );

        ecx.journaled_state.depth += self.in_inner_context as usize;
        if let Some(cheatcodes) = self.cheatcodes.as_deref_mut() {
            if let Some(output) = cheatcodes.create_with_executor(ecx, create, self.inner) {
                if output.result.result != InstructionResult::Continue {
                    ecx.journaled_state.depth -= self.in_inner_context as usize;
                    return Some(output);
                }
            }
        }
        ecx.journaled_state.depth -= self.in_inner_context as usize;

        if !matches!(create.scheme, CreateScheme::Create2 { .. }) &&
            self.enable_isolation &&
            !self.in_inner_context &&
            ecx.journaled_state.depth == 1
        {
            let (result, address) = self.transact_inner(
                ecx,
                TxKind::Create,
                create.caller,
                create.init_code.clone(),
                create.gas_limit,
                create.value,
            );
            return Some(CreateOutcome { result, address });
        }

        None
    }

    fn create_end(
        &mut self,
        ecx: &mut EvmContext<&mut dyn DatabaseExt>,
        call: &CreateInputs,
        outcome: CreateOutcome,
    ) -> CreateOutcome {
        // We are processing inner context outputs in the outer context, so need to avoid processing
        // twice.
        if self.in_inner_context && ecx.journaled_state.depth == 1 {
            return outcome;
        }

        let outcome = self.do_create_end(ecx, call, outcome);

        if ecx.journaled_state.depth == 0 {
            self.top_level_frame_end(ecx, outcome.result.result);
        }

        outcome
    }

    fn eofcreate(
        &mut self,
        ecx: &mut EvmContext<&mut dyn DatabaseExt>,
        create: &mut EOFCreateInputs,
    ) -> Option<CreateOutcome> {
        if self.in_inner_context && ecx.journaled_state.depth == 1 {
            self.adjust_evm_data_for_inner_context(ecx);
            return None;
        }

        if ecx.journaled_state.depth == 0 {
            self.top_level_frame_start(ecx);
        }

        call_inspectors!(
            #[ret]
            [&mut self.tracer, &mut self.coverage, &mut self.cheatcodes],
            |inspector| inspector.eofcreate(ecx, create).map(Some),
        );

        if matches!(create.kind, EOFCreateKind::Tx { .. }) &&
            self.enable_isolation &&
            !self.in_inner_context &&
            ecx.journaled_state.depth == 1
        {
            let init_code = match &mut create.kind {
                EOFCreateKind::Tx { initdata } => initdata.clone(),
                EOFCreateKind::Opcode { .. } => unreachable!(),
            };

            let (result, address) = self.transact_inner(
                ecx,
                TxKind::Create,
                create.caller,
                init_code,
                create.gas_limit,
                create.value,
            );
            return Some(CreateOutcome { result, address });
        }

        None
    }

    fn eofcreate_end(
        &mut self,
        ecx: &mut EvmContext<&mut dyn DatabaseExt>,
        call: &EOFCreateInputs,
        outcome: CreateOutcome,
    ) -> CreateOutcome {
        // We are processing inner context outputs in the outer context, so need to avoid processing
        // twice.
        if self.in_inner_context && ecx.journaled_state.depth == 1 {
            return outcome;
        }

        let outcome = self.do_eofcreate_end(ecx, call, outcome);

        if ecx.journaled_state.depth == 0 {
            self.top_level_frame_end(ecx, outcome.result.result);
        }

        outcome
    }

    fn selfdestruct(&mut self, contract: Address, target: Address, value: U256) {
        call_inspectors!([&mut self.tracer, &mut self.printer], |inspector| {
            Inspector::<&mut dyn DatabaseExt>::selfdestruct(inspector, contract, target, value)
        });
    }
}

impl InspectorExt for InspectorStackRefMut<'_> {
    fn should_use_create2_factory(
        &mut self,
        ecx: &mut EvmContext<&mut dyn DatabaseExt>,
        inputs: &mut CreateInputs,
    ) -> bool {
        call_inspectors!(
            #[ret]
            [&mut self.cheatcodes],
            |inspector| { inspector.should_use_create2_factory(ecx, inputs).then_some(true) },
        );

        false
    }

    fn console_log(&mut self, input: String) {
        call_inspectors!([&mut self.log_collector], |inspector| InspectorExt::console_log(
            inspector, input
        ));
    }

<<<<<<< HEAD
    fn trace_zksync(&mut self, ecx: &mut EvmContext<&mut dyn DatabaseExt>, call_traces: Vec<Call>) {
        call_inspectors!([&mut self.tracer], |inspector| InspectorExt::trace_zksync(
            inspector,
            ecx,
            call_traces
        ));
    }

    fn is_alphanet(&self) -> bool {
        self.inner.alphanet
=======
    fn is_odyssey(&self) -> bool {
        self.inner.odyssey
    }

    fn create2_deployer(&self) -> Address {
        self.inner.create2_deployer
>>>>>>> 59f354c1
    }
}

impl Inspector<&mut dyn DatabaseExt> for InspectorStack {
    #[inline]
    fn step(&mut self, interpreter: &mut Interpreter, ecx: &mut EvmContext<&mut dyn DatabaseExt>) {
        self.as_mut().step(interpreter, ecx)
    }

    #[inline]
    fn step_end(
        &mut self,
        interpreter: &mut Interpreter,
        ecx: &mut EvmContext<&mut dyn DatabaseExt>,
    ) {
        self.as_mut().step_end(interpreter, ecx)
    }

    fn call(
        &mut self,
        context: &mut EvmContext<&mut dyn DatabaseExt>,
        inputs: &mut CallInputs,
    ) -> Option<CallOutcome> {
        self.as_mut().call(context, inputs)
    }

    fn call_end(
        &mut self,
        context: &mut EvmContext<&mut dyn DatabaseExt>,
        inputs: &CallInputs,
        outcome: CallOutcome,
    ) -> CallOutcome {
        self.as_mut().call_end(context, inputs, outcome)
    }

    fn create(
        &mut self,
        context: &mut EvmContext<&mut dyn DatabaseExt>,
        create: &mut CreateInputs,
    ) -> Option<CreateOutcome> {
        self.as_mut().create(context, create)
    }

    fn create_end(
        &mut self,
        context: &mut EvmContext<&mut dyn DatabaseExt>,
        call: &CreateInputs,
        outcome: CreateOutcome,
    ) -> CreateOutcome {
        self.as_mut().create_end(context, call, outcome)
    }

    fn eofcreate(
        &mut self,
        context: &mut EvmContext<&mut dyn DatabaseExt>,
        create: &mut EOFCreateInputs,
    ) -> Option<CreateOutcome> {
        self.as_mut().eofcreate(context, create)
    }

    fn eofcreate_end(
        &mut self,
        context: &mut EvmContext<&mut dyn DatabaseExt>,
        call: &EOFCreateInputs,
        outcome: CreateOutcome,
    ) -> CreateOutcome {
        self.as_mut().eofcreate_end(context, call, outcome)
    }

    fn initialize_interp(
        &mut self,
        interpreter: &mut Interpreter,
        ecx: &mut EvmContext<&mut dyn DatabaseExt>,
    ) {
        self.as_mut().initialize_interp(interpreter, ecx)
    }

    fn log(
        &mut self,
        interpreter: &mut Interpreter,
        ecx: &mut EvmContext<&mut dyn DatabaseExt>,
        log: &Log,
    ) {
        self.as_mut().log(interpreter, ecx, log)
    }

    fn selfdestruct(&mut self, contract: Address, target: Address, value: U256) {
        Inspector::<&mut dyn DatabaseExt>::selfdestruct(&mut self.as_mut(), contract, target, value)
    }
}

impl InspectorExt for InspectorStack {
    fn should_use_create2_factory(
        &mut self,
        ecx: &mut EvmContext<&mut dyn DatabaseExt>,
        inputs: &mut CreateInputs,
    ) -> bool {
        self.as_mut().should_use_create2_factory(ecx, inputs)
    }

    fn is_odyssey(&self) -> bool {
        self.odyssey
    }

    fn create2_deployer(&self) -> Address {
        self.create2_deployer
    }
}

impl<'a> Deref for InspectorStackRefMut<'a> {
    type Target = &'a mut InspectorStackInner;

    fn deref(&self) -> &Self::Target {
        &self.inner
    }
}

impl DerefMut for InspectorStackRefMut<'_> {
    fn deref_mut(&mut self) -> &mut Self::Target {
        &mut self.inner
    }
}

impl Deref for InspectorStack {
    type Target = InspectorStackInner;

    fn deref(&self) -> &Self::Target {
        &self.inner
    }
}

impl DerefMut for InspectorStack {
    fn deref_mut(&mut self) -> &mut Self::Target {
        &mut self.inner
    }
}<|MERGE_RESOLUTION|>--- conflicted
+++ resolved
@@ -1047,7 +1047,18 @@
         ));
     }
 
-<<<<<<< HEAD
+    fn is_alphanet(&self) -> bool {
+        self.inner.alphanet
+    }
+
+    fn is_odyssey(&self) -> bool {
+        self.inner.odyssey
+    }
+
+    fn create2_deployer(&self) -> Address {
+        self.inner.create2_deployer
+    }
+
     fn trace_zksync(&mut self, ecx: &mut EvmContext<&mut dyn DatabaseExt>, call_traces: Vec<Call>) {
         call_inspectors!([&mut self.tracer], |inspector| InspectorExt::trace_zksync(
             inspector,
@@ -1055,18 +1066,6 @@
             call_traces
         ));
     }
-
-    fn is_alphanet(&self) -> bool {
-        self.inner.alphanet
-=======
-    fn is_odyssey(&self) -> bool {
-        self.inner.odyssey
-    }
-
-    fn create2_deployer(&self) -> Address {
-        self.inner.create2_deployer
->>>>>>> 59f354c1
-    }
 }
 
 impl Inspector<&mut dyn DatabaseExt> for InspectorStack {
