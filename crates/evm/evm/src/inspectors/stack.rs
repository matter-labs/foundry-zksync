use super::{
    Cheatcodes, CheatsConfig, ChiselState, CoverageCollector, Debugger, Fuzzer, LogCollector,
    TracePrinter, Tracer,
};
use alloy_primitives::{Address, Bytes, B256, U256};
use ethers_core::types::Log;
use ethers_signers::LocalWallet;
use foundry_common::{AsTracerPointer, StorageModificationRecorder, StorageModifications};
use foundry_evm_core::{
    backend::DatabaseExt, debug::DebugArena, era_revm::storage_view::StorageView,
};
use foundry_evm_coverage::HitMaps;
use foundry_evm_traces::CallTraceArena;
use revm::{
    interpreter::{
        return_revert, CallInputs, CreateInputs, Gas, InstructionResult, Interpreter, Stack,
    },
    primitives::{BlockEnv, Env},
    EVMData, Inspector,
};
use std::{collections::BTreeMap, sync::Arc};

#[derive(Clone, Debug, Default)]
#[must_use = "builders do nothing unless you call `build` on them"]
pub struct InspectorStackBuilder {
    /// The block environment.
    ///
    /// Used in the cheatcode handler to overwrite the block environment separately from the
    /// execution block environment.
    pub block: Option<BlockEnv>,
    /// The gas price.
    ///
    /// Used in the cheatcode handler to overwrite the gas price separately from the gas price
    /// in the execution environment.
    pub gas_price: Option<U256>,
    /// The cheatcodes config.
    pub cheatcodes: Option<Arc<CheatsConfig>>,
    /// The fuzzer inspector and its state, if it exists.
    pub fuzzer: Option<Fuzzer>,
    /// Whether to enable tracing.
    pub trace: Option<bool>,
    /// Whether to enable the debugger.
    pub debug: Option<bool>,
    /// Whether logs should be collected.
    pub logs: Option<bool>,
    /// Whether coverage info should be collected.
    pub coverage: Option<bool>,
    /// Whether to print all opcode traces into the console. Useful for debugging the EVM.
    pub print: Option<bool>,
    /// The chisel state inspector.
    pub chisel_state: Option<usize>,
}

impl InspectorStackBuilder {
    /// Create a new inspector stack builder.
    #[inline]
    pub fn new() -> Self {
        Self::default()
    }

    /// Set the block environment.
    #[inline]
    pub fn block(mut self, block: BlockEnv) -> Self {
        self.block = Some(block);
        self
    }

    /// Set the gas price.
    #[inline]
    pub fn gas_price(mut self, gas_price: U256) -> Self {
        self.gas_price = Some(gas_price);
        self
    }

    /// Enable cheatcodes with the given config.
    #[inline]
    pub fn cheatcodes(mut self, config: Arc<CheatsConfig>) -> Self {
        self.cheatcodes = Some(config);
        self
    }

    /// Set the fuzzer inspector.
    #[inline]
    pub fn fuzzer(mut self, fuzzer: Fuzzer) -> Self {
        self.fuzzer = Some(fuzzer);
        self
    }

    /// Set the Chisel inspector.
    #[inline]
    pub fn chisel_state(mut self, final_pc: usize) -> Self {
        self.chisel_state = Some(final_pc);
        self
    }

    /// Set whether to collect logs.
    #[inline]
    pub fn logs(mut self, yes: bool) -> Self {
        self.logs = Some(yes);
        self
    }

    /// Set whether to collect coverage information.
    #[inline]
    pub fn coverage(mut self, yes: bool) -> Self {
        self.coverage = Some(yes);
        self
    }

    /// Set whether to enable the debugger.
    #[inline]
    pub fn debug(mut self, yes: bool) -> Self {
        self.debug = Some(yes);
        self
    }

    /// Set whether to enable the trace printer.
    #[inline]
    pub fn print(mut self, yes: bool) -> Self {
        self.print = Some(yes);
        self
    }

    /// Set whether to enable the tracer.
    #[inline]
    pub fn trace(mut self, yes: bool) -> Self {
        self.trace = Some(yes);
        self
    }

    /// Builds the stack of inspectors to use when transacting/committing on the EVM.
    ///
    /// See also [`revm::Evm::inspect_ref`] and [`revm::Evm::commit_ref`].
    pub fn build(self) -> InspectorStack {
        let Self {
            block,
            gas_price,
            cheatcodes,
            fuzzer,
            trace,
            debug,
            logs,
            coverage,
            print,
            chisel_state,
        } = self;
        let mut stack = InspectorStack::new();

        // inspectors
        if let Some(config) = cheatcodes {
            stack.set_cheatcodes(Cheatcodes::new(config));
        }
        if let Some(fuzzer) = fuzzer {
            stack.set_fuzzer(fuzzer);
        }
        if let Some(chisel_state) = chisel_state {
            stack.set_chisel(chisel_state);
        }
        stack.collect_coverage(coverage.unwrap_or(false));
        stack.collect_logs(logs.unwrap_or(true));
        stack.enable_debugger(debug.unwrap_or(false));
        stack.print(print.unwrap_or(false));
        stack.tracing(trace.unwrap_or(false));

        // environment, must come after all of the inspectors
        if let Some(block) = block {
            stack.set_block(&block);
        }
        if let Some(gas_price) = gas_price {
            stack.set_gas_price(gas_price);
        }

        stack
    }
}

/// Helper macro to call the same method on multiple inspectors without resorting to dynamic
/// dispatch.
#[macro_export]
macro_rules! call_inspectors {
    ([$($inspector:expr),+ $(,)?], |$id:ident $(,)?| $call:expr $(,)?) => {{$(
        if let Some($id) = $inspector {
            $call
        }
    )+}}
}

/// The collected results of [`InspectorStack`].
pub struct InspectorData {
    pub logs: Vec<Log>,
    pub labels: BTreeMap<Address, String>,
    pub traces: Option<CallTraceArena>,
    pub debug: Option<DebugArena>,
    pub coverage: Option<HitMaps>,
    pub cheatcodes: Option<Cheatcodes>,
    pub script_wallets: Vec<LocalWallet>,
    pub chisel_state: Option<(Stack, Vec<u8>, InstructionResult)>,
}
/// An inspector that calls multiple inspectors in sequence.
///
/// If a call to an inspector returns a value other than [InstructionResult::Continue] (or
/// equivalent) the remaining inspectors are not called.
#[derive(Debug, Clone, Default)]
pub struct InspectorStack {
    pub cheatcodes: Option<Cheatcodes>,
    pub chisel_state: Option<ChiselState>,
    pub coverage: Option<CoverageCollector>,
    pub debugger: Option<Debugger>,
    pub fuzzer: Option<Fuzzer>,
    pub log_collector: Option<LogCollector>,
    pub printer: Option<TracePrinter>,
    pub tracer: Option<Tracer>,
    pub storage_modifications: StorageModifications,
}

impl InspectorStack {
    /// Creates a new inspector stack.
    ///
    /// Note that the stack is empty by default, and you must add inspectors to it.
    /// This is done by calling the `set_*` methods on the stack directly, or by building the stack
    /// with [`InspectorStack`].
    #[inline]
    pub fn new() -> Self {
        Self::default()
    }

    /// Set variables from an environment for the relevant inspectors.
    #[inline]
    pub fn set_env(&mut self, env: &Env) {
        self.set_block(&env.block);
        self.set_gas_price(env.tx.gas_price);
    }

    /// Sets the block for the relevant inspectors.
    #[inline]
    pub fn set_block(&mut self, block: &BlockEnv) {
        if let Some(cheatcodes) = &mut self.cheatcodes {
            cheatcodes.block = Some(block.clone());
        }
    }

    /// Sets the gas price for the relevant inspectors.
    #[inline]
    pub fn set_gas_price(&mut self, gas_price: U256) {
        if let Some(cheatcodes) = &mut self.cheatcodes {
            cheatcodes.gas_price = Some(gas_price);
        }
    }

    /// Set the cheatcodes inspector.
    #[inline]
    pub fn set_cheatcodes(&mut self, cheatcodes: Cheatcodes) {
        self.cheatcodes = Some(cheatcodes);
    }

    /// Set the fuzzer inspector.
    #[inline]
    pub fn set_fuzzer(&mut self, fuzzer: Fuzzer) {
        self.fuzzer = Some(fuzzer);
    }

    /// Set the Chisel inspector.
    #[inline]
    pub fn set_chisel(&mut self, final_pc: usize) {
        self.chisel_state = Some(ChiselState::new(final_pc));
    }

    /// Set whether to enable the coverage collector.
    #[inline]
    pub fn collect_coverage(&mut self, yes: bool) {
        self.coverage = yes.then(Default::default);
    }

    /// Set whether to enable the debugger.
    #[inline]
    pub fn enable_debugger(&mut self, yes: bool) {
        self.debugger = yes.then(Default::default);
    }

    /// Set whether to enable the log collector.
    #[inline]
    pub fn collect_logs(&mut self, yes: bool) {
        self.log_collector = yes.then(Default::default);
    }

    /// Set whether to enable the trace printer.
    #[inline]
    pub fn print(&mut self, yes: bool) {
        self.printer = yes.then(Default::default);
    }

    /// Set whether to enable the tracer.
    #[inline]
    pub fn tracing(&mut self, yes: bool) {
        self.tracer = yes.then(Default::default);
    }

    /// Collects all the data gathered during inspection into a single struct.
    #[inline]
    pub fn collect(self) -> InspectorData {
        InspectorData {
            logs: self.log_collector.map(|logs| logs.logs).unwrap_or_default(),
            labels: self
                .cheatcodes
                .as_ref()
                .map(|cheatcodes| {
                    cheatcodes.labels.clone().into_iter().map(|l| (l.0, l.1)).collect()
                })
                .unwrap_or_default(),
            traces: self.tracer.map(|tracer| tracer.traces),
            debug: self.debugger.map(|debugger| debugger.arena),
            coverage: self.coverage.map(|coverage| coverage.maps),
            script_wallets: self
                .cheatcodes
                .as_ref()
                .map(|cheatcodes| cheatcodes.script_wallets.clone())
                .unwrap_or_default(),
            cheatcodes: self.cheatcodes,
            chisel_state: self.chisel_state.and_then(|state| state.state),
        }
    }

    fn do_call_end<DB: DatabaseExt>(
        &mut self,
        data: &mut EVMData<'_, DB>,
        call: &CallInputs,
        remaining_gas: Gas,
        status: InstructionResult,
        retdata: Bytes,
    ) -> (InstructionResult, Gas, Bytes) {
        call_inspectors!(
            [
                &mut self.fuzzer,
                &mut self.debugger,
                &mut self.tracer,
                &mut self.coverage,
                &mut self.log_collector,
                &mut self.cheatcodes,
                &mut self.printer
            ],
            |inspector| {
                let (new_status, new_gas, new_retdata) =
                    inspector.call_end(data, call, remaining_gas, status, retdata.clone());

                // If the inspector returns a different status or a revert with a non-empty message,
                // we assume it wants to tell us something
                if new_status != status ||
                    (new_status == InstructionResult::Revert && new_retdata != retdata)
                {
                    return (new_status, new_gas, new_retdata)
                }
            }
        );

        (status, remaining_gas, retdata)
    }
}

impl<DB: DatabaseExt> Inspector<DB> for InspectorStack {
    fn initialize_interp(&mut self, interpreter: &mut Interpreter<'_>, data: &mut EVMData<'_, DB>) {
        let res = interpreter.instruction_result;
        call_inspectors!(
            [
                &mut self.debugger,
                &mut self.coverage,
                &mut self.tracer,
                &mut self.log_collector,
                &mut self.cheatcodes,
                &mut self.printer
            ],
            |inspector| {
                inspector.initialize_interp(interpreter, data);

                // Allow inspectors to exit early
                if interpreter.instruction_result != res {
                    #[allow(clippy::needless_return)]
                    return
                }
            }
        );
    }

    fn step(&mut self, interpreter: &mut Interpreter<'_>, data: &mut EVMData<'_, DB>) {
        let res = interpreter.instruction_result;
        call_inspectors!(
            [
                &mut self.fuzzer,
                &mut self.debugger,
                &mut self.tracer,
                &mut self.coverage,
                &mut self.log_collector,
                &mut self.cheatcodes,
                &mut self.printer
            ],
            |inspector| {
                inspector.step(interpreter, data);

                // Allow inspectors to exit early
                if interpreter.instruction_result != res {
                    #[allow(clippy::needless_return)]
                    return
                }
            }
        );
    }

    fn log(
        &mut self,
        evm_data: &mut EVMData<'_, DB>,
        address: &Address,
        topics: &[B256],
        data: &Bytes,
    ) {
        call_inspectors!(
            [&mut self.tracer, &mut self.log_collector, &mut self.cheatcodes, &mut self.printer],
            |inspector| {
                inspector.log(evm_data, address, topics, data);
            }
        );
    }

    fn step_end(&mut self, interpreter: &mut Interpreter<'_>, data: &mut EVMData<'_, DB>) {
        let res = interpreter.instruction_result;
        call_inspectors!(
            [
                &mut self.debugger,
                &mut self.tracer,
                &mut self.log_collector,
                &mut self.cheatcodes,
                &mut self.printer,
                &mut self.chisel_state
            ],
            |inspector| {
                inspector.step_end(interpreter, data);

                // Allow inspectors to exit early
                if interpreter.instruction_result != res {
                    #[allow(clippy::needless_return)]
                    return
                }
            }
        );
    }

    fn call(
        &mut self,
        data: &mut EVMData<'_, DB>,
        call: &mut CallInputs,
    ) -> (InstructionResult, Gas, Bytes) {
        call_inspectors!(
            [
                &mut self.fuzzer,
                &mut self.debugger,
                &mut self.tracer,
                &mut self.coverage,
                &mut self.log_collector,
                &mut self.cheatcodes,
                &mut self.printer
            ],
            |inspector| {
                let (status, gas, retdata) = inspector.call(data, call);

                // Allow inspectors to exit early
                #[allow(clippy::needless_return)]
                if status != InstructionResult::Continue {
                    return (status, gas, retdata)
                }
            }
        );

        (InstructionResult::Continue, Gas::new(call.gas_limit), Bytes::new())
    }

    fn call_end(
        &mut self,
        data: &mut EVMData<'_, DB>,
        call: &CallInputs,
        remaining_gas: Gas,
        status: InstructionResult,
        retdata: Bytes,
    ) -> (InstructionResult, Gas, Bytes) {
        let res = self.do_call_end(data, call, remaining_gas, status, retdata);

        if matches!(res.0, return_revert!()) {
            // Encountered a revert, since cheatcodes may have altered the evm state in such a way
            // that violates some constraints, e.g. `deal`, we need to manually roll back on revert
            // before revm reverts the state itself
            if let Some(cheats) = self.cheatcodes.as_mut() {
                cheats.on_revert(data);
            }
        }

        res
    }

    fn create(
        &mut self,
        data: &mut EVMData<'_, DB>,
        call: &mut CreateInputs,
    ) -> (InstructionResult, Option<Address>, Gas, Bytes) {
        call_inspectors!(
            [
                &mut self.debugger,
                &mut self.tracer,
                &mut self.coverage,
                &mut self.log_collector,
                &mut self.cheatcodes,
                &mut self.printer
            ],
            |inspector| {
                let (status, addr, gas, retdata) = inspector.create(data, call);

                // Allow inspectors to exit early
                if status != InstructionResult::Continue {
                    return (status, addr, gas, retdata)
                }
            }
        );

        (InstructionResult::Continue, None, Gas::new(call.gas_limit), Bytes::new())
    }

    fn create_end(
        &mut self,
        data: &mut EVMData<'_, DB>,
        call: &CreateInputs,
        status: InstructionResult,
        address: Option<Address>,
        remaining_gas: Gas,
        retdata: Bytes,
    ) -> (InstructionResult, Option<Address>, Gas, Bytes) {
        call_inspectors!(
            [
                &mut self.debugger,
                &mut self.tracer,
                &mut self.coverage,
                &mut self.log_collector,
                &mut self.cheatcodes,
                &mut self.printer
            ],
            |inspector| {
                let (new_status, new_address, new_gas, new_retdata) = inspector.create_end(
                    data,
                    call,
                    status,
                    address,
                    remaining_gas,
                    retdata.clone(),
                );

                if new_status != status {
                    return (new_status, new_address, new_gas, new_retdata)
                }
            }
        );

        (status, address, remaining_gas, retdata)
    }

    fn selfdestruct(&mut self, contract: Address, target: Address, value: U256) {
        call_inspectors!(
            [
                &mut self.debugger,
                &mut self.tracer,
                &mut self.log_collector,
                &mut self.cheatcodes,
                &mut self.printer,
                &mut self.chisel_state
            ],
            |inspector| {
                Inspector::<DB>::selfdestruct(inspector, contract, target, value);
            }
        );
    }
}

use era_cheatcodes::cheatcodes::CheatcodeTracer;
use foundry_evm_core::era_revm::db::RevmDatabaseForEra;
use multivm::vm_latest::{HistoryDisabled, ToTracerPointer};

impl<DB: DatabaseExt + Send> AsTracerPointer<StorageView<RevmDatabaseForEra<DB>>, HistoryDisabled>
    for &mut InspectorStack
{
    fn as_tracer_pointer(
        &self,
    ) -> multivm::vm_latest::TracerPointer<StorageView<RevmDatabaseForEra<DB>>, HistoryDisabled>
    {
        CheatcodeTracer::new(
            self.cheatcodes.as_ref().map(|c| c.config.clone()).unwrap_or_default(),
<<<<<<< HEAD
            self.modified_storage_keys.clone(),
            self.cheatcodes
                .as_ref()
                .map(|c| c.broadcastable_transactions.clone())
                .unwrap_or_default(),
=======
            self.storage_modifications.clone(),
>>>>>>> d4e909be
        )
        .into_tracer_pointer()
    }
}

impl StorageModificationRecorder for &mut InspectorStack {
    fn record_storage_modifications(&mut self, storage_modifications: StorageModifications) {
        self.storage_modifications.extend(storage_modifications);
    }

    fn get_storage_modifications(&self) -> &StorageModifications {
        &self.storage_modifications
    }
}<|MERGE_RESOLUTION|>--- conflicted
+++ resolved
@@ -587,15 +587,11 @@
     {
         CheatcodeTracer::new(
             self.cheatcodes.as_ref().map(|c| c.config.clone()).unwrap_or_default(),
-<<<<<<< HEAD
-            self.modified_storage_keys.clone(),
+            self.storage_modifications.clone(),
             self.cheatcodes
                 .as_ref()
                 .map(|c| c.broadcastable_transactions.clone())
                 .unwrap_or_default(),
-=======
-            self.storage_modifications.clone(),
->>>>>>> d4e909be
         )
         .into_tracer_pointer()
     }
