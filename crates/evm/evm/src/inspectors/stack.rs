use super::{
<<<<<<< HEAD
    Cheatcodes, CheatsConfig, ChiselState, CoverageCollector, Fuzzer, LogCollector, TraceCollector,
=======
    Cheatcodes, CheatsConfig, ChiselState, CoverageCollector, Fuzzer, LogCollector,
    ScriptExecutionInspector, TracingInspector,
>>>>>>> 55802bad
};
use alloy_primitives::{map::AddressHashMap, Address, Bytes, Log, TxKind, U256};
use foundry_cheatcodes::{CheatcodesExecutor, Wallets};
use foundry_evm_core::{backend::DatabaseExt, InspectorExt};
use foundry_evm_coverage::HitMaps;
use foundry_evm_traces::{SparsedTraceArena, TraceMode};
use foundry_zksync_core::Call;
use revm::{
    inspectors::CustomPrintTracer,
    interpreter::{
        CallInputs, CallOutcome, CallScheme, CreateInputs, CreateOutcome, EOFCreateInputs,
        EOFCreateKind, Gas, InstructionResult, Interpreter, InterpreterResult,
    },
    primitives::{
        Account, AccountStatus, BlockEnv, CreateScheme, Env, EnvWithHandlerCfg, ExecutionResult,
        HashMap, Output, TransactTo,
    },
    EvmContext, Inspector, JournaledState,
};
use std::{
    ops::{Deref, DerefMut},
    sync::Arc,
};

#[derive(Clone, Debug, Default)]
#[must_use = "builders do nothing unless you call `build` on them"]
pub struct InspectorStackBuilder {
    /// The block environment.
    ///
    /// Used in the cheatcode handler to overwrite the block environment separately from the
    /// execution block environment.
    pub block: Option<BlockEnv>,
    /// The gas price.
    ///
    /// Used in the cheatcode handler to overwrite the gas price separately from the gas price
    /// in the execution environment.
    pub gas_price: Option<U256>,
    /// The cheatcodes config.
    pub cheatcodes: Option<Arc<CheatsConfig>>,
    /// The fuzzer inspector and its state, if it exists.
    pub fuzzer: Option<Fuzzer>,
    /// Whether to enable tracing.
    pub trace_mode: TraceMode,
    /// Whether logs should be collected.
    pub logs: Option<bool>,
    /// Whether coverage info should be collected.
    pub coverage: Option<bool>,
    /// Whether to print all opcode traces into the console. Useful for debugging the EVM.
    pub print: Option<bool>,
    /// The chisel state inspector.
    pub chisel_state: Option<usize>,
    /// Whether to enable call isolation.
    /// In isolation mode all top-level calls are executed as a separate transaction in a separate
    /// EVM context, enabling more precise gas accounting and transaction state changes.
    pub enable_isolation: bool,
    /// Whether to enable Odyssey features.
    pub odyssey: bool,
    /// The wallets to set in the cheatcodes context.
    pub wallets: Option<Wallets>,
    /// The CREATE2 deployer address.
    pub create2_deployer: Address,
}

impl InspectorStackBuilder {
    /// Create a new inspector stack builder.
    #[inline]
    pub fn new() -> Self {
        Self::default()
    }

    /// Set the block environment.
    #[inline]
    pub fn block(mut self, block: BlockEnv) -> Self {
        self.block = Some(block);
        self
    }

    /// Set the gas price.
    #[inline]
    pub fn gas_price(mut self, gas_price: U256) -> Self {
        self.gas_price = Some(gas_price);
        self
    }

    /// Enable cheatcodes with the given config.
    #[inline]
    pub fn cheatcodes(mut self, config: Arc<CheatsConfig>) -> Self {
        self.cheatcodes = Some(config);
        self
    }

    /// Set the wallets.
    #[inline]
    pub fn wallets(mut self, wallets: Wallets) -> Self {
        self.wallets = Some(wallets);
        self
    }

    /// Set the fuzzer inspector.
    #[inline]
    pub fn fuzzer(mut self, fuzzer: Fuzzer) -> Self {
        self.fuzzer = Some(fuzzer);
        self
    }

    /// Set the Chisel inspector.
    #[inline]
    pub fn chisel_state(mut self, final_pc: usize) -> Self {
        self.chisel_state = Some(final_pc);
        self
    }

    /// Set whether to collect logs.
    #[inline]
    pub fn logs(mut self, yes: bool) -> Self {
        self.logs = Some(yes);
        self
    }

    /// Set whether to collect coverage information.
    #[inline]
    pub fn coverage(mut self, yes: bool) -> Self {
        self.coverage = Some(yes);
        self
    }

    /// Set whether to enable the trace printer.
    #[inline]
    pub fn print(mut self, yes: bool) -> Self {
        self.print = Some(yes);
        self
    }

    /// Set whether to enable the tracer.
    #[inline]
    pub fn trace_mode(mut self, mode: TraceMode) -> Self {
        if self.trace_mode < mode {
            self.trace_mode = mode
        }
        self
    }

    /// Set whether to enable the call isolation.
    /// For description of call isolation, see [`InspectorStack::enable_isolation`].
    #[inline]
    pub fn enable_isolation(mut self, yes: bool) -> Self {
        self.enable_isolation = yes;
        self
    }

    /// Set whether to enable Odyssey features.
    /// For description of call isolation, see [`InspectorStack::enable_isolation`].
    #[inline]
    pub fn odyssey(mut self, yes: bool) -> Self {
        self.odyssey = yes;
        self
    }

    #[inline]
    pub fn create2_deployer(mut self, create2_deployer: Address) -> Self {
        self.create2_deployer = create2_deployer;
        self
    }

    /// Builds the stack of inspectors to use when transacting/committing on the EVM.
    pub fn build(self) -> InspectorStack {
        let Self {
            block,
            gas_price,
            cheatcodes,
            fuzzer,
            trace_mode,
            logs,
            coverage,
            print,
            chisel_state,
            enable_isolation,
            odyssey,
            wallets,
            create2_deployer,
        } = self;
        let mut stack = InspectorStack::new();

        // inspectors
        if let Some(config) = cheatcodes {
            let mut cheatcodes = Cheatcodes::new(config);
            // Set wallets if they are provided
            if let Some(wallets) = wallets {
                cheatcodes.set_wallets(wallets);
            }
            stack.set_cheatcodes(cheatcodes);
        }

        if let Some(fuzzer) = fuzzer {
            stack.set_fuzzer(fuzzer);
        }
        if let Some(chisel_state) = chisel_state {
            stack.set_chisel(chisel_state);
        }

        stack.collect_coverage(coverage.unwrap_or(false));
        stack.collect_logs(logs.unwrap_or(true));
        stack.print(print.unwrap_or(false));
        stack.tracing(trace_mode);

        stack.enable_isolation(enable_isolation);
        stack.odyssey(odyssey);
        stack.set_create2_deployer(create2_deployer);

        // environment, must come after all of the inspectors
        if let Some(block) = block {
            stack.set_block(&block);
        }
        if let Some(gas_price) = gas_price {
            stack.set_gas_price(gas_price);
        }

        stack
    }
}

/// Helper macro to call the same method on multiple inspectors without resorting to dynamic
/// dispatch.
#[macro_export]
macro_rules! call_inspectors {
    ([$($inspector:expr),+ $(,)?], |$id:ident $(,)?| $call:expr $(,)?) => {
        $(
            if let Some($id) = $inspector {
                ({ #[inline(always)] #[cold] || $call })();
            }
        )+
    };
    (#[ret] [$($inspector:expr),+ $(,)?], |$id:ident $(,)?| $call:expr $(,)?) => {
        $(
            if let Some($id) = $inspector {
                if let Some(result) = ({ #[inline(always)] #[cold] || $call })() {
                    return result;
                }
            }
        )+
    };
}

/// The collected results of [`InspectorStack`].
pub struct InspectorData {
    pub logs: Vec<Log>,
    pub labels: AddressHashMap<String>,
    pub traces: Option<SparsedTraceArena>,
    pub coverage: Option<HitMaps>,
    pub cheatcodes: Option<Cheatcodes>,
    pub chisel_state: Option<(Vec<U256>, Vec<u8>, InstructionResult)>,
}

/// Contains data about the state of outer/main EVM which created and invoked the inner EVM context.
/// Used to adjust EVM state while in inner context.
///
/// We need this to avoid breaking changes due to EVM behavior differences in isolated vs
/// non-isolated mode. For descriptions and workarounds for those changes see: <https://github.com/foundry-rs/foundry/pull/7186#issuecomment-1959102195>
#[derive(Debug, Clone)]
pub struct InnerContextData {
    /// Origin of the transaction in the outer EVM context.
    original_origin: Address,
}

/// An inspector that calls multiple inspectors in sequence.
///
/// If a call to an inspector returns a value other than [InstructionResult::Continue] (or
/// equivalent) the remaining inspectors are not called.
///
/// Stack is divided into [Cheatcodes] and `InspectorStackInner`. This is done to allow assembling
/// `InspectorStackRefMut` inside [Cheatcodes] to allow usage of it as [revm::Inspector]. This gives
/// us ability to create and execute separate EVM frames from inside cheatcodes while still having
/// access to entire stack of inspectors and correctly handling traces, logs, debugging info
/// collection, etc.
#[derive(Clone, Debug, Default)]
pub struct InspectorStack {
    pub cheatcodes: Option<Cheatcodes>,
    pub inner: InspectorStackInner,
}

/// All used inpectors besides [Cheatcodes].
///
/// See [`InspectorStack`].
#[derive(Default, Clone, Debug)]
pub struct InspectorStackInner {
    pub chisel_state: Option<ChiselState>,
    pub coverage: Option<CoverageCollector>,
    pub fuzzer: Option<Fuzzer>,
    pub log_collector: Option<LogCollector>,
    pub printer: Option<CustomPrintTracer>,
<<<<<<< HEAD
    pub tracer: Option<TraceCollector>,
=======
    pub tracer: Option<TracingInspector>,
    pub script_execution_inspector: Option<ScriptExecutionInspector>,
>>>>>>> 55802bad
    pub enable_isolation: bool,
    pub odyssey: bool,
    pub create2_deployer: Address,

    /// Flag marking if we are in the inner EVM context.
    pub in_inner_context: bool,
    pub inner_context_data: Option<InnerContextData>,
    pub top_frame_journal: HashMap<Address, Account>,
}

/// Struct keeping mutable references to both parts of [InspectorStack] and implementing
/// [revm::Inspector]. This struct can be obtained via [InspectorStack::as_mut] or via
/// [CheatcodesExecutor::get_inspector] method implemented for [InspectorStackInner].
pub struct InspectorStackRefMut<'a> {
    pub cheatcodes: Option<&'a mut Cheatcodes>,
    pub inner: &'a mut InspectorStackInner,
}

impl CheatcodesExecutor for InspectorStackInner {
    fn get_inspector<'a>(&'a mut self, cheats: &'a mut Cheatcodes) -> Box<dyn InspectorExt + 'a> {
        Box::new(InspectorStackRefMut { cheatcodes: Some(cheats), inner: self })
    }

    fn tracing_inspector(&mut self) -> Option<&mut Option<TraceCollector>> {
        Some(&mut self.tracer)
    }
}

impl InspectorStack {
    /// Creates a new inspector stack.
    ///
    /// Note that the stack is empty by default, and you must add inspectors to it.
    /// This is done by calling the `set_*` methods on the stack directly, or by building the stack
    /// with [`InspectorStack`].
    #[inline]
    pub fn new() -> Self {
        Self::default()
    }

    /// Logs the status of the inspectors.
    pub fn log_status(&self) {
        trace!(enabled=%{
            let mut enabled = Vec::with_capacity(16);
            macro_rules! push {
                ($($id:ident),* $(,)?) => {
                    $(
                        if self.$id.is_some() {
                            enabled.push(stringify!($id));
                        }
                    )*
                };
            }
            push!(cheatcodes, chisel_state, coverage, fuzzer, log_collector, printer, tracer);
            if self.enable_isolation {
                enabled.push("isolation");
            }
            format!("[{}]", enabled.join(", "))
        });
    }

    /// Set variables from an environment for the relevant inspectors.
    #[inline]
    pub fn set_env(&mut self, env: &Env) {
        self.set_block(&env.block);
        self.set_gas_price(env.tx.gas_price);
    }

    /// Sets the block for the relevant inspectors.
    #[inline]
    pub fn set_block(&mut self, block: &BlockEnv) {
        if let Some(cheatcodes) = &mut self.cheatcodes {
            cheatcodes.block = Some(block.clone());
        }
    }

    /// Sets the gas price for the relevant inspectors.
    #[inline]
    pub fn set_gas_price(&mut self, gas_price: U256) {
        if let Some(cheatcodes) = &mut self.cheatcodes {
            cheatcodes.gas_price = Some(gas_price);
        }
    }

    /// Set the cheatcodes inspector.
    #[inline]
    pub fn set_cheatcodes(&mut self, cheatcodes: Cheatcodes) {
        self.cheatcodes = Some(cheatcodes);
    }

    /// Set the fuzzer inspector.
    #[inline]
    pub fn set_fuzzer(&mut self, fuzzer: Fuzzer) {
        self.fuzzer = Some(fuzzer);
    }

    /// Set the Chisel inspector.
    #[inline]
    pub fn set_chisel(&mut self, final_pc: usize) {
        self.chisel_state = Some(ChiselState::new(final_pc));
    }

    /// Set whether to enable the coverage collector.
    #[inline]
    pub fn collect_coverage(&mut self, yes: bool) {
        self.coverage = yes.then(Default::default);
    }

    /// Set whether to enable call isolation.
    #[inline]
    pub fn enable_isolation(&mut self, yes: bool) {
        self.enable_isolation = yes;
    }

    /// Set whether to enable call isolation.
    #[inline]
    pub fn odyssey(&mut self, yes: bool) {
        self.odyssey = yes;
    }

    /// Set the CREATE2 deployer address.
    #[inline]
    pub fn set_create2_deployer(&mut self, deployer: Address) {
        self.create2_deployer = deployer;
    }

    /// Set whether to enable the log collector.
    #[inline]
    pub fn collect_logs(&mut self, yes: bool) {
        self.log_collector = yes.then(Default::default);
    }

    /// Set whether to enable the trace printer.
    #[inline]
    pub fn print(&mut self, yes: bool) {
        self.printer = yes.then(Default::default);
    }

    /// Set whether to enable the tracer.
    #[inline]
    pub fn tracing(&mut self, mode: TraceMode) {
        if let Some(config) = mode.into_config() {
            *self.tracer.get_or_insert_with(Default::default).config_mut() = config;
        } else {
            self.tracer = None;
        }
    }

    /// Set whether to enable script execution inspector.
    #[inline]
    pub fn script(&mut self, script_address: Address) {
        self.script_execution_inspector.get_or_insert_with(Default::default).script_address =
            script_address;
    }

    /// Collects all the data gathered during inspection into a single struct.
    #[inline]
    pub fn collect(self) -> InspectorData {
        let Self {
            mut cheatcodes,
            inner: InspectorStackInner { chisel_state, coverage, log_collector, tracer, .. },
        } = self;

        let traces = tracer.map(|tracer| tracer.into_traces()).map(|arena| {
            let ignored = cheatcodes
                .as_mut()
                .map(|cheatcodes| {
                    let mut ignored = std::mem::take(&mut cheatcodes.ignored_traces.ignored);

                    // If the last pause call was not resumed, ignore the rest of the trace
                    if let Some(last_pause_call) = cheatcodes.ignored_traces.last_pause_call {
                        ignored.insert(last_pause_call, (arena.nodes().len(), 0));
                    }

                    ignored
                })
                .unwrap_or_default();

            SparsedTraceArena { arena, ignored }
        });

        InspectorData {
            logs: log_collector.map(|logs| logs.logs).unwrap_or_default(),
            labels: cheatcodes
                .as_ref()
                .map(|cheatcodes| cheatcodes.labels.clone())
                .unwrap_or_default(),
            traces,
            coverage: coverage.map(|coverage| coverage.finish()),
            cheatcodes,
            chisel_state: chisel_state.and_then(|state| state.state),
        }
    }

    #[inline(always)]
    fn as_mut(&mut self) -> InspectorStackRefMut<'_> {
        InspectorStackRefMut { cheatcodes: self.cheatcodes.as_mut(), inner: &mut self.inner }
    }
}

impl InspectorStackRefMut<'_> {
    /// Adjusts the EVM data for the inner EVM context.
    /// Should be called on the top-level call of inner context (depth == 0 &&
    /// self.in_inner_context) Decreases sender nonce for CALLs to keep backwards compatibility
    /// Updates tx.origin to the value before entering inner context
    fn adjust_evm_data_for_inner_context(&mut self, ecx: &mut EvmContext<&mut dyn DatabaseExt>) {
        let inner_context_data =
            self.inner_context_data.as_ref().expect("should be called in inner context");
        ecx.env.tx.caller = inner_context_data.original_origin;
    }

    fn do_call_end(
        &mut self,
        ecx: &mut EvmContext<&mut dyn DatabaseExt>,
        inputs: &CallInputs,
        outcome: CallOutcome,
    ) -> CallOutcome {
        let result = outcome.result.result;
        call_inspectors!(
            #[ret]
            [&mut self.fuzzer, &mut self.tracer, &mut self.cheatcodes, &mut self.printer],
            |inspector| {
                let new_outcome = inspector.call_end(ecx, inputs, outcome.clone());

                // If the inspector returns a different status or a revert with a non-empty message,
                // we assume it wants to tell us something
                let different = new_outcome.result.result != result ||
                    (new_outcome.result.result == InstructionResult::Revert &&
                        new_outcome.output() != outcome.output());
                different.then_some(new_outcome)
            },
        );

        outcome
    }

    fn do_create_end(
        &mut self,
        ecx: &mut EvmContext<&mut dyn DatabaseExt>,
        call: &CreateInputs,
        outcome: CreateOutcome,
    ) -> CreateOutcome {
        let result = outcome.result.result;
        call_inspectors!(
            #[ret]
            [&mut self.tracer, &mut self.cheatcodes, &mut self.printer],
            |inspector| {
                let new_outcome = inspector.create_end(ecx, call, outcome.clone());

                // If the inspector returns a different status or a revert with a non-empty message,
                // we assume it wants to tell us something
                let different = new_outcome.result.result != result ||
                    (new_outcome.result.result == InstructionResult::Revert &&
                        new_outcome.output() != outcome.output());
                different.then_some(new_outcome)
            },
        );

        outcome
    }

    fn do_eofcreate_end(
        &mut self,
        ecx: &mut EvmContext<&mut dyn DatabaseExt>,
        call: &EOFCreateInputs,
        outcome: CreateOutcome,
    ) -> CreateOutcome {
        let result = outcome.result.result;
        call_inspectors!(
            #[ret]
            [&mut self.tracer, &mut self.cheatcodes, &mut self.printer],
            |inspector| {
                let new_outcome = inspector.eofcreate_end(ecx, call, outcome.clone());

                // If the inspector returns a different status or a revert with a non-empty message,
                // we assume it wants to tell us something
                let different = new_outcome.result.result != result ||
                    (new_outcome.result.result == InstructionResult::Revert &&
                        new_outcome.output() != outcome.output());
                different.then_some(new_outcome)
            },
        );

        outcome
    }

    fn transact_inner(
        &mut self,
        ecx: &mut EvmContext<&mut dyn DatabaseExt>,
        transact_to: TransactTo,
        caller: Address,
        input: Bytes,
        gas_limit: u64,
        value: U256,
    ) -> (InterpreterResult, Option<Address>) {
        let ecx = &mut ecx.inner;

        let cached_env = ecx.env.clone();

        ecx.env.block.basefee = U256::ZERO;
        ecx.env.tx.caller = caller;
        ecx.env.tx.transact_to = transact_to;
        ecx.env.tx.data = input;
        ecx.env.tx.value = value;
        // Add 21000 to the gas limit to account for the base cost of transaction.
        ecx.env.tx.gas_limit = gas_limit + 21000;
        // If we haven't disabled gas limit checks, ensure that transaction gas limit will not
        // exceed block gas limit.
        if !ecx.env.cfg.disable_block_gas_limit {
            ecx.env.tx.gas_limit =
                std::cmp::min(ecx.env.tx.gas_limit, ecx.env.block.gas_limit.to());
        }
        ecx.env.tx.gas_price = U256::ZERO;

        self.inner_context_data = Some(InnerContextData { original_origin: cached_env.tx.caller });
        self.in_inner_context = true;

        let env = EnvWithHandlerCfg::new_with_spec_id(ecx.env.clone(), ecx.spec_id());
        let res = self.with_stack(|inspector| {
            let mut evm = crate::utils::new_evm_with_inspector(&mut ecx.db, env, inspector);

            evm.context.evm.inner.journaled_state.state = {
                let mut state = ecx.journaled_state.state.clone();

                for (addr, acc_mut) in &mut state {
                    // mark all accounts cold, besides preloaded addresses
                    if !ecx.journaled_state.warm_preloaded_addresses.contains(addr) {
                        acc_mut.mark_cold();
                    }

                    // mark all slots cold
                    for slot_mut in acc_mut.storage.values_mut() {
                        slot_mut.is_cold = true;
                        slot_mut.original_value = slot_mut.present_value;
                    }
                }

                state
            };

            // set depth to 1 to make sure traces are collected correctly
            evm.context.evm.inner.journaled_state.depth = 1;

            let res = evm.transact();

            // need to reset the env in case it was modified via cheatcodes during execution
            ecx.env = evm.context.evm.inner.env;
            res
        });

        self.in_inner_context = false;
        self.inner_context_data = None;

        ecx.env.tx = cached_env.tx;
        ecx.env.block.basefee = cached_env.block.basefee;

        let mut gas = Gas::new(gas_limit);

        let Ok(res) = res else {
            // Should we match, encode and propagate error as a revert reason?
            let result =
                InterpreterResult { result: InstructionResult::Revert, output: Bytes::new(), gas };
            return (result, None);
        };

        for (addr, mut acc) in res.state {
            let Some(acc_mut) = ecx.journaled_state.state.get_mut(&addr) else {
                ecx.journaled_state.state.insert(addr, acc);
                continue
            };

            // make sure accounts that were warmed earlier do not become cold
            if acc.status.contains(AccountStatus::Cold) &&
                !acc_mut.status.contains(AccountStatus::Cold)
            {
                acc.status -= AccountStatus::Cold;
            }
            acc_mut.info = acc.info;
            acc_mut.status |= acc.status;

            for (key, val) in acc.storage {
                let Some(slot_mut) = acc_mut.storage.get_mut(&key) else {
                    acc_mut.storage.insert(key, val);
                    continue
                };
                slot_mut.present_value = val.present_value;
                slot_mut.is_cold &= val.is_cold;
            }
        }

        let (result, address, output) = match res.result {
            ExecutionResult::Success { reason, gas_used, gas_refunded, logs: _, output } => {
                gas.set_refund(gas_refunded as i64);
                let _ = gas.record_cost(gas_used);
                let address = match output {
                    Output::Create(_, address) => address,
                    Output::Call(_) => None,
                };
                (reason.into(), address, output.into_data())
            }
            ExecutionResult::Halt { reason, gas_used } => {
                let _ = gas.record_cost(gas_used);
                (reason.into(), None, Bytes::new())
            }
            ExecutionResult::Revert { gas_used, output } => {
                let _ = gas.record_cost(gas_used);
                (InstructionResult::Revert, None, output)
            }
        };
        (InterpreterResult { result, output, gas }, address)
    }

    /// Moves out of references, constructs an [`InspectorStack`] and runs the given closure with
    /// it.
    fn with_stack<O>(&mut self, f: impl FnOnce(&mut InspectorStack) -> O) -> O {
        let mut stack = InspectorStack {
            cheatcodes: self
                .cheatcodes
                .as_deref_mut()
                .map(|cheats| core::mem::replace(cheats, Cheatcodes::new(cheats.config.clone()))),
            inner: std::mem::take(self.inner),
        };

        let out = f(&mut stack);

        if let Some(cheats) = self.cheatcodes.as_deref_mut() {
            *cheats = stack.cheatcodes.take().unwrap();
        }

        *self.inner = stack.inner;

        out
    }

    /// Invoked at the beginning of a new top-level (0 depth) frame.
    fn top_level_frame_start(&mut self, ecx: &mut EvmContext<&mut dyn DatabaseExt>) {
        if self.enable_isolation {
            // If we're in isolation mode, we need to keep track of the state at the beginning of
            // the frame to be able to roll back on revert
            self.top_frame_journal = ecx.journaled_state.state.clone();
        }
    }

    /// Invoked at the end of root frame.
    fn top_level_frame_end(
        &mut self,
        ecx: &mut EvmContext<&mut dyn DatabaseExt>,
        result: InstructionResult,
    ) {
        if !result.is_revert() {
            return;
        }
        // Encountered a revert, since cheatcodes may have altered the evm state in such a way
        // that violates some constraints, e.g. `deal`, we need to manually roll back on revert
        // before revm reverts the state itself
        if let Some(cheats) = self.cheatcodes.as_mut() {
            cheats.on_revert(ecx);
        }

        // If we're in isolation mode, we need to rollback to state before the root frame was
        // created We can't rely on revm's journal because it doesn't account for changes
        // made by isolated calls
        if self.enable_isolation {
            ecx.journaled_state.state = std::mem::take(&mut self.top_frame_journal);
        }
    }
}

impl Inspector<&mut dyn DatabaseExt> for InspectorStackRefMut<'_> {
    fn initialize_interp(
        &mut self,
        interpreter: &mut Interpreter,
        ecx: &mut EvmContext<&mut dyn DatabaseExt>,
    ) {
        call_inspectors!(
            [
                &mut self.coverage,
                &mut self.tracer,
                &mut self.cheatcodes,
                &mut self.script_execution_inspector,
                &mut self.printer
            ],
            |inspector| inspector.initialize_interp(interpreter, ecx),
        );
    }

    fn step(&mut self, interpreter: &mut Interpreter, ecx: &mut EvmContext<&mut dyn DatabaseExt>) {
        call_inspectors!(
            [
                &mut self.fuzzer,
                &mut self.tracer,
                &mut self.coverage,
                &mut self.cheatcodes,
                &mut self.script_execution_inspector,
                &mut self.printer
            ],
            |inspector| inspector.step(interpreter, ecx),
        );
    }

    fn step_end(
        &mut self,
        interpreter: &mut Interpreter,
        ecx: &mut EvmContext<&mut dyn DatabaseExt>,
    ) {
        call_inspectors!(
            [&mut self.tracer, &mut self.cheatcodes, &mut self.chisel_state, &mut self.printer],
            |inspector| inspector.step_end(interpreter, ecx),
        );
    }

    fn log(
        &mut self,
        interpreter: &mut Interpreter,
        ecx: &mut EvmContext<&mut dyn DatabaseExt>,
        log: &Log,
    ) {
        call_inspectors!(
            [&mut self.tracer, &mut self.log_collector, &mut self.cheatcodes, &mut self.printer],
            |inspector| inspector.log(interpreter, ecx, log),
        );
    }

    fn call(
        &mut self,
        ecx: &mut EvmContext<&mut dyn DatabaseExt>,
        call: &mut CallInputs,
    ) -> Option<CallOutcome> {
        if self.in_inner_context && ecx.journaled_state.depth == 1 {
            self.adjust_evm_data_for_inner_context(ecx);
            return None;
        }

        if ecx.journaled_state.depth == 0 {
            self.top_level_frame_start(ecx);
        }

        call_inspectors!(
            #[ret]
            [&mut self.fuzzer, &mut self.tracer, &mut self.log_collector, &mut self.printer],
            |inspector| {
                let mut out = None;
                if let Some(output) = inspector.call(ecx, call) {
                    if output.result.result != InstructionResult::Continue {
                        out = Some(Some(output));
                    }
                }
                out
            },
        );

        if let Some(cheatcodes) = self.cheatcodes.as_deref_mut() {
            // Handle mocked functions, replace bytecode address with mock if matched.
            if let Some(mocks) = cheatcodes.mocked_functions.get(&call.target_address) {
                // Check if any mock function set for call data or if catch-all mock function set
                // for selector.
                if let Some(target) = mocks
                    .get(&call.input)
                    .or_else(|| call.input.get(..4).and_then(|selector| mocks.get(selector)))
                {
                    call.bytecode_address = *target;
                }
            }

            if let Some(output) = cheatcodes.call_with_executor(ecx, call, self.inner) {
                if output.result.result != InstructionResult::Continue {
                    return Some(output);
                }
            }
        }

        if self.enable_isolation && !self.in_inner_context && ecx.journaled_state.depth == 1 {
            match call.scheme {
                // Isolate CALLs
                CallScheme::Call | CallScheme::ExtCall => {
                    let (result, _) = self.transact_inner(
                        ecx,
                        TxKind::Call(call.target_address),
                        call.caller,
                        call.input.clone(),
                        call.gas_limit,
                        call.value.get(),
                    );
                    return Some(CallOutcome {
                        result,
                        memory_offset: call.return_memory_offset.clone(),
                    });
                }
                // Mark accounts and storage cold before STATICCALLs
                CallScheme::StaticCall | CallScheme::ExtStaticCall => {
                    let JournaledState { state, warm_preloaded_addresses, .. } =
                        &mut ecx.journaled_state;
                    for (addr, acc_mut) in state {
                        // Do not mark accounts and storage cold accounts with arbitrary storage.
                        if let Some(cheatcodes) = &self.cheatcodes {
                            if cheatcodes.has_arbitrary_storage(addr) {
                                continue;
                            }
                        }

                        if !warm_preloaded_addresses.contains(addr) {
                            acc_mut.mark_cold();
                        }

                        for slot_mut in acc_mut.storage.values_mut() {
                            slot_mut.is_cold = true;
                        }
                    }
                }
                // Process other variants as usual
                CallScheme::CallCode | CallScheme::DelegateCall | CallScheme::ExtDelegateCall => {}
            }
        }

        None
    }

    fn call_end(
        &mut self,
        ecx: &mut EvmContext<&mut dyn DatabaseExt>,
        inputs: &CallInputs,
        outcome: CallOutcome,
    ) -> CallOutcome {
        // We are processing inner context outputs in the outer context, so need to avoid processing
        // twice.
        if self.in_inner_context && ecx.journaled_state.depth == 1 {
            return outcome;
        }

        let outcome = self.do_call_end(ecx, inputs, outcome);

        if ecx.journaled_state.depth == 0 {
            self.top_level_frame_end(ecx, outcome.result.result);
        }

        outcome
    }

    fn create(
        &mut self,
        ecx: &mut EvmContext<&mut dyn DatabaseExt>,
        create: &mut CreateInputs,
    ) -> Option<CreateOutcome> {
        if self.in_inner_context && ecx.journaled_state.depth == 1 {
            self.adjust_evm_data_for_inner_context(ecx);
            return None;
        }

        if ecx.journaled_state.depth == 0 {
            self.top_level_frame_start(ecx);
        }

        call_inspectors!(
            #[ret]
            [&mut self.tracer, &mut self.coverage],
            |inspector| inspector.create(ecx, create).map(Some),
        );

        ecx.journaled_state.depth += self.in_inner_context as usize;
        if let Some(cheatcodes) = self.cheatcodes.as_deref_mut() {
            if let Some(output) = cheatcodes.create_with_executor(ecx, create, self.inner) {
                if output.result.result != InstructionResult::Continue {
                    ecx.journaled_state.depth -= self.in_inner_context as usize;
                    return Some(output);
                }
            }
        }
        ecx.journaled_state.depth -= self.in_inner_context as usize;

        if !matches!(create.scheme, CreateScheme::Create2 { .. }) &&
            self.enable_isolation &&
            !self.in_inner_context &&
            ecx.journaled_state.depth == 1
        {
            let (result, address) = self.transact_inner(
                ecx,
                TxKind::Create,
                create.caller,
                create.init_code.clone(),
                create.gas_limit,
                create.value,
            );
            return Some(CreateOutcome { result, address });
        }

        None
    }

    fn create_end(
        &mut self,
        ecx: &mut EvmContext<&mut dyn DatabaseExt>,
        call: &CreateInputs,
        outcome: CreateOutcome,
    ) -> CreateOutcome {
        // We are processing inner context outputs in the outer context, so need to avoid processing
        // twice.
        if self.in_inner_context && ecx.journaled_state.depth == 1 {
            return outcome;
        }

        let outcome = self.do_create_end(ecx, call, outcome);

        if ecx.journaled_state.depth == 0 {
            self.top_level_frame_end(ecx, outcome.result.result);
        }

        outcome
    }

    fn eofcreate(
        &mut self,
        ecx: &mut EvmContext<&mut dyn DatabaseExt>,
        create: &mut EOFCreateInputs,
    ) -> Option<CreateOutcome> {
        if self.in_inner_context && ecx.journaled_state.depth == 1 {
            self.adjust_evm_data_for_inner_context(ecx);
            return None;
        }

        if ecx.journaled_state.depth == 0 {
            self.top_level_frame_start(ecx);
        }

        call_inspectors!(
            #[ret]
            [&mut self.tracer, &mut self.coverage, &mut self.cheatcodes],
            |inspector| inspector.eofcreate(ecx, create).map(Some),
        );

        if matches!(create.kind, EOFCreateKind::Tx { .. }) &&
            self.enable_isolation &&
            !self.in_inner_context &&
            ecx.journaled_state.depth == 1
        {
            let init_code = match &mut create.kind {
                EOFCreateKind::Tx { initdata } => initdata.clone(),
                EOFCreateKind::Opcode { .. } => unreachable!(),
            };

            let (result, address) = self.transact_inner(
                ecx,
                TxKind::Create,
                create.caller,
                init_code,
                create.gas_limit,
                create.value,
            );
            return Some(CreateOutcome { result, address });
        }

        None
    }

    fn eofcreate_end(
        &mut self,
        ecx: &mut EvmContext<&mut dyn DatabaseExt>,
        call: &EOFCreateInputs,
        outcome: CreateOutcome,
    ) -> CreateOutcome {
        // We are processing inner context outputs in the outer context, so need to avoid processing
        // twice.
        if self.in_inner_context && ecx.journaled_state.depth == 1 {
            return outcome;
        }

        let outcome = self.do_eofcreate_end(ecx, call, outcome);

        if ecx.journaled_state.depth == 0 {
            self.top_level_frame_end(ecx, outcome.result.result);
        }

        outcome
    }

    fn selfdestruct(&mut self, contract: Address, target: Address, value: U256) {
        call_inspectors!([&mut self.tracer, &mut self.printer], |inspector| {
            Inspector::<&mut dyn DatabaseExt>::selfdestruct(inspector, contract, target, value)
        });
    }
}

impl InspectorExt for InspectorStackRefMut<'_> {
    fn should_use_create2_factory(
        &mut self,
        ecx: &mut EvmContext<&mut dyn DatabaseExt>,
        inputs: &mut CreateInputs,
    ) -> bool {
        call_inspectors!(
            #[ret]
            [&mut self.cheatcodes],
            |inspector| { inspector.should_use_create2_factory(ecx, inputs).then_some(true) },
        );

        false
    }

    fn console_log(&mut self, msg: &str) {
        call_inspectors!([&mut self.log_collector], |inspector| InspectorExt::console_log(
            inspector, msg
        ));
    }

    fn is_odyssey(&self) -> bool {
        self.inner.odyssey
    }

    fn create2_deployer(&self) -> Address {
        self.inner.create2_deployer
    }

    fn trace_zksync(
        &mut self,
        ecx: &mut EvmContext<&mut dyn DatabaseExt>,
        call_traces: Vec<Call>,
        record_top_call: bool,
    ) {
        call_inspectors!([&mut self.tracer], |inspector| InspectorExt::trace_zksync(
            inspector,
            ecx,
            call_traces,
            record_top_call
        ));
    }
}

impl Inspector<&mut dyn DatabaseExt> for InspectorStack {
    #[inline]
    fn step(&mut self, interpreter: &mut Interpreter, ecx: &mut EvmContext<&mut dyn DatabaseExt>) {
        self.as_mut().step(interpreter, ecx)
    }

    #[inline]
    fn step_end(
        &mut self,
        interpreter: &mut Interpreter,
        ecx: &mut EvmContext<&mut dyn DatabaseExt>,
    ) {
        self.as_mut().step_end(interpreter, ecx)
    }

    fn call(
        &mut self,
        context: &mut EvmContext<&mut dyn DatabaseExt>,
        inputs: &mut CallInputs,
    ) -> Option<CallOutcome> {
        self.as_mut().call(context, inputs)
    }

    fn call_end(
        &mut self,
        context: &mut EvmContext<&mut dyn DatabaseExt>,
        inputs: &CallInputs,
        outcome: CallOutcome,
    ) -> CallOutcome {
        self.as_mut().call_end(context, inputs, outcome)
    }

    fn create(
        &mut self,
        context: &mut EvmContext<&mut dyn DatabaseExt>,
        create: &mut CreateInputs,
    ) -> Option<CreateOutcome> {
        self.as_mut().create(context, create)
    }

    fn create_end(
        &mut self,
        context: &mut EvmContext<&mut dyn DatabaseExt>,
        call: &CreateInputs,
        outcome: CreateOutcome,
    ) -> CreateOutcome {
        self.as_mut().create_end(context, call, outcome)
    }

    fn eofcreate(
        &mut self,
        context: &mut EvmContext<&mut dyn DatabaseExt>,
        create: &mut EOFCreateInputs,
    ) -> Option<CreateOutcome> {
        self.as_mut().eofcreate(context, create)
    }

    fn eofcreate_end(
        &mut self,
        context: &mut EvmContext<&mut dyn DatabaseExt>,
        call: &EOFCreateInputs,
        outcome: CreateOutcome,
    ) -> CreateOutcome {
        self.as_mut().eofcreate_end(context, call, outcome)
    }

    fn initialize_interp(
        &mut self,
        interpreter: &mut Interpreter,
        ecx: &mut EvmContext<&mut dyn DatabaseExt>,
    ) {
        self.as_mut().initialize_interp(interpreter, ecx)
    }

    fn log(
        &mut self,
        interpreter: &mut Interpreter,
        ecx: &mut EvmContext<&mut dyn DatabaseExt>,
        log: &Log,
    ) {
        self.as_mut().log(interpreter, ecx, log)
    }

    fn selfdestruct(&mut self, contract: Address, target: Address, value: U256) {
        Inspector::<&mut dyn DatabaseExt>::selfdestruct(&mut self.as_mut(), contract, target, value)
    }
}

impl InspectorExt for InspectorStack {
    fn should_use_create2_factory(
        &mut self,
        ecx: &mut EvmContext<&mut dyn DatabaseExt>,
        inputs: &mut CreateInputs,
    ) -> bool {
        self.as_mut().should_use_create2_factory(ecx, inputs)
    }

    fn is_odyssey(&self) -> bool {
        self.odyssey
    }

    fn create2_deployer(&self) -> Address {
        self.create2_deployer
    }

    fn trace_zksync(
        &mut self,
        ecx: &mut EvmContext<&mut dyn DatabaseExt>,
        call_traces: Vec<Call>,
        record_top_call: bool,
    ) {
        self.as_mut().trace_zksync(ecx, call_traces, record_top_call);
    }
}

impl<'a> Deref for InspectorStackRefMut<'a> {
    type Target = &'a mut InspectorStackInner;

    fn deref(&self) -> &Self::Target {
        &self.inner
    }
}

impl DerefMut for InspectorStackRefMut<'_> {
    fn deref_mut(&mut self) -> &mut Self::Target {
        &mut self.inner
    }
}

impl Deref for InspectorStack {
    type Target = InspectorStackInner;

    fn deref(&self) -> &Self::Target {
        &self.inner
    }
}

impl DerefMut for InspectorStack {
    fn deref_mut(&mut self) -> &mut Self::Target {
        &mut self.inner
    }
}<|MERGE_RESOLUTION|>--- conflicted
+++ resolved
@@ -1,10 +1,6 @@
 use super::{
-<<<<<<< HEAD
-    Cheatcodes, CheatsConfig, ChiselState, CoverageCollector, Fuzzer, LogCollector, TraceCollector,
-=======
     Cheatcodes, CheatsConfig, ChiselState, CoverageCollector, Fuzzer, LogCollector,
-    ScriptExecutionInspector, TracingInspector,
->>>>>>> 55802bad
+    ScriptExecutionInspector,
 };
 use alloy_primitives::{map::AddressHashMap, Address, Bytes, Log, TxKind, U256};
 use foundry_cheatcodes::{CheatcodesExecutor, Wallets};
@@ -12,6 +8,7 @@
 use foundry_evm_coverage::HitMaps;
 use foundry_evm_traces::{SparsedTraceArena, TraceMode};
 use foundry_zksync_core::Call;
+use foundry_zksync_inspectors::TraceCollector;
 use revm::{
     inspectors::CustomPrintTracer,
     interpreter::{
@@ -295,12 +292,8 @@
     pub fuzzer: Option<Fuzzer>,
     pub log_collector: Option<LogCollector>,
     pub printer: Option<CustomPrintTracer>,
-<<<<<<< HEAD
     pub tracer: Option<TraceCollector>,
-=======
-    pub tracer: Option<TracingInspector>,
     pub script_execution_inspector: Option<ScriptExecutionInspector>,
->>>>>>> 55802bad
     pub enable_isolation: bool,
     pub odyssey: bool,
     pub create2_deployer: Address,
