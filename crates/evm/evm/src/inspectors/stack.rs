--- conflicted
+++ resolved
@@ -263,11 +263,7 @@
     pub traces: Option<SparsedTraceArena>,
     pub line_coverage: Option<HitMaps>,
     pub edge_coverage: Option<Vec<u8>>,
-<<<<<<< HEAD
-    pub cheatcodes: Option<Cheatcodes>,
-=======
     pub cheatcodes: Option<Box<Cheatcodes>>,
->>>>>>> b57f7c15
     pub chisel_state: Option<(Vec<U256>, Vec<u8>, Option<InstructionResult>)>,
     pub reverter: Option<Address>,
 }
@@ -304,16 +300,6 @@
 /// See [`InspectorStack`].
 #[derive(Default, Clone, Debug)]
 pub struct InspectorStackInner {
-<<<<<<< HEAD
-    pub chisel_state: Option<ChiselState>,
-    pub line_coverage: Option<LineCoverageCollector>,
-    pub edge_coverage: Option<EdgeCovInspector>,
-    pub fuzzer: Option<Fuzzer>,
-    pub log_collector: Option<LogCollector>,
-    pub printer: Option<CustomPrintTracer>,
-    pub tracer: Option<TraceCollector>,
-    pub script_execution_inspector: Option<ScriptExecutionInspector>,
-=======
     // Inspectors.
     // These are boxed to reduce the size of the struct and slightly improve performance of the
     // `if let Some` checks.
@@ -325,10 +311,9 @@
     pub printer: Option<Box<CustomPrintTracer>>,
     pub revert_diag: Option<Box<RevertDiagnostic>>,
     pub script_execution_inspector: Option<Box<ScriptExecutionInspector>>,
-    pub tracer: Option<Box<TracingInspector>>,
+    pub tracer: Option<Box<TraceCollector>>,
 
     // InspectorExt and other internal data.
->>>>>>> b57f7c15
     pub enable_isolation: bool,
     pub odyssey: bool,
     pub create2_deployer: Address,
@@ -353,11 +338,7 @@
         Box::new(InspectorStackRefMut { cheatcodes: Some(cheats), inner: self })
     }
 
-<<<<<<< HEAD
-    fn tracing_inspector(&mut self) -> Option<&mut Option<TraceCollector>> {
-=======
-    fn tracing_inspector(&mut self) -> Option<&mut Option<Box<TracingInspector>>> {
->>>>>>> b57f7c15
+    fn tracing_inspector(&mut self) -> Option<&mut Option<Box<TraceCollector>>> {
         Some(&mut self.tracer)
     }
 }
