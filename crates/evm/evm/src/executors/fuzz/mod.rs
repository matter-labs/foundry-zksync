use crate::executors::{Executor, RawCallResult};
use alloy_dyn_abi::JsonAbiExt;
use alloy_json_abi::Function;
use alloy_primitives::{Address, Bytes, Log, U256};
use eyre::Result;
use foundry_common::evm::Breakpoints;
use foundry_config::FuzzConfig;
use foundry_evm_core::{constants::MAGIC_ASSUME, decode::RevertDecoder};
use foundry_evm_coverage::HitMaps;
use foundry_evm_fuzz::{
    strategies::{fuzz_calldata, fuzz_calldata_from_state, EvmFuzzState},
    BaseCounterExample, CounterExample, FuzzCase, FuzzError, FuzzFixtures, FuzzTestResult,
};
use foundry_evm_traces::CallTraceArena;
use indicatif::ProgressBar;
use proptest::test_runner::{TestCaseError, TestError, TestRunner};
use std::cell::RefCell;

mod types;
pub use types::{CaseOutcome, CounterExampleOutcome, FuzzOutcome};

/// Contains data collected during fuzz test runs.
#[derive(Default)]
pub struct FuzzTestData {
    // Stores the first fuzz case.
    pub first_case: Option<FuzzCase>,
    // Stored gas usage per fuzz case.
    pub gas_by_case: Vec<(u64, u64)>,
    // Stores the result and calldata of the last failed call, if any.
    pub counterexample: (Bytes, RawCallResult),
    // Stores up to `max_traces_to_collect` traces.
    pub traces: Vec<CallTraceArena>,
    // Stores breakpoints for the last fuzz case.
    pub breakpoints: Option<Breakpoints>,
    // Stores coverage information for all fuzz cases.
    pub coverage: Option<HitMaps>,
    // Stores logs for all fuzz cases
    pub logs: Vec<Log>,
}

/// Wrapper around an [`Executor`] which provides fuzzing support using [`proptest`].
///
/// After instantiation, calling `fuzz` will proceed to hammer the deployed smart contract with
/// inputs, until it finds a counterexample. The provided [`TestRunner`] contains all the
/// configuration which can be overridden via [environment variables](proptest::test_runner::Config)
pub struct FuzzedExecutor {
    /// The EVM executor
    executor: Executor,
    /// The fuzzer
    runner: TestRunner,
    /// The account that calls tests
    sender: Address,
    /// The fuzz configuration
    config: FuzzConfig,
}

impl FuzzedExecutor {
    /// Instantiates a fuzzed executor given a testrunner
    pub fn new(
        executor: Executor,
        runner: TestRunner,
        sender: Address,
        config: FuzzConfig,
    ) -> Self {
        Self { executor, runner, sender, config }
    }

    /// Fuzzes the provided function, assuming it is available at the contract at `address`
    /// If `should_fail` is set to `true`, then it will stop only when there's a success
    /// test case.
    ///
    /// Returns a list of all the consumed gas and calldata of every fuzz case
    pub fn fuzz(
        &self,
        func: &Function,
        fuzz_fixtures: &FuzzFixtures,
        address: Address,
        should_fail: bool,
        rd: &RevertDecoder,
        progress: Option<&ProgressBar>,
    ) -> FuzzTestResult {
<<<<<<< HEAD
        // Stores the first Fuzzcase
        let first_case: RefCell<Option<FuzzCase>> = RefCell::default();

        // gas usage per case
        let gas_by_case: RefCell<Vec<(u64, u64)>> = RefCell::default();

        // Stores the result and calldata of the last failed call, if any.
        let counterexample: RefCell<(Bytes, RawCallResult)> = RefCell::default();

        // We want to collect at least one trace which will be displayed to user.
        let max_traces_to_collect = std::cmp::max(1, self.config.gas_report_samples) as usize;

        // Stores up to `max_traces_to_collect` traces.
        let traces: RefCell<Vec<CallTraceArena>> = RefCell::default();

        // Stores coverage information for all fuzz cases
        let coverage: RefCell<Option<HitMaps>> = RefCell::default();

        let state = self.build_fuzz_state();

        let dictionary_weight = self.config.dictionary.dictionary_weight.min(100);
        let no_zksync_reserved_addresses = state.dictionary_read().no_zksync_reserved_addresses();

        let strat = proptest::prop_oneof![
            100 - dictionary_weight => fuzz_calldata(func.clone(), fuzz_fixtures, no_zksync_reserved_addresses),
            dictionary_weight => fuzz_calldata_from_state(func.clone(), &state),
        ];

        debug!(func=?func.name, should_fail, "fuzzing");
=======
        // Stores the fuzz test execution data.
        let execution_data = RefCell::new(FuzzTestData::default());
        let state = self.build_fuzz_state();
        let dictionary_weight = self.config.dictionary.dictionary_weight.min(100);
        let strat = proptest::prop_oneof![
            100 - dictionary_weight => fuzz_calldata(func.clone(), fuzz_fixtures),
            dictionary_weight => fuzz_calldata_from_state(func.clone(), &state),
        ];
        // We want to collect at least one trace which will be displayed to user.
        let max_traces_to_collect = std::cmp::max(1, self.config.gas_report_samples) as usize;
        let show_logs = self.config.show_logs;

>>>>>>> 62cdea8f
        let run_result = self.runner.clone().run(&strat, |calldata| {
            let fuzz_res = self.single_fuzz(address, should_fail, calldata)?;

            // If running with progress then increment current run.
            if let Some(progress) = progress {
                progress.inc(1);
            };

            match fuzz_res {
                FuzzOutcome::Case(case) => {
                    let mut data = execution_data.borrow_mut();
                    data.gas_by_case.push((case.case.gas, case.case.stipend));
                    if data.first_case.is_none() {
                        data.first_case.replace(case.case);
                    }
                    if let Some(call_traces) = case.traces {
<<<<<<< HEAD
                        if traces.borrow().len() == max_traces_to_collect {
                            traces.borrow_mut().pop();
                        }
                        traces.borrow_mut().push(call_traces);
                    }

                    match &mut *coverage.borrow_mut() {
=======
                        if data.traces.len() == max_traces_to_collect {
                            data.traces.pop();
                        }
                        data.traces.push(call_traces);
                        data.breakpoints.replace(case.breakpoints);
                    }
                    if show_logs {
                        data.logs.extend(case.logs);
                    }
                    // Collect and merge coverage if `forge snapshot` context.
                    match &mut data.coverage {
>>>>>>> 62cdea8f
                        Some(prev) => prev.merge(case.coverage.unwrap()),
                        opt => *opt = case.coverage,
                    }

                    Ok(())
                }
                FuzzOutcome::CounterExample(CounterExampleOutcome {
                    exit_reason: status,
                    counterexample: outcome,
                    ..
                }) => {
                    // We cannot use the calldata returned by the test runner in `TestError::Fail`,
                    // since that input represents the last run case, which may not correspond with
                    // our failure - when a fuzz case fails, proptest will try
                    // to run at least one more case to find a minimal failure
                    // case.
                    let reason = rd.maybe_decode(&outcome.1.result, Some(status));
<<<<<<< HEAD
                    *counterexample.borrow_mut() = outcome;
=======
                    execution_data.borrow_mut().logs.extend(outcome.1.logs.clone());
                    execution_data.borrow_mut().counterexample = outcome;
>>>>>>> 62cdea8f
                    // HACK: we have to use an empty string here to denote `None`.
                    Err(TestCaseError::fail(reason.unwrap_or_default()))
                }
            }
        });

<<<<<<< HEAD
        let (calldata, call) = counterexample.into_inner();

        let mut traces = traces.into_inner();
        let last_run_traces = if run_result.is_ok() { traces.pop() } else { call.traces.clone() };
=======
        let fuzz_result = execution_data.into_inner();
        let (calldata, call) = fuzz_result.counterexample;

        let mut traces = fuzz_result.traces;
        let (last_run_traces, last_run_breakpoints) = if run_result.is_ok() {
            (traces.pop(), fuzz_result.breakpoints)
        } else {
            (call.traces.clone(), call.cheatcodes.map(|c| c.breakpoints))
        };
>>>>>>> 62cdea8f

        let mut result = FuzzTestResult {
            first_case: fuzz_result.first_case.unwrap_or_default(),
            gas_by_case: fuzz_result.gas_by_case,
            success: run_result.is_ok(),
            reason: None,
            counterexample: None,
            logs: fuzz_result.logs,
            labeled_addresses: call.labels,
            traces: last_run_traces,
<<<<<<< HEAD
            gas_report_traces: traces,
            coverage: coverage.into_inner(),
=======
            breakpoints: last_run_breakpoints,
            gas_report_traces: traces,
            coverage: fuzz_result.coverage,
>>>>>>> 62cdea8f
        };

        match run_result {
            // Currently the only operation that can trigger proptest global rejects is the
            // `vm.assume` cheatcode, thus we surface this info to the user when the fuzz test
            // aborts due to too many global rejects, making the error message more actionable.
            Err(TestError::Abort(reason)) if reason.message() == "Too many global rejects" => {
                result.reason = Some(
                    FuzzError::TooManyRejects(self.runner.config().max_global_rejects).to_string(),
                );
            }
            Err(TestError::Abort(reason)) => {
                result.reason = Some(reason.to_string());
            }
            Err(TestError::Fail(reason, _)) => {
                let reason = reason.to_string();
                result.reason = if reason.is_empty() { None } else { Some(reason) };

                let args = if let Some(data) = calldata.get(4..) {
                    func.abi_decode_input(data, false).unwrap_or_default()
                } else {
                    vec![]
                };

                result.counterexample = Some(CounterExample::Single(
                    BaseCounterExample::from_fuzz_call(calldata, args, call.traces),
                ));
            }
            _ => {}
        }

        state.log_stats();

        result
    }

    /// Granular and single-step function that runs only one fuzz and returns either a `CaseOutcome`
    /// or a `CounterExampleOutcome`
    pub fn single_fuzz(
        &self,
        address: Address,
        should_fail: bool,
        calldata: alloy_primitives::Bytes,
    ) -> Result<FuzzOutcome, TestCaseError> {
        let mut call = self
            .executor
            .call_raw(self.sender, address, calldata.clone(), U256::ZERO)
            .map_err(|_| TestCaseError::fail(FuzzError::FailedContractCall))?;

        // When the `assume` cheatcode is called it returns a special string
        if call.result.as_ref() == MAGIC_ASSUME {
            return Err(TestCaseError::reject(FuzzError::AssumeReject))
        }

        let breakpoints = call
            .cheatcodes
            .as_ref()
            .map_or_else(Default::default, |cheats| cheats.breakpoints.clone());

        let success = self.executor.is_raw_call_mut_success(address, &mut call, should_fail);
        if success {
            Ok(FuzzOutcome::Case(CaseOutcome {
                case: FuzzCase { calldata, gas: call.gas_used, stipend: call.stipend },
                traces: call.traces,
                coverage: call.coverage,
                breakpoints,
                logs: call.logs,
            }))
        } else {
            Ok(FuzzOutcome::CounterExample(CounterExampleOutcome {
                exit_reason: call.exit_reason,
                counterexample: (calldata, call),
                breakpoints,
            }))
        }
    }

    /// Stores fuzz state for use with [fuzz_calldata_from_state]
    pub fn build_fuzz_state(&self) -> EvmFuzzState {
<<<<<<< HEAD
        if let Some(fork_db) = self.executor.backend.active_fork_db() {
            EvmFuzzState::new(
                fork_db,
                self.config.dictionary,
                self.config.no_zksync_reserved_addresses,
            )
        } else {
            EvmFuzzState::new(
                self.executor.backend.mem_db(),
                self.config.dictionary,
                self.config.no_zksync_reserved_addresses,
            )
=======
        if let Some(fork_db) = self.executor.backend().active_fork_db() {
            EvmFuzzState::new(fork_db, self.config.dictionary)
        } else {
            EvmFuzzState::new(self.executor.backend().mem_db(), self.config.dictionary)
>>>>>>> 62cdea8f
        }
    }
}<|MERGE_RESOLUTION|>--- conflicted
+++ resolved
@@ -79,50 +79,19 @@
         rd: &RevertDecoder,
         progress: Option<&ProgressBar>,
     ) -> FuzzTestResult {
-<<<<<<< HEAD
-        // Stores the first Fuzzcase
-        let first_case: RefCell<Option<FuzzCase>> = RefCell::default();
-
-        // gas usage per case
-        let gas_by_case: RefCell<Vec<(u64, u64)>> = RefCell::default();
-
-        // Stores the result and calldata of the last failed call, if any.
-        let counterexample: RefCell<(Bytes, RawCallResult)> = RefCell::default();
-
-        // We want to collect at least one trace which will be displayed to user.
-        let max_traces_to_collect = std::cmp::max(1, self.config.gas_report_samples) as usize;
-
-        // Stores up to `max_traces_to_collect` traces.
-        let traces: RefCell<Vec<CallTraceArena>> = RefCell::default();
-
-        // Stores coverage information for all fuzz cases
-        let coverage: RefCell<Option<HitMaps>> = RefCell::default();
-
-        let state = self.build_fuzz_state();
-
-        let dictionary_weight = self.config.dictionary.dictionary_weight.min(100);
-        let no_zksync_reserved_addresses = state.dictionary_read().no_zksync_reserved_addresses();
-
-        let strat = proptest::prop_oneof![
-            100 - dictionary_weight => fuzz_calldata(func.clone(), fuzz_fixtures, no_zksync_reserved_addresses),
-            dictionary_weight => fuzz_calldata_from_state(func.clone(), &state),
-        ];
-
-        debug!(func=?func.name, should_fail, "fuzzing");
-=======
         // Stores the fuzz test execution data.
         let execution_data = RefCell::new(FuzzTestData::default());
         let state = self.build_fuzz_state();
+        let no_zksync_reserved_addresses = state.dictionary_read().no_zksync_reserved_addresses();
         let dictionary_weight = self.config.dictionary.dictionary_weight.min(100);
         let strat = proptest::prop_oneof![
-            100 - dictionary_weight => fuzz_calldata(func.clone(), fuzz_fixtures),
+            100 - dictionary_weight => fuzz_calldata(func.clone(), fuzz_fixtures, no_zksync_reserved_addresses),
             dictionary_weight => fuzz_calldata_from_state(func.clone(), &state),
         ];
         // We want to collect at least one trace which will be displayed to user.
         let max_traces_to_collect = std::cmp::max(1, self.config.gas_report_samples) as usize;
         let show_logs = self.config.show_logs;
 
->>>>>>> 62cdea8f
         let run_result = self.runner.clone().run(&strat, |calldata| {
             let fuzz_res = self.single_fuzz(address, should_fail, calldata)?;
 
@@ -139,15 +108,6 @@
                         data.first_case.replace(case.case);
                     }
                     if let Some(call_traces) = case.traces {
-<<<<<<< HEAD
-                        if traces.borrow().len() == max_traces_to_collect {
-                            traces.borrow_mut().pop();
-                        }
-                        traces.borrow_mut().push(call_traces);
-                    }
-
-                    match &mut *coverage.borrow_mut() {
-=======
                         if data.traces.len() == max_traces_to_collect {
                             data.traces.pop();
                         }
@@ -159,7 +119,6 @@
                     }
                     // Collect and merge coverage if `forge snapshot` context.
                     match &mut data.coverage {
->>>>>>> 62cdea8f
                         Some(prev) => prev.merge(case.coverage.unwrap()),
                         opt => *opt = case.coverage,
                     }
@@ -177,24 +136,14 @@
                     // to run at least one more case to find a minimal failure
                     // case.
                     let reason = rd.maybe_decode(&outcome.1.result, Some(status));
-<<<<<<< HEAD
-                    *counterexample.borrow_mut() = outcome;
-=======
                     execution_data.borrow_mut().logs.extend(outcome.1.logs.clone());
                     execution_data.borrow_mut().counterexample = outcome;
->>>>>>> 62cdea8f
                     // HACK: we have to use an empty string here to denote `None`.
                     Err(TestCaseError::fail(reason.unwrap_or_default()))
                 }
             }
         });
 
-<<<<<<< HEAD
-        let (calldata, call) = counterexample.into_inner();
-
-        let mut traces = traces.into_inner();
-        let last_run_traces = if run_result.is_ok() { traces.pop() } else { call.traces.clone() };
-=======
         let fuzz_result = execution_data.into_inner();
         let (calldata, call) = fuzz_result.counterexample;
 
@@ -204,7 +153,6 @@
         } else {
             (call.traces.clone(), call.cheatcodes.map(|c| c.breakpoints))
         };
->>>>>>> 62cdea8f
 
         let mut result = FuzzTestResult {
             first_case: fuzz_result.first_case.unwrap_or_default(),
@@ -215,14 +163,9 @@
             logs: fuzz_result.logs,
             labeled_addresses: call.labels,
             traces: last_run_traces,
-<<<<<<< HEAD
-            gas_report_traces: traces,
-            coverage: coverage.into_inner(),
-=======
             breakpoints: last_run_breakpoints,
             gas_report_traces: traces,
             coverage: fuzz_result.coverage,
->>>>>>> 62cdea8f
         };
 
         match run_result {
@@ -302,7 +245,6 @@
 
     /// Stores fuzz state for use with [fuzz_calldata_from_state]
     pub fn build_fuzz_state(&self) -> EvmFuzzState {
-<<<<<<< HEAD
         if let Some(fork_db) = self.executor.backend.active_fork_db() {
             EvmFuzzState::new(
                 fork_db,
@@ -315,12 +257,6 @@
                 self.config.dictionary,
                 self.config.no_zksync_reserved_addresses,
             )
-=======
-        if let Some(fork_db) = self.executor.backend().active_fork_db() {
-            EvmFuzzState::new(fork_db, self.config.dictionary)
-        } else {
-            EvmFuzzState::new(self.executor.backend().mem_db(), self.config.dictionary)
->>>>>>> 62cdea8f
         }
     }
 }