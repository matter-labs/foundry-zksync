use crate::executors::{Executor, RawCallResult};
use alloy_dyn_abi::JsonAbiExt;
use alloy_json_abi::Function;
use alloy_primitives::{map::HashMap, Address, Bytes, Log, U256};
use eyre::Result;
use foundry_common::evm::Breakpoints;
use foundry_config::FuzzConfig;
use foundry_evm_core::{
    constants::MAGIC_ASSUME,
    decode::{RevertDecoder, SkipReason},
};
use foundry_evm_coverage::HitMaps;
use foundry_evm_fuzz::{
    strategies::{fuzz_calldata, fuzz_calldata_from_state, EvmFuzzState},
    BaseCounterExample, CounterExample, FuzzCase, FuzzError, FuzzFixtures, FuzzTestResult,
};
use foundry_evm_traces::SparsedTraceArena;
use indicatif::ProgressBar;
use proptest::test_runner::{TestCaseError, TestError, TestRunner};
use std::{cell::RefCell, collections::BTreeMap};

mod types;
pub use types::{CaseOutcome, CounterExampleOutcome, FuzzOutcome};

/// Contains data collected during fuzz test runs.
#[derive(Default)]
pub struct FuzzTestData {
    // Stores the first fuzz case.
    pub first_case: Option<FuzzCase>,
    // Stored gas usage per fuzz case.
    pub gas_by_case: Vec<(u64, u64)>,
    // Stores the result and calldata of the last failed call, if any.
    pub counterexample: (Bytes, RawCallResult),
    // Stores up to `max_traces_to_collect` traces.
    pub traces: Vec<SparsedTraceArena>,
    // Stores breakpoints for the last fuzz case.
    pub breakpoints: Option<Breakpoints>,
    // Stores coverage information for all fuzz cases.
    pub coverage: Option<HitMaps>,
    // Stores logs for all fuzz cases
    pub logs: Vec<Log>,
    // Stores gas snapshots for all fuzz cases
    pub gas_snapshots: BTreeMap<String, BTreeMap<String, String>>,
    // Deprecated cheatcodes mapped to their replacements.
    pub deprecated_cheatcodes: HashMap<&'static str, Option<&'static str>>,
}

/// Wrapper around an [`Executor`] which provides fuzzing support using [`proptest`].
///
/// After instantiation, calling `fuzz` will proceed to hammer the deployed smart contract with
/// inputs, until it finds a counterexample. The provided [`TestRunner`] contains all the
/// configuration which can be overridden via [environment variables](proptest::test_runner::Config)
pub struct FuzzedExecutor {
    /// The EVM executor
    executor: Executor,
    /// The fuzzer
    runner: TestRunner,
    /// The account that calls tests
    sender: Address,
    /// The fuzz configuration
    config: FuzzConfig,
}

impl FuzzedExecutor {
    /// Instantiates a fuzzed executor given a testrunner
    pub fn new(
        executor: Executor,
        runner: TestRunner,
        sender: Address,
        config: FuzzConfig,
    ) -> Self {
        Self { executor, runner, sender, config }
    }

    /// Fuzzes the provided function, assuming it is available at the contract at `address`
    /// If `should_fail` is set to `true`, then it will stop only when there's a success
    /// test case.
    ///
    /// Returns a list of all the consumed gas and calldata of every fuzz case
    pub fn fuzz(
        &self,
        func: &Function,
        fuzz_fixtures: &FuzzFixtures,
        address: Address,
        should_fail: bool,
        rd: &RevertDecoder,
        progress: Option<&ProgressBar>,
    ) -> FuzzTestResult {
        // Stores the fuzz test execution data.
        let execution_data = RefCell::new(FuzzTestData::default());
        let state = self.build_fuzz_state();
        let no_zksync_reserved_addresses = state.dictionary_read().no_zksync_reserved_addresses();
        let dictionary_weight = self.config.dictionary.dictionary_weight.min(100);
<<<<<<< HEAD
        let strat = proptest::prop_oneof![
            100 - dictionary_weight => fuzz_calldata(func.clone(), fuzz_fixtures, no_zksync_reserved_addresses),
=======
        let strategy = proptest::prop_oneof![
            100 - dictionary_weight => fuzz_calldata(func.clone(), fuzz_fixtures),
>>>>>>> f5aa05ee
            dictionary_weight => fuzz_calldata_from_state(func.clone(), &state),
        ];
        // We want to collect at least one trace which will be displayed to user.
        let max_traces_to_collect = std::cmp::max(1, self.config.gas_report_samples) as usize;
        let show_logs = self.config.show_logs;

        let run_result = self.runner.clone().run(&strategy, |calldata| {
            let fuzz_res = self.single_fuzz(address, should_fail, calldata)?;

            // If running with progress then increment current run.
            if let Some(progress) = progress {
                progress.inc(1);
            };

            match fuzz_res {
                FuzzOutcome::Case(case) => {
                    let mut data = execution_data.borrow_mut();
                    data.gas_by_case.push((case.case.gas, case.case.stipend));

                    if data.first_case.is_none() {
                        data.first_case.replace(case.case);
                    }

                    if let Some(call_traces) = case.traces {
                        if data.traces.len() == max_traces_to_collect {
                            data.traces.pop();
                        }
                        data.traces.push(call_traces);
                        data.breakpoints.replace(case.breakpoints);
                    }

                    if show_logs {
                        data.logs.extend(case.logs);
                    }

                    // Collect and merge coverage if `forge snapshot` context.
                    match &mut data.coverage {
                        Some(prev) => prev.merge(case.coverage.unwrap()),
                        opt => *opt = case.coverage,
                    }

                    data.deprecated_cheatcodes = case.deprecated_cheatcodes;

                    Ok(())
                }
                FuzzOutcome::CounterExample(CounterExampleOutcome {
                    exit_reason: status,
                    counterexample: outcome,
                    ..
                }) => {
                    // We cannot use the calldata returned by the test runner in `TestError::Fail`,
                    // since that input represents the last run case, which may not correspond with
                    // our failure - when a fuzz case fails, proptest will try to run at least one
                    // more case to find a minimal failure case.
                    let reason = rd.maybe_decode(&outcome.1.result, Some(status));
                    execution_data.borrow_mut().logs.extend(outcome.1.logs.clone());
                    execution_data.borrow_mut().counterexample = outcome;
                    // HACK: we have to use an empty string here to denote `None`.
                    Err(TestCaseError::fail(reason.unwrap_or_default()))
                }
            }
        });

        let fuzz_result = execution_data.into_inner();
        let (calldata, call) = fuzz_result.counterexample;

        let mut traces = fuzz_result.traces;
        let (last_run_traces, last_run_breakpoints) = if run_result.is_ok() {
            (traces.pop(), fuzz_result.breakpoints)
        } else {
            (call.traces.clone(), call.cheatcodes.map(|c| c.breakpoints))
        };

        let mut result = FuzzTestResult {
            first_case: fuzz_result.first_case.unwrap_or_default(),
            gas_by_case: fuzz_result.gas_by_case,
            success: run_result.is_ok(),
            skipped: false,
            reason: None,
            counterexample: None,
            logs: fuzz_result.logs,
            labeled_addresses: call.labels,
            traces: last_run_traces,
            breakpoints: last_run_breakpoints,
            gas_report_traces: traces.into_iter().map(|a| a.arena).collect(),
            coverage: fuzz_result.coverage,
            deprecated_cheatcodes: fuzz_result.deprecated_cheatcodes,
        };

        match run_result {
            Ok(()) => {}
            Err(TestError::Abort(reason)) => {
                let msg = reason.message();
                // Currently the only operation that can trigger proptest global rejects is the
                // `vm.assume` cheatcode, thus we surface this info to the user when the fuzz test
                // aborts due to too many global rejects, making the error message more actionable.
                result.reason = if msg == "Too many global rejects" {
                    let error = FuzzError::TooManyRejects(self.runner.config().max_global_rejects);
                    Some(error.to_string())
                } else {
                    Some(msg.to_string())
                };
            }
            Err(TestError::Fail(reason, _)) => {
                let reason = reason.to_string();
                result.reason = (!reason.is_empty()).then_some(reason);

                let args = if let Some(data) = calldata.get(4..) {
                    func.abi_decode_input(data, false).unwrap_or_default()
                } else {
                    vec![]
                };

                result.counterexample = Some(CounterExample::Single(
                    BaseCounterExample::from_fuzz_call(calldata, args, call.traces),
                ));
            }
        }

        if let Some(reason) = &result.reason {
            if let Some(reason) = SkipReason::decode_self(reason) {
                result.skipped = true;
                result.reason = reason.0;
            }
        }

        state.log_stats();

        result
    }

    /// Granular and single-step function that runs only one fuzz and returns either a `CaseOutcome`
    /// or a `CounterExampleOutcome`
    pub fn single_fuzz(
        &self,
        address: Address,
        should_fail: bool,
        calldata: alloy_primitives::Bytes,
    ) -> Result<FuzzOutcome, TestCaseError> {
        let mut call = self
            .executor
            .call_raw(self.sender, address, calldata.clone(), U256::ZERO)
            .map_err(|e| TestCaseError::fail(e.to_string()))?;

        // Handle `vm.assume`.
        if call.result.as_ref() == MAGIC_ASSUME {
            return Err(TestCaseError::reject(FuzzError::AssumeReject))
        }

        let (breakpoints, deprecated_cheatcodes) =
            call.cheatcodes.as_ref().map_or_else(Default::default, |cheats| {
                (cheats.breakpoints.clone(), cheats.deprecated.clone())
            });

        let success = self.executor.is_raw_call_mut_success(address, &mut call, should_fail);
        if success {
            Ok(FuzzOutcome::Case(CaseOutcome {
                case: FuzzCase { calldata, gas: call.gas_used, stipend: call.stipend },
                traces: call.traces,
                coverage: call.coverage,
                breakpoints,
                logs: call.logs,
                deprecated_cheatcodes,
            }))
        } else {
            Ok(FuzzOutcome::CounterExample(CounterExampleOutcome {
                exit_reason: call.exit_reason,
                counterexample: (calldata, call),
                breakpoints,
            }))
        }
    }

    /// Stores fuzz state for use with [fuzz_calldata_from_state]
    pub fn build_fuzz_state(&self) -> EvmFuzzState {
        if let Some(fork_db) = self.executor.backend.active_fork_db() {
            EvmFuzzState::new(
                fork_db,
                self.config.dictionary,
                self.config.no_zksync_reserved_addresses,
            )
        } else {
            EvmFuzzState::new(
                self.executor.backend.mem_db(),
                self.config.dictionary,
                self.config.no_zksync_reserved_addresses,
            )
        }
    }
}<|MERGE_RESOLUTION|>--- conflicted
+++ resolved
@@ -91,13 +91,8 @@
         let state = self.build_fuzz_state();
         let no_zksync_reserved_addresses = state.dictionary_read().no_zksync_reserved_addresses();
         let dictionary_weight = self.config.dictionary.dictionary_weight.min(100);
-<<<<<<< HEAD
-        let strat = proptest::prop_oneof![
+        let strategy = proptest::prop_oneof![
             100 - dictionary_weight => fuzz_calldata(func.clone(), fuzz_fixtures, no_zksync_reserved_addresses),
-=======
-        let strategy = proptest::prop_oneof![
-            100 - dictionary_weight => fuzz_calldata(func.clone(), fuzz_fixtures),
->>>>>>> f5aa05ee
             dictionary_weight => fuzz_calldata_from_state(func.clone(), &state),
         ];
         // We want to collect at least one trace which will be displayed to user.
