use crate::executors::{Executor, FuzzTestTimer, RawCallResult};
use alloy_dyn_abi::JsonAbiExt;
use alloy_json_abi::Function;
use alloy_primitives::{map::HashMap, Address, Bytes, Log, U256};
use eyre::Result;
use foundry_common::evm::Breakpoints;
use foundry_config::FuzzConfig;
use foundry_evm_core::{
    constants::{MAGIC_ASSUME, TEST_TIMEOUT},
    decode::{RevertDecoder, SkipReason},
};
use foundry_evm_coverage::HitMaps;
use foundry_evm_fuzz::{
    strategies::{fuzz_calldata, fuzz_calldata_from_state, EvmFuzzState},
    BaseCounterExample, CounterExample, FuzzCase, FuzzError, FuzzFixtures, FuzzTestResult,
};
use foundry_evm_traces::SparsedTraceArena;
use indicatif::ProgressBar;
use proptest::test_runner::{TestCaseError, TestError, TestRunner};
use std::{cell::RefCell, collections::BTreeMap};

mod types;
pub use types::{CaseOutcome, CounterExampleOutcome, FuzzOutcome};

/// Contains data collected during fuzz test runs.
#[derive(Default)]
pub struct FuzzTestData {
    // Stores the first fuzz case.
    pub first_case: Option<FuzzCase>,
    // Stored gas usage per fuzz case.
    pub gas_by_case: Vec<(u64, u64)>,
    // Stores the result and calldata of the last failed call, if any.
    pub counterexample: (Bytes, RawCallResult),
    // Stores up to `max_traces_to_collect` traces.
    pub traces: Vec<SparsedTraceArena>,
    // Stores breakpoints for the last fuzz case.
    pub breakpoints: Option<Breakpoints>,
    // Stores coverage information for all fuzz cases.
    pub coverage: Option<HitMaps>,
    // Stores logs for all fuzz cases
    pub logs: Vec<Log>,
    // Stores gas snapshots for all fuzz cases
    pub gas_snapshots: BTreeMap<String, BTreeMap<String, String>>,
    // Deprecated cheatcodes mapped to their replacements.
    pub deprecated_cheatcodes: HashMap<&'static str, Option<&'static str>>,
}

/// Wrapper around an [`Executor`] which provides fuzzing support using [`proptest`].
///
/// After instantiation, calling `fuzz` will proceed to hammer the deployed smart contract with
/// inputs, until it finds a counterexample. The provided [`TestRunner`] contains all the
/// configuration which can be overridden via [environment variables](proptest::test_runner::Config)
pub struct FuzzedExecutor {
    /// The EVM executor
    executor: Executor,
    /// The fuzzer
    runner: TestRunner,
    /// The account that calls tests
    sender: Address,
    /// The fuzz configuration
    config: FuzzConfig,
}

impl FuzzedExecutor {
    /// Instantiates a fuzzed executor given a testrunner
    pub fn new(
        executor: Executor,
        runner: TestRunner,
        sender: Address,
        config: FuzzConfig,
    ) -> Self {
        Self { executor, runner, sender, config }
    }

    /// Fuzzes the provided function, assuming it is available at the contract at `address`
    /// If `should_fail` is set to `true`, then it will stop only when there's a success
    /// test case.
    ///
    /// Returns a list of all the consumed gas and calldata of every fuzz case
    #[allow(clippy::too_many_arguments)]
    pub fn fuzz(
        &self,
        func: &Function,
        fuzz_fixtures: &FuzzFixtures,
        deployed_libs: &[Address],
        address: Address,
        should_fail: bool,
        rd: &RevertDecoder,
        progress: Option<&ProgressBar>,
    ) -> FuzzTestResult {
        // Stores the fuzz test execution data.
        let execution_data = RefCell::new(FuzzTestData::default());
<<<<<<< HEAD
        let state = self.build_fuzz_state();
        let no_zksync_reserved_addresses = state.dictionary_read().no_zksync_reserved_addresses();
=======
        let state = self.build_fuzz_state(deployed_libs);
>>>>>>> 59f354c1
        let dictionary_weight = self.config.dictionary.dictionary_weight.min(100);
        let strategy = proptest::prop_oneof![
            100 - dictionary_weight => fuzz_calldata(func.clone(), fuzz_fixtures, no_zksync_reserved_addresses),
            dictionary_weight => fuzz_calldata_from_state(func.clone(), &state),
        ];
        // We want to collect at least one trace which will be displayed to user.
        let max_traces_to_collect = std::cmp::max(1, self.config.gas_report_samples) as usize;
        let show_logs = self.config.show_logs;

        // Start timer for this fuzz test.
        let timer = FuzzTestTimer::new(self.config.timeout);

        let run_result = self.runner.clone().run(&strategy, |calldata| {
            // Check if the timeout has been reached.
            if timer.is_timed_out() {
                return Err(TestCaseError::fail(TEST_TIMEOUT));
            }

            let fuzz_res = self.single_fuzz(address, should_fail, calldata)?;

            // If running with progress then increment current run.
            if let Some(progress) = progress {
                progress.inc(1);
            };

            match fuzz_res {
                FuzzOutcome::Case(case) => {
                    let mut data = execution_data.borrow_mut();
                    data.gas_by_case.push((case.case.gas, case.case.stipend));

                    if data.first_case.is_none() {
                        data.first_case.replace(case.case);
                    }

                    if let Some(call_traces) = case.traces {
                        if data.traces.len() == max_traces_to_collect {
                            data.traces.pop();
                        }
                        data.traces.push(call_traces);
                        data.breakpoints.replace(case.breakpoints);
                    }

                    if show_logs {
                        data.logs.extend(case.logs);
                    }

                    HitMaps::merge_opt(&mut data.coverage, case.coverage);

                    data.deprecated_cheatcodes = case.deprecated_cheatcodes;

                    Ok(())
                }
                FuzzOutcome::CounterExample(CounterExampleOutcome {
                    exit_reason: status,
                    counterexample: outcome,
                    ..
                }) => {
                    // We cannot use the calldata returned by the test runner in `TestError::Fail`,
                    // since that input represents the last run case, which may not correspond with
                    // our failure - when a fuzz case fails, proptest will try to run at least one
                    // more case to find a minimal failure case.
                    let reason = rd.maybe_decode(&outcome.1.result, Some(status));
                    execution_data.borrow_mut().logs.extend(outcome.1.logs.clone());
                    execution_data.borrow_mut().counterexample = outcome;
                    // HACK: we have to use an empty string here to denote `None`.
                    Err(TestCaseError::fail(reason.unwrap_or_default()))
                }
            }
        });

        let fuzz_result = execution_data.into_inner();
        let (calldata, call) = fuzz_result.counterexample;

        let mut traces = fuzz_result.traces;
        let (last_run_traces, last_run_breakpoints) = if run_result.is_ok() {
            (traces.pop(), fuzz_result.breakpoints)
        } else {
            (call.traces.clone(), call.cheatcodes.map(|c| c.breakpoints))
        };

        let mut result = FuzzTestResult {
            first_case: fuzz_result.first_case.unwrap_or_default(),
            gas_by_case: fuzz_result.gas_by_case,
            success: run_result.is_ok(),
            skipped: false,
            reason: None,
            counterexample: None,
            logs: fuzz_result.logs,
            labeled_addresses: call.labels,
            traces: last_run_traces,
            breakpoints: last_run_breakpoints,
            gas_report_traces: traces.into_iter().map(|a| a.arena).collect(),
            coverage: fuzz_result.coverage,
            deprecated_cheatcodes: fuzz_result.deprecated_cheatcodes,
        };

        match run_result {
            Ok(()) => {}
            Err(TestError::Abort(reason)) => {
                let msg = reason.message();
                // Currently the only operation that can trigger proptest global rejects is the
                // `vm.assume` cheatcode, thus we surface this info to the user when the fuzz test
                // aborts due to too many global rejects, making the error message more actionable.
                result.reason = if msg == "Too many global rejects" {
                    let error = FuzzError::TooManyRejects(self.runner.config().max_global_rejects);
                    Some(error.to_string())
                } else {
                    Some(msg.to_string())
                };
            }
            Err(TestError::Fail(reason, _)) => {
                let reason = reason.to_string();
                if reason == TEST_TIMEOUT {
                    // If the reason is a timeout, we consider the fuzz test successful.
                    result.success = true;
                } else {
                    result.reason = (!reason.is_empty()).then_some(reason);
                    let args = if let Some(data) = calldata.get(4..) {
                        func.abi_decode_input(data, false).unwrap_or_default()
                    } else {
                        vec![]
                    };

                    result.counterexample = Some(CounterExample::Single(
                        BaseCounterExample::from_fuzz_call(calldata, args, call.traces),
                    ));
                }
            }
        }

        if let Some(reason) = &result.reason {
            if let Some(reason) = SkipReason::decode_self(reason) {
                result.skipped = true;
                result.reason = reason.0;
            }
        }

        state.log_stats();

        result
    }

    /// Granular and single-step function that runs only one fuzz and returns either a `CaseOutcome`
    /// or a `CounterExampleOutcome`
    pub fn single_fuzz(
        &self,
        address: Address,
        should_fail: bool,
        calldata: alloy_primitives::Bytes,
    ) -> Result<FuzzOutcome, TestCaseError> {
        let mut call = self
            .executor
            .call_raw(self.sender, address, calldata.clone(), U256::ZERO)
            .map_err(|e| TestCaseError::fail(e.to_string()))?;

        // Handle `vm.assume`.
        if call.result.as_ref() == MAGIC_ASSUME {
            return Err(TestCaseError::reject(FuzzError::AssumeReject))
        }

        let (breakpoints, deprecated_cheatcodes) =
            call.cheatcodes.as_ref().map_or_else(Default::default, |cheats| {
                (cheats.breakpoints.clone(), cheats.deprecated.clone())
            });

        let success = self.executor.is_raw_call_mut_success(address, &mut call, should_fail);
        if success {
            Ok(FuzzOutcome::Case(CaseOutcome {
                case: FuzzCase { calldata, gas: call.gas_used, stipend: call.stipend },
                traces: call.traces,
                coverage: call.coverage,
                breakpoints,
                logs: call.logs,
                deprecated_cheatcodes,
            }))
        } else {
            Ok(FuzzOutcome::CounterExample(CounterExampleOutcome {
                exit_reason: call.exit_reason,
                counterexample: (calldata, call),
                breakpoints,
            }))
        }
    }

    /// Stores fuzz state for use with [fuzz_calldata_from_state]
<<<<<<< HEAD
    pub fn build_fuzz_state(&self) -> EvmFuzzState {
        if let Some(fork_db) = self.executor.backend.active_fork_db() {
            EvmFuzzState::new(
                fork_db,
                self.config.dictionary,
                self.config.no_zksync_reserved_addresses,
            )
        } else {
            EvmFuzzState::new(
                self.executor.backend.mem_db(),
                self.config.dictionary,
                self.config.no_zksync_reserved_addresses,
=======
    pub fn build_fuzz_state(&self, deployed_libs: &[Address]) -> EvmFuzzState {
        if let Some(fork_db) = self.executor.backend().active_fork_db() {
            EvmFuzzState::new(fork_db, self.config.dictionary, deployed_libs)
        } else {
            EvmFuzzState::new(
                self.executor.backend().mem_db(),
                self.config.dictionary,
                deployed_libs,
>>>>>>> 59f354c1
            )
        }
    }
}<|MERGE_RESOLUTION|>--- conflicted
+++ resolved
@@ -90,12 +90,8 @@
     ) -> FuzzTestResult {
         // Stores the fuzz test execution data.
         let execution_data = RefCell::new(FuzzTestData::default());
-<<<<<<< HEAD
-        let state = self.build_fuzz_state();
+        let state = self.build_fuzz_state(deployed_libs);
         let no_zksync_reserved_addresses = state.dictionary_read().no_zksync_reserved_addresses();
-=======
-        let state = self.build_fuzz_state(deployed_libs);
->>>>>>> 59f354c1
         let dictionary_weight = self.config.dictionary.dictionary_weight.min(100);
         let strategy = proptest::prop_oneof![
             100 - dictionary_weight => fuzz_calldata(func.clone(), fuzz_fixtures, no_zksync_reserved_addresses),
@@ -281,29 +277,20 @@
     }
 
     /// Stores fuzz state for use with [fuzz_calldata_from_state]
-<<<<<<< HEAD
-    pub fn build_fuzz_state(&self) -> EvmFuzzState {
+    pub fn build_fuzz_state(&self, deployed_libs: &[Address]) -> EvmFuzzState {
         if let Some(fork_db) = self.executor.backend.active_fork_db() {
             EvmFuzzState::new(
                 fork_db,
                 self.config.dictionary,
+                deployed_libs,
                 self.config.no_zksync_reserved_addresses,
             )
         } else {
             EvmFuzzState::new(
                 self.executor.backend.mem_db(),
                 self.config.dictionary,
+                deployed_libs,
                 self.config.no_zksync_reserved_addresses,
-=======
-    pub fn build_fuzz_state(&self, deployed_libs: &[Address]) -> EvmFuzzState {
-        if let Some(fork_db) = self.executor.backend().active_fork_db() {
-            EvmFuzzState::new(fork_db, self.config.dictionary, deployed_libs)
-        } else {
-            EvmFuzzState::new(
-                self.executor.backend().mem_db(),
-                self.config.dictionary,
-                deployed_libs,
->>>>>>> 59f354c1
             )
         }
     }
