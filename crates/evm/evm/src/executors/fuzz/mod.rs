--- conflicted
+++ resolved
@@ -108,19 +108,11 @@
         let state = &state;
         // Stores the fuzz test execution data.
         let mut test_data = FuzzTestData::default();
-<<<<<<< HEAD
-        let state = self.build_fuzz_state(deployed_libs);
         let no_zksync_reserved_addresses = state.dictionary_read().no_zksync_reserved_addresses();
         let dictionary_weight = self.config.dictionary.dictionary_weight.min(100);
         let strategy = proptest::prop_oneof![
             100 - dictionary_weight => fuzz_calldata(func.clone(), fuzz_fixtures, no_zksync_reserved_addresses),
-            dictionary_weight => fuzz_calldata_from_state(func.clone(), &state),
-=======
-        let dictionary_weight = self.config.dictionary.dictionary_weight.min(100);
-        let strategy = proptest::prop_oneof![
-            100 - dictionary_weight => fuzz_calldata(func.clone(), fuzz_fixtures),
             dictionary_weight => fuzz_calldata_from_state(func.clone(), state),
->>>>>>> efdf0ff8
         ]
         .prop_map(move |calldata| BasicTxDetails {
             warp: None,
@@ -391,32 +383,4 @@
             }))
         }
     }
-<<<<<<< HEAD
-
-    /// Stores fuzz state for use with [fuzz_calldata_from_state]
-    pub fn build_fuzz_state(&self, deployed_libs: &[Address]) -> EvmFuzzState {
-        let inspector = self.executor.inspector();
-
-        if let Some(fork_db) = self.executor.backend().active_fork_db() {
-            EvmFuzzState::new(
-                fork_db,
-                self.config.dictionary,
-                deployed_libs,
-                self.config.no_zksync_reserved_addresses,
-                inspector.analysis.as_ref(),
-                inspector.paths_config(),
-            )
-        } else {
-            EvmFuzzState::new(
-                self.executor.backend().mem_db(),
-                self.config.dictionary,
-                deployed_libs,
-                self.config.no_zksync_reserved_addresses,
-                inspector.analysis.as_ref(),
-                inspector.paths_config(),
-            )
-        }
-    }
-=======
->>>>>>> efdf0ff8
 }