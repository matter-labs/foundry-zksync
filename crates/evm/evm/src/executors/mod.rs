//! EVM executor abstractions, which can execute calls.
//!
//! Used for running tests, scripts, and interacting with the inner backend which holds the state.

// TODO: The individual executors in this module should be moved into the respective crates, and the
// `Executor` struct should be accessed using a trait defined in `foundry-evm-core` instead of
// the concrete `Executor` type.

use crate::{
    Env,
    inspectors::{
        Cheatcodes, InspectorData, InspectorStack, cheatcodes::BroadcastableTransactions,
    },
};
use alloy_dyn_abi::{DynSolValue, FunctionExt, JsonAbiExt};
use alloy_json_abi::Function;
use alloy_primitives::{
    Address, Bytes, Log, TxKind, U256, keccak256,
    map::{AddressHashMap, HashMap},
};
use alloy_sol_types::{SolCall, sol};
use foundry_evm_core::{
    EvmEnv,
    backend::{Backend, BackendError, BackendResult, CowBackend, DatabaseExt, GLOBAL_FAIL_SLOT},
    constants::{
        CALLER, CHEATCODE_ADDRESS, CHEATCODE_CONTRACT_HASH, DEFAULT_CREATE2_DEPLOYER,
        DEFAULT_CREATE2_DEPLOYER_CODE, DEFAULT_CREATE2_DEPLOYER_DEPLOYER,
    },
    decode::{RevertDecoder, SkipReason},
    utils::StateChangeset,
};
use foundry_evm_coverage::HitMaps;
use foundry_evm_traces::{SparsedTraceArena, TraceMode};
use revm::{
    bytecode::Bytecode,
    context::{BlockEnv, TxEnv},
    context_interface::{
        result::{ExecutionResult, Output, ResultAndState},
        transaction::SignedAuthorization,
    },
    database::{DatabaseCommit, DatabaseRef},
    interpreter::{InstructionResult, return_ok},
    primitives::hardfork::SpecId,
};
use std::{
    borrow::Cow,
    time::{Duration, Instant},
};
use strategy::{DeployLibKind, DeployLibResult, ExecutorStrategy};

mod builder;
pub use builder::ExecutorBuilder;

pub mod fuzz;
pub use fuzz::FuzzedExecutor;

pub mod invariant;
pub use invariant::InvariantExecutor;

mod trace;
pub use trace::TracingExecutor;

pub mod strategy;

sol! {
    interface ITest {
        function setUp() external;
        function failed() external view returns (bool failed);

        #[derive(Default)]
        function beforeTestSetup(bytes4 testSelector) public view returns (bytes[] memory beforeTestCalldata);
    }
}

/// EVM executor.
///
/// The executor can be configured with various `revm::Inspector`s, like `Cheatcodes`.
///
/// There are multiple ways of interacting the EVM:
/// - `call`: executes a transaction, but does not persist any state changes; similar to `eth_call`,
///   where the EVM state is unchanged after the call.
/// - `transact`: executes a transaction and persists the state changes
/// - `deploy`: a special case of `transact`, specialized for persisting the state of a contract
///   deployment
/// - `setup`: a special case of `transact`, used to set up the environment for a test
#[derive(Debug)]
pub struct Executor {
    /// The underlying `revm::Database` that contains the EVM storage.
    // Note: We do not store an EVM here, since we are really
    // only interested in the database. REVM's `EVM` is a thin
    // wrapper around spawning a new EVM on every call anyway,
    // so the performance difference should be negligible.
    pub backend: Backend,
    /// The EVM environment.
    env: Env,
    /// The Revm inspector stack.
    pub inspector: InspectorStack,
    /// The gas limit for calls and deployments.
    gas_limit: u64,
    /// Whether `failed()` should be called on the test contract to determine if the test failed.
    legacy_assertions: bool,

    pub strategy: ExecutorStrategy,
}

impl Clone for Executor {
    fn clone(&self) -> Self {
        Self {
            backend: self.backend.clone(),
            env: self.env.clone(),
            inspector: self.inspector.clone(),
            gas_limit: self.gas_limit,
            legacy_assertions: self.legacy_assertions,
            strategy: self.strategy.clone(),
        }
    }
}

impl Executor {
    /// Creates a new `ExecutorBuilder`.
    #[inline]
    pub fn builder() -> ExecutorBuilder {
        ExecutorBuilder::new()
    }

    /// Creates a new `Executor` with the given arguments.
    #[inline]
    pub fn new(
        mut backend: Backend,
        env: Env,
        inspector: InspectorStack,
        gas_limit: u64,
        legacy_assertions: bool,
        strategy: ExecutorStrategy,
    ) -> Self {
        // Need to create a non-empty contract on the cheatcodes address so `extcodesize` checks
        // do not fail.
        backend.insert_account_info(
            CHEATCODE_ADDRESS,
            revm::state::AccountInfo {
                code: Some(Bytecode::new_raw(Bytes::from_static(&[0]))),
                // Also set the code hash manually so that it's not computed later.
                // The code hash value does not matter, as long as it's not zero or `KECCAK_EMPTY`.
                code_hash: CHEATCODE_CONTRACT_HASH,
                ..Default::default()
            },
        );

        Self { backend, env, inspector, gas_limit, legacy_assertions, strategy }
    }

    fn clone_with_backend(&self, backend: Backend) -> Self {
        let env = Env::new_with_spec_id(
            self.env.evm_env.cfg_env.clone(),
            self.env.evm_env.block_env.clone(),
            self.env.tx.clone(),
            self.spec_id(),
        );
        Self::new(
            backend,
            env,
            self.inspector().clone(),
            self.gas_limit,
            self.legacy_assertions,
            self.strategy.clone(),
        )
    }

    /// Returns a reference to the EVM backend.
    pub fn backend(&self) -> &Backend {
        &self.backend
    }

    /// Returns a mutable reference to the EVM backend.
    pub fn backend_mut(&mut self) -> &mut Backend {
        &mut self.backend
    }

    /// Returns a reference to the EVM environment.
    pub fn env(&self) -> &Env {
        &self.env
    }

    /// Returns a mutable reference to the EVM environment.
    pub fn env_mut(&mut self) -> &mut Env {
        &mut self.env
    }

    /// Returns a reference to the EVM inspector.
    pub fn inspector(&self) -> &InspectorStack {
        &self.inspector
    }

    /// Returns a mutable reference to the EVM inspector.
    pub fn inspector_mut(&mut self) -> &mut InspectorStack {
        &mut self.inspector
    }

    /// Returns the EVM spec ID.
    pub fn spec_id(&self) -> SpecId {
        self.env.evm_env.cfg_env.spec
    }

    /// Sets the EVM spec ID.
    pub fn set_spec_id(&mut self, spec_id: SpecId) {
        self.env.evm_env.cfg_env.spec = spec_id;
    }

    /// Returns the gas limit for calls and deployments.
    ///
    /// This is different from the gas limit imposed by the passed in environment, as those limits
    /// are used by the EVM for certain opcodes like `gaslimit`.
    pub fn gas_limit(&self) -> u64 {
        self.gas_limit
    }

    /// Sets the gas limit for calls and deployments.
    pub fn set_gas_limit(&mut self, gas_limit: u64) {
        self.gas_limit = gas_limit;
    }

    /// Returns whether `failed()` should be called on the test contract to determine if the test
    /// failed.
    pub fn legacy_assertions(&self) -> bool {
        self.legacy_assertions
    }

    /// Sets whether `failed()` should be called on the test contract to determine if the test
    /// failed.
    pub fn set_legacy_assertions(&mut self, legacy_assertions: bool) {
        self.legacy_assertions = legacy_assertions;
    }

    /// Creates the default CREATE2 Contract Deployer for local tests and scripts.
    pub fn deploy_create2_deployer(&mut self) -> eyre::Result<()> {
        trace!("deploying local create2 deployer");
        let create2_deployer_account = self
            .backend()
            .basic_ref(DEFAULT_CREATE2_DEPLOYER)?
            .ok_or_else(|| BackendError::MissingAccount(DEFAULT_CREATE2_DEPLOYER))?;

        // If the deployer is not currently deployed, deploy the default one.
        if create2_deployer_account.code.is_none_or(|code| code.is_empty()) {
            let creator = DEFAULT_CREATE2_DEPLOYER_DEPLOYER;

            // Probably 0, but just in case.
            let initial_balance = self.get_balance(creator)?;
            self.set_balance(creator, U256::MAX)?;

            let res =
                self.deploy(creator, DEFAULT_CREATE2_DEPLOYER_CODE.into(), U256::ZERO, None)?;
            trace!(create2=?res.address, "deployed local create2 deployer");

            self.set_balance(creator, initial_balance)?;
        }
        Ok(())
    }

    /// Set the balance of an account.
    pub fn set_balance(&mut self, address: Address, amount: U256) -> BackendResult<()> {
        trace!(?address, ?amount, "setting account balance");
        self.strategy.runner.set_balance(self, address, amount)
    }

    /// Gets the balance of an account
    pub fn get_balance(&self, address: Address) -> BackendResult<U256> {
        Ok(self.backend().basic_ref(address)?.map(|acc| acc.balance).unwrap_or_default())
    }

    /// Set the nonce of an account.
    pub fn set_nonce(&mut self, address: Address, nonce: u64) -> BackendResult<()> {
        self.strategy.runner.set_nonce(self, address, nonce)
    }

    /// Returns the nonce of an account.
    pub fn get_nonce(&self, address: Address) -> BackendResult<u64> {
        Ok(self.backend().basic_ref(address)?.map(|acc| acc.nonce).unwrap_or_default())
    }

    /// Set the code of an account.
    pub fn set_code(&mut self, address: Address, code: Bytecode) -> BackendResult<()> {
        let mut account = self.backend().basic_ref(address)?.unwrap_or_default();
        account.code_hash = keccak256(code.original_byte_slice());
        account.code = Some(code);
        self.backend_mut().insert_account_info(address, account);
        Ok(())
    }

    /// Set the storage of an account.
    pub fn set_storage(
        &mut self,
        address: Address,
        storage: HashMap<U256, U256>,
    ) -> BackendResult<()> {
        self.backend_mut().replace_account_storage(address, storage)?;
        Ok(())
    }

    /// Set a storage slot of an account.
    pub fn set_storage_slot(
        &mut self,
        address: Address,
        slot: U256,
        value: U256,
    ) -> BackendResult<()> {
        self.backend_mut().insert_account_storage(address, slot, value)?;
        Ok(())
    }

    /// Returns `true` if the account has no code.
    pub fn is_empty_code(&self, address: Address) -> BackendResult<bool> {
        Ok(self.backend().basic_ref(address)?.map(|acc| acc.is_empty_code_hash()).unwrap_or(true))
    }

    #[inline]
    pub fn set_tracing(&mut self, mode: TraceMode) -> &mut Self {
        self.inspector_mut().tracing(mode);
        self
    }

    #[inline]
    pub fn set_script_execution(&mut self, script_address: Address) {
        self.inspector_mut().script(script_address);
    }

    #[inline]
    pub fn set_trace_printer(&mut self, trace_printer: bool) -> &mut Self {
        self.inspector_mut().print(trace_printer);
        self
    }

    #[inline]
    pub fn create2_deployer(&self) -> Address {
        self.inspector().create2_deployer
    }

    /// Deploys a contract and commits the new state to the underlying database.
    ///
    /// Executes a CREATE transaction with the contract `code` and persistent database state
    /// modifications.
    pub fn deploy(
        &mut self,
        from: Address,
        code: Bytes,
        value: U256,
        rd: Option<&RevertDecoder>,
    ) -> Result<DeployResult, EvmError> {
        let env = self.build_test_env(from, TxKind::Create, code, value);
        self.deploy_with_env(env, rd)
    }

    /// Deploys a library contract and commits the new state to the underlying database.
    ///
    /// Executes a `deploy_kind` transaction with the provided parameters
    /// and persistent database state modifications.
    ///
    /// Will return a list of deployment results and transaction requests
    /// Will also ensure nonce is increased for the sender
    pub fn deploy_library(
        &mut self,
        from: Address,
        kind: DeployLibKind,
        value: U256,
        rd: Option<&RevertDecoder>,
    ) -> Result<Vec<DeployLibResult>, EvmError> {
        self.strategy.runner.deploy_library(self, from, kind, value, rd)
    }

    /// Deploys a contract using the given `env` and commits the new state to the underlying
    /// database.
    ///
    /// # Panics
    ///
    /// Panics if `env.tx.kind` is not `TxKind::Create(_)`.
    #[instrument(name = "deploy", level = "debug", skip_all)]
    pub fn deploy_with_env(
        &mut self,
        env: Env,
        rd: Option<&RevertDecoder>,
    ) -> Result<DeployResult, EvmError> {
        assert!(
            matches!(env.tx.kind, TxKind::Create),
            "Expected create transaction, got {:?}",
            env.tx.kind
        );
        trace!(sender=%env.tx.caller, "deploying contract");

        let mut result = self.transact_with_env(env)?;
        result = result.into_result(rd)?;
        let Some(Output::Create(_, Some(address))) = result.out else {
            panic!("Deployment succeeded, but no address was returned: {result:#?}");
        };

        // also mark this library as persistent, this will ensure that the state of the library is
        // persistent across fork swaps in forking mode
        self.backend_mut().add_persistent_account(address);

        debug!(%address, "deployed contract");

        Ok(DeployResult { raw: result, address })
    }

    /// Calls the `setUp()` function on a contract.
    ///
    /// This will commit any state changes to the underlying database.
    ///
    /// Ayn changes made during the setup call to env's block environment are persistent, for
    /// example `vm.chainId()` will change the `block.chainId` for all subsequent test calls.
    #[instrument(name = "setup", level = "debug", skip_all)]
    pub fn setup(
        &mut self,
        from: Option<Address>,
        to: Address,
        rd: Option<&RevertDecoder>,
    ) -> Result<RawCallResult, EvmError> {
        trace!(?from, ?to, "setting up contract");

        let from = from.unwrap_or(CALLER);
        self.backend_mut().set_caller(from);
        let calldata = Bytes::from_static(&ITest::setUpCall::SELECTOR);
        let mut res = self.transact_raw(from, to, calldata, U256::ZERO)?;
        res = res.into_result(rd)?;

        // record any changes made to the block's environment during setup
        self.env_mut().evm_env.block_env = res.env.evm_env.block_env.clone();
        // and also the chainid, which can be set manually
        self.env_mut().evm_env.cfg_env.chain_id = res.env.evm_env.cfg_env.chain_id;

        let success =
            self.is_raw_call_success(to, Cow::Borrowed(&res.state_changeset), &res, false);
        if !success {
            return Err(res.into_execution_error("execution error".to_string()).into());
        }

        Ok(res)
    }

    /// Performs a call to an account on the current state of the VM.
    pub fn call(
        &self,
        from: Address,
        to: Address,
        func: &Function,
        args: &[DynSolValue],
        value: U256,
        rd: Option<&RevertDecoder>,
    ) -> Result<CallResult, EvmError> {
        let calldata = Bytes::from(func.abi_encode_input(args)?);
        let result = self.call_raw(from, to, calldata, value)?;
        result.into_decoded_result(func, rd)
    }

    /// Performs a call to an account on the current state of the VM.
    pub fn call_sol<C: SolCall>(
        &self,
        from: Address,
        to: Address,
        args: &C,
        value: U256,
        rd: Option<&RevertDecoder>,
    ) -> Result<CallResult<C::Return>, EvmError> {
        let calldata = Bytes::from(args.abi_encode());
        let mut raw = self.call_raw(from, to, calldata, value)?;
        raw = raw.into_result(rd)?;
        Ok(CallResult { decoded_result: C::abi_decode_returns(&raw.result)?, raw })
    }

    /// Performs a call to an account on the current state of the VM.
    pub fn transact(
        &mut self,
        from: Address,
        to: Address,
        func: &Function,
        args: &[DynSolValue],
        value: U256,
        rd: Option<&RevertDecoder>,
    ) -> Result<CallResult, EvmError> {
        let calldata = Bytes::from(func.abi_encode_input(args)?);
        let result = self.transact_raw(from, to, calldata, value)?;
        result.into_decoded_result(func, rd)
    }

    /// Performs a raw call to an account on the current state of the VM.
    pub fn call_raw(
        &self,
        from: Address,
        to: Address,
        calldata: Bytes,
        value: U256,
    ) -> eyre::Result<RawCallResult> {
        let env = self.build_test_env(from, TxKind::Call(to), calldata, value);
        self.call_with_env(env)
    }

    /// Performs a raw call to an account on the current state of the VM with an EIP-7702
    /// authorization list.
    pub fn call_raw_with_authorization(
        &mut self,
        from: Address,
        to: Address,
        calldata: Bytes,
        value: U256,
        authorization_list: Vec<SignedAuthorization>,
    ) -> eyre::Result<RawCallResult> {
        let mut env = self.build_test_env(from, to.into(), calldata, value);
        env.tx.set_signed_authorization(authorization_list);
        env.tx.tx_type = 4;
        self.call_with_env(env)
    }

    /// Performs a raw call to an account on the current state of the VM.
    pub fn transact_raw(
        &mut self,
        from: Address,
        to: Address,
        calldata: Bytes,
        value: U256,
    ) -> eyre::Result<RawCallResult> {
        let env = self.build_test_env(from, TxKind::Call(to), calldata, value);
        self.transact_with_env(env)
    }

    /// Execute the transaction configured in `env.tx`.
    ///
    /// The state after the call is **not** persisted.
    #[instrument(name = "call", level = "debug", skip_all)]
    pub fn call_with_env(&self, mut env: Env) -> eyre::Result<RawCallResult> {
        let mut stack = self.inspector().clone();
        let mut backend = CowBackend::new_borrowed(self.backend());
<<<<<<< HEAD

        let result = self.strategy.runner.call(
            self.strategy.context.as_ref(),
            &mut backend,
            &mut env,
            &self.env,
            &mut inspector,
        )?;

        convert_executed_result(
            env.clone(),
            inspector,
            result,
            backend.has_state_snapshot_failure(),
        )
=======
        let result = backend.inspect(&mut env, stack.as_inspector())?;
        convert_executed_result(env, stack, result, backend.has_state_snapshot_failure())
>>>>>>> aa382a78
    }

    /// Execute the transaction configured in `env.tx`.
    #[instrument(name = "transact", level = "debug", skip_all)]
    pub fn transact_with_env(&mut self, mut env: Env) -> eyre::Result<RawCallResult> {
<<<<<<< HEAD
        let mut inspector = self.inspector.clone();
        let backend = &mut self.backend;

        let result_and_state = self.strategy.runner.transact(
            self.strategy.context.as_mut(),
            backend,
            &mut env,
            &self.env,
            &mut inspector,
        )?;

        let mut result = convert_executed_result(
            env.clone(),
            inspector,
            result_and_state,
            backend.has_state_snapshot_failure(),
        )?;

=======
        let mut stack = self.inspector().clone();
        let backend = self.backend_mut();
        let result = backend.inspect(&mut env, stack.as_inspector())?;
        let mut result =
            convert_executed_result(env, stack, result, backend.has_state_snapshot_failure())?;
>>>>>>> aa382a78
        self.commit(&mut result);
        Ok(result)
    }

    /// Commit the changeset to the database and adjust `self.inspector_config` values according to
    /// the executed call result.
    ///
    /// This should not be exposed to the user, as it should be called only by `transact*`.
    #[instrument(name = "commit", level = "debug", skip_all)]
    fn commit(&mut self, result: &mut RawCallResult) {
        // Persist changes to db.
        self.backend_mut().commit(result.state_changeset.clone());

        // Persist cheatcode state.
        self.inspector_mut().cheatcodes = result.cheatcodes.take();
        if let Some(cheats) = self.inspector_mut().cheatcodes.as_mut() {
            // Clear broadcastable transactions
            cheats.broadcastable_transactions.clear();
            cheats.ignored_traces.ignored.clear();

            // if tracing was paused but never unpaused, we should begin next frame with tracing
            // still paused
            if let Some(last_pause_call) = cheats.ignored_traces.last_pause_call.as_mut() {
                *last_pause_call = (0, 0);
            }
        }

        // Persist the changed environment.
        self.inspector_mut().set_env(&result.env);
    }

    /// Returns `true` if a test can be considered successful.
    ///
    /// This is the same as [`Self::is_success`], but will consume the `state_changeset` map to use
    /// internally when calling `failed()`.
    pub fn is_raw_call_mut_success(
        &self,
        address: Address,
        call_result: &mut RawCallResult,
        should_fail: bool,
    ) -> bool {
        self.is_raw_call_success(
            address,
            Cow::Owned(std::mem::take(&mut call_result.state_changeset)),
            call_result,
            should_fail,
        )
    }

    /// Returns `true` if a test can be considered successful.
    ///
    /// This is the same as [`Self::is_success`], but intended for outcomes of [`Self::call_raw`].
    pub fn is_raw_call_success(
        &self,
        address: Address,
        state_changeset: Cow<'_, StateChangeset>,
        call_result: &RawCallResult,
        should_fail: bool,
    ) -> bool {
        if call_result.has_state_snapshot_failure {
            // a failure occurred in a reverted snapshot, which is considered a failed test
            return should_fail;
        }
        self.is_success(address, call_result.reverted, state_changeset, should_fail)
    }

    /// Returns `true` if a test can be considered successful.
    ///
    /// If the call succeeded, we also have to check the global and local failure flags.
    ///
    /// These are set by the test contract itself when an assertion fails, using the internal `fail`
    /// function. The global flag is located in [`CHEATCODE_ADDRESS`] at slot [`GLOBAL_FAIL_SLOT`],
    /// and the local flag is located in the test contract at an unspecified slot.
    ///
    /// This behavior is inherited from Dapptools, where initially only a public
    /// `failed` variable was used to track test failures, and later, a global failure flag was
    /// introduced to track failures across multiple contracts in
    /// [ds-test#30](https://github.com/dapphub/ds-test/pull/30).
    ///
    /// The assumption is that the test runner calls `failed` on the test contract to determine if
    /// it failed. However, we want to avoid this as much as possible, as it is relatively
    /// expensive to set up an EVM call just for checking a single boolean flag.
    ///
    /// See:
    /// - Newer DSTest: <https://github.com/dapphub/ds-test/blob/e282159d5170298eb2455a6c05280ab5a73a4ef0/src/test.sol#L47-L63>
    /// - Older DSTest: <https://github.com/dapphub/ds-test/blob/9ca4ecd48862b40d7b0197b600713f64d337af12/src/test.sol#L38-L49>
    /// - forge-std: <https://github.com/foundry-rs/forge-std/blob/19891e6a0b5474b9ea6827ddb90bb9388f7acfc0/src/StdAssertions.sol#L38-L44>
    pub fn is_success(
        &self,
        address: Address,
        reverted: bool,
        state_changeset: Cow<'_, StateChangeset>,
        should_fail: bool,
    ) -> bool {
        let success = self.is_success_raw(address, reverted, state_changeset);
        should_fail ^ success
    }

    #[instrument(name = "is_success", level = "debug", skip_all)]
    fn is_success_raw(
        &self,
        address: Address,
        reverted: bool,
        state_changeset: Cow<'_, StateChangeset>,
    ) -> bool {
        // The call reverted.
        if reverted {
            return false;
        }

        // A failure occurred in a reverted snapshot, which is considered a failed test.
        if self.backend().has_state_snapshot_failure() {
            return false;
        }

        // Check the global failure slot.
        if let Some(acc) = state_changeset.get(&CHEATCODE_ADDRESS)
            && let Some(failed_slot) = acc.storage.get(&GLOBAL_FAIL_SLOT)
            && !failed_slot.present_value().is_zero()
        {
            return false;
        }
        if let Ok(failed_slot) = self.backend().storage_ref(CHEATCODE_ADDRESS, GLOBAL_FAIL_SLOT)
            && !failed_slot.is_zero()
        {
            return false;
        }

        if !self.legacy_assertions {
            return true;
        }

        // Finally, resort to calling `DSTest::failed`.
        {
            // Construct a new bare-bones backend to evaluate success.
            let mut backend = self.backend().clone_empty();

            // We only clone the test contract and cheatcode accounts,
            // that's all we need to evaluate success.
            for address in [address, CHEATCODE_ADDRESS] {
                let Ok(acc) = self.backend().basic_ref(address) else { return false };
                backend.insert_account_info(address, acc.unwrap_or_default());
            }

            // If this test failed any asserts, then this changeset will contain changes
            // `false -> true` for the contract's `failed` variable and the `globalFailure` flag
            // in the state of the cheatcode address,
            // which are both read when we call `"failed()(bool)"` in the next step.
            backend.commit(state_changeset.into_owned());

            // Check if a DSTest assertion failed
            let executor = self.clone_with_backend(backend);
            let call = executor.call_sol(CALLER, address, &ITest::failedCall {}, U256::ZERO, None);
            match call {
                Ok(CallResult { raw: _, decoded_result: failed }) => {
                    trace!(failed, "DSTest::failed()");
                    !failed
                }
                Err(err) => {
                    trace!(%err, "failed to call DSTest::failed()");
                    true
                }
            }
        }
    }

    /// Creates the environment to use when executing a transaction in a test context
    ///
    /// If using a backend with cheatcodes, `tx.gas_price` and `block.number` will be overwritten by
    /// the cheatcode state in between calls.
    fn build_test_env(&self, caller: Address, kind: TxKind, data: Bytes, value: U256) -> Env {
        Env {
            evm_env: EvmEnv {
                cfg_env: {
                    let mut cfg = self.env().evm_env.cfg_env.clone();
                    cfg.spec = self.spec_id();
                    cfg
                },
                // We always set the gas price to 0 so we can execute the transaction regardless of
                // network conditions - the actual gas price is kept in `self.block` and is applied
                // by the cheatcode handler if it is enabled
                block_env: BlockEnv {
                    basefee: 0,
                    gas_limit: self.gas_limit,
                    ..self.env().evm_env.block_env.clone()
                },
            },
            tx: TxEnv {
                caller,
                kind,
                data,
                value,
                // As above, we set the gas price to 0.
                gas_price: 0,
                gas_priority_fee: None,
                gas_limit: self.gas_limit,
                chain_id: Some(self.env().evm_env.cfg_env.chain_id),
                ..self.env().tx.clone()
            },
        }
    }

    pub fn call_sol_default<C: SolCall>(&self, to: Address, args: &C) -> C::Return
    where
        C::Return: Default,
    {
        self.call_sol(CALLER, to, args, U256::ZERO, None)
            .map(|c| c.decoded_result)
            .inspect_err(|e| warn!(target: "forge::test", "failed calling {:?}: {e}", C::SIGNATURE))
            .unwrap_or_default()
    }
}

/// Represents the context after an execution error occurred.
#[derive(Debug, thiserror::Error)]
#[error("execution reverted: {reason} (gas: {})", raw.gas_used)]
pub struct ExecutionErr {
    /// The raw result of the call.
    pub raw: RawCallResult,
    /// The revert reason.
    pub reason: String,
}

impl std::ops::Deref for ExecutionErr {
    type Target = RawCallResult;

    #[inline]
    fn deref(&self) -> &Self::Target {
        &self.raw
    }
}

impl std::ops::DerefMut for ExecutionErr {
    #[inline]
    fn deref_mut(&mut self) -> &mut Self::Target {
        &mut self.raw
    }
}

#[derive(Debug, thiserror::Error)]
pub enum EvmError {
    /// Error which occurred during execution of a transaction.
    #[error(transparent)]
    Execution(#[from] Box<ExecutionErr>),
    /// Error which occurred during ABI encoding/decoding.
    #[error(transparent)]
    Abi(#[from] alloy_dyn_abi::Error),
    /// Error caused which occurred due to calling the `skip` cheatcode.
    #[error("{0}")]
    Skip(SkipReason),
    /// Any other error.
    #[error("{0}")]
    Eyre(
        #[from]
        #[source]
        eyre::Report,
    ),
}

impl From<ExecutionErr> for EvmError {
    fn from(err: ExecutionErr) -> Self {
        Self::Execution(Box::new(err))
    }
}

impl From<alloy_sol_types::Error> for EvmError {
    fn from(err: alloy_sol_types::Error) -> Self {
        Self::Abi(err.into())
    }
}

/// The result of a deployment.
#[derive(Debug)]
pub struct DeployResult {
    /// The raw result of the deployment.
    pub raw: RawCallResult,
    /// The address of the deployed contract
    pub address: Address,
}

impl std::ops::Deref for DeployResult {
    type Target = RawCallResult;

    #[inline]
    fn deref(&self) -> &Self::Target {
        &self.raw
    }
}

impl std::ops::DerefMut for DeployResult {
    #[inline]
    fn deref_mut(&mut self) -> &mut Self::Target {
        &mut self.raw
    }
}

impl From<DeployResult> for RawCallResult {
    fn from(d: DeployResult) -> Self {
        d.raw
    }
}

/// The result of a raw call.
#[derive(Debug)]
pub struct RawCallResult {
    /// The status of the call
    pub exit_reason: Option<InstructionResult>,
    /// Whether the call reverted or not
    pub reverted: bool,
    /// Whether the call includes a snapshot failure
    ///
    /// This is tracked separately from revert because a snapshot failure can occur without a
    /// revert, since assert failures are stored in a global variable (ds-test legacy)
    pub has_state_snapshot_failure: bool,
    /// The raw result of the call.
    pub result: Bytes,
    /// The gas used for the call
    pub gas_used: u64,
    /// Refunded gas
    pub gas_refunded: u64,
    /// The initial gas stipend for the transaction
    pub stipend: u64,
    /// The logs emitted during the call
    pub logs: Vec<Log>,
    /// The labels assigned to addresses during the call
    pub labels: AddressHashMap<String>,
    /// The traces of the call
    pub traces: Option<SparsedTraceArena>,
    /// The line coverage info collected during the call
    pub line_coverage: Option<HitMaps>,
    /// The edge coverage info collected during the call
    pub edge_coverage: Option<Vec<u8>>,
    /// Scripted transactions generated from this call
    pub transactions: Option<BroadcastableTransactions>,
    /// The changeset of the state.
    pub state_changeset: StateChangeset,
    /// The `revm::Env` after the call
    pub env: Env,
    /// The cheatcode states after execution
    pub cheatcodes: Option<Box<Cheatcodes>>,
    /// The raw output of the execution
    pub out: Option<Output>,
    /// The chisel state
    pub chisel_state: Option<(Vec<U256>, Vec<u8>, Option<InstructionResult>)>,
    pub reverter: Option<Address>,
}

impl Default for RawCallResult {
    fn default() -> Self {
        Self {
            exit_reason: None,
            reverted: false,
            has_state_snapshot_failure: false,
            result: Bytes::new(),
            gas_used: 0,
            gas_refunded: 0,
            stipend: 0,
            logs: Vec::new(),
            labels: HashMap::default(),
            traces: None,
            line_coverage: None,
            edge_coverage: None,
            transactions: None,
            state_changeset: HashMap::default(),
            env: Env::default(),
            cheatcodes: Default::default(),
            out: None,
            chisel_state: None,
            reverter: None,
        }
    }
}

impl RawCallResult {
    /// Unpacks an EVM result.
    pub fn from_evm_result(r: Result<Self, EvmError>) -> eyre::Result<(Self, Option<String>)> {
        match r {
            Ok(r) => Ok((r, None)),
            Err(EvmError::Execution(e)) => Ok((e.raw, Some(e.reason))),
            Err(e) => Err(e.into()),
        }
    }

    /// Unpacks an execution result.
    pub fn from_execution_result(r: Result<Self, ExecutionErr>) -> (Self, Option<String>) {
        match r {
            Ok(r) => (r, None),
            Err(e) => (e.raw, Some(e.reason)),
        }
    }

    /// Converts the result of the call into an `EvmError`.
    pub fn into_evm_error(self, rd: Option<&RevertDecoder>) -> EvmError {
        if let Some(reason) = SkipReason::decode(&self.result) {
            return EvmError::Skip(reason);
        }
        let reason = rd.unwrap_or_default().decode(&self.result, self.exit_reason);
        EvmError::Execution(Box::new(self.into_execution_error(reason)))
    }

    /// Converts the result of the call into an `ExecutionErr`.
    pub fn into_execution_error(self, reason: String) -> ExecutionErr {
        ExecutionErr { raw: self, reason }
    }

    /// Returns an `EvmError` if the call failed, otherwise returns `self`.
    pub fn into_result(self, rd: Option<&RevertDecoder>) -> Result<Self, EvmError> {
        if let Some(reason) = self.exit_reason
            && reason.is_ok()
        {
            Ok(self)
        } else {
            Err(self.into_evm_error(rd))
        }
    }

    /// Decodes the result of the call with the given function.
    pub fn into_decoded_result(
        mut self,
        func: &Function,
        rd: Option<&RevertDecoder>,
    ) -> Result<CallResult, EvmError> {
        self = self.into_result(rd)?;
        let mut result = func.abi_decode_output(&self.result)?;
        let decoded_result = if result.len() == 1 {
            result.pop().unwrap()
        } else {
            // combine results into a tuple
            DynSolValue::Tuple(result)
        };
        Ok(CallResult { raw: self, decoded_result })
    }

    /// Returns the transactions generated from this call.
    pub fn transactions(&self) -> Option<&BroadcastableTransactions> {
        self.cheatcodes.as_ref().map(|c| &c.broadcastable_transactions)
    }

    /// Update provided history map with edge coverage info collected during this call.
    /// Uses AFL binning algo <https://github.com/h0mbre/Lucid/blob/3026e7323c52b30b3cf12563954ac1eaa9c6981e/src/coverage.rs#L57-L85>
    pub fn merge_edge_coverage(&mut self, history_map: &mut [u8]) -> (bool, bool) {
        let mut new_coverage = false;
        let mut is_edge = false;
        if let Some(x) = &mut self.edge_coverage {
            // Iterate over the current map and the history map together and update
            // the history map, if we discover some new coverage, report true
            for (curr, hist) in std::iter::zip(x, history_map) {
                // If we got a hitcount of at least 1
                if *curr > 0 {
                    // Convert hitcount into bucket count
                    let bucket = match *curr {
                        0 => 0,
                        1 => 1,
                        2 => 2,
                        3 => 4,
                        4..=7 => 8,
                        8..=15 => 16,
                        16..=31 => 32,
                        32..=127 => 64,
                        128..=255 => 128,
                    };

                    // If the old record for this edge pair is lower, update
                    if *hist < bucket {
                        if *hist == 0 {
                            // Counts as an edge the first time we see it, otherwise it's a feature.
                            is_edge = true;
                        }
                        *hist = bucket;
                        new_coverage = true;
                    }

                    // Zero out the current map for next iteration.
                    *curr = 0;
                }
            }
        }
        (new_coverage, is_edge)
    }
}

/// The result of a call.
pub struct CallResult<T = DynSolValue> {
    /// The raw result of the call.
    pub raw: RawCallResult,
    /// The decoded result of the call.
    pub decoded_result: T,
}

impl std::ops::Deref for CallResult {
    type Target = RawCallResult;

    #[inline]
    fn deref(&self) -> &Self::Target {
        &self.raw
    }
}

impl std::ops::DerefMut for CallResult {
    #[inline]
    fn deref_mut(&mut self) -> &mut Self::Target {
        &mut self.raw
    }
}

/// Converts the data aggregated in the `inspector` and `call` to a `RawCallResult`
fn convert_executed_result(
    env: Env,
    inspector: InspectorStack,
    ResultAndState { result, state: state_changeset }: ResultAndState,
    has_state_snapshot_failure: bool,
) -> eyre::Result<RawCallResult> {
    let (exit_reason, gas_refunded, gas_used, out, _exec_logs) = match result {
        ExecutionResult::Success { reason, gas_used, gas_refunded, output, logs, .. } => {
            (reason.into(), gas_refunded, gas_used, Some(output), logs)
        }
        ExecutionResult::Revert { gas_used, output } => {
            // Need to fetch the unused gas
            (InstructionResult::Revert, 0_u64, gas_used, Some(Output::Call(output)), vec![])
        }
        ExecutionResult::Halt { reason, gas_used } => {
            (reason.into(), 0_u64, gas_used, None, vec![])
        }
    };
    let gas = revm::interpreter::gas::calculate_initial_tx_gas(
        env.evm_env.cfg_env.spec,
        &env.tx.data,
        env.tx.kind.is_create(),
        env.tx.access_list.len().try_into()?,
        0,
        0,
    );

    let result = match &out {
        Some(Output::Call(data)) => data.clone(),
        _ => Bytes::new(),
    };

    let InspectorData {
        logs,
        labels,
        traces,
        line_coverage,
        edge_coverage,
        cheatcodes,
        chisel_state,
        reverter,
    } = inspector.collect();

    let transactions = cheatcodes
        .as_ref()
        .map(|c| c.broadcastable_transactions.clone())
        .filter(|txs| !txs.is_empty());

    Ok(RawCallResult {
        exit_reason: Some(exit_reason),
        reverted: !matches!(exit_reason, return_ok!()),
        has_state_snapshot_failure,
        result,
        gas_used,
        gas_refunded,
        stipend: gas.initial_gas,
        logs,
        labels,
        traces,
        line_coverage,
        edge_coverage,
        transactions,
        state_changeset,
        env,
        cheatcodes,
        out,
        chisel_state,
        reverter,
    })
}

/// Timer for a fuzz test.
pub struct FuzzTestTimer {
    /// Inner fuzz test timer - (test start time, test duration).
    inner: Option<(Instant, Duration)>,
}

impl FuzzTestTimer {
    pub fn new(timeout: Option<u32>) -> Self {
        Self { inner: timeout.map(|timeout| (Instant::now(), Duration::from_secs(timeout.into()))) }
    }

    /// Whether the current fuzz test timed out and should be stopped.
    pub fn is_timed_out(&self) -> bool {
        self.inner.is_some_and(|(start, duration)| start.elapsed() > duration)
    }
}<|MERGE_RESOLUTION|>--- conflicted
+++ resolved
@@ -527,7 +527,6 @@
     pub fn call_with_env(&self, mut env: Env) -> eyre::Result<RawCallResult> {
         let mut stack = self.inspector().clone();
         let mut backend = CowBackend::new_borrowed(self.backend());
-<<<<<<< HEAD
 
         let result = self.strategy.runner.call(
             self.strategy.context.as_ref(),
@@ -543,16 +542,11 @@
             result,
             backend.has_state_snapshot_failure(),
         )
-=======
-        let result = backend.inspect(&mut env, stack.as_inspector())?;
-        convert_executed_result(env, stack, result, backend.has_state_snapshot_failure())
->>>>>>> aa382a78
     }
 
     /// Execute the transaction configured in `env.tx`.
     #[instrument(name = "transact", level = "debug", skip_all)]
     pub fn transact_with_env(&mut self, mut env: Env) -> eyre::Result<RawCallResult> {
-<<<<<<< HEAD
         let mut inspector = self.inspector.clone();
         let backend = &mut self.backend;
 
@@ -571,13 +565,6 @@
             backend.has_state_snapshot_failure(),
         )?;
 
-=======
-        let mut stack = self.inspector().clone();
-        let backend = self.backend_mut();
-        let result = backend.inspect(&mut env, stack.as_inspector())?;
-        let mut result =
-            convert_executed_result(env, stack, result, backend.has_state_snapshot_failure())?;
->>>>>>> aa382a78
         self.commit(&mut result);
         Ok(result)
     }
