--- conflicted
+++ resolved
@@ -387,27 +387,18 @@
         let mut inspector = self.inspector.clone();
         let mut backend = CowBackend::new(&self.backend);
         let result = match &self.zk_tx {
-<<<<<<< HEAD
             None => backend.inspect(&mut env, &mut inspector)?,
-            Some(zk_tx) => backend.inspect_ref_zk(
-                &mut env,
-                &mut self.zk_persisted_factory_deps.clone(),
-                Some(zk_tx.factory_deps.clone()),
-            )?,
-=======
             Some(zk_tx) => {
                 // apply fork-related env instead of cheatcode handler
                 // since it won't be run inside zkvm
                 env.block = self.env.block.clone();
                 env.tx.gas_price = self.env.tx.gas_price;
-                db.inspect_ref_zk(
+                backend.inspect_ref_zk(
                     &mut env,
                     &mut self.zk_persisted_factory_deps.clone(),
                     Some(zk_tx.factory_deps.clone()),
                 )?
             }
-            None => db.inspect_ref(&mut env, &mut inspector)?,
->>>>>>> 825ca04e
         };
         convert_executed_result(env, inspector, result, backend.has_snapshot_failure())
     }
@@ -415,33 +406,22 @@
     /// Execute the transaction configured in `env.tx`.
     pub fn transact_with_env(&mut self, mut env: EnvWithHandlerCfg) -> eyre::Result<RawCallResult> {
         let mut inspector = self.inspector.clone();
-<<<<<<< HEAD
         let backend = &mut self.backend;
         let result_and_state = match self.zk_tx.take() {
             None => backend.inspect(&mut env, &mut inspector)?,
-            Some(zk_tx) => backend.inspect_ref_zk(
-                &mut env,
-                // this will persist the added factory deps,
-                // no need to commit them later
-                &mut self.zk_persisted_factory_deps,
-                Some(zk_tx.factory_deps),
-            )?,
-=======
-
-        let result = match &self.zk_tx {
             Some(zk_tx) => {
                 // apply fork-related env instead of cheatcode handler
                 // since it won't be run inside zkvm
                 env.block = self.env.block.clone();
                 env.tx.gas_price = self.env.tx.gas_price;
-                self.backend.inspect_ref_zk(
+                backend.inspect_ref_zk(
                     &mut env,
-                    &mut self.zk_persisted_factory_deps.clone(),
-                    Some(zk_tx.factory_deps.clone()),
+                    // this will persist the added factory deps,
+                    // no need to commit them later
+                    &mut self.zk_persisted_factory_deps,
+                    Some(zk_tx.factory_deps),
                 )?
             }
-            None => self.backend.inspect_ref(&mut env, &mut inspector)?,
->>>>>>> 825ca04e
         };
         let mut result = convert_executed_result(
             env,
