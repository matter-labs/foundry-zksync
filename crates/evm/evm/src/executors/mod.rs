//! EVM executor abstractions, which can execute calls.
//!
//! Used for running tests, scripts, and interacting with the inner backend which holds the state.

// TODO: The individual executors in this module should be moved into the respective crates, and the
// `Executor` struct should be accessed using a trait defined in `foundry-evm-core` instead of
// the concrete `Executor` type.

use crate::{
    inspectors::{
        cheatcodes::BroadcastableTransactions, Cheatcodes, InspectorData, InspectorStack,
    },
    Env,
};
use alloy_dyn_abi::{DynSolValue, FunctionExt, JsonAbiExt};
use alloy_json_abi::Function;
use alloy_primitives::{
    map::{AddressHashMap, HashMap},
    Address, Bytes, Log, TxKind, U256,
};
use alloy_sol_types::{sol, SolCall};
use foundry_evm_core::{
    backend::{Backend, BackendError, BackendResult, CowBackend, DatabaseExt, GLOBAL_FAIL_SLOT},
    constants::{
        CALLER, CHEATCODE_ADDRESS, CHEATCODE_CONTRACT_HASH, DEFAULT_CREATE2_DEPLOYER,
        DEFAULT_CREATE2_DEPLOYER_CODE, DEFAULT_CREATE2_DEPLOYER_DEPLOYER,
    },
    decode::{RevertDecoder, SkipReason},
    utils::StateChangeset,
    EvmEnv, InspectorExt,
};
use foundry_evm_coverage::HitMaps;
use foundry_evm_traces::{SparsedTraceArena, TraceMode};
use revm::{
    bytecode::Bytecode,
    context::{BlockEnv, TxEnv},
    context_interface::{
        result::{ExecutionResult, Output, ResultAndState},
        transaction::SignedAuthorization,
    },
    database::{DatabaseCommit, DatabaseRef},
    interpreter::{return_ok, InstructionResult},
    primitives::hardfork::SpecId,
};
use std::{
    borrow::Cow,
    time::{Duration, Instant},
};
use strategy::{DeployLibKind, DeployLibResult, ExecutorStrategy};

mod builder;
pub use builder::ExecutorBuilder;

pub mod fuzz;
pub use fuzz::FuzzedExecutor;

pub mod invariant;
pub use invariant::InvariantExecutor;

mod trace;
pub use trace::TracingExecutor;

pub mod strategy;

sol! {
    interface ITest {
        function setUp() external;
        function failed() external view returns (bool failed);

        #[derive(Default)]
        function beforeTestSetup(bytes4 testSelector) public view returns (bytes[] memory beforeTestCalldata);
    }
}

/// EVM executor.
///
/// The executor can be configured with various `revm::Inspector`s, like `Cheatcodes`.
///
/// There are multiple ways of interacting the EVM:
/// - `call`: executes a transaction, but does not persist any state changes; similar to `eth_call`,
///   where the EVM state is unchanged after the call.
/// - `transact`: executes a transaction and persists the state changes
/// - `deploy`: a special case of `transact`, specialized for persisting the state of a contract
///   deployment
/// - `setup`: a special case of `transact`, used to set up the environment for a test
#[derive(Debug)]
pub struct Executor {
    /// The underlying `revm::Database` that contains the EVM storage.
    // Note: We do not store an EVM here, since we are really
    // only interested in the database. REVM's `EVM` is a thin
    // wrapper around spawning a new EVM on every call anyway,
    // so the performance difference should be negligible.
    pub backend: Backend,
    /// The EVM environment.
<<<<<<< HEAD
    env: Env,
=======
    pub env: EnvWithHandlerCfg,
>>>>>>> 68ed2abb
    /// The Revm inspector stack.
    pub inspector: InspectorStack,
    /// The gas limit for calls and deployments.
    gas_limit: u64,
    /// Whether `failed()` should be called on the test contract to determine if the test failed.
    legacy_assertions: bool,

    pub strategy: ExecutorStrategy,
}

impl Clone for Executor {
    fn clone(&self) -> Self {
        Self {
            backend: self.backend.clone(),
            env: self.env.clone(),
            inspector: self.inspector.clone(),
            gas_limit: self.gas_limit,
            legacy_assertions: self.legacy_assertions,
            strategy: self.strategy.clone(),
        }
    }
}

impl Executor {
    /// Creates a new `ExecutorBuilder`.
    #[inline]
    pub fn builder() -> ExecutorBuilder {
        ExecutorBuilder::new()
    }

    /// Creates a new `Executor` with the given arguments.
    #[inline]
    pub fn new(
        mut backend: Backend,
        env: Env,
        inspector: InspectorStack,
        gas_limit: u64,
        legacy_assertions: bool,
        strategy: ExecutorStrategy,
    ) -> Self {
        // Need to create a non-empty contract on the cheatcodes address so `extcodesize` checks
        // do not fail.
        backend.insert_account_info(
            CHEATCODE_ADDRESS,
            revm::state::AccountInfo {
                code: Some(Bytecode::new_raw(Bytes::from_static(&[0]))),
                // Also set the code hash manually so that it's not computed later.
                // The code hash value does not matter, as long as it's not zero or `KECCAK_EMPTY`.
                code_hash: CHEATCODE_CONTRACT_HASH,
                ..Default::default()
            },
        );

        Self { backend, env, inspector, gas_limit, legacy_assertions, strategy }
    }

    fn clone_with_backend(&self, backend: Backend) -> Self {
<<<<<<< HEAD
        let env = Env::new_with_spec_id(
            self.env.evm_env.cfg_env.clone(),
            self.env.evm_env.block_env.clone(),
            self.env.tx.clone(),
            self.spec_id(),
        );
        Self::new(backend, env, self.inspector().clone(), self.gas_limit, self.legacy_assertions)
=======
        let env = EnvWithHandlerCfg::new_with_spec_id(Box::new(self.env().clone()), self.spec_id());
        Self::new(
            backend,
            env,
            self.inspector().clone(),
            self.gas_limit,
            self.legacy_assertions,
            self.strategy.clone(),
        )
>>>>>>> 68ed2abb
    }

    /// Returns a reference to the EVM backend.
    pub fn backend(&self) -> &Backend {
        &self.backend
    }

    /// Returns a mutable reference to the EVM backend.
    pub fn backend_mut(&mut self) -> &mut Backend {
        &mut self.backend
    }

    /// Returns a reference to the EVM environment.
    pub fn env(&self) -> &Env {
        &self.env
    }

    /// Returns a mutable reference to the EVM environment.
    pub fn env_mut(&mut self) -> &mut Env {
        &mut self.env
    }

    /// Returns a reference to the EVM inspector.
    pub fn inspector(&self) -> &InspectorStack {
        &self.inspector
    }

    /// Returns a mutable reference to the EVM inspector.
    pub fn inspector_mut(&mut self) -> &mut InspectorStack {
        &mut self.inspector
    }

    /// Returns the EVM spec ID.
    pub fn spec_id(&self) -> SpecId {
        self.env.evm_env.cfg_env.spec
    }

    /// Sets the EVM spec ID.
    pub fn set_spec_id(&mut self, spec_id: SpecId) {
        self.env.evm_env.cfg_env.spec = spec_id;
    }

    /// Returns the gas limit for calls and deployments.
    ///
    /// This is different from the gas limit imposed by the passed in environment, as those limits
    /// are used by the EVM for certain opcodes like `gaslimit`.
    pub fn gas_limit(&self) -> u64 {
        self.gas_limit
    }

    /// Sets the gas limit for calls and deployments.
    pub fn set_gas_limit(&mut self, gas_limit: u64) {
        self.gas_limit = gas_limit;
    }

    /// Returns whether `failed()` should be called on the test contract to determine if the test
    /// failed.
    pub fn legacy_assertions(&self) -> bool {
        self.legacy_assertions
    }

    /// Sets whether `failed()` should be called on the test contract to determine if the test
    /// failed.
    pub fn set_legacy_assertions(&mut self, legacy_assertions: bool) {
        self.legacy_assertions = legacy_assertions;
    }

    /// Creates the default CREATE2 Contract Deployer for local tests and scripts.
    pub fn deploy_create2_deployer(&mut self) -> eyre::Result<()> {
        trace!("deploying local create2 deployer");
        let create2_deployer_account = self
            .backend()
            .basic_ref(DEFAULT_CREATE2_DEPLOYER)?
            .ok_or_else(|| BackendError::MissingAccount(DEFAULT_CREATE2_DEPLOYER))?;

        // If the deployer is not currently deployed, deploy the default one.
        if create2_deployer_account.code.is_none_or(|code| code.is_empty()) {
            let creator = DEFAULT_CREATE2_DEPLOYER_DEPLOYER;

            // Probably 0, but just in case.
            let initial_balance = self.get_balance(creator)?;
            self.set_balance(creator, U256::MAX)?;

            let res =
                self.deploy(creator, DEFAULT_CREATE2_DEPLOYER_CODE.into(), U256::ZERO, None)?;
            trace!(create2=?res.address, "deployed local create2 deployer");

            self.set_balance(creator, initial_balance)?;
        }
        Ok(())
    }

    /// Set the balance of an account.
    pub fn set_balance(&mut self, address: Address, amount: U256) -> BackendResult<()> {
        trace!(?address, ?amount, "setting account balance");
        self.strategy.runner.set_balance(self, address, amount)
    }

    /// Gets the balance of an account
    pub fn get_balance(&self, address: Address) -> BackendResult<U256> {
        Ok(self.backend().basic_ref(address)?.map(|acc| acc.balance).unwrap_or_default())
    }

    /// Set the nonce of an account.
    pub fn set_nonce(&mut self, address: Address, nonce: u64) -> BackendResult<()> {
<<<<<<< HEAD
        let mut account = self.backend().basic_ref(address)?.unwrap_or_default();
        account.nonce = nonce;
        self.backend_mut().insert_account_info(address, account);
        self.env_mut().tx.nonce = nonce;
        Ok(())
=======
        self.strategy.runner.set_nonce(self, address, nonce)
>>>>>>> 68ed2abb
    }

    /// Returns the nonce of an account.
    pub fn get_nonce(&self, address: Address) -> BackendResult<u64> {
        Ok(self.backend().basic_ref(address)?.map(|acc| acc.nonce).unwrap_or_default())
    }

    /// Returns `true` if the account has no code.
    pub fn is_empty_code(&self, address: Address) -> BackendResult<bool> {
        Ok(self.backend().basic_ref(address)?.map(|acc| acc.is_empty_code_hash()).unwrap_or(true))
    }

    #[inline]
    pub fn set_tracing(&mut self, mode: TraceMode) -> &mut Self {
        self.inspector_mut().tracing(mode);
        self
    }

    #[inline]
    pub fn set_script_execution(&mut self, script_address: Address) {
        self.inspector_mut().script(script_address);
    }

    #[inline]
    pub fn set_trace_printer(&mut self, trace_printer: bool) -> &mut Self {
        self.inspector_mut().print(trace_printer);
        self
    }

    #[inline]
    pub fn create2_deployer(&self) -> Address {
        self.inspector().create2_deployer()
    }

    /// Deploys a contract and commits the new state to the underlying database.
    ///
    /// Executes a CREATE transaction with the contract `code` and persistent database state
    /// modifications.
    pub fn deploy(
        &mut self,
        from: Address,
        code: Bytes,
        value: U256,
        rd: Option<&RevertDecoder>,
    ) -> Result<DeployResult, EvmError> {
        let env = self.build_test_env(from, TxKind::Create, code, value);
        self.deploy_with_env(env, rd)
    }

    /// Deploys a library contract and commits the new state to the underlying database.
    ///
    /// Executes a `deploy_kind` transaction with the provided parameters
    /// and persistent database state modifications.
    ///
    /// Will return a list of deployment results and transaction requests
    /// Will also ensure nonce is increased for the sender
    pub fn deploy_library(
        &mut self,
        from: Address,
        kind: DeployLibKind,
        value: U256,
        rd: Option<&RevertDecoder>,
    ) -> Result<Vec<DeployLibResult>, EvmError> {
        self.strategy.runner.deploy_library(self, from, kind, value, rd)
    }

    /// Deploys a contract using the given `env` and commits the new state to the underlying
    /// database.
    ///
    /// # Panics
    ///
    /// Panics if `env.tx.kind` is not `TxKind::Create(_)`.
    #[instrument(name = "deploy", level = "debug", skip_all)]
    pub fn deploy_with_env(
        &mut self,
        env: Env,
        rd: Option<&RevertDecoder>,
    ) -> Result<DeployResult, EvmError> {
        assert!(
            matches!(env.tx.kind, TxKind::Create),
            "Expected create transaction, got {:?}",
            env.tx.kind
        );
        trace!(sender=%env.tx.caller, "deploying contract");

        let mut result = self.transact_with_env(env)?;
        result = result.into_result(rd)?;
        let Some(Output::Create(_, Some(address))) = result.out else {
            panic!("Deployment succeeded, but no address was returned: {result:#?}");
        };

        // also mark this library as persistent, this will ensure that the state of the library is
        // persistent across fork swaps in forking mode
        self.backend_mut().add_persistent_account(address);

        debug!(%address, "deployed contract");

        Ok(DeployResult { raw: result, address })
    }

    /// Calls the `setUp()` function on a contract.
    ///
    /// This will commit any state changes to the underlying database.
    ///
    /// Ayn changes made during the setup call to env's block environment are persistent, for
    /// example `vm.chainId()` will change the `block.chainId` for all subsequent test calls.
    #[instrument(name = "setup", level = "debug", skip_all)]
    pub fn setup(
        &mut self,
        from: Option<Address>,
        to: Address,
        rd: Option<&RevertDecoder>,
    ) -> Result<RawCallResult, EvmError> {
        trace!(?from, ?to, "setting up contract");

        let from = from.unwrap_or(CALLER);
        self.backend_mut().set_caller(from);
        let calldata = Bytes::from_static(&ITest::setUpCall::SELECTOR);
        let mut res = self.transact_raw(from, to, calldata, U256::ZERO)?;
        res = res.into_result(rd)?;

        // record any changes made to the block's environment during setup
        self.env_mut().evm_env.block_env = res.env.evm_env.block_env.clone();
        // and also the chainid, which can be set manually
        self.env_mut().evm_env.cfg_env.chain_id = res.env.evm_env.cfg_env.chain_id;

        let success =
            self.is_raw_call_success(to, Cow::Borrowed(&res.state_changeset), &res, false);
        if !success {
            return Err(res.into_execution_error("execution error".to_string()).into());
        }

        Ok(res)
    }

    /// Performs a call to an account on the current state of the VM.
    pub fn call(
        &self,
        from: Address,
        to: Address,
        func: &Function,
        args: &[DynSolValue],
        value: U256,
        rd: Option<&RevertDecoder>,
    ) -> Result<CallResult, EvmError> {
        let calldata = Bytes::from(func.abi_encode_input(args)?);
        let result = self.call_raw(from, to, calldata, value)?;
        result.into_decoded_result(func, rd)
    }

    /// Performs a call to an account on the current state of the VM.
    pub fn call_sol<C: SolCall>(
        &self,
        from: Address,
        to: Address,
        args: &C,
        value: U256,
        rd: Option<&RevertDecoder>,
    ) -> Result<CallResult<C::Return>, EvmError> {
        let calldata = Bytes::from(args.abi_encode());
        let mut raw = self.call_raw(from, to, calldata, value)?;
        raw = raw.into_result(rd)?;
        Ok(CallResult { decoded_result: C::abi_decode_returns(&raw.result)?, raw })
    }

    /// Performs a call to an account on the current state of the VM.
    pub fn transact(
        &mut self,
        from: Address,
        to: Address,
        func: &Function,
        args: &[DynSolValue],
        value: U256,
        rd: Option<&RevertDecoder>,
    ) -> Result<CallResult, EvmError> {
        let calldata = Bytes::from(func.abi_encode_input(args)?);
        let result = self.transact_raw(from, to, calldata, value)?;
        result.into_decoded_result(func, rd)
    }

    /// Performs a raw call to an account on the current state of the VM.
    pub fn call_raw(
        &self,
        from: Address,
        to: Address,
        calldata: Bytes,
        value: U256,
    ) -> eyre::Result<RawCallResult> {
        let env = self.build_test_env(from, TxKind::Call(to), calldata, value);
        self.call_with_env(env)
    }

    /// Performs a raw call to an account on the current state of the VM with an EIP-7702
    /// authorization list.
    pub fn call_raw_with_authorization(
        &mut self,
        from: Address,
        to: Address,
        calldata: Bytes,
        value: U256,
        authorization_list: Vec<SignedAuthorization>,
    ) -> eyre::Result<RawCallResult> {
        let mut env = self.build_test_env(from, to.into(), calldata, value);
        env.tx.set_signed_authorization(authorization_list);
        env.tx.tx_type = 4;
        self.call_with_env(env)
    }

    /// Performs a raw call to an account on the current state of the VM.
    pub fn transact_raw(
        &mut self,
        from: Address,
        to: Address,
        calldata: Bytes,
        value: U256,
    ) -> eyre::Result<RawCallResult> {
        let env = self.build_test_env(from, TxKind::Call(to), calldata, value);
        self.transact_with_env(env)
    }

    /// Execute the transaction configured in `env.tx`.
    ///
    /// The state after the call is **not** persisted.
    #[instrument(name = "call", level = "debug", skip_all)]
    pub fn call_with_env(&self, mut env: Env) -> eyre::Result<RawCallResult> {
        let mut inspector = self.inspector().clone();
        let mut backend = CowBackend::new_borrowed(self.backend());

        let result = self.strategy.runner.call(
            self.strategy.context.as_ref(),
            &mut backend,
            &mut env,
            &self.env,
            &mut inspector,
        )?;

        convert_executed_result(
            env.clone(),
            inspector,
            result,
            backend.has_state_snapshot_failure(),
        )
    }

    /// Execute the transaction configured in `env.tx`.
    #[instrument(name = "transact", level = "debug", skip_all)]
<<<<<<< HEAD
    pub fn transact_with_env(&mut self, mut env: Env) -> eyre::Result<RawCallResult> {
        let mut inspector = self.inspector().clone();
        let backend = self.backend_mut();
        let result = backend.inspect(&mut env, &mut inspector)?;
        let mut result =
            convert_executed_result(env, inspector, result, backend.has_state_snapshot_failure())?;
=======
    pub fn transact_with_env(&mut self, mut env: EnvWithHandlerCfg) -> eyre::Result<RawCallResult> {
        let mut inspector = self.inspector.clone();
        let backend = &mut self.backend;

        let result_and_state = self.strategy.runner.transact(
            self.strategy.context.as_mut(),
            backend,
            &mut env,
            &self.env,
            &mut inspector,
        )?;

        let mut result = convert_executed_result(
            env.clone(),
            inspector,
            result_and_state,
            backend.has_state_snapshot_failure(),
        )?;

>>>>>>> 68ed2abb
        self.commit(&mut result);
        Ok(result)
    }

    /// Commit the changeset to the database and adjust `self.inspector_config` values according to
    /// the executed call result.
    ///
    /// This should not be exposed to the user, as it should be called only by `transact*`.
    #[instrument(name = "commit", level = "debug", skip_all)]
    fn commit(&mut self, result: &mut RawCallResult) {
        // Persist changes to db.
        self.backend_mut().commit(result.state_changeset.clone());

        // Persist cheatcode state.
        self.inspector_mut().cheatcodes = result.cheatcodes.take();
        if let Some(cheats) = self.inspector_mut().cheatcodes.as_mut() {
            // Clear broadcastable transactions
            cheats.broadcastable_transactions.clear();
            cheats.ignored_traces.ignored.clear();

            // if tracing was paused but never unpaused, we should begin next frame with tracing
            // still paused
            if let Some(last_pause_call) = cheats.ignored_traces.last_pause_call.as_mut() {
                *last_pause_call = (0, 0);
            }
        }

        // Persist the changed environment.
        self.inspector_mut().set_env(&result.env);
    }

    /// Returns `true` if a test can be considered successful.
    ///
    /// This is the same as [`Self::is_success`], but will consume the `state_changeset` map to use
    /// internally when calling `failed()`.
    pub fn is_raw_call_mut_success(
        &self,
        address: Address,
        call_result: &mut RawCallResult,
        should_fail: bool,
    ) -> bool {
        self.is_raw_call_success(
            address,
            Cow::Owned(std::mem::take(&mut call_result.state_changeset)),
            call_result,
            should_fail,
        )
    }

    /// Returns `true` if a test can be considered successful.
    ///
    /// This is the same as [`Self::is_success`], but intended for outcomes of [`Self::call_raw`].
    pub fn is_raw_call_success(
        &self,
        address: Address,
        state_changeset: Cow<'_, StateChangeset>,
        call_result: &RawCallResult,
        should_fail: bool,
    ) -> bool {
        if call_result.has_state_snapshot_failure {
            // a failure occurred in a reverted snapshot, which is considered a failed test
            return should_fail;
        }
        self.is_success(address, call_result.reverted, state_changeset, should_fail)
    }

    /// Returns `true` if a test can be considered successful.
    ///
    /// If the call succeeded, we also have to check the global and local failure flags.
    ///
    /// These are set by the test contract itself when an assertion fails, using the internal `fail`
    /// function. The global flag is located in [`CHEATCODE_ADDRESS`] at slot [`GLOBAL_FAIL_SLOT`],
    /// and the local flag is located in the test contract at an unspecified slot.
    ///
    /// This behavior is inherited from Dapptools, where initially only a public
    /// `failed` variable was used to track test failures, and later, a global failure flag was
    /// introduced to track failures across multiple contracts in
    /// [ds-test#30](https://github.com/dapphub/ds-test/pull/30).
    ///
    /// The assumption is that the test runner calls `failed` on the test contract to determine if
    /// it failed. However, we want to avoid this as much as possible, as it is relatively
    /// expensive to set up an EVM call just for checking a single boolean flag.
    ///
    /// See:
    /// - Newer DSTest: <https://github.com/dapphub/ds-test/blob/e282159d5170298eb2455a6c05280ab5a73a4ef0/src/test.sol#L47-L63>
    /// - Older DSTest: <https://github.com/dapphub/ds-test/blob/9ca4ecd48862b40d7b0197b600713f64d337af12/src/test.sol#L38-L49>
    /// - forge-std: <https://github.com/foundry-rs/forge-std/blob/19891e6a0b5474b9ea6827ddb90bb9388f7acfc0/src/StdAssertions.sol#L38-L44>
    pub fn is_success(
        &self,
        address: Address,
        reverted: bool,
        state_changeset: Cow<'_, StateChangeset>,
        should_fail: bool,
    ) -> bool {
        let success = self.is_success_raw(address, reverted, state_changeset);
        should_fail ^ success
    }

    #[instrument(name = "is_success", level = "debug", skip_all)]
    fn is_success_raw(
        &self,
        address: Address,
        reverted: bool,
        state_changeset: Cow<'_, StateChangeset>,
    ) -> bool {
        // The call reverted.
        if reverted {
            return false;
        }

        // A failure occurred in a reverted snapshot, which is considered a failed test.
        if self.backend().has_state_snapshot_failure() {
            return false;
        }

        // Check the global failure slot.
        if let Some(acc) = state_changeset.get(&CHEATCODE_ADDRESS) {
            if let Some(failed_slot) = acc.storage.get(&GLOBAL_FAIL_SLOT) {
                if !failed_slot.present_value().is_zero() {
                    return false;
                }
            }
        }
        if let Ok(failed_slot) = self.backend().storage_ref(CHEATCODE_ADDRESS, GLOBAL_FAIL_SLOT) {
            if !failed_slot.is_zero() {
                return false;
            }
        }

        if !self.legacy_assertions {
            return true;
        }

        // Finally, resort to calling `DSTest::failed`.
        {
            // Construct a new bare-bones backend to evaluate success.
            let mut backend = self.backend().clone_empty();

            // We only clone the test contract and cheatcode accounts,
            // that's all we need to evaluate success.
            for address in [address, CHEATCODE_ADDRESS] {
                let Ok(acc) = self.backend().basic_ref(address) else { return false };
                backend.insert_account_info(address, acc.unwrap_or_default());
            }

            // If this test failed any asserts, then this changeset will contain changes
            // `false -> true` for the contract's `failed` variable and the `globalFailure` flag
            // in the state of the cheatcode address,
            // which are both read when we call `"failed()(bool)"` in the next step.
            backend.commit(state_changeset.into_owned());

            // Check if a DSTest assertion failed
            let executor = self.clone_with_backend(backend);
            let call = executor.call_sol(CALLER, address, &ITest::failedCall {}, U256::ZERO, None);
            match call {
                Ok(CallResult { raw: _, decoded_result: failed }) => {
                    trace!(failed, "DSTest::failed()");
                    !failed
                }
                Err(err) => {
                    trace!(%err, "failed to call DSTest::failed()");
                    true
                }
            }
        }
    }

    /// Creates the environment to use when executing a transaction in a test context
    ///
    /// If using a backend with cheatcodes, `tx.gas_price` and `block.number` will be overwritten by
    /// the cheatcode state in between calls.
    fn build_test_env(&self, caller: Address, kind: TxKind, data: Bytes, value: U256) -> Env {
        Env {
            evm_env: EvmEnv {
                cfg_env: {
                    let mut cfg = self.env().evm_env.cfg_env.clone();
                    cfg.spec = self.spec_id();
                    cfg
                },
                // We always set the gas price to 0 so we can execute the transaction regardless of
                // network conditions - the actual gas price is kept in `self.block` and is applied
                // by the cheatcode handler if it is enabled
                block_env: BlockEnv {
                    basefee: 0,
                    gas_limit: self.gas_limit,
                    ..self.env().evm_env.block_env.clone()
                },
            },
            tx: TxEnv {
                caller,
                kind,
                data,
                value,
                // As above, we set the gas price to 0.
                gas_price: 0,
                gas_priority_fee: None,
                gas_limit: self.gas_limit,
                chain_id: Some(self.env().evm_env.cfg_env.chain_id),
                ..self.env().tx.clone()
            },
        }
    }

    pub fn call_sol_default<C: SolCall>(&self, to: Address, args: &C) -> C::Return
    where
        C::Return: Default,
    {
        self.call_sol(CALLER, to, args, U256::ZERO, None)
            .map(|c| c.decoded_result)
            .inspect_err(|e| warn!(target: "forge::test", "failed calling {:?}: {e}", C::SIGNATURE))
            .unwrap_or_default()
    }
}

/// Represents the context after an execution error occurred.
#[derive(Debug, thiserror::Error)]
#[error("execution reverted: {reason} (gas: {})", raw.gas_used)]
pub struct ExecutionErr {
    /// The raw result of the call.
    pub raw: RawCallResult,
    /// The revert reason.
    pub reason: String,
}

impl std::ops::Deref for ExecutionErr {
    type Target = RawCallResult;

    #[inline]
    fn deref(&self) -> &Self::Target {
        &self.raw
    }
}

impl std::ops::DerefMut for ExecutionErr {
    #[inline]
    fn deref_mut(&mut self) -> &mut Self::Target {
        &mut self.raw
    }
}

#[derive(Debug, thiserror::Error)]
pub enum EvmError {
    /// Error which occurred during execution of a transaction.
    #[error(transparent)]
    Execution(#[from] Box<ExecutionErr>),
    /// Error which occurred during ABI encoding/decoding.
    #[error(transparent)]
    Abi(#[from] alloy_dyn_abi::Error),
    /// Error caused which occurred due to calling the `skip` cheatcode.
    #[error("{0}")]
    Skip(SkipReason),
    /// Any other error.
    #[error("{0}")]
    Eyre(
        #[from]
        #[source]
        eyre::Report,
    ),
}

impl From<ExecutionErr> for EvmError {
    fn from(err: ExecutionErr) -> Self {
        Self::Execution(Box::new(err))
    }
}

impl From<alloy_sol_types::Error> for EvmError {
    fn from(err: alloy_sol_types::Error) -> Self {
        Self::Abi(err.into())
    }
}

/// The result of a deployment.
#[derive(Debug)]
pub struct DeployResult {
    /// The raw result of the deployment.
    pub raw: RawCallResult,
    /// The address of the deployed contract
    pub address: Address,
}

impl std::ops::Deref for DeployResult {
    type Target = RawCallResult;

    #[inline]
    fn deref(&self) -> &Self::Target {
        &self.raw
    }
}

impl std::ops::DerefMut for DeployResult {
    #[inline]
    fn deref_mut(&mut self) -> &mut Self::Target {
        &mut self.raw
    }
}

impl From<DeployResult> for RawCallResult {
    fn from(d: DeployResult) -> Self {
        d.raw
    }
}

/// The result of a raw call.
#[derive(Debug)]
pub struct RawCallResult {
    /// The status of the call
    pub exit_reason: InstructionResult,
    /// Whether the call reverted or not
    pub reverted: bool,
    /// Whether the call includes a snapshot failure
    ///
    /// This is tracked separately from revert because a snapshot failure can occur without a
    /// revert, since assert failures are stored in a global variable (ds-test legacy)
    pub has_state_snapshot_failure: bool,
    /// The raw result of the call.
    pub result: Bytes,
    /// The gas used for the call
    pub gas_used: u64,
    /// Refunded gas
    pub gas_refunded: u64,
    /// The initial gas stipend for the transaction
    pub stipend: u64,
    /// The logs emitted during the call
    pub logs: Vec<Log>,
    /// The labels assigned to addresses during the call
    pub labels: AddressHashMap<String>,
    /// The traces of the call
    pub traces: Option<SparsedTraceArena>,
    /// The coverage info collected during the call
    pub coverage: Option<HitMaps>,
    /// Scripted transactions generated from this call
    pub transactions: Option<BroadcastableTransactions>,
    /// The changeset of the state.
    pub state_changeset: StateChangeset,
    /// The `revm::Env` after the call
    pub env: Env,
    /// The cheatcode states after execution
    pub cheatcodes: Option<Cheatcodes>,
    /// The raw output of the execution
    pub out: Option<Output>,
    /// The chisel state
    pub chisel_state: Option<(Vec<U256>, Vec<u8>, InstructionResult)>,
}

impl Default for RawCallResult {
    fn default() -> Self {
        Self {
            exit_reason: InstructionResult::Continue,
            reverted: false,
            has_state_snapshot_failure: false,
            result: Bytes::new(),
            gas_used: 0,
            gas_refunded: 0,
            stipend: 0,
            logs: Vec::new(),
            labels: HashMap::default(),
            traces: None,
            coverage: None,
            transactions: None,
            state_changeset: HashMap::default(),
            env: Env::default(),
            cheatcodes: Default::default(),
            out: None,
            chisel_state: None,
        }
    }
}

impl RawCallResult {
    /// Unpacks an EVM result.
    pub fn from_evm_result(r: Result<Self, EvmError>) -> eyre::Result<(Self, Option<String>)> {
        match r {
            Ok(r) => Ok((r, None)),
            Err(EvmError::Execution(e)) => Ok((e.raw, Some(e.reason))),
            Err(e) => Err(e.into()),
        }
    }

    /// Unpacks an execution result.
    pub fn from_execution_result(r: Result<Self, ExecutionErr>) -> (Self, Option<String>) {
        match r {
            Ok(r) => (r, None),
            Err(e) => (e.raw, Some(e.reason)),
        }
    }

    /// Converts the result of the call into an `EvmError`.
    pub fn into_evm_error(self, rd: Option<&RevertDecoder>) -> EvmError {
        if let Some(reason) = SkipReason::decode(&self.result) {
            return EvmError::Skip(reason);
        }
        let reason = rd.unwrap_or_default().decode(&self.result, Some(self.exit_reason));
        EvmError::Execution(Box::new(self.into_execution_error(reason)))
    }

    /// Converts the result of the call into an `ExecutionErr`.
    pub fn into_execution_error(self, reason: String) -> ExecutionErr {
        ExecutionErr { raw: self, reason }
    }

    /// Returns an `EvmError` if the call failed, otherwise returns `self`.
    pub fn into_result(self, rd: Option<&RevertDecoder>) -> Result<Self, EvmError> {
        if self.exit_reason.is_ok() {
            Ok(self)
        } else {
            Err(self.into_evm_error(rd))
        }
    }

    /// Decodes the result of the call with the given function.
    pub fn into_decoded_result(
        mut self,
        func: &Function,
        rd: Option<&RevertDecoder>,
    ) -> Result<CallResult, EvmError> {
        self = self.into_result(rd)?;
        let mut result = func.abi_decode_output(&self.result)?;
        let decoded_result = if result.len() == 1 {
            result.pop().unwrap()
        } else {
            // combine results into a tuple
            DynSolValue::Tuple(result)
        };
        Ok(CallResult { raw: self, decoded_result })
    }

    /// Returns the transactions generated from this call.
    pub fn transactions(&self) -> Option<&BroadcastableTransactions> {
        self.cheatcodes.as_ref().map(|c| &c.broadcastable_transactions)
    }
}

/// The result of a call.
pub struct CallResult<T = DynSolValue> {
    /// The raw result of the call.
    pub raw: RawCallResult,
    /// The decoded result of the call.
    pub decoded_result: T,
}

impl std::ops::Deref for CallResult {
    type Target = RawCallResult;

    #[inline]
    fn deref(&self) -> &Self::Target {
        &self.raw
    }
}

impl std::ops::DerefMut for CallResult {
    #[inline]
    fn deref_mut(&mut self) -> &mut Self::Target {
        &mut self.raw
    }
}

/// Converts the data aggregated in the `inspector` and `call` to a `RawCallResult`
fn convert_executed_result(
    env: Env,
    inspector: InspectorStack,
    ResultAndState { result, state: state_changeset }: ResultAndState,
    has_state_snapshot_failure: bool,
) -> eyre::Result<RawCallResult> {
    let (exit_reason, gas_refunded, gas_used, out, _exec_logs) = match result {
        ExecutionResult::Success { reason, gas_used, gas_refunded, output, logs, .. } => {
            (reason.into(), gas_refunded, gas_used, Some(output), logs)
        }
        ExecutionResult::Revert { gas_used, output } => {
            // Need to fetch the unused gas
            (InstructionResult::Revert, 0_u64, gas_used, Some(Output::Call(output)), vec![])
        }
        ExecutionResult::Halt { reason, gas_used } => {
            (reason.into(), 0_u64, gas_used, None, vec![])
        }
    };
    let gas = revm::interpreter::gas::calculate_initial_tx_gas(
        env.evm_env.cfg_env.spec,
        &env.tx.data,
        env.tx.kind.is_create(),
        env.tx.access_list.len().try_into()?,
        0,
        0,
    );

    let result = match &out {
        Some(Output::Call(data)) => data.clone(),
        _ => Bytes::new(),
    };

    let InspectorData { logs, labels, traces, coverage, cheatcodes, chisel_state } =
        inspector.collect();

    let transactions = cheatcodes
        .as_ref()
        .map(|c| c.broadcastable_transactions.clone())
        .filter(|txs| !txs.is_empty());

    Ok(RawCallResult {
        exit_reason,
        reverted: !matches!(exit_reason, return_ok!()),
        has_state_snapshot_failure,
        result,
        gas_used,
        gas_refunded,
        stipend: gas.initial_gas,
        logs,
        labels,
        traces,
        coverage,
        transactions,
        state_changeset,
        env,
        cheatcodes,
        out,
        chisel_state,
    })
}

/// Timer for a fuzz test.
pub struct FuzzTestTimer {
    /// Inner fuzz test timer - (test start time, test duration).
    inner: Option<(Instant, Duration)>,
}

impl FuzzTestTimer {
    pub fn new(timeout: Option<u32>) -> Self {
        Self { inner: timeout.map(|timeout| (Instant::now(), Duration::from_secs(timeout.into()))) }
    }

    /// Whether the current fuzz test timed out and should be stopped.
    pub fn is_timed_out(&self) -> bool {
        self.inner.is_some_and(|(start, duration)| start.elapsed() > duration)
    }
}<|MERGE_RESOLUTION|>--- conflicted
+++ resolved
@@ -92,11 +92,7 @@
     // so the performance difference should be negligible.
     pub backend: Backend,
     /// The EVM environment.
-<<<<<<< HEAD
     env: Env,
-=======
-    pub env: EnvWithHandlerCfg,
->>>>>>> 68ed2abb
     /// The Revm inspector stack.
     pub inspector: InspectorStack,
     /// The gas limit for calls and deployments.
@@ -154,16 +150,12 @@
     }
 
     fn clone_with_backend(&self, backend: Backend) -> Self {
-<<<<<<< HEAD
         let env = Env::new_with_spec_id(
             self.env.evm_env.cfg_env.clone(),
             self.env.evm_env.block_env.clone(),
             self.env.tx.clone(),
             self.spec_id(),
         );
-        Self::new(backend, env, self.inspector().clone(), self.gas_limit, self.legacy_assertions)
-=======
-        let env = EnvWithHandlerCfg::new_with_spec_id(Box::new(self.env().clone()), self.spec_id());
         Self::new(
             backend,
             env,
@@ -172,7 +164,6 @@
             self.legacy_assertions,
             self.strategy.clone(),
         )
->>>>>>> 68ed2abb
     }
 
     /// Returns a reference to the EVM backend.
@@ -278,15 +269,7 @@
 
     /// Set the nonce of an account.
     pub fn set_nonce(&mut self, address: Address, nonce: u64) -> BackendResult<()> {
-<<<<<<< HEAD
-        let mut account = self.backend().basic_ref(address)?.unwrap_or_default();
-        account.nonce = nonce;
-        self.backend_mut().insert_account_info(address, account);
-        self.env_mut().tx.nonce = nonce;
-        Ok(())
-=======
         self.strategy.runner.set_nonce(self, address, nonce)
->>>>>>> 68ed2abb
     }
 
     /// Returns the nonce of an account.
@@ -533,17 +516,9 @@
 
     /// Execute the transaction configured in `env.tx`.
     #[instrument(name = "transact", level = "debug", skip_all)]
-<<<<<<< HEAD
     pub fn transact_with_env(&mut self, mut env: Env) -> eyre::Result<RawCallResult> {
-        let mut inspector = self.inspector().clone();
+        let mut inspector = self.inspector.clone();
         let backend = self.backend_mut();
-        let result = backend.inspect(&mut env, &mut inspector)?;
-        let mut result =
-            convert_executed_result(env, inspector, result, backend.has_state_snapshot_failure())?;
-=======
-    pub fn transact_with_env(&mut self, mut env: EnvWithHandlerCfg) -> eyre::Result<RawCallResult> {
-        let mut inspector = self.inspector.clone();
-        let backend = &mut self.backend;
 
         let result_and_state = self.strategy.runner.transact(
             self.strategy.context.as_mut(),
@@ -560,7 +535,6 @@
             backend.has_state_snapshot_failure(),
         )?;
 
->>>>>>> 68ed2abb
         self.commit(&mut result);
         Ok(result)
     }
