--- conflicted
+++ resolved
@@ -87,15 +87,8 @@
     /// The EVM environment.
     pub env: EnvWithHandlerCfg,
     /// The Revm inspector stack.
-<<<<<<< HEAD
     pub inspector: InspectorStack,
-    /// The gas limit for calls and deployments. This is different from the gas limit imposed by
-    /// the passed in environment, as those limits are used by the EVM for certain opcodes like
-    /// `gaslimit`.
-=======
-    inspector: InspectorStack,
     /// The gas limit for calls and deployments.
->>>>>>> 59f354c1
     gas_limit: u64,
     /// Whether `failed()` should be called on the test contract to determine if the test failed.
     legacy_assertions: bool,
