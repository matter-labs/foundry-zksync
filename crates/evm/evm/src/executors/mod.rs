//! EVM executor abstractions, which can execute calls.
//!
//! Used for running tests, scripts, and interacting with the inner backend which holds the state.

// TODO: The individual executors in this module should be moved into the respective crates, and the
// `Executor` struct should be accessed using a trait defined in `foundry-evm-core` instead of
// the concrete `Executor` type.

use crate::inspectors::{
    cheatcodes::BroadcastableTransactions, Cheatcodes, InspectorData, InspectorStack,
};
use alloy_dyn_abi::{DynSolValue, FunctionExt, JsonAbiExt};
use alloy_json_abi::Function;
use alloy_primitives::{
    map::{AddressHashMap, HashMap},
    Address, Bytes, Log, U256,
};
use alloy_serde::OtherFields;
use alloy_sol_types::{sol, SolCall};
use foundry_evm_core::{
    backend::{Backend, BackendError, BackendResult, CowBackend, DatabaseExt, GLOBAL_FAIL_SLOT},
    constants::{
        CALLER, CHEATCODE_ADDRESS, CHEATCODE_CONTRACT_HASH, DEFAULT_CREATE2_DEPLOYER,
        DEFAULT_CREATE2_DEPLOYER_CODE, DEFAULT_CREATE2_DEPLOYER_DEPLOYER,
    },
    decode::{RevertDecoder, SkipReason},
    utils::StateChangeset,
    InspectorExt,
};
use foundry_evm_coverage::HitMaps;
use foundry_evm_traces::{SparsedTraceArena, TraceMode};
use revm::{
    db::{DatabaseCommit, DatabaseRef},
    interpreter::{return_ok, InstructionResult},
    primitives::{
        AuthorizationList, BlockEnv, Bytecode, Env, EnvWithHandlerCfg, ExecutionResult, Output,
        ResultAndState, SignedAuthorization, SpecId, TxEnv, TxKind,
    },
};
<<<<<<< HEAD
use std::{
    borrow::Cow,
    time::{Duration, Instant},
};
=======
use std::borrow::Cow;
use strategy::ExecutorStrategy;
>>>>>>> 5353a103

mod builder;
pub use builder::ExecutorBuilder;

pub mod fuzz;
pub use fuzz::FuzzedExecutor;

pub mod invariant;
pub use invariant::InvariantExecutor;

mod trace;
pub use trace::TracingExecutor;

pub mod strategy;

sol! {
    interface ITest {
        function setUp() external;
        function failed() external view returns (bool failed);

        #[derive(Default)]
        function beforeTestSetup(bytes4 testSelector) public view returns (bytes[] memory beforeTestCalldata);
    }
}

/// EVM executor.
///
/// The executor can be configured with various `revm::Inspector`s, like `Cheatcodes`.
///
/// There are multiple ways of interacting the EVM:
/// - `call`: executes a transaction, but does not persist any state changes; similar to `eth_call`,
///   where the EVM state is unchanged after the call.
/// - `transact`: executes a transaction and persists the state changes
/// - `deploy`: a special case of `transact`, specialized for persisting the state of a contract
///   deployment
/// - `setup`: a special case of `transact`, used to set up the environment for a test
#[derive(Debug)]
pub struct Executor {
    /// The underlying `revm::Database` that contains the EVM storage.
    // Note: We do not store an EVM here, since we are really
    // only interested in the database. REVM's `EVM` is a thin
    // wrapper around spawning a new EVM on every call anyway,
    // so the performance difference should be negligible.
    pub backend: Backend,
    /// The EVM environment.
    pub env: EnvWithHandlerCfg,
    /// The Revm inspector stack.
    pub inspector: InspectorStack,
    /// The gas limit for calls and deployments.
    gas_limit: u64,
    /// Whether `failed()` should be called on the test contract to determine if the test failed.
    legacy_assertions: bool,

    strategy: Option<Box<dyn ExecutorStrategy>>,
}

impl Clone for Executor {
    fn clone(&self) -> Self {
        Self {
            backend: self.backend.clone(),
            env: self.env.clone(),
            inspector: self.inspector.clone(),
            gas_limit: self.gas_limit,
            legacy_assertions: self.legacy_assertions,
            strategy: self.strategy.as_ref().map(|s| s.new_cloned()),
        }
    }
}

impl Executor {
    /// Creates a new `ExecutorBuilder`.
    #[inline]
    pub fn builder() -> ExecutorBuilder {
        ExecutorBuilder::new()
    }

    /// Creates a new `Executor` with the given arguments.
    #[inline]
    pub fn new(
        mut backend: Backend,
        env: EnvWithHandlerCfg,
        inspector: InspectorStack,
        gas_limit: u64,
        legacy_assertions: bool,
        strategy: Box<dyn ExecutorStrategy>,
    ) -> Self {
        // Need to create a non-empty contract on the cheatcodes address so `extcodesize` checks
        // do not fail.
        backend.insert_account_info(
            CHEATCODE_ADDRESS,
            revm::primitives::AccountInfo {
                code: Some(Bytecode::new_raw(Bytes::from_static(&[0]))),
                // Also set the code hash manually so that it's not computed later.
                // The code hash value does not matter, as long as it's not zero or `KECCAK_EMPTY`.
                code_hash: CHEATCODE_CONTRACT_HASH,
                ..Default::default()
            },
        );

        Self { backend, env, inspector, gas_limit, legacy_assertions, strategy: Some(strategy) }
    }

    fn clone_with_backend(&self, backend: Backend) -> Self {
        let env = EnvWithHandlerCfg::new_with_spec_id(Box::new(self.env().clone()), self.spec_id());
        Self::new(
            backend,
            env,
            self.inspector().clone(),
            self.gas_limit,
            self.legacy_assertions,
            self.strategy.as_ref().map(|s| s.new_cloned()).expect("failed acquiring strategy"),
        )
    }

    /// Returns a reference to the EVM backend.
    pub fn backend(&self) -> &Backend {
        &self.backend
    }

    /// Returns a mutable reference to the EVM backend.
    pub fn backend_mut(&mut self) -> &mut Backend {
        &mut self.backend
    }

    /// Returns a reference to the EVM environment.
    pub fn env(&self) -> &Env {
        &self.env.env
    }

    /// Returns a mutable reference to the EVM environment.
    pub fn env_mut(&mut self) -> &mut Env {
        &mut self.env.env
    }

    /// Returns a reference to the EVM inspector.
    pub fn inspector(&self) -> &InspectorStack {
        &self.inspector
    }

    /// Returns a mutable reference to the EVM inspector.
    pub fn inspector_mut(&mut self) -> &mut InspectorStack {
        &mut self.inspector
    }

    /// Returns the EVM spec ID.
    pub fn spec_id(&self) -> SpecId {
        self.env.spec_id()
    }

    /// Sets the EVM spec ID.
    pub fn set_spec_id(&mut self, spec_id: SpecId) {
        self.env.handler_cfg.spec_id = spec_id;
    }

    /// Returns the gas limit for calls and deployments.
    ///
    /// This is different from the gas limit imposed by the passed in environment, as those limits
    /// are used by the EVM for certain opcodes like `gaslimit`.
    pub fn gas_limit(&self) -> u64 {
        self.gas_limit
    }

    /// Sets the gas limit for calls and deployments.
    pub fn set_gas_limit(&mut self, gas_limit: u64) {
        self.gas_limit = gas_limit;
    }

    /// Returns whether `failed()` should be called on the test contract to determine if the test
    /// failed.
    pub fn legacy_assertions(&self) -> bool {
        self.legacy_assertions
    }

    /// Sets whether `failed()` should be called on the test contract to determine if the test
    /// failed.
    pub fn set_legacy_assertions(&mut self, legacy_assertions: bool) {
        self.legacy_assertions = legacy_assertions;
    }

    /// Creates the default CREATE2 Contract Deployer for local tests and scripts.
    pub fn deploy_create2_deployer(&mut self) -> eyre::Result<()> {
        trace!("deploying local create2 deployer");
        let create2_deployer_account = self
            .backend()
            .basic_ref(DEFAULT_CREATE2_DEPLOYER)?
            .ok_or_else(|| BackendError::MissingAccount(DEFAULT_CREATE2_DEPLOYER))?;

        // If the deployer is not currently deployed, deploy the default one.
        if create2_deployer_account.code.is_none_or(|code| code.is_empty()) {
            let creator = DEFAULT_CREATE2_DEPLOYER_DEPLOYER;

            // Probably 0, but just in case.
            let initial_balance = self.get_balance(creator)?;
            self.set_balance(creator, U256::MAX)?;

            let res =
                self.deploy(creator, DEFAULT_CREATE2_DEPLOYER_CODE.into(), U256::ZERO, None)?;
            trace!(create2=?res.address, "deployed local create2 deployer");

            self.set_balance(creator, initial_balance)?;
        }
        Ok(())
    }

    pub fn with_strategy<F, R>(&mut self, mut f: F) -> R
    where
        F: FnMut(&mut dyn ExecutorStrategy, &mut Self) -> R,
    {
        let mut strategy = self.strategy.take();
        let result = f(strategy.as_mut().expect("failed acquiring strategy").as_mut(), self);
        self.strategy = strategy;

        result
    }

    /// Set the balance of an account.
    pub fn set_balance(&mut self, address: Address, amount: U256) -> BackendResult<()> {
        trace!(?address, ?amount, "setting account balance");
        self.with_strategy(|strategy, executor| strategy.set_balance(executor, address, amount))
    }

    /// Gets the balance of an account
    pub fn get_balance(&self, address: Address) -> BackendResult<U256> {
        Ok(self.backend().basic_ref(address)?.map(|acc| acc.balance).unwrap_or_default())
    }

    /// Set the nonce of an account.
    pub fn set_nonce(&mut self, address: Address, nonce: u64) -> BackendResult<()> {
        self.with_strategy(|strategy, executor| strategy.set_nonce(executor, address, nonce))
    }

    /// Returns the nonce of an account.
    pub fn get_nonce(&self, address: Address) -> BackendResult<u64> {
        Ok(self.backend().basic_ref(address)?.map(|acc| acc.nonce).unwrap_or_default())
    }

    /// Returns `true` if the account has no code.
    pub fn is_empty_code(&self, address: Address) -> BackendResult<bool> {
        Ok(self.backend().basic_ref(address)?.map(|acc| acc.is_empty_code_hash()).unwrap_or(true))
    }

    #[inline]
    pub fn set_tracing(&mut self, mode: TraceMode) -> &mut Self {
        self.inspector_mut().tracing(mode);
        self
    }

    #[inline]
    pub fn set_trace_printer(&mut self, trace_printer: bool) -> &mut Self {
        self.inspector_mut().print(trace_printer);
        self
    }

    #[inline]
    pub fn create2_deployer(&self) -> Address {
        self.inspector().create2_deployer()
    }

    #[inline]
    pub fn set_transaction_other_fields(&mut self, other_fields: OtherFields) {
        self.strategy
            .as_mut()
            .expect("failed acquiring strategy")
            .set_inspect_context(other_fields);
    }

    /// Deploys a contract and commits the new state to the underlying database.
    ///
    /// Executes a CREATE transaction with the contract `code` and persistent database state
    /// modifications.
    pub fn deploy(
        &mut self,
        from: Address,
        code: Bytes,
        value: U256,
        rd: Option<&RevertDecoder>,
    ) -> Result<DeployResult, EvmError> {
        let env = self.build_test_env(from, TxKind::Create, code, value);
        self.deploy_with_env(env, rd)
    }

    /// Deploys a contract using the given `env` and commits the new state to the underlying
    /// database.
    ///
    /// # Panics
    ///
    /// Panics if `env.tx.transact_to` is not `TxKind::Create(_)`.
    #[instrument(name = "deploy", level = "debug", skip_all)]
    pub fn deploy_with_env(
        &mut self,
        env: EnvWithHandlerCfg,
        rd: Option<&RevertDecoder>,
    ) -> Result<DeployResult, EvmError> {
        assert!(
            matches!(env.tx.transact_to, TxKind::Create),
            "Expected create transaction, got {:?}",
            env.tx.transact_to
        );
        trace!(sender=%env.tx.caller, "deploying contract");

        let mut result = self.transact_with_env(env)?;
        result = result.into_result(rd)?;
        let Some(Output::Create(_, Some(address))) = result.out else {
            panic!("Deployment succeeded, but no address was returned: {result:#?}");
        };

        // also mark this library as persistent, this will ensure that the state of the library is
        // persistent across fork swaps in forking mode
        self.backend_mut().add_persistent_account(address);

        debug!(%address, "deployed contract");

        Ok(DeployResult { raw: result, address })
    }

    /// Calls the `setUp()` function on a contract.
    ///
    /// This will commit any state changes to the underlying database.
    ///
    /// Ayn changes made during the setup call to env's block environment are persistent, for
    /// example `vm.chainId()` will change the `block.chainId` for all subsequent test calls.
    #[instrument(name = "setup", level = "debug", skip_all)]
    pub fn setup(
        &mut self,
        from: Option<Address>,
        to: Address,
        rd: Option<&RevertDecoder>,
    ) -> Result<RawCallResult, EvmError> {
        trace!(?from, ?to, "setting up contract");

        let from = from.unwrap_or(CALLER);
        self.backend_mut().set_caller(from);
        let calldata = Bytes::from_static(&ITest::setUpCall::SELECTOR);
        let mut res = self.transact_raw(from, to, calldata, U256::ZERO)?;
        res = res.into_result(rd)?;

        // record any changes made to the block's environment during setup
        self.env_mut().block = res.env.block.clone();
        // and also the chainid, which can be set manually
        self.env_mut().cfg.chain_id = res.env.cfg.chain_id;

        let success =
            self.is_raw_call_success(to, Cow::Borrowed(&res.state_changeset), &res, false);
        if !success {
            return Err(res.into_execution_error("execution error".to_string()).into());
        }

        Ok(res)
    }

    /// Performs a call to an account on the current state of the VM.
    pub fn call(
        &self,
        from: Address,
        to: Address,
        func: &Function,
        args: &[DynSolValue],
        value: U256,
        rd: Option<&RevertDecoder>,
    ) -> Result<CallResult, EvmError> {
        let calldata = Bytes::from(func.abi_encode_input(args)?);
        let result = self.call_raw(from, to, calldata, value)?;
        result.into_decoded_result(func, rd)
    }

    /// Performs a call to an account on the current state of the VM.
    pub fn call_sol<C: SolCall>(
        &self,
        from: Address,
        to: Address,
        args: &C,
        value: U256,
        rd: Option<&RevertDecoder>,
    ) -> Result<CallResult<C::Return>, EvmError> {
        let calldata = Bytes::from(args.abi_encode());
        let mut raw = self.call_raw(from, to, calldata, value)?;
        raw = raw.into_result(rd)?;
        Ok(CallResult { decoded_result: C::abi_decode_returns(&raw.result, false)?, raw })
    }

    /// Performs a call to an account on the current state of the VM.
    pub fn transact(
        &mut self,
        from: Address,
        to: Address,
        func: &Function,
        args: &[DynSolValue],
        value: U256,
        rd: Option<&RevertDecoder>,
    ) -> Result<CallResult, EvmError> {
        let calldata = Bytes::from(func.abi_encode_input(args)?);
        let result = self.transact_raw(from, to, calldata, value)?;
        result.into_decoded_result(func, rd)
    }

    /// Performs a raw call to an account on the current state of the VM.
    pub fn call_raw(
        &self,
        from: Address,
        to: Address,
        calldata: Bytes,
        value: U256,
    ) -> eyre::Result<RawCallResult> {
        let env = self.build_test_env(from, TxKind::Call(to), calldata, value);
        self.call_with_env(env)
    }

    /// Performs a raw call to an account on the current state of the VM with an EIP-7702
    /// authorization list.
    pub fn call_raw_with_authorization(
        &mut self,
        from: Address,
        to: Address,
        calldata: Bytes,
        value: U256,
        authorization_list: Vec<SignedAuthorization>,
    ) -> eyre::Result<RawCallResult> {
        let mut env = self.build_test_env(from, to.into(), calldata, value);
        env.tx.authorization_list = Some(AuthorizationList::Signed(authorization_list));
        self.call_with_env(env)
    }

    /// Performs a raw call to an account on the current state of the VM.
    pub fn transact_raw(
        &mut self,
        from: Address,
        to: Address,
        calldata: Bytes,
        value: U256,
    ) -> eyre::Result<RawCallResult> {
        let env = self.build_test_env(from, TxKind::Call(to), calldata, value);
        self.transact_with_env(env)
    }

    /// Execute the transaction configured in `env.tx`.
    ///
    /// The state after the call is **not** persisted.
    #[instrument(name = "call", level = "debug", skip_all)]
    pub fn call_with_env(&self, mut env: EnvWithHandlerCfg) -> eyre::Result<RawCallResult> {
        let mut inspector = self.inspector().clone();
        let mut backend = CowBackend::new_borrowed(self.backend());
        // this is a new call to inspect with a new env, so even if we've cloned the backend
        // already, we reset the initialized state
        backend.is_initialized = false;
        backend.spec_id = env.spec_id();

        let result = self
            .strategy
            .as_ref()
            .expect("failed acquiring strategy")
            .new_cloned()
            .call_inspect(&mut backend, &mut env, &mut inspector)?;

        convert_executed_result(
            env.clone(),
            inspector,
            result,
            backend.has_state_snapshot_failure(),
        )
    }

    /// Execute the transaction configured in `env.tx`.
    #[instrument(name = "transact", level = "debug", skip_all)]
    pub fn transact_with_env(&mut self, mut env: EnvWithHandlerCfg) -> eyre::Result<RawCallResult> {
        self.with_strategy(|strategy, executor| {
            let mut inspector = executor.inspector.clone();
            let backend = &mut executor.backend;
            backend.initialize(&env);

            let result_and_state =
                strategy.transact_inspect(backend, &mut env, &executor.env, &mut inspector)?;

            let mut result = convert_executed_result(
                env.clone(),
                inspector,
                result_and_state,
                backend.has_state_snapshot_failure(),
            )?;

            executor.commit(&mut result);
            Ok(result)
        })
    }

    /// Commit the changeset to the database and adjust `self.inspector_config` values according to
    /// the executed call result.
    ///
    /// This should not be exposed to the user, as it should be called only by `transact*`.
    #[instrument(name = "commit", level = "debug", skip_all)]
    fn commit(&mut self, result: &mut RawCallResult) {
        // Persist changes to db.
        self.backend_mut().commit(result.state_changeset.clone());

        // Persist cheatcode state.
        self.inspector_mut().cheatcodes = result.cheatcodes.take();
        if let Some(cheats) = self.inspector_mut().cheatcodes.as_mut() {
            // Clear broadcastable transactions
            cheats.broadcastable_transactions.clear();
            cheats.ignored_traces.ignored.clear();

            // if tracing was paused but never unpaused, we should begin next frame with tracing
            // still paused
            if let Some(last_pause_call) = cheats.ignored_traces.last_pause_call.as_mut() {
                *last_pause_call = (0, 0);
            }
        }

        // Persist the changed environment.
        self.inspector_mut().set_env(&result.env);
    }

    /// Returns `true` if a test can be considered successful.
    ///
    /// This is the same as [`Self::is_success`], but will consume the `state_changeset` map to use
    /// internally when calling `failed()`.
    pub fn is_raw_call_mut_success(
        &self,
        address: Address,
        call_result: &mut RawCallResult,
        should_fail: bool,
    ) -> bool {
        self.is_raw_call_success(
            address,
            Cow::Owned(std::mem::take(&mut call_result.state_changeset)),
            call_result,
            should_fail,
        )
    }

    /// Returns `true` if a test can be considered successful.
    ///
    /// This is the same as [`Self::is_success`], but intended for outcomes of [`Self::call_raw`].
    pub fn is_raw_call_success(
        &self,
        address: Address,
        state_changeset: Cow<'_, StateChangeset>,
        call_result: &RawCallResult,
        should_fail: bool,
    ) -> bool {
        if call_result.has_state_snapshot_failure {
            // a failure occurred in a reverted snapshot, which is considered a failed test
            return should_fail;
        }
        self.is_success(address, call_result.reverted, state_changeset, should_fail)
    }

    /// Returns `true` if a test can be considered successful.
    ///
    /// If the call succeeded, we also have to check the global and local failure flags.
    ///
    /// These are set by the test contract itself when an assertion fails, using the internal `fail`
    /// function. The global flag is located in [`CHEATCODE_ADDRESS`] at slot [`GLOBAL_FAIL_SLOT`],
    /// and the local flag is located in the test contract at an unspecified slot.
    ///
    /// This behavior is inherited from Dapptools, where initially only a public
    /// `failed` variable was used to track test failures, and later, a global failure flag was
    /// introduced to track failures across multiple contracts in
    /// [ds-test#30](https://github.com/dapphub/ds-test/pull/30).
    ///
    /// The assumption is that the test runner calls `failed` on the test contract to determine if
    /// it failed. However, we want to avoid this as much as possible, as it is relatively
    /// expensive to set up an EVM call just for checking a single boolean flag.
    ///
    /// See:
    /// - Newer DSTest: <https://github.com/dapphub/ds-test/blob/e282159d5170298eb2455a6c05280ab5a73a4ef0/src/test.sol#L47-L63>
    /// - Older DSTest: <https://github.com/dapphub/ds-test/blob/9ca4ecd48862b40d7b0197b600713f64d337af12/src/test.sol#L38-L49>
    /// - forge-std: <https://github.com/foundry-rs/forge-std/blob/19891e6a0b5474b9ea6827ddb90bb9388f7acfc0/src/StdAssertions.sol#L38-L44>
    pub fn is_success(
        &self,
        address: Address,
        reverted: bool,
        state_changeset: Cow<'_, StateChangeset>,
        should_fail: bool,
    ) -> bool {
        let success = self.is_success_raw(address, reverted, state_changeset);
        should_fail ^ success
    }

    #[instrument(name = "is_success", level = "debug", skip_all)]
    fn is_success_raw(
        &self,
        address: Address,
        reverted: bool,
        state_changeset: Cow<'_, StateChangeset>,
    ) -> bool {
        // The call reverted.
        if reverted {
            return false;
        }

        // A failure occurred in a reverted snapshot, which is considered a failed test.
        if self.backend().has_state_snapshot_failure() {
            return false;
        }

        // Check the global failure slot.
        if let Some(acc) = state_changeset.get(&CHEATCODE_ADDRESS) {
            if let Some(failed_slot) = acc.storage.get(&GLOBAL_FAIL_SLOT) {
                if !failed_slot.present_value().is_zero() {
                    return false;
                }
            }
        }
        if let Ok(failed_slot) = self.backend().storage_ref(CHEATCODE_ADDRESS, GLOBAL_FAIL_SLOT) {
            if !failed_slot.is_zero() {
                return false;
            }
        }

        if !self.legacy_assertions {
            return true;
        }

        // Finally, resort to calling `DSTest::failed`.
        {
            // Construct a new bare-bones backend to evaluate success.
            let mut backend = self.backend().clone_empty();

            // We only clone the test contract and cheatcode accounts,
            // that's all we need to evaluate success.
            for address in [address, CHEATCODE_ADDRESS] {
                let Ok(acc) = self.backend().basic_ref(address) else { return false };
                backend.insert_account_info(address, acc.unwrap_or_default());
            }

            // If this test failed any asserts, then this changeset will contain changes
            // `false -> true` for the contract's `failed` variable and the `globalFailure` flag
            // in the state of the cheatcode address,
            // which are both read when we call `"failed()(bool)"` in the next step.
            backend.commit(state_changeset.into_owned());

            // Check if a DSTest assertion failed
            let executor = self.clone_with_backend(backend);
            let call = executor.call_sol(CALLER, address, &ITest::failedCall {}, U256::ZERO, None);
            match call {
                Ok(CallResult { raw: _, decoded_result: ITest::failedReturn { failed } }) => {
                    trace!(failed, "DSTest::failed()");
                    !failed
                }
                Err(err) => {
                    trace!(%err, "failed to call DSTest::failed()");
                    true
                }
            }
        }
    }

    /// Creates the environment to use when executing a transaction in a test context
    ///
    /// If using a backend with cheatcodes, `tx.gas_price` and `block.number` will be overwritten by
    /// the cheatcode state in between calls.
    fn build_test_env(
        &self,
        caller: Address,
        transact_to: TxKind,
        data: Bytes,
        value: U256,
    ) -> EnvWithHandlerCfg {
        let env = Env {
            cfg: self.env().cfg.clone(),
            // We always set the gas price to 0 so we can execute the transaction regardless of
            // network conditions - the actual gas price is kept in `self.block` and is applied by
            // the cheatcode handler if it is enabled
            block: BlockEnv {
                basefee: U256::ZERO,
                gas_limit: U256::from(self.gas_limit),
                ..self.env().block.clone()
            },
            tx: TxEnv {
                caller,
                transact_to,
                data,
                value,
                // As above, we set the gas price to 0.
                gas_price: U256::ZERO,
                gas_priority_fee: None,
                gas_limit: self.gas_limit,
                ..self.env().tx.clone()
            },
        };

        EnvWithHandlerCfg::new_with_spec_id(Box::new(env), self.spec_id())
    }

    pub fn call_sol_default<C: SolCall>(&self, to: Address, args: &C) -> C::Return
    where
        C::Return: Default,
    {
        self.call_sol(CALLER, to, args, U256::ZERO, None)
            .map(|c| c.decoded_result)
            .inspect_err(|e| warn!(target: "forge::test", "failed calling {:?}: {e}", C::SIGNATURE))
            .unwrap_or_default()
    }
}

/// Represents the context after an execution error occurred.
#[derive(Debug, thiserror::Error)]
#[error("execution reverted: {reason} (gas: {})", raw.gas_used)]
pub struct ExecutionErr {
    /// The raw result of the call.
    pub raw: RawCallResult,
    /// The revert reason.
    pub reason: String,
}

impl std::ops::Deref for ExecutionErr {
    type Target = RawCallResult;

    #[inline]
    fn deref(&self) -> &Self::Target {
        &self.raw
    }
}

impl std::ops::DerefMut for ExecutionErr {
    #[inline]
    fn deref_mut(&mut self) -> &mut Self::Target {
        &mut self.raw
    }
}

#[derive(Debug, thiserror::Error)]
pub enum EvmError {
    /// Error which occurred during execution of a transaction.
    #[error(transparent)]
    Execution(#[from] Box<ExecutionErr>),
    /// Error which occurred during ABI encoding/decoding.
    #[error(transparent)]
    Abi(#[from] alloy_dyn_abi::Error),
    /// Error caused which occurred due to calling the `skip` cheatcode.
    #[error("{_0}")]
    Skip(SkipReason),
    /// Any other error.
    #[error("{}", foundry_common::errors::display_chain(.0))]
    Eyre(
        #[from]
        #[source]
        eyre::Report,
    ),
}

impl From<ExecutionErr> for EvmError {
    fn from(err: ExecutionErr) -> Self {
        Self::Execution(Box::new(err))
    }
}

impl From<alloy_sol_types::Error> for EvmError {
    fn from(err: alloy_sol_types::Error) -> Self {
        Self::Abi(err.into())
    }
}

/// The result of a deployment.
#[derive(Debug)]
pub struct DeployResult {
    /// The raw result of the deployment.
    pub raw: RawCallResult,
    /// The address of the deployed contract
    pub address: Address,
}

impl std::ops::Deref for DeployResult {
    type Target = RawCallResult;

    #[inline]
    fn deref(&self) -> &Self::Target {
        &self.raw
    }
}

impl std::ops::DerefMut for DeployResult {
    #[inline]
    fn deref_mut(&mut self) -> &mut Self::Target {
        &mut self.raw
    }
}

impl From<DeployResult> for RawCallResult {
    fn from(d: DeployResult) -> Self {
        d.raw
    }
}

/// The result of a raw call.
#[derive(Debug)]
pub struct RawCallResult {
    /// The status of the call
    pub exit_reason: InstructionResult,
    /// Whether the call reverted or not
    pub reverted: bool,
    /// Whether the call includes a snapshot failure
    ///
    /// This is tracked separately from revert because a snapshot failure can occur without a
    /// revert, since assert failures are stored in a global variable (ds-test legacy)
    pub has_state_snapshot_failure: bool,
    /// The raw result of the call.
    pub result: Bytes,
    /// The gas used for the call
    pub gas_used: u64,
    /// Refunded gas
    pub gas_refunded: u64,
    /// The initial gas stipend for the transaction
    pub stipend: u64,
    /// The logs emitted during the call
    pub logs: Vec<Log>,
    /// The labels assigned to addresses during the call
    pub labels: AddressHashMap<String>,
    /// The traces of the call
    pub traces: Option<SparsedTraceArena>,
    /// The coverage info collected during the call
    pub coverage: Option<HitMaps>,
    /// Scripted transactions generated from this call
    pub transactions: Option<BroadcastableTransactions>,
    /// The changeset of the state.
    pub state_changeset: StateChangeset,
    /// The `revm::Env` after the call
    pub env: EnvWithHandlerCfg,
    /// The cheatcode states after execution
    pub cheatcodes: Option<Cheatcodes>,
    /// The raw output of the execution
    pub out: Option<Output>,
    /// The chisel state
    pub chisel_state: Option<(Vec<U256>, Vec<u8>, InstructionResult)>,
}

impl Default for RawCallResult {
    fn default() -> Self {
        Self {
            exit_reason: InstructionResult::Continue,
            reverted: false,
            has_state_snapshot_failure: false,
            result: Bytes::new(),
            gas_used: 0,
            gas_refunded: 0,
            stipend: 0,
            logs: Vec::new(),
            labels: HashMap::default(),
            traces: None,
            coverage: None,
            transactions: None,
            state_changeset: HashMap::default(),
            env: EnvWithHandlerCfg::new_with_spec_id(Box::default(), SpecId::LATEST),
            cheatcodes: Default::default(),
            out: None,
            chisel_state: None,
        }
    }
}

impl RawCallResult {
    /// Unpacks an EVM result.
    pub fn from_evm_result(r: Result<Self, EvmError>) -> eyre::Result<(Self, Option<String>)> {
        match r {
            Ok(r) => Ok((r, None)),
            Err(EvmError::Execution(e)) => Ok((e.raw, Some(e.reason))),
            Err(e) => Err(e.into()),
        }
    }

    /// Unpacks an execution result.
    pub fn from_execution_result(r: Result<Self, ExecutionErr>) -> (Self, Option<String>) {
        match r {
            Ok(r) => (r, None),
            Err(e) => (e.raw, Some(e.reason)),
        }
    }

    /// Converts the result of the call into an `EvmError`.
    pub fn into_evm_error(self, rd: Option<&RevertDecoder>) -> EvmError {
        if let Some(reason) = SkipReason::decode(&self.result) {
            return EvmError::Skip(reason);
        }
        let reason = rd.unwrap_or_default().decode(&self.result, Some(self.exit_reason));
        EvmError::Execution(Box::new(self.into_execution_error(reason)))
    }

    /// Converts the result of the call into an `ExecutionErr`.
    pub fn into_execution_error(self, reason: String) -> ExecutionErr {
        ExecutionErr { raw: self, reason }
    }

    /// Returns an `EvmError` if the call failed, otherwise returns `self`.
    pub fn into_result(self, rd: Option<&RevertDecoder>) -> Result<Self, EvmError> {
        if self.exit_reason.is_ok() {
            Ok(self)
        } else {
            Err(self.into_evm_error(rd))
        }
    }

    /// Decodes the result of the call with the given function.
    pub fn into_decoded_result(
        mut self,
        func: &Function,
        rd: Option<&RevertDecoder>,
    ) -> Result<CallResult, EvmError> {
        self = self.into_result(rd)?;
        let mut result = func.abi_decode_output(&self.result, false)?;
        let decoded_result = if result.len() == 1 {
            result.pop().unwrap()
        } else {
            // combine results into a tuple
            DynSolValue::Tuple(result)
        };
        Ok(CallResult { raw: self, decoded_result })
    }

    /// Returns the transactions generated from this call.
    pub fn transactions(&self) -> Option<&BroadcastableTransactions> {
        self.cheatcodes.as_ref().map(|c| &c.broadcastable_transactions)
    }
}

/// The result of a call.
pub struct CallResult<T = DynSolValue> {
    /// The raw result of the call.
    pub raw: RawCallResult,
    /// The decoded result of the call.
    pub decoded_result: T,
}

impl std::ops::Deref for CallResult {
    type Target = RawCallResult;

    #[inline]
    fn deref(&self) -> &Self::Target {
        &self.raw
    }
}

impl std::ops::DerefMut for CallResult {
    #[inline]
    fn deref_mut(&mut self) -> &mut Self::Target {
        &mut self.raw
    }
}

/// Converts the data aggregated in the `inspector` and `call` to a `RawCallResult`
fn convert_executed_result(
    env: EnvWithHandlerCfg,
    inspector: InspectorStack,
    ResultAndState { result, state: state_changeset }: ResultAndState,
    has_state_snapshot_failure: bool,
) -> eyre::Result<RawCallResult> {
    let (exit_reason, gas_refunded, gas_used, out, _exec_logs) = match result {
        ExecutionResult::Success { reason, gas_used, gas_refunded, output, logs, .. } => {
            (reason.into(), gas_refunded, gas_used, Some(output), logs)
        }
        ExecutionResult::Revert { gas_used, output } => {
            // Need to fetch the unused gas
            (InstructionResult::Revert, 0_u64, gas_used, Some(Output::Call(output)), vec![])
        }
        ExecutionResult::Halt { reason, gas_used } => {
            (reason.into(), 0_u64, gas_used, None, vec![])
        }
    };
    let stipend = revm::interpreter::gas::validate_initial_tx_gas(
        env.spec_id(),
        &env.tx.data,
        env.tx.transact_to.is_create(),
        &env.tx.access_list,
        0,
    );

    let result = match &out {
        Some(Output::Call(data)) => data.clone(),
        _ => Bytes::new(),
    };

    let InspectorData { logs, labels, traces, coverage, cheatcodes, chisel_state } =
        inspector.collect();

    let transactions = cheatcodes
        .as_ref()
        .map(|c| c.broadcastable_transactions.clone())
        .filter(|txs| !txs.is_empty());

    Ok(RawCallResult {
        exit_reason,
        reverted: !matches!(exit_reason, return_ok!()),
        has_state_snapshot_failure,
        result,
        gas_used,
        gas_refunded,
        stipend,
        logs,
        labels,
        traces,
        coverage,
        transactions,
        state_changeset,
        env,
        cheatcodes,
        out,
        chisel_state,
    })
}

/// Timer for a fuzz test.
pub struct FuzzTestTimer {
    /// Inner fuzz test timer - (test start time, test duration).
    inner: Option<(Instant, Duration)>,
}

impl FuzzTestTimer {
    pub fn new(timeout: Option<u32>) -> Self {
        Self { inner: timeout.map(|timeout| (Instant::now(), Duration::from_secs(timeout.into()))) }
    }

    /// Whether the current fuzz test timed out and should be stopped.
    pub fn is_timed_out(&self) -> bool {
        self.inner.is_some_and(|(start, duration)| start.elapsed() > duration)
    }
}<|MERGE_RESOLUTION|>--- conflicted
+++ resolved
@@ -37,15 +37,11 @@
         ResultAndState, SignedAuthorization, SpecId, TxEnv, TxKind,
     },
 };
-<<<<<<< HEAD
 use std::{
     borrow::Cow,
     time::{Duration, Instant},
 };
-=======
-use std::borrow::Cow;
 use strategy::ExecutorStrategy;
->>>>>>> 5353a103
 
 mod builder;
 pub use builder::ExecutorBuilder;
