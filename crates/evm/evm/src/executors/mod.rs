//! EVM executor abstractions, which can execute calls.
//!
//! Used for running tests, scripts, and interacting with the inner backend which holds the state.

// TODO: The individual executors in this module should be moved into the respective crates, and the
// `Executor` struct should be accessed using a trait defined in `foundry-evm-core` instead of
// the concrete `Executor` type.

use crate::inspectors::{
    cheatcodes::BroadcastableTransactions, Cheatcodes, InspectorData, InspectorStack,
};
use alloy_dyn_abi::{DynSolValue, FunctionExt, JsonAbiExt};
use alloy_json_abi::Function;
use alloy_primitives::{Address, Bytes, Log, U256};
use alloy_sol_types::{sol, SolCall};
use foundry_evm_core::{
<<<<<<< HEAD
    backend::{Backend, CowBackend, DatabaseError, DatabaseExt, DatabaseResult},
    constants::{
        CALLER, CHEATCODE_ADDRESS, CHEATCODE_CONTRACT_HASH, DEFAULT_CREATE2_DEPLOYER,
        DEFAULT_CREATE2_DEPLOYER_CODE,
=======
    backend::{Backend, BackendError, BackendResult, CowBackend, DatabaseExt, GLOBAL_FAIL_SLOT},
    constants::{
        CALLER, CHEATCODE_ADDRESS, CHEATCODE_CONTRACT_HASH, DEFAULT_CREATE2_DEPLOYER,
        DEFAULT_CREATE2_DEPLOYER_CODE, DEFAULT_CREATE2_DEPLOYER_DEPLOYER,
>>>>>>> 62cdea8f
    },
    decode::RevertDecoder,
    utils::StateChangeset,
};
use foundry_evm_coverage::HitMaps;
<<<<<<< HEAD
use foundry_evm_traces::CallTraceArena;
use foundry_zksync_core::ZkTransactionMetadata;
use itertools::Itertools;
=======
use foundry_evm_traces::{CallTraceArena, TraceMode};
>>>>>>> 62cdea8f
use revm::{
    db::{DatabaseCommit, DatabaseRef},
    interpreter::{return_ok, InstructionResult},
    primitives::{
        BlockEnv, Bytecode, Env, EnvWithHandlerCfg, ExecutionResult, Output, ResultAndState,
<<<<<<< HEAD
        SpecId, TransactTo, TxEnv,
=======
        SpecId, TxEnv, TxKind,
>>>>>>> 62cdea8f
    },
    Database,
};
use std::{borrow::Cow, collections::HashMap};

mod builder;
pub use builder::ExecutorBuilder;

pub mod fuzz;
pub use fuzz::FuzzedExecutor;

pub mod invariant;
pub use invariant::InvariantExecutor;

mod trace;
pub use trace::TracingExecutor;

sol! {
    interface ITest {
        function setUp() external;
        function failed() external view returns (bool failed);
    }
}

/// EVM executor.
///
/// The executor can be configured with various `revm::Inspector`s, like `Cheatcodes`.
///
/// There are multiple ways of interacting the EVM:
/// - `call`: executes a transaction, but does not persist any state changes; similar to `eth_call`,
///   where the EVM state is unchanged after the call.
/// - `transact`: executes a transaction and persists the state changes
/// - `deploy`: a special case of `transact`, specialized for persisting the state of a contract
///   deployment
/// - `setup`: a special case of `transact`, used to set up the environment for a test
#[derive(Clone, Debug)]
pub struct Executor {
    /// The underlying `revm::Database` that contains the EVM storage.
    // Note: We do not store an EVM here, since we are really
    // only interested in the database. REVM's `EVM` is a thin
    // wrapper around spawning a new EVM on every call anyway,
    // so the performance difference should be negligible.
    backend: Backend,
    /// The EVM environment.
<<<<<<< HEAD
    pub env: EnvWithHandlerCfg,
=======
    env: EnvWithHandlerCfg,
>>>>>>> 62cdea8f
    /// The Revm inspector stack.
    inspector: InspectorStack,
    /// The gas limit for calls and deployments. This is different from the gas limit imposed by
    /// the passed in environment, as those limits are used by the EVM for certain opcodes like
    /// `gaslimit`.
<<<<<<< HEAD
    gas_limit: U256,

    /// Sets up the next transaction to be executed as a ZK transaction.
    zk_tx: Option<ZkTransactionMetadata>,
    // simulate persisted factory deps
    zk_persisted_factory_deps: HashMap<foundry_zksync_core::H256, Vec<u8>>,

    pub use_zk: bool,
}

impl Executor {
    /// Creates a new `Executor` with the given arguments.
    #[inline]
=======
    gas_limit: u64,
    /// Whether `failed()` should be called on the test contract to determine if the test failed.
    legacy_assertions: bool,
}

impl Executor {
    /// Creates a new `ExecutorBuilder`.
    #[inline]
    pub fn builder() -> ExecutorBuilder {
        ExecutorBuilder::new()
    }

    /// Creates a new `Executor` with the given arguments.
    #[inline]
>>>>>>> 62cdea8f
    pub fn new(
        mut backend: Backend,
        env: EnvWithHandlerCfg,
        inspector: InspectorStack,
<<<<<<< HEAD
        gas_limit: U256,
=======
        gas_limit: u64,
        legacy_assertions: bool,
>>>>>>> 62cdea8f
    ) -> Self {
        // Need to create a non-empty contract on the cheatcodes address so `extcodesize` checks
        // do not fail.
        backend.insert_account_info(
            CHEATCODE_ADDRESS,
            revm::primitives::AccountInfo {
                code: Some(Bytecode::new_raw(Bytes::from_static(&[0]))),
                // Also set the code hash manually so that it's not computed later.
                // The code hash value does not matter, as long as it's not zero or `KECCAK_EMPTY`.
                code_hash: CHEATCODE_CONTRACT_HASH,
                ..Default::default()
            },
        );

<<<<<<< HEAD
        Self {
            backend,
            env,
            inspector,
            gas_limit,
            zk_tx: None,
            zk_persisted_factory_deps: Default::default(),
            use_zk: false,
        }
    }

    /// Returns the spec ID of the executor.
    pub fn spec_id(&self) -> SpecId {
        self.env.handler_cfg.spec_id
=======
        Self { backend, env, inspector, gas_limit, legacy_assertions }
    }

    fn clone_with_backend(&self, backend: Backend) -> Self {
        let env = EnvWithHandlerCfg::new_with_spec_id(Box::new(self.env().clone()), self.spec_id());
        Self::new(backend, env, self.inspector().clone(), self.gas_limit, self.legacy_assertions)
    }

    /// Returns a reference to the EVM backend.
    pub fn backend(&self) -> &Backend {
        &self.backend
    }

    /// Returns a mutable reference to the EVM backend.
    pub fn backend_mut(&mut self) -> &mut Backend {
        &mut self.backend
    }

    /// Returns a reference to the EVM environment.
    pub fn env(&self) -> &Env {
        &self.env.env
    }

    /// Returns a mutable reference to the EVM environment.
    pub fn env_mut(&mut self) -> &mut Env {
        &mut self.env.env
    }

    /// Returns a reference to the EVM inspector.
    pub fn inspector(&self) -> &InspectorStack {
        &self.inspector
    }

    /// Returns a mutable reference to the EVM inspector.
    pub fn inspector_mut(&mut self) -> &mut InspectorStack {
        &mut self.inspector
    }

    /// Returns the EVM spec ID.
    pub fn spec_id(&self) -> SpecId {
        self.env.spec_id()
>>>>>>> 62cdea8f
    }

    /// Creates the default CREATE2 Contract Deployer for local tests and scripts.
    pub fn deploy_create2_deployer(&mut self) -> eyre::Result<()> {
        trace!("deploying local create2 deployer");
        let create2_deployer_account = self
            .backend()
            .basic_ref(DEFAULT_CREATE2_DEPLOYER)?
            .ok_or_else(|| BackendError::MissingAccount(DEFAULT_CREATE2_DEPLOYER))?;

        // If the deployer is not currently deployed, deploy the default one.
        if create2_deployer_account.code.map_or(true, |code| code.is_empty()) {
            let creator = DEFAULT_CREATE2_DEPLOYER_DEPLOYER;

            // Probably 0, but just in case.
            let initial_balance = self.get_balance(creator)?;
            self.set_balance(creator, U256::MAX)?;

            let res =
                self.deploy(creator, DEFAULT_CREATE2_DEPLOYER_CODE.into(), U256::ZERO, None)?;
            trace!(create2=?res.address, "deployed local create2 deployer");

            self.set_balance(creator, initial_balance)?;
        }
        Ok(())
    }

    /// Set the balance of an account.
<<<<<<< HEAD
    pub fn set_balance(&mut self, address: Address, amount: U256) -> DatabaseResult<&mut Self> {
        trace!(?address, ?amount, "setting account balance ZK={}", self.use_zk);
        let mut account = self.backend.basic_ref(address)?.unwrap_or_default();
        account.balance = amount;
        self.backend.insert_account_info(address, account);

        if self.use_zk {
            let (address, slot) = foundry_zksync_core::state::get_balance_storage(address);
            self.backend.insert_account_storage(address, slot, amount)?;
        }
        Ok(self)
=======
    pub fn set_balance(&mut self, address: Address, amount: U256) -> BackendResult<()> {
        trace!(?address, ?amount, "setting account balance");
        let mut account = self.backend().basic_ref(address)?.unwrap_or_default();
        account.balance = amount;
        self.backend_mut().insert_account_info(address, account);
        Ok(())
>>>>>>> 62cdea8f
    }

    /// Gets the balance of an account
    pub fn get_balance(&self, address: Address) -> BackendResult<U256> {
        Ok(self.backend().basic_ref(address)?.map(|acc| acc.balance).unwrap_or_default())
    }

    /// Set the nonce of an account.
    pub fn set_nonce(&mut self, address: Address, nonce: u64) -> BackendResult<()> {
        let mut account = self.backend().basic_ref(address)?.unwrap_or_default();
        account.nonce = nonce;
<<<<<<< HEAD
        self.backend.insert_account_info(address, account);

        if self.use_zk {
            let (address, slot) = foundry_zksync_core::state::get_nonce_storage(address);
            // fetch the full nonce to preserve account's deployment nonce
            let full_nonce = self.backend.storage(address, slot)?;
            let full_nonce = foundry_zksync_core::state::parse_full_nonce(full_nonce);
            let new_full_nonce =
                foundry_zksync_core::state::new_full_nonce(nonce, full_nonce.deploy_nonce);
            self.backend.insert_account_storage(address, slot, new_full_nonce)?;
        }

        Ok(self)
    }

    /// Returns the nonce of an account.
    pub fn get_nonce(&self, address: Address) -> DatabaseResult<u64> {
        Ok(self.backend.basic_ref(address)?.map(|acc| acc.nonce).unwrap_or_default())
    }

    /// Returns `true` if the account has no code.
    pub fn is_empty_code(&self, address: Address) -> DatabaseResult<bool> {
        Ok(self.backend.basic_ref(address)?.map(|acc| acc.is_empty_code_hash()).unwrap_or(true))
    }

    #[inline]
    pub fn set_tracing(&mut self, tracing: bool) -> &mut Self {
        self.inspector.tracing(tracing);
        self
=======
        self.backend_mut().insert_account_info(address, account);
        Ok(())
    }

    /// Returns the nonce of an account.
    pub fn get_nonce(&self, address: Address) -> BackendResult<u64> {
        Ok(self.backend().basic_ref(address)?.map(|acc| acc.nonce).unwrap_or_default())
    }

    /// Returns `true` if the account has no code.
    pub fn is_empty_code(&self, address: Address) -> BackendResult<bool> {
        Ok(self.backend().basic_ref(address)?.map(|acc| acc.is_empty_code_hash()).unwrap_or(true))
>>>>>>> 62cdea8f
    }

    #[inline]
    pub fn set_tracing(&mut self, mode: TraceMode) -> &mut Self {
        self.inspector_mut().tracing(mode);
        self
    }

    #[inline]
    pub fn set_trace_printer(&mut self, trace_printer: bool) -> &mut Self {
        self.inspector_mut().print(trace_printer);
        self
    }

    #[inline]
    pub fn set_gas_limit(&mut self, gas_limit: u64) -> &mut Self {
        self.gas_limit = gas_limit;
        self
    }

    /// Deploys a contract and commits the new state to the underlying database.
    ///
    /// Executes a CREATE transaction with the contract `code` and persistent database state
    /// modifications.
    pub fn deploy(
        &mut self,
        from: Address,
        code: Bytes,
        value: U256,
        rd: Option<&RevertDecoder>,
    ) -> Result<DeployResult, EvmError> {
<<<<<<< HEAD
        let env = self.build_test_env(from, TransactTo::Create, code, value);
=======
        let env = self.build_test_env(from, TxKind::Create, code, value);
>>>>>>> 62cdea8f
        self.deploy_with_env(env, rd)
    }

    /// Deploys a contract using the given `env` and commits the new state to the underlying
    /// database.
    ///
    /// # Panics
    ///
<<<<<<< HEAD
    /// Panics if `env.tx.transact_to` is not `TransactTo::Create(_)`.
=======
    /// Panics if `env.tx.transact_to` is not `TxKind::Create(_)`.
    #[instrument(name = "deploy", level = "debug", skip_all)]
>>>>>>> 62cdea8f
    pub fn deploy_with_env(
        &mut self,
        env: EnvWithHandlerCfg,
        rd: Option<&RevertDecoder>,
    ) -> Result<DeployResult, EvmError> {
        assert!(
<<<<<<< HEAD
            matches!(env.tx.transact_to, TransactTo::Create),
=======
            matches!(env.tx.transact_to, TxKind::Create),
>>>>>>> 62cdea8f
            "Expected create transaction, got {:?}",
            env.tx.transact_to
        );
        trace!(sender=%env.tx.caller, "deploying contract");

        let mut result = self.transact_with_env(env)?;
        result = result.into_result(rd)?;
        let Some(Output::Create(_, Some(address))) = result.out else {
            panic!("Deployment succeeded, but no address was returned: {result:#?}");
        };

        // also mark this library as persistent, this will ensure that the state of the library is
        // persistent across fork swaps in forking mode
<<<<<<< HEAD
        self.backend.add_persistent_account(address);
=======
        self.backend_mut().add_persistent_account(address);
>>>>>>> 62cdea8f

        debug!(%address, "deployed contract");

        Ok(DeployResult { raw: result, address })
    }

    /// Calls the `setUp()` function on a contract.
    ///
    /// This will commit any state changes to the underlying database.
    ///
    /// Ayn changes made during the setup call to env's block environment are persistent, for
    /// example `vm.chainId()` will change the `block.chainId` for all subsequent test calls.
<<<<<<< HEAD
=======
    #[instrument(name = "setup", level = "debug", skip_all)]
>>>>>>> 62cdea8f
    pub fn setup(
        &mut self,
        from: Option<Address>,
        to: Address,
        rd: Option<&RevertDecoder>,
    ) -> Result<RawCallResult, EvmError> {
        trace!(?from, ?to, "setting up contract");

        let from = from.unwrap_or(CALLER);
<<<<<<< HEAD
        self.backend.set_test_contract(to).set_caller(from);
=======
        self.backend_mut().set_test_contract(to).set_caller(from);
>>>>>>> 62cdea8f
        let calldata = Bytes::from_static(&ITest::setUpCall::SELECTOR);
        let mut res = self.transact_raw(from, to, calldata, U256::ZERO)?;
        res = res.into_result(rd)?;

        // record any changes made to the block's environment during setup
        self.env_mut().block = res.env.block.clone();
        // and also the chainid, which can be set manually
<<<<<<< HEAD
        self.env.cfg.chain_id = res.env.cfg.chain_id;

        if let Some(changeset) = &res.state_changeset {
            let success = self.is_raw_call_success(to, Cow::Borrowed(changeset), &res, false);
            if !success {
                return Err(res.into_execution_error("execution error".to_string()).into());
            }
=======
        self.env_mut().cfg.chain_id = res.env.cfg.chain_id;

        let success =
            self.is_raw_call_success(to, Cow::Borrowed(&res.state_changeset), &res, false);
        if !success {
            return Err(res.into_execution_error("execution error".to_string()).into());
>>>>>>> 62cdea8f
        }

        Ok(res)
    }

    /// Performs a call to an account on the current state of the VM.
    pub fn call(
        &self,
        from: Address,
        to: Address,
        func: &Function,
        args: &[DynSolValue],
        value: U256,
        rd: Option<&RevertDecoder>,
    ) -> Result<CallResult, EvmError> {
        let calldata = Bytes::from(func.abi_encode_input(args)?);
        let result = self.call_raw(from, to, calldata, value)?;
        result.into_decoded_result(func, rd)
    }

    /// Performs a call to an account on the current state of the VM.
    pub fn call_sol<C: SolCall>(
        &self,
        from: Address,
        to: Address,
        args: &C,
        value: U256,
        rd: Option<&RevertDecoder>,
    ) -> Result<CallResult<C::Return>, EvmError> {
        let calldata = Bytes::from(args.abi_encode());
        let mut raw = self.call_raw(from, to, calldata, value)?;
        raw = raw.into_result(rd)?;
        Ok(CallResult { decoded_result: C::abi_decode_returns(&raw.result, false)?, raw })
    }

    /// Performs a call to an account on the current state of the VM.
    pub fn transact(
        &mut self,
        from: Address,
        to: Address,
        func: &Function,
        args: &[DynSolValue],
        value: U256,
        rd: Option<&RevertDecoder>,
    ) -> Result<CallResult, EvmError> {
        let calldata = Bytes::from(func.abi_encode_input(args)?);
        let result = self.transact_raw(from, to, calldata, value)?;
        result.into_decoded_result(func, rd)
    }

    /// Performs a raw call to an account on the current state of the VM.
    pub fn call_raw(
        &self,
        from: Address,
        to: Address,
        calldata: Bytes,
        value: U256,
    ) -> eyre::Result<RawCallResult> {
<<<<<<< HEAD
        let env = self.build_test_env(from, TransactTo::Call(to), calldata, value);
=======
        let env = self.build_test_env(from, TxKind::Call(to), calldata, value);
>>>>>>> 62cdea8f
        self.call_with_env(env)
    }

    /// Performs a raw call to an account on the current state of the VM.
    pub fn transact_raw(
        &mut self,
        from: Address,
        to: Address,
        calldata: Bytes,
        value: U256,
    ) -> eyre::Result<RawCallResult> {
<<<<<<< HEAD
        let env = self.build_test_env(from, TransactTo::Call(to), calldata, value);
        self.transact_with_env(env)
    }

    /// Execute the transaction configured in `env.tx`.
    ///
    /// The state after the call is **not** persisted.
    pub fn call_with_env(&self, mut env: EnvWithHandlerCfg) -> eyre::Result<RawCallResult> {
        let mut inspector = self.inspector.clone();
        let mut backend = CowBackend::new(&self.backend);
        let result = match &self.zk_tx {
            None => backend.inspect(&mut env, &mut inspector)?,
            Some(zk_tx) => {
                // apply fork-related env instead of cheatcode handler
                // since it won't be run inside zkvm
                env.block = self.env.block.clone();
                env.tx.gas_price = self.env.tx.gas_price;
                backend.inspect_ref_zk(
                    &mut env,
                    &mut self.zk_persisted_factory_deps.clone(),
                    Some(zk_tx.factory_deps.clone()),
                )?
            }
        };
        convert_executed_result(env, inspector, result, backend.has_snapshot_failure())
    }

    /// Execute the transaction configured in `env.tx`.
    pub fn transact_with_env(&mut self, mut env: EnvWithHandlerCfg) -> eyre::Result<RawCallResult> {
        let mut inspector = self.inspector.clone();
        let backend = &mut self.backend;
        let result_and_state = match self.zk_tx.take() {
            None => backend.inspect(&mut env, &mut inspector)?,
            Some(zk_tx) => {
                // apply fork-related env instead of cheatcode handler
                // since it won't be run inside zkvm
                env.block = self.env.block.clone();
                env.tx.gas_price = self.env.tx.gas_price;
                backend.inspect_ref_zk(
                    &mut env,
                    // this will persist the added factory deps,
                    // no need to commit them later
                    &mut self.zk_persisted_factory_deps,
                    Some(zk_tx.factory_deps),
                )?
            }
        };
        let mut result = convert_executed_result(
            env,
            inspector,
            result_and_state.clone(),
            backend.has_snapshot_failure(),
        )?;
        let state = result_and_state.state.clone();
        if let Some(traces) = &mut result.traces {
            for trace_node in traces.nodes() {
                if let Some(account_info) = state.get(&trace_node.trace.address) {
                    result.deployments.insert(
                        trace_node.trace.address,
                        account_info.info.code.clone().unwrap_or_default().bytes(),
                    );
                }
            }
        }

        self.commit(&mut result);
        Ok(result)
    }

=======
        let env = self.build_test_env(from, TxKind::Call(to), calldata, value);
        self.transact_with_env(env)
    }

    /// Execute the transaction configured in `env.tx`.
    ///
    /// The state after the call is **not** persisted.
    #[instrument(name = "call", level = "debug", skip_all)]
    pub fn call_with_env(&self, mut env: EnvWithHandlerCfg) -> eyre::Result<RawCallResult> {
        let mut inspector = self.inspector().clone();
        let mut backend = CowBackend::new_borrowed(self.backend());
        let result = backend.inspect(&mut env, &mut inspector)?;
        convert_executed_result(env, inspector, result, backend.has_snapshot_failure())
    }

    /// Execute the transaction configured in `env.tx`.
    #[instrument(name = "transact", level = "debug", skip_all)]
    pub fn transact_with_env(&mut self, mut env: EnvWithHandlerCfg) -> eyre::Result<RawCallResult> {
        let mut inspector = self.inspector().clone();
        let backend = self.backend_mut();
        let result = backend.inspect(&mut env, &mut inspector)?;
        let mut result =
            convert_executed_result(env, inspector, result, backend.has_snapshot_failure())?;
        self.commit(&mut result);
        Ok(result)
    }

>>>>>>> 62cdea8f
    /// Commit the changeset to the database and adjust `self.inspector_config` values according to
    /// the executed call result.
    ///
    /// This should not be exposed to the user, as it should be called only by `transact*`.
<<<<<<< HEAD
    fn commit(&mut self, result: &mut RawCallResult) {
        // Persist changes to db.
        if let Some(changes) = &result.state_changeset {
            self.backend.commit(changes.clone());
        }

        // Persist cheatcode state.
        self.inspector.cheatcodes = result.cheatcodes.take();
        if let Some(cheats) = self.inspector.cheatcodes.as_mut() {
=======
    #[instrument(name = "commit", level = "debug", skip_all)]
    fn commit(&mut self, result: &mut RawCallResult) {
        // Persist changes to db.
        self.backend_mut().commit(result.state_changeset.clone());

        // Persist cheatcode state.
        self.inspector_mut().cheatcodes = result.cheatcodes.take();
        if let Some(cheats) = self.inspector_mut().cheatcodes.as_mut() {
>>>>>>> 62cdea8f
            // Clear broadcastable transactions
            cheats.broadcastable_transactions.clear();

            // corrected_nonce value is needed outside of this context (setUp), so we don't
            // reset it.
        }

        // Persist the changed environment.
<<<<<<< HEAD
        self.inspector.set_env(&result.env);
    }

    /// Checks if a call to a test contract was successful.
    ///
    /// This is the same as [`Self::is_success`], but will consume the `state_changeset` map to use
    /// internally when calling `failed()`.
    pub fn is_raw_call_mut_success(
        &self,
        address: Address,
        call_result: &mut RawCallResult,
        should_fail: bool,
    ) -> bool {
        self.is_raw_call_success(
            address,
            Cow::Owned(call_result.state_changeset.take().unwrap_or_default()),
            call_result,
            should_fail,
        )
    }

    /// Checks if a call to a test contract was successful.
    ///
    /// This is the same as [`Self::is_success`] but intended for outcomes of [`Self::call_raw`].
    ///
    /// ## Background
    ///
    /// Executing and failure checking `Executor::is_success` are two steps, for ds-test
    /// legacy reasons failures can be stored in a global variables and needs to be called via a
    /// solidity call `failed()(bool)`.
    ///
    /// Snapshots make this task more complicated because now we also need to keep track of that
    /// global variable when we revert to a snapshot (because it is stored in state). Now, the
    /// problem is that the `CowBackend` is dropped after every call, so we need to keep track
    /// of the snapshot failure in the [`RawCallResult`] instead.
    pub fn is_raw_call_success(
        &self,
        address: Address,
        state_changeset: Cow<'_, StateChangeset>,
        call_result: &RawCallResult,
        should_fail: bool,
    ) -> bool {
        if call_result.has_snapshot_failure {
            // a failure occurred in a reverted snapshot, which is considered a failed test
            return should_fail;
        }
        self.is_success(address, call_result.reverted, state_changeset, should_fail)
    }

    /// Check if a call to a test contract was successful.
    ///
    /// This function checks both the VM status of the call, DSTest's `failed` status and the
    /// `globalFailed` flag which is stored in `failed` inside the `CHEATCODE_ADDRESS` contract.
    ///
    /// DSTest will not revert inside its `assertEq`-like functions which allows
    /// to test multiple assertions in 1 test function while also preserving logs.
    ///
    /// If an `assert` is violated, the contract's `failed` variable is set to true, and the
    /// `globalFailure` flag inside the `CHEATCODE_ADDRESS` is also set to true, this way, failing
    /// asserts from any contract are tracked as well.
    ///
    /// In order to check whether a test failed, we therefore need to evaluate the contract's
    /// `failed` variable and the `globalFailure` flag, which happens by calling
    /// `contract.failed()`.
    pub fn is_success(
        &self,
        address: Address,
        reverted: bool,
        state_changeset: Cow<'_, StateChangeset>,
        should_fail: bool,
    ) -> bool {
        let success = self.is_success_raw(address, reverted, state_changeset);
        should_fail ^ success
    }

    fn is_success_raw(
=======
        self.inspector_mut().set_env(&result.env);
    }

    /// Returns `true` if a test can be considered successful.
    ///
    /// This is the same as [`Self::is_success`], but will consume the `state_changeset` map to use
    /// internally when calling `failed()`.
    pub fn is_raw_call_mut_success(
        &self,
        address: Address,
        call_result: &mut RawCallResult,
        should_fail: bool,
    ) -> bool {
        self.is_raw_call_success(
            address,
            Cow::Owned(std::mem::take(&mut call_result.state_changeset)),
            call_result,
            should_fail,
        )
    }

    /// Returns `true` if a test can be considered successful.
    ///
    /// This is the same as [`Self::is_success`], but intended for outcomes of [`Self::call_raw`].
    pub fn is_raw_call_success(
        &self,
        address: Address,
        state_changeset: Cow<'_, StateChangeset>,
        call_result: &RawCallResult,
        should_fail: bool,
    ) -> bool {
        if call_result.has_snapshot_failure {
            // a failure occurred in a reverted snapshot, which is considered a failed test
            return should_fail;
        }
        self.is_success(address, call_result.reverted, state_changeset, should_fail)
    }

    /// Returns `true` if a test can be considered successful.
    ///
    /// If the call succeeded, we also have to check the global and local failure flags.
    ///
    /// These are set by the test contract itself when an assertion fails, using the internal `fail`
    /// function. The global flag is located in [`CHEATCODE_ADDRESS`] at slot [`GLOBAL_FAIL_SLOT`],
    /// and the local flag is located in the test contract at an unspecified slot.
    ///
    /// This behavior is inherited from Dapptools, where initially only a public
    /// `failed` variable was used to track test failures, and later, a global failure flag was
    /// introduced to track failures across multiple contracts in
    /// [ds-test#30](https://github.com/dapphub/ds-test/pull/30).
    ///
    /// The assumption is that the test runner calls `failed` on the test contract to determine if
    /// it failed. However, we want to avoid this as much as possible, as it is relatively
    /// expensive to set up an EVM call just for checking a single boolean flag.
    ///
    /// See:
    /// - Newer DSTest: <https://github.com/dapphub/ds-test/blob/e282159d5170298eb2455a6c05280ab5a73a4ef0/src/test.sol#L47-L63>
    /// - Older DSTest: <https://github.com/dapphub/ds-test/blob/9ca4ecd48862b40d7b0197b600713f64d337af12/src/test.sol#L38-L49>
    /// - forge-std: <https://github.com/foundry-rs/forge-std/blob/19891e6a0b5474b9ea6827ddb90bb9388f7acfc0/src/StdAssertions.sol#L38-L44>
    pub fn is_success(
>>>>>>> 62cdea8f
        &self,
        address: Address,
        reverted: bool,
        state_changeset: Cow<'_, StateChangeset>,
<<<<<<< HEAD
    ) -> bool {
        if self.backend.has_snapshot_failure() {
            // a failure occurred in a reverted snapshot, which is considered a failed test
            return false;
        }

        let mut success = !reverted;
        if success {
            // Construct a new bare-bones backend to evaluate success.
            let mut backend = self.backend.clone_empty();
=======
        should_fail: bool,
    ) -> bool {
        let success = self.is_success_raw(address, reverted, state_changeset);
        should_fail ^ success
    }

    #[instrument(name = "is_success", level = "debug", skip_all)]
    fn is_success_raw(
        &self,
        address: Address,
        reverted: bool,
        state_changeset: Cow<'_, StateChangeset>,
    ) -> bool {
        // The call reverted.
        if reverted {
            return false;
        }

        // A failure occurred in a reverted snapshot, which is considered a failed test.
        if self.backend().has_snapshot_failure() {
            return false;
        }

        // Check the global failure slot.
        if let Some(acc) = state_changeset.get(&CHEATCODE_ADDRESS) {
            if let Some(failed_slot) = acc.storage.get(&GLOBAL_FAIL_SLOT) {
                if !failed_slot.present_value().is_zero() {
                    return false;
                }
            }
        }
        if let Ok(failed_slot) = self.backend().storage_ref(CHEATCODE_ADDRESS, GLOBAL_FAIL_SLOT) {
            if !failed_slot.is_zero() {
                return false;
            }
        }

        if !self.legacy_assertions {
            return true;
        }

        // Finally, resort to calling `DSTest::failed`.
        {
            // Construct a new bare-bones backend to evaluate success.
            let mut backend = self.backend().clone_empty();
>>>>>>> 62cdea8f

            // We only clone the test contract and cheatcode accounts,
            // that's all we need to evaluate success.
            for address in [address, CHEATCODE_ADDRESS] {
<<<<<<< HEAD
                let Ok(acc) = self.backend.basic_ref(address) else { return false };
=======
                let Ok(acc) = self.backend().basic_ref(address) else { return false };
>>>>>>> 62cdea8f
                backend.insert_account_info(address, acc.unwrap_or_default());
            }

            // If this test failed any asserts, then this changeset will contain changes
            // `false -> true` for the contract's `failed` variable and the `globalFailure` flag
            // in the state of the cheatcode address,
            // which are both read when we call `"failed()(bool)"` in the next step.
            backend.commit(state_changeset.into_owned());

            // Check if a DSTest assertion failed
<<<<<<< HEAD
            let executor =
                Self::new(backend, self.env.clone(), self.inspector.clone(), self.gas_limit);
            let call = executor.call_sol(CALLER, address, &ITest::failedCall {}, U256::ZERO, None);
            match call {
                Ok(CallResult { raw: _, decoded_result: ITest::failedReturn { failed } }) => {
                    debug!(failed, "DSTest::failed()");
                    success = !failed;
                }
                Err(err) => {
                    debug!(%err, "failed to call DSTest::failed()");
                }
            }
        }
        success
    }

    pub fn setup_zk_tx(&mut self, zk_tx: ZkTransactionMetadata) {
        self.zk_tx = Some(zk_tx);
=======
            let executor = self.clone_with_backend(backend);
            let call = executor.call_sol(CALLER, address, &ITest::failedCall {}, U256::ZERO, None);
            match call {
                Ok(CallResult { raw: _, decoded_result: ITest::failedReturn { failed } }) => {
                    trace!(failed, "DSTest::failed()");
                    !failed
                }
                Err(err) => {
                    trace!(%err, "failed to call DSTest::failed()");
                    true
                }
            }
        }
>>>>>>> 62cdea8f
    }

    /// Creates the environment to use when executing a transaction in a test context
    ///
    /// If using a backend with cheatcodes, `tx.gas_price` and `block.number` will be overwritten by
    /// the cheatcode state inbetween calls.
    fn build_test_env(
        &self,
        caller: Address,
        transact_to: TxKind,
        data: Bytes,
        value: U256,
    ) -> EnvWithHandlerCfg {
        let env = Env {
<<<<<<< HEAD
            cfg: self.env.cfg.clone(),
=======
            cfg: self.env().cfg.clone(),
>>>>>>> 62cdea8f
            // We always set the gas price to 0 so we can execute the transaction regardless of
            // network conditions - the actual gas price is kept in `self.block` and is applied by
            // the cheatcode handler if it is enabled
            block: BlockEnv {
                basefee: U256::ZERO,
                gas_limit: U256::from(self.gas_limit),
                ..self.env().block.clone()
            },
            tx: TxEnv {
                caller,
                transact_to,
                data,
                value,
                // As above, we set the gas price to 0.
                gas_price: U256::ZERO,
                gas_priority_fee: None,
                gas_limit: self.gas_limit,
                ..self.env().tx.clone()
            },
        };

<<<<<<< HEAD
        EnvWithHandlerCfg::new_with_spec_id(Box::new(env), self.env.handler_cfg.spec_id)
=======
        EnvWithHandlerCfg::new_with_spec_id(Box::new(env), self.spec_id())
>>>>>>> 62cdea8f
    }
}

/// Represents the context after an execution error occurred.
#[derive(Debug, thiserror::Error)]
#[error("execution reverted: {reason} (gas: {})", raw.gas_used)]
pub struct ExecutionErr {
    /// The raw result of the call.
    pub raw: RawCallResult,
    /// The revert reason.
    pub reason: String,
}

impl std::ops::Deref for ExecutionErr {
    type Target = RawCallResult;

    #[inline]
    fn deref(&self) -> &Self::Target {
        &self.raw
    }
}

impl std::ops::DerefMut for ExecutionErr {
    #[inline]
    fn deref_mut(&mut self) -> &mut Self::Target {
        &mut self.raw
    }
}

#[derive(Debug, thiserror::Error)]
pub enum EvmError {
    /// Error which occurred during execution of a transaction
    #[error(transparent)]
    Execution(#[from] Box<ExecutionErr>),
    /// Error which occurred during ABI encoding/decoding
    #[error(transparent)]
    AbiError(#[from] alloy_dyn_abi::Error),
    /// Error caused which occurred due to calling the skip() cheatcode.
    #[error("Skipped")]
    SkipError,
    /// Any other error.
    #[error(transparent)]
    Eyre(#[from] eyre::Error),
}

impl From<ExecutionErr> for EvmError {
    fn from(err: ExecutionErr) -> Self {
        Self::Execution(Box::new(err))
    }
}

impl From<alloy_sol_types::Error> for EvmError {
    fn from(err: alloy_sol_types::Error) -> Self {
        Self::AbiError(err.into())
    }
}

/// The result of a deployment.
#[derive(Debug)]
pub struct DeployResult {
    /// The raw result of the deployment.
    pub raw: RawCallResult,
    /// The address of the deployed contract
    pub address: Address,
}

impl std::ops::Deref for DeployResult {
    type Target = RawCallResult;

    #[inline]
    fn deref(&self) -> &Self::Target {
        &self.raw
    }
}

impl std::ops::DerefMut for DeployResult {
    #[inline]
    fn deref_mut(&mut self) -> &mut Self::Target {
        &mut self.raw
    }
}

/// The result of a raw call.
#[derive(Debug)]
pub struct RawCallResult {
    /// The status of the call
    pub exit_reason: InstructionResult,
    /// Whether the call reverted or not
    pub reverted: bool,
    /// Whether the call includes a snapshot failure
    ///
    /// This is tracked separately from revert because a snapshot failure can occur without a
    /// revert, since assert failures are stored in a global variable (ds-test legacy)
    pub has_snapshot_failure: bool,
    /// The raw result of the call.
    pub result: Bytes,
    /// The gas used for the call
    pub gas_used: u64,
    /// Refunded gas
    pub gas_refunded: u64,
    /// The initial gas stipend for the transaction
    pub stipend: u64,
    /// The logs emitted during the call
    pub logs: Vec<Log>,
    /// The labels assigned to addresses during the call
    pub labels: HashMap<Address, String>,
    /// The traces of the call
    pub traces: Option<CallTraceArena>,
    /// The coverage info collected during the call
    pub coverage: Option<HitMaps>,
    /// Scripted transactions generated from this call
    pub transactions: Option<BroadcastableTransactions>,
    /// The changeset of the state.
<<<<<<< HEAD
    pub state_changeset: Option<StateChangeset>,
=======
    pub state_changeset: StateChangeset,
>>>>>>> 62cdea8f
    /// The `revm::Env` after the call
    pub env: EnvWithHandlerCfg,
    /// The cheatcode states after execution
    pub cheatcodes: Option<Cheatcodes>,
    /// The raw output of the execution
    pub out: Option<Output>,
    /// The chisel state
    pub chisel_state: Option<(Vec<U256>, Vec<u8>, InstructionResult)>,
<<<<<<< HEAD
    /// The deployments generated during the call
    pub deployments: HashMap<Address, Bytes>,
=======
>>>>>>> 62cdea8f
}

impl Default for RawCallResult {
    fn default() -> Self {
        Self {
            deployments: HashMap::new(),
            exit_reason: InstructionResult::Continue,
            reverted: false,
            has_snapshot_failure: false,
            result: Bytes::new(),
            gas_used: 0,
            gas_refunded: 0,
            stipend: 0,
            logs: Vec::new(),
            labels: HashMap::new(),
            traces: None,
            coverage: None,
            transactions: None,
<<<<<<< HEAD
            state_changeset: None,
=======
            state_changeset: HashMap::default(),
>>>>>>> 62cdea8f
            env: EnvWithHandlerCfg::new_with_spec_id(Box::default(), SpecId::LATEST),
            cheatcodes: Default::default(),
            out: None,
            chisel_state: None,
        }
    }
}

impl RawCallResult {
    /// Converts the result of the call into an `EvmError`.
    pub fn into_evm_error(self, rd: Option<&RevertDecoder>) -> EvmError {
        if self.result[..] == crate::constants::MAGIC_SKIP[..] {
            return EvmError::SkipError;
        }
        let reason = rd.unwrap_or_default().decode(&self.result, Some(self.exit_reason));
        EvmError::Execution(Box::new(self.into_execution_error(reason)))
    }

    /// Converts the result of the call into an `ExecutionErr`.
    pub fn into_execution_error(self, reason: String) -> ExecutionErr {
        ExecutionErr { raw: self, reason }
    }

    /// Returns an `EvmError` if the call failed, otherwise returns `self`.
    pub fn into_result(self, rd: Option<&RevertDecoder>) -> Result<Self, EvmError> {
        if self.exit_reason.is_ok() {
            Ok(self)
        } else {
            Err(self.into_evm_error(rd))
        }
    }

    /// Decodes the result of the call with the given function.
    pub fn into_decoded_result(
        mut self,
        func: &Function,
        rd: Option<&RevertDecoder>,
    ) -> Result<CallResult, EvmError> {
        self = self.into_result(rd)?;
        let mut result = func.abi_decode_output(&self.result, false)?;
        let decoded_result = if result.len() == 1 {
            result.pop().unwrap()
        } else {
            // combine results into a tuple
            DynSolValue::Tuple(result)
        };
        Ok(CallResult { raw: self, decoded_result })
    }

    /// Returns the transactions generated from this call.
    pub fn transactions(&self) -> Option<&BroadcastableTransactions> {
        self.cheatcodes.as_ref().map(|c| &c.broadcastable_transactions)
    }
}

/// The result of a call.
pub struct CallResult<T = DynSolValue> {
    /// The raw result of the call.
    pub raw: RawCallResult,
    /// The decoded result of the call.
    pub decoded_result: T,
}

impl std::ops::Deref for CallResult {
    type Target = RawCallResult;

    #[inline]
    fn deref(&self) -> &Self::Target {
        &self.raw
    }
}

impl std::ops::DerefMut for CallResult {
    #[inline]
    fn deref_mut(&mut self) -> &mut Self::Target {
        &mut self.raw
    }
}

/// Converts the data aggregated in the `inspector` and `call` to a `RawCallResult`
fn convert_executed_result(
    env: EnvWithHandlerCfg,
    inspector: InspectorStack,
    ResultAndState { result, state: state_changeset }: ResultAndState,
    has_snapshot_failure: bool,
) -> eyre::Result<RawCallResult> {
<<<<<<< HEAD
    let ResultAndState { result: exec_result, state: state_changeset } = result;
    let (exit_reason, gas_refunded, gas_used, out) = match exec_result {
        ExecutionResult::Success { reason, gas_used, gas_refunded, output, .. } => {
            (reason.into(), gas_refunded, gas_used, Some(output))
=======
    let (exit_reason, gas_refunded, gas_used, out, exec_logs) = match result {
        ExecutionResult::Success { reason, gas_used, gas_refunded, output, logs, .. } => {
            (reason.into(), gas_refunded, gas_used, Some(output), logs)
>>>>>>> 62cdea8f
        }
        ExecutionResult::Revert { gas_used, output } => {
            // Need to fetch the unused gas
            (InstructionResult::Revert, 0_u64, gas_used, Some(Output::Call(output)), vec![])
        }
<<<<<<< HEAD
        ExecutionResult::Halt { reason, gas_used } => (reason.into(), 0_u64, gas_used, None),
=======
        ExecutionResult::Halt { reason, gas_used } => {
            (reason.into(), 0_u64, gas_used, None, vec![])
        }
>>>>>>> 62cdea8f
    };
    let stipend = revm::interpreter::gas::validate_initial_tx_gas(
        env.spec_id(),
        &env.tx.data,
        env.tx.transact_to.is_create(),
        &env.tx.access_list,
<<<<<<< HEAD
=======
        0,
>>>>>>> 62cdea8f
    );

    let result = match &out {
        Some(Output::Call(data)) => data.clone(),
        _ => Bytes::new(),
    };

<<<<<<< HEAD
    let combined_logs =
        inspector.cheatcodes.as_ref().map(|cheatcodes| cheatcodes.combined_logs.clone());
    let InspectorData { mut logs, labels, traces, coverage, debug, cheatcodes, chisel_state } =
        inspector.collect();

    let logs = match combined_logs {
        Some(combined_logs) => {
            let new_logs = combined_logs
                .into_iter()
                // .map(|log| log.unwrap_or_else(|| logs.remove(0)))
                .map(|log| {
                    log.unwrap_or_else(|| {
                        if !logs.is_empty() {
                            logs.remove(0)
                        } else {
                            Default::default()
                        }
                    })
                })
                .collect_vec();
            assert!(logs.is_empty(), "logs were not fully combined");
            new_logs
        }
        None => logs,
    };

    let transactions = match cheatcodes.as_ref() {
        Some(cheats) if !cheats.broadcastable_transactions.is_empty() => {
            Some(cheats.broadcastable_transactions.clone())
        }
        _ => None,
    };
=======
    let InspectorData { mut logs, labels, traces, coverage, cheatcodes, chisel_state } =
        inspector.collect();

    if logs.is_empty() {
        logs = exec_logs;
    }

    let transactions = cheatcodes
        .as_ref()
        .map(|c| c.broadcastable_transactions.clone())
        .filter(|txs| !txs.is_empty());
>>>>>>> 62cdea8f

    Ok(RawCallResult {
        deployments: HashMap::new(),
        exit_reason,
        reverted: !matches!(exit_reason, return_ok!()),
        has_snapshot_failure,
        result,
        gas_used,
        gas_refunded,
        stipend,
        logs,
        labels,
        traces,
        coverage,
        transactions,
        state_changeset,
        env,
        cheatcodes,
        out,
        chisel_state,
    })
}<|MERGE_RESOLUTION|>--- conflicted
+++ resolved
@@ -14,39 +14,24 @@
 use alloy_primitives::{Address, Bytes, Log, U256};
 use alloy_sol_types::{sol, SolCall};
 use foundry_evm_core::{
-<<<<<<< HEAD
-    backend::{Backend, CowBackend, DatabaseError, DatabaseExt, DatabaseResult},
-    constants::{
-        CALLER, CHEATCODE_ADDRESS, CHEATCODE_CONTRACT_HASH, DEFAULT_CREATE2_DEPLOYER,
-        DEFAULT_CREATE2_DEPLOYER_CODE,
-=======
     backend::{Backend, BackendError, BackendResult, CowBackend, DatabaseExt, GLOBAL_FAIL_SLOT},
     constants::{
         CALLER, CHEATCODE_ADDRESS, CHEATCODE_CONTRACT_HASH, DEFAULT_CREATE2_DEPLOYER,
         DEFAULT_CREATE2_DEPLOYER_CODE, DEFAULT_CREATE2_DEPLOYER_DEPLOYER,
->>>>>>> 62cdea8f
     },
     decode::RevertDecoder,
     utils::StateChangeset,
 };
 use foundry_evm_coverage::HitMaps;
-<<<<<<< HEAD
-use foundry_evm_traces::CallTraceArena;
+use foundry_evm_traces::{CallTraceArena, TraceMode};
 use foundry_zksync_core::ZkTransactionMetadata;
 use itertools::Itertools;
-=======
-use foundry_evm_traces::{CallTraceArena, TraceMode};
->>>>>>> 62cdea8f
 use revm::{
     db::{DatabaseCommit, DatabaseRef},
     interpreter::{return_ok, InstructionResult},
     primitives::{
         BlockEnv, Bytecode, Env, EnvWithHandlerCfg, ExecutionResult, Output, ResultAndState,
-<<<<<<< HEAD
-        SpecId, TransactTo, TxEnv,
-=======
         SpecId, TxEnv, TxKind,
->>>>>>> 62cdea8f
     },
     Database,
 };
@@ -91,18 +76,15 @@
     // so the performance difference should be negligible.
     backend: Backend,
     /// The EVM environment.
-<<<<<<< HEAD
-    pub env: EnvWithHandlerCfg,
-=======
     env: EnvWithHandlerCfg,
->>>>>>> 62cdea8f
     /// The Revm inspector stack.
     inspector: InspectorStack,
     /// The gas limit for calls and deployments. This is different from the gas limit imposed by
     /// the passed in environment, as those limits are used by the EVM for certain opcodes like
     /// `gaslimit`.
-<<<<<<< HEAD
-    gas_limit: U256,
+    gas_limit: u64,
+    /// Whether `failed()` should be called on the test contract to determine if the test failed.
+    legacy_assertions: bool,
 
     /// Sets up the next transaction to be executed as a ZK transaction.
     zk_tx: Option<ZkTransactionMetadata>,
@@ -113,15 +95,6 @@
 }
 
 impl Executor {
-    /// Creates a new `Executor` with the given arguments.
-    #[inline]
-=======
-    gas_limit: u64,
-    /// Whether `failed()` should be called on the test contract to determine if the test failed.
-    legacy_assertions: bool,
-}
-
-impl Executor {
     /// Creates a new `ExecutorBuilder`.
     #[inline]
     pub fn builder() -> ExecutorBuilder {
@@ -130,17 +103,12 @@
 
     /// Creates a new `Executor` with the given arguments.
     #[inline]
->>>>>>> 62cdea8f
     pub fn new(
         mut backend: Backend,
         env: EnvWithHandlerCfg,
         inspector: InspectorStack,
-<<<<<<< HEAD
-        gas_limit: U256,
-=======
         gas_limit: u64,
         legacy_assertions: bool,
->>>>>>> 62cdea8f
     ) -> Self {
         // Need to create a non-empty contract on the cheatcodes address so `extcodesize` checks
         // do not fail.
@@ -155,25 +123,18 @@
             },
         );
 
-<<<<<<< HEAD
         Self {
             backend,
             env,
             inspector,
             gas_limit,
+            legacy_assertions,
             zk_tx: None,
             zk_persisted_factory_deps: Default::default(),
             use_zk: false,
         }
     }
 
-    /// Returns the spec ID of the executor.
-    pub fn spec_id(&self) -> SpecId {
-        self.env.handler_cfg.spec_id
-=======
-        Self { backend, env, inspector, gas_limit, legacy_assertions }
-    }
-
     fn clone_with_backend(&self, backend: Backend) -> Self {
         let env = EnvWithHandlerCfg::new_with_spec_id(Box::new(self.env().clone()), self.spec_id());
         Self::new(backend, env, self.inspector().clone(), self.gas_limit, self.legacy_assertions)
@@ -212,7 +173,6 @@
     /// Returns the EVM spec ID.
     pub fn spec_id(&self) -> SpecId {
         self.env.spec_id()
->>>>>>> 62cdea8f
     }
 
     /// Creates the default CREATE2 Contract Deployer for local tests and scripts.
@@ -241,26 +201,17 @@
     }
 
     /// Set the balance of an account.
-<<<<<<< HEAD
-    pub fn set_balance(&mut self, address: Address, amount: U256) -> DatabaseResult<&mut Self> {
-        trace!(?address, ?amount, "setting account balance ZK={}", self.use_zk);
-        let mut account = self.backend.basic_ref(address)?.unwrap_or_default();
-        account.balance = amount;
-        self.backend.insert_account_info(address, account);
-
-        if self.use_zk {
-            let (address, slot) = foundry_zksync_core::state::get_balance_storage(address);
-            self.backend.insert_account_storage(address, slot, amount)?;
-        }
-        Ok(self)
-=======
     pub fn set_balance(&mut self, address: Address, amount: U256) -> BackendResult<()> {
         trace!(?address, ?amount, "setting account balance");
         let mut account = self.backend().basic_ref(address)?.unwrap_or_default();
         account.balance = amount;
         self.backend_mut().insert_account_info(address, account);
+
+        if self.use_zk {
+            let (address, slot) = foundry_zksync_core::state::get_balance_storage(address);
+            self.backend.insert_account_storage(address, slot, amount)?;
+        }
         Ok(())
->>>>>>> 62cdea8f
     }
 
     /// Gets the balance of an account
@@ -272,9 +223,7 @@
     pub fn set_nonce(&mut self, address: Address, nonce: u64) -> BackendResult<()> {
         let mut account = self.backend().basic_ref(address)?.unwrap_or_default();
         account.nonce = nonce;
-<<<<<<< HEAD
-        self.backend.insert_account_info(address, account);
-
+        self.backend_mut().insert_account_info(address, account);
         if self.use_zk {
             let (address, slot) = foundry_zksync_core::state::get_nonce_storage(address);
             // fetch the full nonce to preserve account's deployment nonce
@@ -284,38 +233,22 @@
                 foundry_zksync_core::state::new_full_nonce(nonce, full_nonce.deploy_nonce);
             self.backend.insert_account_storage(address, slot, new_full_nonce)?;
         }
-
-        Ok(self)
+        Ok(())
     }
 
     /// Returns the nonce of an account.
-    pub fn get_nonce(&self, address: Address) -> DatabaseResult<u64> {
-        Ok(self.backend.basic_ref(address)?.map(|acc| acc.nonce).unwrap_or_default())
+    pub fn get_nonce(&self, address: Address) -> BackendResult<u64> {
+        Ok(self.backend().basic_ref(address)?.map(|acc| acc.nonce).unwrap_or_default())
+    }
+
+    /// Returns `true` if the account has no code.
+    pub fn is_empty_code(&self, address: Address) -> BackendResult<bool> {
+        Ok(self.backend().basic_ref(address)?.map(|acc| acc.is_empty_code_hash()).unwrap_or(true))
     }
 
     /// Returns `true` if the account has no code.
     pub fn is_empty_code(&self, address: Address) -> DatabaseResult<bool> {
         Ok(self.backend.basic_ref(address)?.map(|acc| acc.is_empty_code_hash()).unwrap_or(true))
-    }
-
-    #[inline]
-    pub fn set_tracing(&mut self, tracing: bool) -> &mut Self {
-        self.inspector.tracing(tracing);
-        self
-=======
-        self.backend_mut().insert_account_info(address, account);
-        Ok(())
-    }
-
-    /// Returns the nonce of an account.
-    pub fn get_nonce(&self, address: Address) -> BackendResult<u64> {
-        Ok(self.backend().basic_ref(address)?.map(|acc| acc.nonce).unwrap_or_default())
-    }
-
-    /// Returns `true` if the account has no code.
-    pub fn is_empty_code(&self, address: Address) -> BackendResult<bool> {
-        Ok(self.backend().basic_ref(address)?.map(|acc| acc.is_empty_code_hash()).unwrap_or(true))
->>>>>>> 62cdea8f
     }
 
     #[inline]
@@ -347,11 +280,7 @@
         value: U256,
         rd: Option<&RevertDecoder>,
     ) -> Result<DeployResult, EvmError> {
-<<<<<<< HEAD
-        let env = self.build_test_env(from, TransactTo::Create, code, value);
-=======
         let env = self.build_test_env(from, TxKind::Create, code, value);
->>>>>>> 62cdea8f
         self.deploy_with_env(env, rd)
     }
 
@@ -360,23 +289,15 @@
     ///
     /// # Panics
     ///
-<<<<<<< HEAD
-    /// Panics if `env.tx.transact_to` is not `TransactTo::Create(_)`.
-=======
     /// Panics if `env.tx.transact_to` is not `TxKind::Create(_)`.
     #[instrument(name = "deploy", level = "debug", skip_all)]
->>>>>>> 62cdea8f
     pub fn deploy_with_env(
         &mut self,
         env: EnvWithHandlerCfg,
         rd: Option<&RevertDecoder>,
     ) -> Result<DeployResult, EvmError> {
         assert!(
-<<<<<<< HEAD
-            matches!(env.tx.transact_to, TransactTo::Create),
-=======
             matches!(env.tx.transact_to, TxKind::Create),
->>>>>>> 62cdea8f
             "Expected create transaction, got {:?}",
             env.tx.transact_to
         );
@@ -390,11 +311,7 @@
 
         // also mark this library as persistent, this will ensure that the state of the library is
         // persistent across fork swaps in forking mode
-<<<<<<< HEAD
-        self.backend.add_persistent_account(address);
-=======
         self.backend_mut().add_persistent_account(address);
->>>>>>> 62cdea8f
 
         debug!(%address, "deployed contract");
 
@@ -407,10 +324,7 @@
     ///
     /// Ayn changes made during the setup call to env's block environment are persistent, for
     /// example `vm.chainId()` will change the `block.chainId` for all subsequent test calls.
-<<<<<<< HEAD
-=======
     #[instrument(name = "setup", level = "debug", skip_all)]
->>>>>>> 62cdea8f
     pub fn setup(
         &mut self,
         from: Option<Address>,
@@ -420,11 +334,7 @@
         trace!(?from, ?to, "setting up contract");
 
         let from = from.unwrap_or(CALLER);
-<<<<<<< HEAD
-        self.backend.set_test_contract(to).set_caller(from);
-=======
         self.backend_mut().set_test_contract(to).set_caller(from);
->>>>>>> 62cdea8f
         let calldata = Bytes::from_static(&ITest::setUpCall::SELECTOR);
         let mut res = self.transact_raw(from, to, calldata, U256::ZERO)?;
         res = res.into_result(rd)?;
@@ -432,22 +342,12 @@
         // record any changes made to the block's environment during setup
         self.env_mut().block = res.env.block.clone();
         // and also the chainid, which can be set manually
-<<<<<<< HEAD
-        self.env.cfg.chain_id = res.env.cfg.chain_id;
-
-        if let Some(changeset) = &res.state_changeset {
-            let success = self.is_raw_call_success(to, Cow::Borrowed(changeset), &res, false);
-            if !success {
-                return Err(res.into_execution_error("execution error".to_string()).into());
-            }
-=======
         self.env_mut().cfg.chain_id = res.env.cfg.chain_id;
 
         let success =
             self.is_raw_call_success(to, Cow::Borrowed(&res.state_changeset), &res, false);
         if !success {
             return Err(res.into_execution_error("execution error".to_string()).into());
->>>>>>> 62cdea8f
         }
 
         Ok(res)
@@ -506,11 +406,7 @@
         calldata: Bytes,
         value: U256,
     ) -> eyre::Result<RawCallResult> {
-<<<<<<< HEAD
-        let env = self.build_test_env(from, TransactTo::Call(to), calldata, value);
-=======
         let env = self.build_test_env(from, TxKind::Call(to), calldata, value);
->>>>>>> 62cdea8f
         self.call_with_env(env)
     }
 
@@ -522,17 +418,17 @@
         calldata: Bytes,
         value: U256,
     ) -> eyre::Result<RawCallResult> {
-<<<<<<< HEAD
-        let env = self.build_test_env(from, TransactTo::Call(to), calldata, value);
+        let env = self.build_test_env(from, TxKind::Call(to), calldata, value);
         self.transact_with_env(env)
     }
 
     /// Execute the transaction configured in `env.tx`.
     ///
     /// The state after the call is **not** persisted.
+    #[instrument(name = "call", level = "debug", skip_all)]
     pub fn call_with_env(&self, mut env: EnvWithHandlerCfg) -> eyre::Result<RawCallResult> {
-        let mut inspector = self.inspector.clone();
-        let mut backend = CowBackend::new(&self.backend);
+        let mut inspector = self.inspector().clone();
+        let mut backend = CowBackend::new_borrowed(self.backend());
         let result = match &self.zk_tx {
             None => backend.inspect(&mut env, &mut inspector)?,
             Some(zk_tx) => {
@@ -551,9 +447,10 @@
     }
 
     /// Execute the transaction configured in `env.tx`.
+    #[instrument(name = "transact", level = "debug", skip_all)]
     pub fn transact_with_env(&mut self, mut env: EnvWithHandlerCfg) -> eyre::Result<RawCallResult> {
-        let mut inspector = self.inspector.clone();
-        let backend = &mut self.backend;
+        let mut inspector = self.inspector().clone();
+        let backend = self.backend_mut();
         let result_and_state = match self.zk_tx.take() {
             None => backend.inspect(&mut env, &mut inspector)?,
             Some(zk_tx) => {
@@ -587,55 +484,14 @@
                 }
             }
         }
-
         self.commit(&mut result);
         Ok(result)
     }
 
-=======
-        let env = self.build_test_env(from, TxKind::Call(to), calldata, value);
-        self.transact_with_env(env)
-    }
-
-    /// Execute the transaction configured in `env.tx`.
-    ///
-    /// The state after the call is **not** persisted.
-    #[instrument(name = "call", level = "debug", skip_all)]
-    pub fn call_with_env(&self, mut env: EnvWithHandlerCfg) -> eyre::Result<RawCallResult> {
-        let mut inspector = self.inspector().clone();
-        let mut backend = CowBackend::new_borrowed(self.backend());
-        let result = backend.inspect(&mut env, &mut inspector)?;
-        convert_executed_result(env, inspector, result, backend.has_snapshot_failure())
-    }
-
-    /// Execute the transaction configured in `env.tx`.
-    #[instrument(name = "transact", level = "debug", skip_all)]
-    pub fn transact_with_env(&mut self, mut env: EnvWithHandlerCfg) -> eyre::Result<RawCallResult> {
-        let mut inspector = self.inspector().clone();
-        let backend = self.backend_mut();
-        let result = backend.inspect(&mut env, &mut inspector)?;
-        let mut result =
-            convert_executed_result(env, inspector, result, backend.has_snapshot_failure())?;
-        self.commit(&mut result);
-        Ok(result)
-    }
-
->>>>>>> 62cdea8f
     /// Commit the changeset to the database and adjust `self.inspector_config` values according to
     /// the executed call result.
     ///
     /// This should not be exposed to the user, as it should be called only by `transact*`.
-<<<<<<< HEAD
-    fn commit(&mut self, result: &mut RawCallResult) {
-        // Persist changes to db.
-        if let Some(changes) = &result.state_changeset {
-            self.backend.commit(changes.clone());
-        }
-
-        // Persist cheatcode state.
-        self.inspector.cheatcodes = result.cheatcodes.take();
-        if let Some(cheats) = self.inspector.cheatcodes.as_mut() {
-=======
     #[instrument(name = "commit", level = "debug", skip_all)]
     fn commit(&mut self, result: &mut RawCallResult) {
         // Persist changes to db.
@@ -644,7 +500,6 @@
         // Persist cheatcode state.
         self.inspector_mut().cheatcodes = result.cheatcodes.take();
         if let Some(cheats) = self.inspector_mut().cheatcodes.as_mut() {
->>>>>>> 62cdea8f
             // Clear broadcastable transactions
             cheats.broadcastable_transactions.clear();
 
@@ -653,84 +508,6 @@
         }
 
         // Persist the changed environment.
-<<<<<<< HEAD
-        self.inspector.set_env(&result.env);
-    }
-
-    /// Checks if a call to a test contract was successful.
-    ///
-    /// This is the same as [`Self::is_success`], but will consume the `state_changeset` map to use
-    /// internally when calling `failed()`.
-    pub fn is_raw_call_mut_success(
-        &self,
-        address: Address,
-        call_result: &mut RawCallResult,
-        should_fail: bool,
-    ) -> bool {
-        self.is_raw_call_success(
-            address,
-            Cow::Owned(call_result.state_changeset.take().unwrap_or_default()),
-            call_result,
-            should_fail,
-        )
-    }
-
-    /// Checks if a call to a test contract was successful.
-    ///
-    /// This is the same as [`Self::is_success`] but intended for outcomes of [`Self::call_raw`].
-    ///
-    /// ## Background
-    ///
-    /// Executing and failure checking `Executor::is_success` are two steps, for ds-test
-    /// legacy reasons failures can be stored in a global variables and needs to be called via a
-    /// solidity call `failed()(bool)`.
-    ///
-    /// Snapshots make this task more complicated because now we also need to keep track of that
-    /// global variable when we revert to a snapshot (because it is stored in state). Now, the
-    /// problem is that the `CowBackend` is dropped after every call, so we need to keep track
-    /// of the snapshot failure in the [`RawCallResult`] instead.
-    pub fn is_raw_call_success(
-        &self,
-        address: Address,
-        state_changeset: Cow<'_, StateChangeset>,
-        call_result: &RawCallResult,
-        should_fail: bool,
-    ) -> bool {
-        if call_result.has_snapshot_failure {
-            // a failure occurred in a reverted snapshot, which is considered a failed test
-            return should_fail;
-        }
-        self.is_success(address, call_result.reverted, state_changeset, should_fail)
-    }
-
-    /// Check if a call to a test contract was successful.
-    ///
-    /// This function checks both the VM status of the call, DSTest's `failed` status and the
-    /// `globalFailed` flag which is stored in `failed` inside the `CHEATCODE_ADDRESS` contract.
-    ///
-    /// DSTest will not revert inside its `assertEq`-like functions which allows
-    /// to test multiple assertions in 1 test function while also preserving logs.
-    ///
-    /// If an `assert` is violated, the contract's `failed` variable is set to true, and the
-    /// `globalFailure` flag inside the `CHEATCODE_ADDRESS` is also set to true, this way, failing
-    /// asserts from any contract are tracked as well.
-    ///
-    /// In order to check whether a test failed, we therefore need to evaluate the contract's
-    /// `failed` variable and the `globalFailure` flag, which happens by calling
-    /// `contract.failed()`.
-    pub fn is_success(
-        &self,
-        address: Address,
-        reverted: bool,
-        state_changeset: Cow<'_, StateChangeset>,
-        should_fail: bool,
-    ) -> bool {
-        let success = self.is_success_raw(address, reverted, state_changeset);
-        should_fail ^ success
-    }
-
-    fn is_success_raw(
-=======
         self.inspector_mut().set_env(&result.env);
     }
 
@@ -791,23 +568,10 @@
     /// - Older DSTest: <https://github.com/dapphub/ds-test/blob/9ca4ecd48862b40d7b0197b600713f64d337af12/src/test.sol#L38-L49>
     /// - forge-std: <https://github.com/foundry-rs/forge-std/blob/19891e6a0b5474b9ea6827ddb90bb9388f7acfc0/src/StdAssertions.sol#L38-L44>
     pub fn is_success(
->>>>>>> 62cdea8f
         &self,
         address: Address,
         reverted: bool,
         state_changeset: Cow<'_, StateChangeset>,
-<<<<<<< HEAD
-    ) -> bool {
-        if self.backend.has_snapshot_failure() {
-            // a failure occurred in a reverted snapshot, which is considered a failed test
-            return false;
-        }
-
-        let mut success = !reverted;
-        if success {
-            // Construct a new bare-bones backend to evaluate success.
-            let mut backend = self.backend.clone_empty();
-=======
         should_fail: bool,
     ) -> bool {
         let success = self.is_success_raw(address, reverted, state_changeset);
@@ -853,16 +617,11 @@
         {
             // Construct a new bare-bones backend to evaluate success.
             let mut backend = self.backend().clone_empty();
->>>>>>> 62cdea8f
 
             // We only clone the test contract and cheatcode accounts,
             // that's all we need to evaluate success.
             for address in [address, CHEATCODE_ADDRESS] {
-<<<<<<< HEAD
-                let Ok(acc) = self.backend.basic_ref(address) else { return false };
-=======
                 let Ok(acc) = self.backend().basic_ref(address) else { return false };
->>>>>>> 62cdea8f
                 backend.insert_account_info(address, acc.unwrap_or_default());
             }
 
@@ -873,26 +632,6 @@
             backend.commit(state_changeset.into_owned());
 
             // Check if a DSTest assertion failed
-<<<<<<< HEAD
-            let executor =
-                Self::new(backend, self.env.clone(), self.inspector.clone(), self.gas_limit);
-            let call = executor.call_sol(CALLER, address, &ITest::failedCall {}, U256::ZERO, None);
-            match call {
-                Ok(CallResult { raw: _, decoded_result: ITest::failedReturn { failed } }) => {
-                    debug!(failed, "DSTest::failed()");
-                    success = !failed;
-                }
-                Err(err) => {
-                    debug!(%err, "failed to call DSTest::failed()");
-                }
-            }
-        }
-        success
-    }
-
-    pub fn setup_zk_tx(&mut self, zk_tx: ZkTransactionMetadata) {
-        self.zk_tx = Some(zk_tx);
-=======
             let executor = self.clone_with_backend(backend);
             let call = executor.call_sol(CALLER, address, &ITest::failedCall {}, U256::ZERO, None);
             match call {
@@ -906,7 +645,11 @@
                 }
             }
         }
->>>>>>> 62cdea8f
+        success
+    }
+
+    pub fn setup_zk_tx(&mut self, zk_tx: ZkTransactionMetadata) {
+        self.zk_tx = Some(zk_tx);
     }
 
     /// Creates the environment to use when executing a transaction in a test context
@@ -921,11 +664,7 @@
         value: U256,
     ) -> EnvWithHandlerCfg {
         let env = Env {
-<<<<<<< HEAD
-            cfg: self.env.cfg.clone(),
-=======
             cfg: self.env().cfg.clone(),
->>>>>>> 62cdea8f
             // We always set the gas price to 0 so we can execute the transaction regardless of
             // network conditions - the actual gas price is kept in `self.block` and is applied by
             // the cheatcode handler if it is enabled
@@ -947,11 +686,7 @@
             },
         };
 
-<<<<<<< HEAD
-        EnvWithHandlerCfg::new_with_spec_id(Box::new(env), self.env.handler_cfg.spec_id)
-=======
         EnvWithHandlerCfg::new_with_spec_id(Box::new(env), self.spec_id())
->>>>>>> 62cdea8f
     }
 }
 
@@ -1065,11 +800,7 @@
     /// Scripted transactions generated from this call
     pub transactions: Option<BroadcastableTransactions>,
     /// The changeset of the state.
-<<<<<<< HEAD
-    pub state_changeset: Option<StateChangeset>,
-=======
     pub state_changeset: StateChangeset,
->>>>>>> 62cdea8f
     /// The `revm::Env` after the call
     pub env: EnvWithHandlerCfg,
     /// The cheatcode states after execution
@@ -1078,11 +809,8 @@
     pub out: Option<Output>,
     /// The chisel state
     pub chisel_state: Option<(Vec<U256>, Vec<u8>, InstructionResult)>,
-<<<<<<< HEAD
     /// The deployments generated during the call
     pub deployments: HashMap<Address, Bytes>,
-=======
->>>>>>> 62cdea8f
 }
 
 impl Default for RawCallResult {
@@ -1101,11 +829,7 @@
             traces: None,
             coverage: None,
             transactions: None,
-<<<<<<< HEAD
-            state_changeset: None,
-=======
             state_changeset: HashMap::default(),
->>>>>>> 62cdea8f
             env: EnvWithHandlerCfg::new_with_spec_id(Box::default(), SpecId::LATEST),
             cheatcodes: Default::default(),
             out: None,
@@ -1192,38 +916,24 @@
     ResultAndState { result, state: state_changeset }: ResultAndState,
     has_snapshot_failure: bool,
 ) -> eyre::Result<RawCallResult> {
-<<<<<<< HEAD
-    let ResultAndState { result: exec_result, state: state_changeset } = result;
-    let (exit_reason, gas_refunded, gas_used, out) = match exec_result {
-        ExecutionResult::Success { reason, gas_used, gas_refunded, output, .. } => {
-            (reason.into(), gas_refunded, gas_used, Some(output))
-=======
     let (exit_reason, gas_refunded, gas_used, out, exec_logs) = match result {
         ExecutionResult::Success { reason, gas_used, gas_refunded, output, logs, .. } => {
             (reason.into(), gas_refunded, gas_used, Some(output), logs)
->>>>>>> 62cdea8f
         }
         ExecutionResult::Revert { gas_used, output } => {
             // Need to fetch the unused gas
             (InstructionResult::Revert, 0_u64, gas_used, Some(Output::Call(output)), vec![])
         }
-<<<<<<< HEAD
-        ExecutionResult::Halt { reason, gas_used } => (reason.into(), 0_u64, gas_used, None),
-=======
         ExecutionResult::Halt { reason, gas_used } => {
             (reason.into(), 0_u64, gas_used, None, vec![])
         }
->>>>>>> 62cdea8f
     };
     let stipend = revm::interpreter::gas::validate_initial_tx_gas(
         env.spec_id(),
         &env.tx.data,
         env.tx.transact_to.is_create(),
         &env.tx.access_list,
-<<<<<<< HEAD
-=======
         0,
->>>>>>> 62cdea8f
     );
 
     let result = match &out {
@@ -1231,7 +941,6 @@
         _ => Bytes::new(),
     };
 
-<<<<<<< HEAD
     let combined_logs =
         inspector.cheatcodes.as_ref().map(|cheatcodes| cheatcodes.combined_logs.clone());
     let InspectorData { mut logs, labels, traces, coverage, debug, cheatcodes, chisel_state } =
@@ -1258,25 +967,10 @@
         None => logs,
     };
 
-    let transactions = match cheatcodes.as_ref() {
-        Some(cheats) if !cheats.broadcastable_transactions.is_empty() => {
-            Some(cheats.broadcastable_transactions.clone())
-        }
-        _ => None,
-    };
-=======
-    let InspectorData { mut logs, labels, traces, coverage, cheatcodes, chisel_state } =
-        inspector.collect();
-
-    if logs.is_empty() {
-        logs = exec_logs;
-    }
-
     let transactions = cheatcodes
         .as_ref()
         .map(|c| c.broadcastable_transactions.clone())
         .filter(|txs| !txs.is_empty());
->>>>>>> 62cdea8f
 
     Ok(RawCallResult {
         deployments: HashMap::new(),
