--- conflicted
+++ resolved
@@ -84,7 +84,6 @@
         if stack.gas_price.is_none() {
             stack.gas_price = Some(env.tx.gas_price);
         }
-<<<<<<< HEAD
         let gas_limit = gas_limit.unwrap_or(env.evm_env.block_env.gas_limit);
         let env = Env::new_with_spec_id(
             env.evm_env.cfg_env.clone(),
@@ -92,11 +91,6 @@
             env.tx,
             spec_id,
         );
-        Executor::new(db, env, stack.build(), gas_limit, legacy_assertions)
-=======
-        let gas_limit = gas_limit.unwrap_or_else(|| env.block.gas_limit.saturating_to());
-        let env = EnvWithHandlerCfg::new_with_spec_id(Box::new(env), spec_id);
         Executor::new(db, env, stack.build(), gas_limit, legacy_assertions, strategy)
->>>>>>> 68ed2abb
     }
 }