--- conflicted
+++ resolved
@@ -59,16 +59,11 @@
         }
 
         // Identify newly generated contracts, if they exist.
-<<<<<<< HEAD
         ided_contracts.extend(load_contracts(
-            call_result.traces.as_slice(),
+            call_result.traces.iter().map(|a| &a.arena),
             known_contracts,
             &HashMap::new(),
         ));
-=======
-        ided_contracts
-            .extend(load_contracts(call_result.traces.iter().map(|a| &a.arena), known_contracts));
->>>>>>> bdf48aa6
 
         // Create counter example to be used in failed case.
         counterexample_sequence.push(BaseCounterExample::from_invariant_call(
