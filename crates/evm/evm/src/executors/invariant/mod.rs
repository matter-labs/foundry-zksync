--- conflicted
+++ resolved
@@ -7,16 +7,11 @@
 use eyre::{eyre, ContextCompat, Result};
 use foundry_common::contracts::{ContractsByAddress, ContractsByArtifact};
 use foundry_config::InvariantConfig;
-<<<<<<< HEAD
-use foundry_evm_core::constants::{
-    CALLER, CHEATCODE_ADDRESS, DEFAULT_CREATE2_DEPLOYER, HARDHAT_CONSOLE_ADDRESS, MAGIC_ASSUME,
-=======
 use foundry_evm_core::{
     constants::{
         CALLER, CHEATCODE_ADDRESS, DEFAULT_CREATE2_DEPLOYER, HARDHAT_CONSOLE_ADDRESS, MAGIC_ASSUME,
     },
     precompiles::PRECOMPILES,
->>>>>>> 62cdea8f
 };
 use foundry_evm_fuzz::{
     invariant::{
@@ -40,10 +35,7 @@
 
 mod error;
 pub use error::{InvariantFailures, InvariantFuzzError};
-<<<<<<< HEAD
-=======
 use foundry_evm_coverage::HitMaps;
->>>>>>> 62cdea8f
 
 mod replay;
 pub use replay::{replay_error, replay_run};
@@ -88,26 +80,6 @@
 
         #[derive(Default)]
         function excludeSenders() public view returns (address[] memory excludedSenders);
-<<<<<<< HEAD
-
-        #[derive(Default)]
-        function targetArtifacts() public view returns (string[] memory targetedArtifacts);
-
-        #[derive(Default)]
-        function targetArtifactSelectors() public view returns (FuzzArtifactSelector[] memory targetedArtifactSelectors);
-
-        #[derive(Default)]
-        function targetContracts() public view returns (address[] memory targetedContracts);
-
-        #[derive(Default)]
-        function targetSelectors() public view returns (FuzzSelector[] memory targetedSelectors);
-
-        #[derive(Default)]
-        function targetSenders() public view returns (address[] memory targetedSenders);
-
-        #[derive(Default)]
-        function targetInterfaces() public view returns (FuzzInterface[] memory targetedInterfaces);
-=======
 
         #[derive(Default)]
         function targetArtifacts() public view returns (string[] memory targetedArtifacts);
@@ -266,7 +238,6 @@
             depth: 0,
             assume_rejects_counter: 0,
         }
->>>>>>> 62cdea8f
     }
 }
 
@@ -322,48 +293,6 @@
             return Err(eyre!("Invariant test function should have no inputs"))
         }
 
-<<<<<<< HEAD
-        let (fuzz_state, targeted_contracts, strat) =
-            self.prepare_fuzzing(&invariant_contract, fuzz_fixtures)?;
-
-        // Stores the consumed gas and calldata of every successful fuzz call.
-        let fuzz_cases: RefCell<Vec<FuzzedCases>> = RefCell::new(Default::default());
-
-        // Stores data related to reverts or failed assertions of the test.
-        let failures = RefCell::new(InvariantFailures::new());
-
-        // Stores the calldata in the last run.
-        let last_run_inputs: RefCell<Vec<BasicTxDetails>> = RefCell::new(vec![]);
-
-        // Stores additional traces for gas report.
-        let gas_report_traces: RefCell<Vec<Vec<CallTraceArena>>> = RefCell::default();
-
-        // Let's make sure the invariant is sound before actually starting the run:
-        // We'll assert the invariant in its initial state, and if it fails, we'll
-        // already know if we can early exit the invariant run.
-        // This does not count as a fuzz run. It will just register the revert.
-        let last_call_results = RefCell::new(assert_invariants(
-            &invariant_contract,
-            &self.config,
-            &targeted_contracts,
-            &self.executor,
-            &[],
-            &mut failures.borrow_mut(),
-        )?);
-
-        if last_call_results.borrow().is_none() {
-            fuzz_cases.borrow_mut().push(FuzzedCases::new(vec![]));
-        }
-
-        // The strategy only comes with the first `input`. We fill the rest of the `inputs`
-        // until the desired `depth` so we can use the evolving fuzz dictionary
-        // during the run. We need another proptest runner to query for random
-        // values.
-        let branch_runner = RefCell::new(self.runner.clone());
-        let _ = self.runner.run(&strat, |first_input| {
-            let mut inputs = vec![first_input];
-
-=======
         let (invariant_test, invariant_strategy) =
             self.prepare_test(&invariant_contract, fuzz_fixtures)?;
 
@@ -376,44 +305,19 @@
                 self.config.depth as usize,
             );
 
->>>>>>> 62cdea8f
             // We stop the run immediately if we have reverted, and `fail_on_revert` is set.
             if self.config.fail_on_revert && invariant_test.reverts() > 0 {
                 return Err(TestCaseError::fail("Revert occurred."))
             }
 
-<<<<<<< HEAD
-            // Before each run, we must reset the backend state.
-            let mut executor = self.executor.clone();
-
-            // Used for stat reports (eg. gas usage).
-            let mut fuzz_runs = Vec::with_capacity(self.config.depth as usize);
-
-            // Created contracts during a run.
-            let mut created_contracts = vec![];
-
-            // Traces of each call of the sequence.
-            let mut run_traces = Vec::new();
-
-            let mut current_run = 0;
-            let mut assume_rejects_counter = 0;
-
-            while current_run < self.config.depth {
-                let tx = inputs.last().ok_or_else(|| {
-=======
             while current_run.depth < self.config.depth {
                 let tx = current_run.inputs.last().ok_or_else(|| {
->>>>>>> 62cdea8f
                     TestCaseError::fail("No input generated to call fuzzed target.")
                 })?;
 
                 // Execute call from the randomly generated sequence and commit state changes.
-<<<<<<< HEAD
-                let call_result = executor
-=======
                 let call_result = current_run
                     .executor
->>>>>>> 62cdea8f
                     .transact_raw(
                         tx.sender,
                         tx.call_details.target,
@@ -424,13 +328,6 @@
                         TestCaseError::fail(format!("Could not make raw evm call: {e}"))
                     })?;
 
-<<<<<<< HEAD
-                if call_result.result.as_ref() == MAGIC_ASSUME {
-                    inputs.pop();
-                    assume_rejects_counter += 1;
-                    if assume_rejects_counter > self.config.max_assume_rejects {
-                        failures.borrow_mut().error = Some(InvariantFuzzError::MaxAssumeRejects(
-=======
                 // Collect coverage from last fuzzed call.
                 invariant_test.merge_coverage(call_result.coverage.clone());
 
@@ -439,24 +336,12 @@
                     current_run.assume_rejects_counter += 1;
                     if current_run.assume_rejects_counter > self.config.max_assume_rejects {
                         invariant_test.set_error(InvariantFuzzError::MaxAssumeRejects(
->>>>>>> 62cdea8f
                             self.config.max_assume_rejects,
                         ));
                         return Err(TestCaseError::fail("Max number of vm.assume rejects reached."))
                     }
                 } else {
                     // Collect data for fuzzing from the state changeset.
-<<<<<<< HEAD
-                    let mut state_changeset = call_result.state_changeset.clone().unwrap();
-
-                    if !call_result.reverted {
-                        collect_data(
-                            &mut state_changeset,
-                            &targeted_contracts,
-                            tx,
-                            &call_result,
-                            &fuzz_state,
-=======
                     let mut state_changeset = call_result.state_changeset.clone();
 
                     if !call_result.reverted {
@@ -465,26 +350,12 @@
                             &mut state_changeset,
                             tx,
                             &call_result,
->>>>>>> 62cdea8f
                             self.config.depth,
                         );
                     }
 
                     // Collect created contracts and add to fuzz targets only if targeted contracts
                     // are updatable.
-<<<<<<< HEAD
-                    if let Err(error) = &targeted_contracts.collect_created_contracts(
-                        &state_changeset,
-                        self.project_contracts,
-                        self.setup_contracts,
-                        &self.artifact_filters,
-                        &mut created_contracts,
-                    ) {
-                        warn!(target: "forge::test", "{error}");
-                    }
-
-                    fuzz_runs.push(FuzzCase {
-=======
                     if let Err(error) =
                         &invariant_test.targeted_contracts.collect_created_contracts(
                             &state_changeset,
@@ -498,7 +369,6 @@
                     }
 
                     current_run.fuzz_runs.push(FuzzCase {
->>>>>>> 62cdea8f
                         calldata: tx.call_details.calldata.clone(),
                         gas: call_result.gas_used,
                         stipend: call_result.stipend,
@@ -506,29 +376,6 @@
 
                     let result = can_continue(
                         &invariant_contract,
-<<<<<<< HEAD
-                        &self.config,
-                        call_result,
-                        &executor,
-                        &inputs,
-                        &mut failures.borrow_mut(),
-                        &targeted_contracts,
-                        &state_changeset,
-                        &mut run_traces,
-                    )
-                    .map_err(|e| TestCaseError::fail(e.to_string()))?;
-
-                    if !result.can_continue || current_run == self.config.depth - 1 {
-                        last_run_inputs.borrow_mut().clone_from(&inputs);
-                    }
-
-                    if !result.can_continue {
-                        break
-                    }
-
-                    *last_call_results.borrow_mut() = result.call_result;
-                    current_run += 1;
-=======
                         &invariant_test,
                         &mut current_run,
                         &self.config,
@@ -548,56 +395,29 @@
 
                     invariant_test.set_last_call_results(result.call_result);
                     current_run.depth += 1;
->>>>>>> 62cdea8f
                 }
 
                 // Generates the next call from the run using the recently updated
                 // dictionary.
-<<<<<<< HEAD
-                inputs.push(
-                    strat
-                        .new_tree(&mut branch_runner.borrow_mut())
-=======
                 current_run.inputs.push(
                     invariant_strategy
                         .new_tree(&mut invariant_test.execution_data.borrow_mut().branch_runner)
->>>>>>> 62cdea8f
                         .map_err(|_| TestCaseError::Fail("Could not generate case".into()))?
                         .current(),
                 );
             }
 
             // Call `afterInvariant` only if it is declared and test didn't fail already.
-<<<<<<< HEAD
-            if invariant_contract.call_after_invariant && failures.borrow().error.is_none() {
-                assert_after_invariant(
-                    &invariant_contract,
-                    &self.config,
-                    &targeted_contracts,
-                    &mut executor,
-                    &mut failures.borrow_mut(),
-                    &inputs,
-=======
             if invariant_contract.call_after_invariant && !invariant_test.has_errors() {
                 assert_after_invariant(
                     &invariant_contract,
                     &invariant_test,
                     &current_run,
                     &self.config,
->>>>>>> 62cdea8f
                 )
                 .map_err(|_| TestCaseError::Fail("Failed to call afterInvariant".into()))?;
             }
 
-<<<<<<< HEAD
-            // We clear all the targeted contracts created during this run.
-            let _ = &targeted_contracts.clear_created_contracts(created_contracts);
-
-            if gas_report_traces.borrow().len() < self.config.gas_report_samples as usize {
-                gas_report_traces.borrow_mut().push(run_traces);
-            }
-            fuzz_cases.borrow_mut().push(FuzzedCases::new(fuzz_runs));
-=======
             // End current invariant test run.
             invariant_test.end_run(current_run, self.config.gas_report_samples as usize);
 
@@ -605,7 +425,6 @@
             if let Some(progress) = progress {
                 progress.inc(1);
             }
->>>>>>> 62cdea8f
 
             // Revert state to not persist values between runs.
             fuzz_state.revert();
@@ -619,30 +438,16 @@
         });
 
         trace!(?fuzz_fixtures);
-<<<<<<< HEAD
-        fuzz_state.log_stats();
-
-        let (reverts, error) = failures.into_inner().into_inner();
-=======
         invariant_test.fuzz_state.log_stats();
->>>>>>> 62cdea8f
 
         let result = invariant_test.execution_data.into_inner();
         Ok(InvariantFuzzTestResult {
-<<<<<<< HEAD
-            error,
-            cases: fuzz_cases.into_inner(),
-            reverts,
-            last_run_inputs: last_run_inputs.into_inner(),
-            gas_report_traces: gas_report_traces.into_inner(),
-=======
             error: result.failures.error,
             cases: result.fuzz_cases,
             reverts: result.failures.reverts,
             last_run_inputs: result.last_run_inputs,
             gas_report_traces: result.gas_report_traces,
             coverage: result.coverage,
->>>>>>> 62cdea8f
         })
     }
 
@@ -653,28 +458,15 @@
         &mut self,
         invariant_contract: &InvariantContract<'_>,
         fuzz_fixtures: &FuzzFixtures,
-<<<<<<< HEAD
-    ) -> Result<(EvmFuzzState, FuzzRunIdentifiedContracts, impl Strategy<Value = BasicTxDetails>)>
-    {
-=======
     ) -> Result<(InvariantTest, impl Strategy<Value = BasicTxDetails>)> {
->>>>>>> 62cdea8f
         // Finds out the chosen deployed contracts and/or senders.
         self.select_contract_artifacts(invariant_contract.address)?;
         let (targeted_senders, targeted_contracts) =
             self.select_contracts_and_senders(invariant_contract.address)?;
 
         // Stores fuzz state for use with [fuzz_calldata_from_state].
-<<<<<<< HEAD
-        let fuzz_state = EvmFuzzState::new(
-            self.executor.backend.mem_db(),
-            self.config.dictionary,
-            self.config.no_zksync_reserved_addresses,
-        );
-=======
         let fuzz_state =
             EvmFuzzState::new(self.executor.backend().mem_db(), self.config.dictionary);
->>>>>>> 62cdea8f
 
         // Creates the invariant strategy.
         let strat = invariant_strat(
@@ -846,11 +638,8 @@
             HARDHAT_CONSOLE_ADDRESS,
             DEFAULT_CREATE2_DEPLOYER,
         ]);
-<<<<<<< HEAD
-=======
         // Extend with precompiles - https://github.com/foundry-rs/foundry/issues/4287
         excluded_senders.extend(PRECOMPILES);
->>>>>>> 62cdea8f
         let sender_filters = SenderFilters::new(targeted_senders, excluded_senders);
 
         let selected =
@@ -1011,15 +800,8 @@
 fn collect_data(
     invariant_test: &InvariantTest,
     state_changeset: &mut HashMap<Address, revm::primitives::Account>,
-<<<<<<< HEAD
-    fuzzed_contracts: &FuzzRunIdentifiedContracts,
     tx: &BasicTxDetails,
     call_result: &RawCallResult,
-    fuzz_state: &EvmFuzzState,
-=======
-    tx: &BasicTxDetails,
-    call_result: &RawCallResult,
->>>>>>> 62cdea8f
     run_depth: u32,
 ) {
     // Verify it has no code.
@@ -1037,13 +819,8 @@
     }
 
     // Collect values from fuzzed call result and add them to fuzz dictionary.
-<<<<<<< HEAD
-    fuzz_state.collect_values_from_call(
-        fuzzed_contracts,
-=======
     invariant_test.fuzz_state.collect_values_from_call(
         &invariant_test.targeted_contracts,
->>>>>>> 62cdea8f
         tx,
         &call_result.result,
         &call_result.logs,
