--- conflicted
+++ resolved
@@ -413,11 +413,7 @@
                 invariant_test.merge_coverage(call_result.line_coverage.clone());
                 // If running with edge coverage then merge edge count with the current history
                 // map and set new coverage in current run.
-<<<<<<< HEAD
-                if self.config.corpus_dir.is_some() {
-=======
                 if edge_coverage_enabled {
->>>>>>> b57f7c15
                     let (new_coverage, is_edge) =
                         call_result.merge_edge_coverage(&mut self.history_map);
                     if new_coverage {
@@ -522,25 +518,16 @@
 
             // End current invariant test run.
             invariant_test.end_run(current_run, self.config.gas_report_samples as usize);
-<<<<<<< HEAD
-
-=======
->>>>>>> b57f7c15
+
             if let Some(progress) = progress {
                 // If running with progress then increment completed runs.
                 progress.inc(1);
                 // Display metrics in progress bar.
-<<<<<<< HEAD
-                if self.config.corpus_dir.is_some() {
-                    progress.set_message(format!("{}", &corpus_manager.metrics));
-                }
-            } else if self.config.corpus_dir.is_some()
-=======
+
                 if edge_coverage_enabled {
                     progress.set_message(format!("{}", &corpus_manager.metrics));
                 }
             } else if edge_coverage_enabled
->>>>>>> b57f7c15
                 && last_metrics_report.elapsed() > DURATION_BETWEEN_METRICS_REPORT
             {
                 // Display metrics inline if corpus dir set.
