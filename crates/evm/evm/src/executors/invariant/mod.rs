--- conflicted
+++ resolved
@@ -364,20 +364,11 @@
             self.select_contracts_and_senders(invariant_contract.address)?;
 
         // Stores fuzz state for use with [fuzz_calldata_from_state].
-<<<<<<< HEAD
-        let fuzz_state: EvmFuzzState = build_initial_state(
+        let fuzz_state = EvmFuzzState::new(
             self.executor.backend.mem_db(),
-            &self.config.dictionary,
+            self.config.dictionary,
             self.config.no_zksync_reserved_addresses,
         );
-
-        // During execution, any newly created contract is added here and used through the rest of
-        // the fuzz run.
-        let targeted_contracts: FuzzRunIdentifiedContracts =
-            Arc::new(Mutex::new(targeted_contracts));
-=======
-        let fuzz_state = EvmFuzzState::new(self.executor.backend.mem_db(), self.config.dictionary);
->>>>>>> 4af6cfae
 
         // Creates the invariant strategy.
         let strat = invariant_strat(
