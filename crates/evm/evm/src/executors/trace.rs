use crate::{
    Env,
    executors::{Executor, ExecutorBuilder},
};
use alloy_primitives::{Address, U256, map::HashMap};
use alloy_rpc_types::state::StateOverride;
use eyre::Context;
use foundry_compilers::artifacts::EvmVersion;
use foundry_config::{Chain, Config, utils::evm_spec_id};
use foundry_evm_core::{backend::Backend, fork::CreateFork, opts::EvmOpts};
use foundry_evm_networks::NetworkConfigs;
use foundry_evm_traces::TraceMode;
use revm::{primitives::hardfork::SpecId, state::Bytecode};
use std::ops::{Deref, DerefMut};

use super::strategy::ExecutorStrategy;

/// A default executor with tracing enabled
pub struct TracingExecutor {
    executor: Executor,
}

impl TracingExecutor {
    #[allow(clippy::too_many_arguments)]
    pub fn new(
        env: Env,
        fork: Option<CreateFork>,
        version: Option<EvmVersion>,
        trace_mode: TraceMode,
        networks: NetworkConfigs,
        create2_deployer: Address,
        state_overrides: Option<StateOverride>,
        strategy: ExecutorStrategy,
    ) -> eyre::Result<Self> {
        let db = Backend::spawn(fork, strategy.runner.new_backend_strategy())?;

        // configures a bare version of the evm executor: no cheatcode inspector is enabled,
        // tracing will be enabled only for the targeted transaction
        let mut executor = ExecutorBuilder::new()
            .inspectors(|stack| {
                stack.trace_mode(trace_mode).networks(networks).create2_deployer(create2_deployer)
            })
<<<<<<< HEAD
            .spec_id(evm_spec_id(version.unwrap_or_default(), odyssey))
            .build(env, db, strategy);
=======
            .spec_id(evm_spec_id(version.unwrap_or_default()))
            .build(env, db);
>>>>>>> f891afd5

        // Apply the state overrides.
        if let Some(state_overrides) = state_overrides {
            for (address, overrides) in state_overrides {
                if let Some(balance) = overrides.balance {
                    executor.set_balance(address, balance)?;
                }
                if let Some(nonce) = overrides.nonce {
                    executor.set_nonce(address, nonce)?;
                }
                if let Some(code) = overrides.code {
                    let bytecode = Bytecode::new_raw_checked(code)
                        .wrap_err("invalid bytecode in state override")?;
                    executor.set_code(address, bytecode)?;
                }
                if let Some(state) = overrides.state {
                    let state: HashMap<U256, U256> = state
                        .into_iter()
                        .map(|(slot, value)| (slot.into(), value.into()))
                        .collect();
                    executor.set_storage(address, state)?;
                }
                if let Some(state_diff) = overrides.state_diff {
                    for (slot, value) in state_diff {
                        executor.set_storage_slot(address, slot.into(), value.into())?;
                    }
                }
            }
        }

        Ok(Self { executor })
    }

    /// Returns the spec id of the executor
    pub fn spec_id(&self) -> SpecId {
        self.executor.spec_id()
    }

    /// uses the fork block number from the config
    pub async fn get_fork_material(
        config: &mut Config,
        mut evm_opts: EvmOpts,
    ) -> eyre::Result<(Env, Option<CreateFork>, Option<Chain>, NetworkConfigs)> {
        evm_opts.fork_url = Some(config.get_rpc_url_or_localhost_http()?.into_owned());
        evm_opts.fork_block_number = config.fork_block_number;

        let env = evm_opts.evm_env().await?;

        let fork = evm_opts.get_fork(config, env.clone());
        let networks = evm_opts.networks.with_chain_id(env.evm_env.cfg_env.chain_id);
        config.labels.extend(networks.precompiles_label());

        Ok((env, fork, evm_opts.get_remote_chain_id().await, networks))
    }
}

impl Deref for TracingExecutor {
    type Target = Executor;

    fn deref(&self) -> &Self::Target {
        &self.executor
    }
}

impl DerefMut for TracingExecutor {
    fn deref_mut(&mut self) -> &mut Self::Target {
        &mut self.executor
    }
}<|MERGE_RESOLUTION|>--- conflicted
+++ resolved
@@ -40,13 +40,8 @@
             .inspectors(|stack| {
                 stack.trace_mode(trace_mode).networks(networks).create2_deployer(create2_deployer)
             })
-<<<<<<< HEAD
-            .spec_id(evm_spec_id(version.unwrap_or_default(), odyssey))
+            .spec_id(evm_spec_id(version.unwrap_or_default()))
             .build(env, db, strategy);
-=======
-            .spec_id(evm_spec_id(version.unwrap_or_default()))
-            .build(env, db);
->>>>>>> f891afd5
 
         // Apply the state overrides.
         if let Some(state_overrides) = state_overrides {
