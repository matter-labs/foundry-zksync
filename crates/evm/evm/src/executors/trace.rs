--- conflicted
+++ resolved
@@ -32,13 +32,11 @@
         state_overrides: Option<StateOverride>,
         strategy: ExecutorStrategy,
     ) -> eyre::Result<Self> {
-<<<<<<< HEAD
-        let db =
-            Backend::spawn(fork, strategy.runner.new_backend_strategy(strategy.context.as_ref()))?;
+        let db = Backend::spawn(
+            Some(fork),
+            strategy.runner.new_backend_strategy(strategy.context.as_ref()),
+        )?;
 
-=======
-        let db = Backend::spawn(Some(fork))?;
->>>>>>> 005e7373
         // configures a bare version of the evm executor: no cheatcode inspector is enabled,
         // tracing will be enabled only for the targeted transaction
         let mut executor = ExecutorBuilder::new()
