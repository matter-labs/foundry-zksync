--- conflicted
+++ resolved
@@ -27,10 +27,10 @@
         trace_mode: TraceMode,
         odyssey: bool,
         create2_deployer: Address,
-<<<<<<< HEAD
         state_overrides: Option<StateOverride>,
     ) -> eyre::Result<Self> {
-        let db = Backend::spawn(fork)?;
+        let db = Backend::spawn(fork, strategy.runner.new_backend_strategy())?;
+
         // configures a bare version of the evm executor: no cheatcode inspector is enabled,
         // tracing will be enabled only for the targeted transaction
         let mut executor = ExecutorBuilder::new()
@@ -38,7 +38,7 @@
                 stack.trace_mode(trace_mode).odyssey(odyssey).create2_deployer(create2_deployer)
             })
             .spec_id(evm_spec_id(version.unwrap_or_default(), odyssey))
-            .build(env, db);
+            .build(env, db, strategy);
 
         // Apply the state overrides.
         if let Some(state_overrides) = state_overrides {
@@ -70,21 +70,6 @@
         }
 
         Ok(Self { executor })
-=======
-        strategy: ExecutorStrategy,
-    ) -> eyre::Result<Self> {
-        let db = Backend::spawn(fork, strategy.runner.new_backend_strategy())?;
-        Ok(Self {
-            // configures a bare version of the evm executor: no cheatcode inspector is enabled,
-            // tracing will be enabled only for the targeted transaction
-            executor: ExecutorBuilder::new()
-                .inspectors(|stack| {
-                    stack.trace_mode(trace_mode).odyssey(odyssey).create2_deployer(create2_deployer)
-                })
-                .spec_id(evm_spec_id(version.unwrap_or_default(), odyssey))
-                .build(env, db, strategy),
-        })
->>>>>>> 35f1cb18
     }
 
     /// Returns the spec id of the executor
