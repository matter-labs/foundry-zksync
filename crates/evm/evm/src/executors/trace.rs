--- conflicted
+++ resolved
@@ -42,11 +42,7 @@
                 stack.trace_mode(trace_mode).networks(networks).create2_deployer(create2_deployer)
             })
             .spec_id(evm_spec_id(version.unwrap_or_default()))
-<<<<<<< HEAD
-            .build(env, db, strategy);
-=======
             .build(env, db);
->>>>>>> 1a5de245
 
         // Apply the state overrides.
         if let Some(state_overrides) = state_overrides {
