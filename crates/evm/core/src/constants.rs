--- conflicted
+++ resolved
@@ -1,9 +1,4 @@
 use alloy_primitives::{address, b256, hex, Address, B256};
-<<<<<<< HEAD
-
-pub use foundry_common::HARDHAT_CONSOLE_ADDRESS;
-=======
->>>>>>> 62cdea8f
 
 /// The cheatcode handler address.
 ///
@@ -14,8 +9,6 @@
 pub const CHEATCODE_ADDRESS: Address = address!("7109709ECfa91a80626fF3989D68f67F5b1DD12D");
 
 /// The contract hash at [`CHEATCODE_ADDRESS`].
-<<<<<<< HEAD
-=======
 ///
 /// This is calculated as:
 /// `keccak256(abi.encodePacked(CHEATCODE_ADDRESS))`.
@@ -23,7 +16,6 @@
     b256!("b0450508e5a2349057c3b4c9c84524d62be4bb17e565dbe2df34725a26872291");
 
 /// The Hardhat console address.
->>>>>>> 62cdea8f
 ///
 /// This is calculated as:
 /// `keccak256(abi.encodePacked(CHEATCODE_ADDRESS))`.
