//! A revm database that forks off a remote client

use crate::{
    backend::{RevertSnapshotAction, StateSnapshot},
    snapshot::Snapshots,
};
use alloy_primitives::{Address, B256, U256};
use alloy_rpc_types::BlockId;
use foundry_fork_db::{BlockchainDb, DatabaseError, SharedBackend};
use parking_lot::Mutex;
use revm::{
    db::{CacheDB, DatabaseRef},
    primitives::{Account, AccountInfo, Bytecode, HashMap as Map},
    Database, DatabaseCommit,
};
use std::sync::Arc;

/// a [revm::Database] that's forked off another client
///
/// The `backend` is used to retrieve (missing) data, which is then fetched from the remote
/// endpoint. The inner in-memory database holds this storage and will be used for write operations.
/// This database uses the `backend` for read and the `db` for write operations. But note the
/// `backend` will also write (missing) data to the `db` in the background
#[derive(Clone, Debug)]
pub struct ForkedDatabase {
    /// responsible for fetching missing data
    ///
    /// This is responsible for getting data
    backend: SharedBackend,
    /// Cached Database layer, ensures that changes are not written to the database that
    /// exclusively stores the state of the remote client.
    ///
    /// This separates Read/Write operations
    ///   - reads from the `SharedBackend as DatabaseRef` writes to the internal cache storage
    cache_db: CacheDB<SharedBackend>,
    /// Contains all the data already fetched
    ///
    /// This exclusively stores the _unchanged_ remote client state
    db: BlockchainDb,
    /// holds the snapshot state of a blockchain
    snapshots: Arc<Mutex<Snapshots<ForkDbSnapshot>>>,
}

impl ForkedDatabase {
    /// Creates a new instance of this DB
    pub fn new(backend: SharedBackend, db: BlockchainDb) -> Self {
        Self {
            cache_db: CacheDB::new(backend.clone()),
            backend,
            db,
            snapshots: Arc::new(Mutex::new(Default::default())),
        }
    }

    pub fn database(&self) -> &CacheDB<SharedBackend> {
        &self.cache_db
    }

    pub fn database_mut(&mut self) -> &mut CacheDB<SharedBackend> {
        &mut self.cache_db
    }

    pub fn snapshots(&self) -> &Arc<Mutex<Snapshots<ForkDbSnapshot>>> {
        &self.snapshots
    }

    /// Reset the fork to a fresh forked state, and optionally update the fork config
    pub fn reset(
        &mut self,
        _url: Option<String>,
        block_number: impl Into<BlockId>,
    ) -> Result<(), String> {
        self.backend.set_pinned_block(block_number).map_err(|err| err.to_string())?;

        // TODO need to find a way to update generic provider via url

        // wipe the storage retrieved from remote
        self.inner().db().clear();
        // create a fresh `CacheDB`, effectively wiping modified state
        self.cache_db = CacheDB::new(self.backend.clone());
        trace!(target: "backend::forkdb", "Cleared database");
        Ok(())
    }

    /// Flushes the cache to disk if configured
    pub fn flush_cache(&self) {
        self.db.cache().flush()
    }

    /// Returns the database that holds the remote state
    pub fn inner(&self) -> &BlockchainDb {
        &self.db
    }

    pub fn create_snapshot(&self) -> ForkDbSnapshot {
        let db = self.db.db();
        let snapshot = StateSnapshot {
            accounts: db.accounts.read().clone(),
            storage: db.storage.read().clone(),
            block_hashes: db.block_hashes.read().clone(),
        };
        ForkDbSnapshot { local: self.cache_db.clone(), snapshot }
    }

    pub fn insert_snapshot(&self) -> U256 {
        let snapshot = self.create_snapshot();
        let mut snapshots = self.snapshots().lock();
        let id = snapshots.insert(snapshot);
        trace!(target: "backend::forkdb", "Created new snapshot {}", id);
        id
    }

    /// Removes the snapshot from the tracked snapshot and sets it as the current state
    pub fn revert_snapshot(&mut self, id: U256, action: RevertSnapshotAction) -> bool {
        let snapshot = { self.snapshots().lock().remove_at(id) };
        if let Some(snapshot) = snapshot {
            if action.is_keep() {
                self.snapshots().lock().insert_at(snapshot.clone(), id);
            }
            let ForkDbSnapshot {
                local,
                snapshot: StateSnapshot { accounts, storage, block_hashes },
            } = snapshot;
            let db = self.inner().db();
            {
                let mut accounts_lock = db.accounts.write();
                accounts_lock.clear();
                accounts_lock.extend(accounts);
            }
            {
                let mut storage_lock = db.storage.write();
                storage_lock.clear();
                storage_lock.extend(storage);
            }
            {
                let mut block_hashes_lock = db.block_hashes.write();
                block_hashes_lock.clear();
                block_hashes_lock.extend(block_hashes);
            }

            self.cache_db = local;

            trace!(target: "backend::forkdb", "Reverted snapshot {}", id);
            true
        } else {
            warn!(target: "backend::forkdb", "No snapshot to revert for {}", id);
            false
        }
    }
}

impl Database for ForkedDatabase {
    type Error = DatabaseError;

    fn basic(&mut self, address: Address) -> Result<Option<AccountInfo>, Self::Error> {
        // Note: this will always return Some, since the `SharedBackend` will always load the
        // account, this differs from `<CacheDB as Database>::basic`, See also
        // [MemDb::ensure_loaded](crate::backend::MemDb::ensure_loaded)
        Database::basic(&mut self.cache_db, address)
    }

    fn code_by_hash(&mut self, code_hash: B256) -> Result<Bytecode, Self::Error> {
        Database::code_by_hash(&mut self.cache_db, code_hash)
    }

    fn storage(&mut self, address: Address, index: U256) -> Result<U256, Self::Error> {
        Database::storage(&mut self.cache_db, address, index)
    }

    fn block_hash(&mut self, number: u64) -> Result<B256, Self::Error> {
        Database::block_hash(&mut self.cache_db, number)
    }
}

impl DatabaseRef for ForkedDatabase {
    type Error = DatabaseError;

    fn basic_ref(&self, address: Address) -> Result<Option<AccountInfo>, Self::Error> {
        self.cache_db.basic_ref(address)
    }

    fn code_by_hash_ref(&self, code_hash: B256) -> Result<Bytecode, Self::Error> {
        self.cache_db.code_by_hash_ref(code_hash)
    }

    fn storage_ref(&self, address: Address, index: U256) -> Result<U256, Self::Error> {
        DatabaseRef::storage_ref(&self.cache_db, address, index)
    }

    fn block_hash_ref(&self, number: u64) -> Result<B256, Self::Error> {
        self.cache_db.block_hash_ref(number)
    }
}

impl DatabaseCommit for ForkedDatabase {
    fn commit(&mut self, changes: Map<Address, Account>) {
        self.database_mut().commit(changes)
    }
}

/// Represents a snapshot of the database
///
/// This mimics `revm::CacheDB`
#[derive(Clone, Debug)]
pub struct ForkDbSnapshot {
    pub local: CacheDB<SharedBackend>,
    pub snapshot: StateSnapshot,
}

impl ForkDbSnapshot {
    fn get_storage(&self, address: Address, index: U256) -> Option<U256> {
        self.local.accounts.get(&address).and_then(|account| account.storage.get(&index)).copied()
    }
}

// This `DatabaseRef` implementation works similar to `CacheDB` which prioritizes modified elements,
// and uses another db as fallback
// We prioritize stored changed accounts/storage
impl DatabaseRef for ForkDbSnapshot {
    type Error = DatabaseError;

    fn basic_ref(&self, address: Address) -> Result<Option<AccountInfo>, Self::Error> {
        match self.local.accounts.get(&address) {
            Some(account) => Ok(Some(account.info.clone())),
            None => {
                let mut acc = self.snapshot.accounts.get(&address).cloned();

                if acc.is_none() {
                    acc = self.local.basic_ref(address)?;
                }
                Ok(acc)
            }
        }
    }

    fn code_by_hash_ref(&self, code_hash: B256) -> Result<Bytecode, Self::Error> {
        self.local.code_by_hash_ref(code_hash)
    }

    fn storage_ref(&self, address: Address, index: U256) -> Result<U256, Self::Error> {
        match self.local.accounts.get(&address) {
            Some(account) => match account.storage.get(&index) {
                Some(entry) => Ok(*entry),
                None => match self.get_storage(address, index) {
                    None => DatabaseRef::storage_ref(&self.local, address, index),
                    Some(storage) => Ok(storage),
                },
            },
            None => match self.get_storage(address, index) {
                None => DatabaseRef::storage_ref(&self.local, address, index),
                Some(storage) => Ok(storage),
            },
        }
    }

    fn block_hash_ref(&self, number: u64) -> Result<B256, Self::Error> {
        match self.snapshot.block_hashes.get(&U256::from(number)).copied() {
            None => self.local.block_hash_ref(number),
            Some(block_hash) => Ok(block_hash),
        }
    }
}

#[cfg(test)]
mod tests {
    use super::*;
<<<<<<< HEAD
    use crate::fork::BlockchainDbMeta;
=======
    use crate::backend::BlockchainDbMeta;
>>>>>>> 62cdea8f
    use foundry_common::provider::get_http_provider;
    use std::collections::BTreeSet;

    /// Demonstrates that `Database::basic` for `ForkedDatabase` will always return the
    /// `AccountInfo`
    #[tokio::test(flavor = "multi_thread")]
    async fn fork_db_insert_basic_default() {
        let rpc = foundry_test_utils::rpc::next_http_rpc_endpoint();
        let provider = get_http_provider(rpc.clone());
        let meta = BlockchainDbMeta {
            cfg_env: Default::default(),
            block_env: Default::default(),
            hosts: BTreeSet::from([rpc]),
        };
        let db = BlockchainDb::new(meta, None);

        let backend = SharedBackend::spawn_backend(Arc::new(provider), db.clone(), None).await;

        let mut db = ForkedDatabase::new(backend, db);
        let address = Address::random();

        let info = Database::basic(&mut db, address).unwrap();
        assert!(info.is_some());
        let mut info = info.unwrap();
        info.balance = U256::from(500u64);

        // insert the modified account info
        db.database_mut().insert_account_info(address, info.clone());

        let loaded = Database::basic(&mut db, address).unwrap();
        assert!(loaded.is_some());
        assert_eq!(loaded.unwrap(), info);
    }
}<|MERGE_RESOLUTION|>--- conflicted
+++ resolved
@@ -264,11 +264,7 @@
 #[cfg(test)]
 mod tests {
     use super::*;
-<<<<<<< HEAD
-    use crate::fork::BlockchainDbMeta;
-=======
     use crate::backend::BlockchainDbMeta;
->>>>>>> 62cdea8f
     use foundry_common::provider::get_http_provider;
     use std::collections::BTreeSet;
 
