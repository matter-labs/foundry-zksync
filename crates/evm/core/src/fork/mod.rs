--- conflicted
+++ resolved
@@ -4,15 +4,6 @@
 mod init;
 pub use init::environment;
 
-<<<<<<< HEAD
-mod cache;
-pub use cache::{
-    BlockchainDb, BlockchainDbMeta, FlushJsonBlockCacheDB, JsonBlockCacheDB, JsonBlockCacheData,
-    MemDb, StorageInfo,
-};
-
-=======
->>>>>>> 62cdea8f
 pub mod database;
 
 mod multi;
