--- conflicted
+++ resolved
@@ -5,11 +5,7 @@
 
 use super::CreateFork;
 use alloy_primitives::U256;
-<<<<<<< HEAD
-use alloy_provider::RootProvider;
-=======
 use alloy_provider::network::{BlockResponse, HeaderResponse};
->>>>>>> 8a51b89f
 use alloy_transport::layers::RetryBackoffService;
 use foundry_common::provider::{
     runtime_transport::RuntimeTransport, ProviderBuilder, RetryProvider,
@@ -514,9 +510,7 @@
 ///
 /// This will establish a new `Provider` to the endpoint and return the Fork Backend.
 async fn create_fork(mut fork: CreateFork) -> eyre::Result<(ForkId, CreatedFork, Handler)> {
-    let provider: Arc<
-        RootProvider<RetryBackoffService<RuntimeTransport>, alloy_provider::network::AnyNetwork>,
-    > = Arc::new(
+    let provider = Arc::new(
         ProviderBuilder::new(fork.url.as_str())
             .maybe_max_retry(fork.evm_opts.fork_retries)
             .maybe_initial_backoff(fork.evm_opts.fork_retry_backoff)
