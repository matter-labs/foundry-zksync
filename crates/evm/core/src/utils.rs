pub use crate::ic::*;
use crate::{constants::DEFAULT_CREATE2_DEPLOYER, InspectorExt};
use alloy_json_abi::{Function, JsonAbi};
<<<<<<< HEAD
use alloy_primitives::{Address, Selector, U256};
=======
use alloy_primitives::{Address, Selector, TxKind, U256};
>>>>>>> 62cdea8f
use alloy_rpc_types::{Block, Transaction};
use foundry_config::NamedChain;
use revm::{
    db::WrapDatabaseRef,
    handler::register::EvmHandler,
    interpreter::{
        return_ok, CallInputs, CallOutcome, CallScheme, CallValue, CreateInputs, CreateOutcome,
        Gas, InstructionResult, InterpreterResult,
    },
<<<<<<< HEAD
    primitives::{CreateScheme, EVMError, SpecId, TransactTo, KECCAK_EMPTY},
=======
    primitives::{CreateScheme, EVMError, HandlerCfg, SpecId, KECCAK_EMPTY},
>>>>>>> 62cdea8f
    FrameOrResult, FrameResult,
};
use std::{cell::RefCell, rc::Rc, sync::Arc};

pub use revm::primitives::EvmState as StateChangeset;

/// Depending on the configured chain id and block number this should apply any specific changes
///
/// - checks for prevrandao mixhash after merge
/// - applies chain specifics: on Arbitrum `block.number` is the L1 block
///
/// Should be called with proper chain id (retrieved from provider if not provided).
pub fn apply_chain_and_block_specific_env_changes(env: &mut revm::primitives::Env, block: &Block) {
    if let Ok(chain) = NamedChain::try_from(env.cfg.chain_id) {
        let block_number = block.header.number.unwrap_or_default();

        match chain {
            NamedChain::Mainnet => {
                // after merge difficulty is supplanted with prevrandao EIP-4399
                if block_number >= 15_537_351u64 {
                    env.block.difficulty = env.block.prevrandao.unwrap_or_default().into();
                }

                return;
            }
            NamedChain::Arbitrum |
            NamedChain::ArbitrumGoerli |
            NamedChain::ArbitrumNova |
            NamedChain::ArbitrumTestnet => {
                // on arbitrum `block.number` is the L1 block which is included in the
                // `l1BlockNumber` field
                if let Some(l1_block_number) = block.other.get("l1BlockNumber").cloned() {
                    if let Ok(l1_block_number) = serde_json::from_value::<U256>(l1_block_number) {
                        env.block.number = l1_block_number;
                    }
                }
            }
            _ => {}
        }
    }

    // if difficulty is `0` we assume it's past merge
    if block.header.difficulty.is_zero() {
        env.block.difficulty = env.block.prevrandao.unwrap_or_default().into();
    }
}

/// Given an ABI and selector, it tries to find the respective function.
pub fn get_function<'a>(
    contract_name: &str,
    selector: Selector,
    abi: &'a JsonAbi,
) -> eyre::Result<&'a Function> {
    abi.functions()
        .find(|func| func.selector() == selector)
        .ok_or_else(|| eyre::eyre!("{contract_name} does not have the selector {selector}"))
}

/// Configures the env for the transaction
pub fn configure_tx_env(env: &mut revm::primitives::Env, tx: &Transaction) {
    env.tx.caller = tx.from;
    env.tx.gas_limit = tx.gas as u64;
    env.tx.gas_price = U256::from(tx.gas_price.unwrap_or_default());
    env.tx.gas_priority_fee = tx.max_priority_fee_per_gas.map(U256::from);
    env.tx.nonce = Some(tx.nonce);
<<<<<<< HEAD
    env.tx.access_list = tx
        .access_list
        .clone()
        .unwrap_or_default()
        .0
        .into_iter()
        .map(|item| {
            (
                item.address,
                item.storage_keys
                    .into_iter()
                    .map(|key| alloy_primitives::U256::from_be_bytes(key.0))
                    .collect(),
            )
        })
        .collect();
=======
    env.tx.access_list = tx.access_list.clone().unwrap_or_default().0.into_iter().collect();
>>>>>>> 62cdea8f
    env.tx.value = tx.value.to();
    env.tx.data = alloy_primitives::Bytes(tx.input.0.clone());
    env.tx.transact_to = tx.to.map(TxKind::Call).unwrap_or(TxKind::Create)
}

/// Get the gas used, accounting for refunds
pub fn gas_used(spec: SpecId, spent: u64, refunded: u64) -> u64 {
    let refund_quotient = if SpecId::enabled(spec, SpecId::LONDON) { 5 } else { 2 };
    spent - (refunded).min(spent / refund_quotient)
}

fn get_create2_factory_call_inputs(salt: U256, inputs: CreateInputs) -> CallInputs {
    let calldata = [&salt.to_be_bytes::<32>()[..], &inputs.init_code[..]].concat();
    CallInputs {
        caller: inputs.caller,
        bytecode_address: DEFAULT_CREATE2_DEPLOYER,
        target_address: DEFAULT_CREATE2_DEPLOYER,
        scheme: CallScheme::Call,
        value: CallValue::Transfer(inputs.value),
        input: calldata.into(),
        gas_limit: inputs.gas_limit,
        is_static: false,
        return_memory_offset: 0..0,
        is_eof: false,
    }
}

/// Used for routing certain CREATE2 invocations through [DEFAULT_CREATE2_DEPLOYER].
///
/// Overrides create hook with CALL frame if [InspectorExt::should_use_create2_factory] returns
/// true. Keeps track of overriden frames and handles outcome in the overriden insert_call_outcome
/// hook by inserting decoded address directly into interpreter.
///
/// Should be installed after [revm::inspector_handle_register] and before any other registers.
pub fn create2_handler_register<DB: revm::Database, I: InspectorExt<DB>>(
    handler: &mut EvmHandler<'_, I, DB>,
) {
    let create2_overrides = Rc::<RefCell<Vec<_>>>::new(RefCell::new(Vec::new()));

    let create2_overrides_inner = create2_overrides.clone();
    let old_handle = handler.execution.create.clone();
    handler.execution.create =
        Arc::new(move |ctx, mut inputs| -> Result<FrameOrResult, EVMError<DB::Error>> {
            let CreateScheme::Create2 { salt } = inputs.scheme else {
                return old_handle(ctx, inputs);
            };
            if !ctx.external.should_use_create2_factory(&mut ctx.evm, &mut inputs) {
                return old_handle(ctx, inputs);
            }

            let gas_limit = inputs.gas_limit;

            // Generate call inputs for CREATE2 factory.
            let mut call_inputs = get_create2_factory_call_inputs(salt, *inputs);

            // Call inspector to change input or return outcome.
            let outcome = ctx.external.call(&mut ctx.evm, &mut call_inputs);

            // Push data about current override to the stack.
            create2_overrides_inner
                .borrow_mut()
                .push((ctx.evm.journaled_state.depth(), call_inputs.clone()));

<<<<<<< HEAD
            // Handle potential inspector override.
            if let Some(outcome) = outcome {
                return Ok(FrameOrResult::Result(FrameResult::Call(outcome)));
            }

=======
>>>>>>> 62cdea8f
            // Sanity check that CREATE2 deployer exists.
            let code_hash = ctx.evm.load_account(DEFAULT_CREATE2_DEPLOYER)?.0.info.code_hash;
            if code_hash == KECCAK_EMPTY {
                return Ok(FrameOrResult::Result(FrameResult::Call(CallOutcome {
                    result: InterpreterResult {
                        result: InstructionResult::Revert,
                        output: "missing CREATE2 deployer".into(),
                        gas: Gas::new(gas_limit),
                    },
                    memory_offset: 0..0,
                })))
            }

<<<<<<< HEAD
=======
            // Handle potential inspector override.
            if let Some(outcome) = outcome {
                return Ok(FrameOrResult::Result(FrameResult::Call(outcome)));
            }

>>>>>>> 62cdea8f
            // Create CALL frame for CREATE2 factory invocation.
            let mut frame_or_result = ctx.evm.make_call_frame(&call_inputs);

            if let Ok(FrameOrResult::Frame(frame)) = &mut frame_or_result {
                ctx.external
                    .initialize_interp(&mut frame.frame_data_mut().interpreter, &mut ctx.evm)
            }
            frame_or_result
        });

<<<<<<< HEAD
    let create2_overrides_inner = create2_overrides.clone();
    let old_handle = handler.execution.insert_call_outcome.clone();

=======
    let create2_overrides_inner = create2_overrides;
    let old_handle = handler.execution.insert_call_outcome.clone();
>>>>>>> 62cdea8f
    handler.execution.insert_call_outcome =
        Arc::new(move |ctx, frame, shared_memory, mut outcome| {
            // If we are on the depth of the latest override, handle the outcome.
            if create2_overrides_inner
                .borrow()
                .last()
                .map_or(false, |(depth, _)| *depth == ctx.evm.journaled_state.depth())
            {
                let (_, call_inputs) = create2_overrides_inner.borrow_mut().pop().unwrap();
                outcome = ctx.external.call_end(&mut ctx.evm, &call_inputs, outcome);

                // Decode address from output.
                let address = match outcome.instruction_result() {
                    return_ok!() => Address::try_from(outcome.output().as_ref())
                        .map_err(|_| {
                            outcome.result = InterpreterResult {
                                result: InstructionResult::Revert,
                                output: "invalid CREATE2 factory output".into(),
                                gas: Gas::new(call_inputs.gas_limit),
                            };
                        })
                        .ok(),
                    _ => None,
                };
                frame
                    .frame_data_mut()
                    .interpreter
                    .insert_create_outcome(CreateOutcome { address, result: outcome.result });

                Ok(())
            } else {
                old_handle(ctx, frame, shared_memory, outcome)
            }
        });
}

/// Creates a new EVM with the given inspector.
pub fn new_evm_with_inspector<'a, DB, I>(
    db: DB,
    env: revm::primitives::EnvWithHandlerCfg,
    inspector: I,
) -> revm::Evm<'a, I, DB>
where
    DB: revm::Database,
    I: InspectorExt<DB>,
{
    let revm::primitives::EnvWithHandlerCfg { env, handler_cfg } = env;

    // NOTE: We could use `revm::Evm::builder()` here, but on the current patch it has some
    // performance issues.
    /*
    revm::Evm::builder()
        .with_db(db)
        .with_env(env)
        .with_external_context(inspector)
        .with_handler_cfg(handler_cfg)
        .append_handler_register(revm::inspector_handle_register)
        .append_handler_register(create2_handler_register)
        .build()
    */

    let context = revm::Context::new(revm::EvmContext::new_with_env(db, env), inspector);
    let mut handler = revm::Handler::new(handler_cfg);
    handler.append_handler_register_plain(revm::inspector_handle_register);
    handler.append_handler_register_plain(create2_handler_register);
    revm::Evm::new(context, handler)
}

/// Creates a new EVM with the given inspector and wraps the database in a `WrapDatabaseRef`.
pub fn new_evm_with_inspector_ref<'a, DB, I>(
    db: DB,
    env: revm::primitives::EnvWithHandlerCfg,
    inspector: I,
) -> revm::Evm<'a, I, WrapDatabaseRef<DB>>
where
    DB: revm::DatabaseRef,
    I: InspectorExt<WrapDatabaseRef<DB>>,
{
    new_evm_with_inspector(WrapDatabaseRef(db), env, inspector)
}

<<<<<<< HEAD
=======
pub fn new_evm_with_existing_context<'a, DB, I>(
    inner: revm::InnerEvmContext<DB>,
    inspector: I,
) -> revm::Evm<'a, I, DB>
where
    DB: revm::Database,
    I: InspectorExt<DB>,
{
    let handler_cfg = HandlerCfg::new(inner.spec_id());
    let context =
        revm::Context::new(revm::EvmContext { inner, precompiles: Default::default() }, inspector);
    let mut handler = revm::Handler::new(handler_cfg);
    handler.append_handler_register_plain(revm::inspector_handle_register);
    handler.append_handler_register_plain(create2_handler_register);
    revm::Evm::new(context, handler)
}

>>>>>>> 62cdea8f
#[cfg(test)]
mod tests {
    use super::*;

    #[test]
    fn build_evm() {
        let mut db = revm::db::EmptyDB::default();

        let env = Box::<revm::primitives::Env>::default();
        let spec = SpecId::LATEST;
        let handler_cfg = revm::primitives::HandlerCfg::new(spec);
        let cfg = revm::primitives::EnvWithHandlerCfg::new(env, handler_cfg);

        let mut inspector = revm::inspectors::NoOpInspector;

        let mut evm = new_evm_with_inspector(&mut db, cfg, &mut inspector);
        let result = evm.transact().unwrap();
        assert!(result.result.is_success());
    }
}<|MERGE_RESOLUTION|>--- conflicted
+++ resolved
@@ -1,11 +1,7 @@
 pub use crate::ic::*;
 use crate::{constants::DEFAULT_CREATE2_DEPLOYER, InspectorExt};
 use alloy_json_abi::{Function, JsonAbi};
-<<<<<<< HEAD
-use alloy_primitives::{Address, Selector, U256};
-=======
 use alloy_primitives::{Address, Selector, TxKind, U256};
->>>>>>> 62cdea8f
 use alloy_rpc_types::{Block, Transaction};
 use foundry_config::NamedChain;
 use revm::{
@@ -15,11 +11,7 @@
         return_ok, CallInputs, CallOutcome, CallScheme, CallValue, CreateInputs, CreateOutcome,
         Gas, InstructionResult, InterpreterResult,
     },
-<<<<<<< HEAD
-    primitives::{CreateScheme, EVMError, SpecId, TransactTo, KECCAK_EMPTY},
-=======
     primitives::{CreateScheme, EVMError, HandlerCfg, SpecId, KECCAK_EMPTY},
->>>>>>> 62cdea8f
     FrameOrResult, FrameResult,
 };
 use std::{cell::RefCell, rc::Rc, sync::Arc};
@@ -85,26 +77,7 @@
     env.tx.gas_price = U256::from(tx.gas_price.unwrap_or_default());
     env.tx.gas_priority_fee = tx.max_priority_fee_per_gas.map(U256::from);
     env.tx.nonce = Some(tx.nonce);
-<<<<<<< HEAD
-    env.tx.access_list = tx
-        .access_list
-        .clone()
-        .unwrap_or_default()
-        .0
-        .into_iter()
-        .map(|item| {
-            (
-                item.address,
-                item.storage_keys
-                    .into_iter()
-                    .map(|key| alloy_primitives::U256::from_be_bytes(key.0))
-                    .collect(),
-            )
-        })
-        .collect();
-=======
     env.tx.access_list = tx.access_list.clone().unwrap_or_default().0.into_iter().collect();
->>>>>>> 62cdea8f
     env.tx.value = tx.value.to();
     env.tx.data = alloy_primitives::Bytes(tx.input.0.clone());
     env.tx.transact_to = tx.to.map(TxKind::Call).unwrap_or(TxKind::Create)
@@ -168,14 +141,6 @@
                 .borrow_mut()
                 .push((ctx.evm.journaled_state.depth(), call_inputs.clone()));
 
-<<<<<<< HEAD
-            // Handle potential inspector override.
-            if let Some(outcome) = outcome {
-                return Ok(FrameOrResult::Result(FrameResult::Call(outcome)));
-            }
-
-=======
->>>>>>> 62cdea8f
             // Sanity check that CREATE2 deployer exists.
             let code_hash = ctx.evm.load_account(DEFAULT_CREATE2_DEPLOYER)?.0.info.code_hash;
             if code_hash == KECCAK_EMPTY {
@@ -189,14 +154,11 @@
                 })))
             }
 
-<<<<<<< HEAD
-=======
             // Handle potential inspector override.
             if let Some(outcome) = outcome {
                 return Ok(FrameOrResult::Result(FrameResult::Call(outcome)));
             }
 
->>>>>>> 62cdea8f
             // Create CALL frame for CREATE2 factory invocation.
             let mut frame_or_result = ctx.evm.make_call_frame(&call_inputs);
 
@@ -207,14 +169,8 @@
             frame_or_result
         });
 
-<<<<<<< HEAD
-    let create2_overrides_inner = create2_overrides.clone();
-    let old_handle = handler.execution.insert_call_outcome.clone();
-
-=======
     let create2_overrides_inner = create2_overrides;
     let old_handle = handler.execution.insert_call_outcome.clone();
->>>>>>> 62cdea8f
     handler.execution.insert_call_outcome =
         Arc::new(move |ctx, frame, shared_memory, mut outcome| {
             // If we are on the depth of the latest override, handle the outcome.
@@ -296,8 +252,6 @@
     new_evm_with_inspector(WrapDatabaseRef(db), env, inspector)
 }
 
-<<<<<<< HEAD
-=======
 pub fn new_evm_with_existing_context<'a, DB, I>(
     inner: revm::InnerEvmContext<DB>,
     inspector: I,
@@ -315,7 +269,6 @@
     revm::Evm::new(context, handler)
 }
 
->>>>>>> 62cdea8f
 #[cfg(test)]
 mod tests {
     use super::*;
