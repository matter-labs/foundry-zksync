pub use crate::ic::*;
use crate::{constants::DEFAULT_CREATE2_DEPLOYER, precompiles::ALPHANET_P256, InspectorExt};
use alloy_json_abi::{Function, JsonAbi};
use alloy_primitives::{Address, Selector, TxKind, U256};
use alloy_rpc_types::{Block, Transaction};
use foundry_config::NamedChain;
use foundry_zksync_core::DEFAULT_CREATE2_DEPLOYER_ZKSYNC;
use revm::{
    db::WrapDatabaseRef,
    handler::register::EvmHandler,
    interpreter::{
        return_ok, CallInputs, CallOutcome, CallScheme, CallValue, CreateInputs, CreateOutcome,
        Gas, InstructionResult, InterpreterResult,
    },
    primitives::{CreateScheme, EVMError, HandlerCfg, SpecId, KECCAK_EMPTY},
    FrameOrResult, FrameResult,
};
use std::{cell::RefCell, rc::Rc, sync::Arc};

pub use revm::primitives::EvmState as StateChangeset;

/// Depending on the configured chain id and block number this should apply any specific changes
///
/// - checks for prevrandao mixhash after merge
/// - applies chain specifics: on Arbitrum `block.number` is the L1 block
///
/// Should be called with proper chain id (retrieved from provider if not provided).
pub fn apply_chain_and_block_specific_env_changes(env: &mut revm::primitives::Env, block: &Block) {
    if let Ok(chain) = NamedChain::try_from(env.cfg.chain_id) {
        let block_number = block.header.number.unwrap_or_default();

        match chain {
            NamedChain::Mainnet => {
                // after merge difficulty is supplanted with prevrandao EIP-4399
                if block_number >= 15_537_351u64 {
                    env.block.difficulty = env.block.prevrandao.unwrap_or_default().into();
                }

                return;
            }
            NamedChain::Arbitrum |
            NamedChain::ArbitrumGoerli |
            NamedChain::ArbitrumNova |
            NamedChain::ArbitrumTestnet => {
                // on arbitrum `block.number` is the L1 block which is included in the
                // `l1BlockNumber` field
                if let Some(l1_block_number) = block.other.get("l1BlockNumber").cloned() {
                    if let Ok(l1_block_number) = serde_json::from_value::<U256>(l1_block_number) {
                        env.block.number = l1_block_number;
                    }
                }
            }
            _ => {}
        }
    }

    // if difficulty is `0` we assume it's past merge
    if block.header.difficulty.is_zero() {
        env.block.difficulty = env.block.prevrandao.unwrap_or_default().into();
    }
}

/// Given an ABI and selector, it tries to find the respective function.
pub fn get_function<'a>(
    contract_name: &str,
    selector: Selector,
    abi: &'a JsonAbi,
) -> eyre::Result<&'a Function> {
    abi.functions()
        .find(|func| func.selector() == selector)
        .ok_or_else(|| eyre::eyre!("{contract_name} does not have the selector {selector}"))
}

/// Configures the env for the transaction
pub fn configure_tx_env(env: &mut revm::primitives::Env, tx: &Transaction) {
    env.tx.caller = tx.from;
    env.tx.gas_limit = tx.gas as u64;
    env.tx.gas_price = U256::from(tx.gas_price.unwrap_or_default());
    env.tx.gas_priority_fee = tx.max_priority_fee_per_gas.map(U256::from);
    env.tx.nonce = Some(tx.nonce);
    env.tx.access_list = tx.access_list.clone().unwrap_or_default().0.into_iter().collect();
    env.tx.value = tx.value.to();
    env.tx.data = alloy_primitives::Bytes(tx.input.0.clone());
    env.tx.transact_to = tx.to.map(TxKind::Call).unwrap_or(TxKind::Create)
}

/// Get the gas used, accounting for refunds
pub fn gas_used(spec: SpecId, spent: u64, refunded: u64) -> u64 {
    let refund_quotient = if SpecId::enabled(spec, SpecId::LONDON) { 5 } else { 2 };
    spent - (refunded).min(spent / refund_quotient)
}

fn get_create2_factory_call_inputs(salt: U256, inputs: CreateInputs) -> CallInputs {
    let calldata = [&salt.to_be_bytes::<32>()[..], &inputs.init_code[..]].concat();
    CallInputs {
        caller: inputs.caller,
        bytecode_address: DEFAULT_CREATE2_DEPLOYER,
        target_address: DEFAULT_CREATE2_DEPLOYER,
        scheme: CallScheme::Call,
        value: CallValue::Transfer(inputs.value),
        input: calldata.into(),
        gas_limit: inputs.gas_limit,
        is_static: false,
        return_memory_offset: 0..0,
        is_eof: false,
    }
}

/// Used for routing certain CREATE2 invocations through [DEFAULT_CREATE2_DEPLOYER].
///
/// Overrides create hook with CALL frame if [InspectorExt::should_use_create2_factory] returns
/// true. Keeps track of overriden frames and handles outcome in the overriden insert_call_outcome
/// hook by inserting decoded address directly into interpreter.
///
/// Should be installed after [revm::inspector_handle_register] and before any other registers.
pub fn create2_handler_register<DB: revm::Database, I: InspectorExt<DB>>(
    handler: &mut EvmHandler<'_, I, DB>,
) {
    let create2_overrides = Rc::<RefCell<Vec<_>>>::new(RefCell::new(Vec::new()));

    let create2_overrides_inner = create2_overrides.clone();
    let old_handle = handler.execution.create.clone();
    handler.execution.create =
        Arc::new(move |ctx, mut inputs| -> Result<FrameOrResult, EVMError<DB::Error>> {
            let CreateScheme::Create2 { salt } = inputs.scheme else {
                return old_handle(ctx, inputs);
            };
            if !ctx.external.should_use_create2_factory(&mut ctx.evm, &mut inputs) {
                return old_handle(ctx, inputs);
            }

            let gas_limit = inputs.gas_limit;

            // Generate call inputs for CREATE2 factory.
            let mut call_inputs = get_create2_factory_call_inputs(salt, *inputs);

            // Call inspector to change input or return outcome.
            let outcome = ctx.external.call(&mut ctx.evm, &mut call_inputs);

            // Push data about current override to the stack.
            create2_overrides_inner
                .borrow_mut()
                .push((ctx.evm.journaled_state.depth(), call_inputs.clone()));

            // Sanity check that CREATE2 deployer exists.
<<<<<<< HEAD
            // We check which deployer we are using to separate the logic for zkSync and original
            // foundry.
            let mut code_hash = ctx.evm.load_account(DEFAULT_CREATE2_DEPLOYER)?.0.info.code_hash;

            if call_inputs.target_address == DEFAULT_CREATE2_DEPLOYER_ZKSYNC {
                code_hash = ctx.evm.load_account(call_inputs.target_address)?.0.info.code_hash;
            };

=======
            let code_hash = ctx.evm.load_account(DEFAULT_CREATE2_DEPLOYER)?.info.code_hash;
>>>>>>> 91656a28
            if code_hash == KECCAK_EMPTY {
                return Ok(FrameOrResult::Result(FrameResult::Call(CallOutcome {
                    result: InterpreterResult {
                        result: InstructionResult::Revert,
                        output: "missing CREATE2 deployer".into(),
                        gas: Gas::new(gas_limit),
                    },
                    memory_offset: 0..0,
                })))
            }

            // Handle potential inspector override.
            if let Some(outcome) = outcome {
                return Ok(FrameOrResult::Result(FrameResult::Call(outcome)));
            }

            // Create CALL frame for CREATE2 factory invocation.
            let mut frame_or_result = ctx.evm.make_call_frame(&call_inputs);

            if let Ok(FrameOrResult::Frame(frame)) = &mut frame_or_result {
                ctx.external
                    .initialize_interp(&mut frame.frame_data_mut().interpreter, &mut ctx.evm)
            }
            frame_or_result
        });

    let create2_overrides_inner = create2_overrides;
    let old_handle = handler.execution.insert_call_outcome.clone();
    handler.execution.insert_call_outcome =
        Arc::new(move |ctx, frame, shared_memory, mut outcome| {
            // If we are on the depth of the latest override, handle the outcome.
            if create2_overrides_inner
                .borrow()
                .last()
                .map_or(false, |(depth, _)| *depth == ctx.evm.journaled_state.depth())
            {
                let (_, call_inputs) = create2_overrides_inner.borrow_mut().pop().unwrap();
                outcome = ctx.external.call_end(&mut ctx.evm, &call_inputs, outcome);

                // Decode address from output.
                let address = match outcome.instruction_result() {
                    return_ok!() => {
                        let output = outcome.output();

                        if call_inputs.target_address == DEFAULT_CREATE2_DEPLOYER_ZKSYNC {
                            // ZkSync: Address in the last 20 bytes of a 32-byte word
                            // We want to error out if the address is not valid as
                            // Address::from_slice() does
                            Some(Address::from_slice(&output[12..32]))
                        } else {
                            // Standard EVM: Full output as address
                            Some(Address::from_slice(output))
                        }
                    }
                    _ => None,
                };

                frame
                    .frame_data_mut()
                    .interpreter
                    .insert_create_outcome(CreateOutcome { address, result: outcome.result });

                Ok(())
            } else {
                old_handle(ctx, frame, shared_memory, outcome)
            }
        });
}

/// Adds Alphanet P256 precompile to the list of loaded precompiles.
pub fn alphanet_handler_register<DB: revm::Database, I: InspectorExt<DB>>(
    handler: &mut EvmHandler<'_, I, DB>,
) {
    let prev = handler.pre_execution.load_precompiles.clone();
    handler.pre_execution.load_precompiles = Arc::new(move || {
        let mut loaded_precompiles = prev();

        loaded_precompiles.extend([ALPHANET_P256]);

        loaded_precompiles
    });
}

/// Creates a new EVM with the given inspector.
pub fn new_evm_with_inspector<'a, DB, I>(
    db: DB,
    env: revm::primitives::EnvWithHandlerCfg,
    inspector: I,
) -> revm::Evm<'a, I, DB>
where
    DB: revm::Database,
    I: InspectorExt<DB>,
{
    let revm::primitives::EnvWithHandlerCfg { env, handler_cfg } = env;

    // NOTE: We could use `revm::Evm::builder()` here, but on the current patch it has some
    // performance issues.
    /*
    revm::Evm::builder()
        .with_db(db)
        .with_env(env)
        .with_external_context(inspector)
        .with_handler_cfg(handler_cfg)
        .append_handler_register(revm::inspector_handle_register)
        .append_handler_register(create2_handler_register)
        .build()
    */

    let mut handler = revm::Handler::new(handler_cfg);
    handler.append_handler_register_plain(revm::inspector_handle_register);
    if inspector.is_alphanet() {
        handler.append_handler_register_plain(alphanet_handler_register);
    }
    handler.append_handler_register_plain(create2_handler_register);

    let context = revm::Context::new(revm::EvmContext::new_with_env(db, env), inspector);

    revm::Evm::new(context, handler)
}

/// Creates a new EVM with the given inspector and wraps the database in a `WrapDatabaseRef`.
pub fn new_evm_with_inspector_ref<'a, DB, I>(
    db: DB,
    env: revm::primitives::EnvWithHandlerCfg,
    inspector: I,
) -> revm::Evm<'a, I, WrapDatabaseRef<DB>>
where
    DB: revm::DatabaseRef,
    I: InspectorExt<WrapDatabaseRef<DB>>,
{
    new_evm_with_inspector(WrapDatabaseRef(db), env, inspector)
}

pub fn new_evm_with_existing_context<'a, DB, I>(
    inner: revm::InnerEvmContext<DB>,
    inspector: I,
) -> revm::Evm<'a, I, DB>
where
    DB: revm::Database,
    I: InspectorExt<DB>,
{
    let handler_cfg = HandlerCfg::new(inner.spec_id());

    let mut handler = revm::Handler::new(handler_cfg);
    handler.append_handler_register_plain(revm::inspector_handle_register);
    if inspector.is_alphanet() {
        handler.append_handler_register_plain(alphanet_handler_register);
    }
    handler.append_handler_register_plain(create2_handler_register);

    let context =
        revm::Context::new(revm::EvmContext { inner, precompiles: Default::default() }, inspector);
    revm::Evm::new(context, handler)
}

#[cfg(test)]
mod tests {
    use super::*;

    #[test]
    fn build_evm() {
        let mut db = revm::db::EmptyDB::default();

        let env = Box::<revm::primitives::Env>::default();
        let spec = SpecId::LATEST;
        let handler_cfg = revm::primitives::HandlerCfg::new(spec);
        let cfg = revm::primitives::EnvWithHandlerCfg::new(env, handler_cfg);

        let mut inspector = revm::inspectors::NoOpInspector;

        let mut evm = new_evm_with_inspector(&mut db, cfg, &mut inspector);
        let result = evm.transact().unwrap();
        assert!(result.result.is_success());
    }
}<|MERGE_RESOLUTION|>--- conflicted
+++ resolved
@@ -143,18 +143,14 @@
                 .push((ctx.evm.journaled_state.depth(), call_inputs.clone()));
 
             // Sanity check that CREATE2 deployer exists.
-<<<<<<< HEAD
             // We check which deployer we are using to separate the logic for zkSync and original
             // foundry.
-            let mut code_hash = ctx.evm.load_account(DEFAULT_CREATE2_DEPLOYER)?.0.info.code_hash;
+            let mut code_hash = ctx.evm.load_account(DEFAULT_CREATE2_DEPLOYER)?.info.code_hash;
 
             if call_inputs.target_address == DEFAULT_CREATE2_DEPLOYER_ZKSYNC {
-                code_hash = ctx.evm.load_account(call_inputs.target_address)?.0.info.code_hash;
+                code_hash = ctx.evm.load_account(call_inputs.target_address)?.info.code_hash;
             };
 
-=======
-            let code_hash = ctx.evm.load_account(DEFAULT_CREATE2_DEPLOYER)?.info.code_hash;
->>>>>>> 91656a28
             if code_hash == KECCAK_EMPTY {
                 return Ok(FrameOrResult::Result(FrameResult::Call(CallOutcome {
                     result: InterpreterResult {
