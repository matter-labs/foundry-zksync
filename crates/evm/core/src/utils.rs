--- conflicted
+++ resolved
@@ -15,15 +15,12 @@
 use revm::primitives::hardfork::SpecId;
 pub use revm::state::EvmState as StateChangeset;
 
-<<<<<<< HEAD
-=======
 // use foundry_zksync_core::{
 //     convert::{ConvertH160, ConvertU256},
 //     DEFAULT_CREATE2_DEPLOYER_ZKSYNC,
 // };
 // use zksync_types::{ExecuteTransactionCommon, Transaction as ZkTransaction};
 
->>>>>>> 6aa835bd
 use crate::EnvMut;
 
 /// Depending on the configured chain id and block number this should apply any specific changes
