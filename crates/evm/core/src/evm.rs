--- conflicted
+++ resolved
@@ -153,21 +153,12 @@
         frame: FrameInput,
     ) -> Result<FrameResult, EVMError<DatabaseError>> {
         let mut handler = FoundryHandler::<I>::default();
-<<<<<<< HEAD
 
         // Create first frame
         let memory =
             SharedMemory::new_with_buffer(self.inner.ctx().local().shared_memory_buffer().clone());
         let first_frame_input = FrameInit { depth: 0, memory, frame_input: frame };
 
-=======
-
-        // Create first frame
-        let memory =
-            SharedMemory::new_with_buffer(self.inner.ctx().local().shared_memory_buffer().clone());
-        let first_frame_input = FrameInit { depth: 0, memory, frame_input: frame };
-
->>>>>>> b57f7c15
         // Run execution loop
         let mut frame_result = handler.inspect_run_exec_loop(&mut self.inner, first_frame_input)?;
 
@@ -320,7 +311,6 @@
                 // Get CREATE2 deployer.
                 let create2_deployer = evm.inspector().create2_deployer();
 
-<<<<<<< HEAD
                 // Generate call inputs for CREATE2 factory and allow zkSync strategy to adjust.
                 let mut call_inputs =
                     get_create2_factory_call_inputs(salt, inputs, create2_deployer);
@@ -345,16 +335,6 @@
                     zk_is_create2_deployer = true;
                 }
 
-=======
-                // Generate call inputs for CREATE2 factory.
-                let call_inputs = get_create2_factory_call_inputs(salt, inputs, create2_deployer);
-
-                // Push data about current override to the stack.
-                self.create2_overrides.push((evm.journal().depth(), call_inputs.clone()));
-
-                // Sanity check that CREATE2 deployer exists.
-                let code_hash = evm.journal_mut().load_account(create2_deployer)?.info.code_hash;
->>>>>>> b57f7c15
                 if code_hash == KECCAK_EMPTY {
                     return Ok(Some(FrameResult::Call(CallOutcome {
                         result: InterpreterResult {
@@ -366,12 +346,8 @@
                         },
                         memory_offset: 0..0,
                     })));
-<<<<<<< HEAD
                 } else if code_hash != DEFAULT_CREATE2_DEPLOYER_CODEHASH && !zk_is_create2_deployer
                 {
-=======
-                } else if code_hash != DEFAULT_CREATE2_DEPLOYER_CODEHASH {
->>>>>>> b57f7c15
                     return Ok(Some(FrameResult::Call(CallOutcome {
                         result: InterpreterResult {
                             result: InstructionResult::Revert,
@@ -401,7 +377,6 @@
                 unreachable!("create2 override should be a call frame");
             };
 
-<<<<<<< HEAD
             let address = match call.instruction_result() {
                 return_ok!() => {
                     let bytes = call.output().as_ref();
@@ -421,12 +396,6 @@
                     };
 
                     if addr.is_none() {
-=======
-            // Decode address from output.
-            let address = match call.instruction_result() {
-                return_ok!() => Address::try_from(call.output().as_ref())
-                    .map_err(|_| {
->>>>>>> b57f7c15
                         call.result = InterpreterResult {
                             result: InstructionResult::Revert,
                             output: "invalid CREATE2 factory output".into(),
