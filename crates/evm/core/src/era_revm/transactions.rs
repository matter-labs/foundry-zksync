--- conflicted
+++ resolved
@@ -169,11 +169,7 @@
 
     // record storage modifications in the inspector
     inspector.record_storage_modifications(StorageModifications {
-<<<<<<< HEAD
-        keys: modified_keys.clone(),
-=======
         keys: modified_storage.clone(),
->>>>>>> d4e909be
         bytecodes: bytecodes
             .clone()
             .into_iter()
@@ -431,11 +427,7 @@
     impl<S, H> StorageModificationRecorder for Noop<S, H> {
         fn record_storage_modifications(&mut self, _storage_modifications: StorageModifications) {}
 
-<<<<<<< HEAD
-        fn get(&self) -> &StorageModifications {
-=======
         fn get_storage_modifications(&self) -> &StorageModifications {
->>>>>>> d4e909be
             &self.storage_modifications
         }
     }
