--- conflicted
+++ resolved
@@ -33,11 +33,7 @@
 #[derive(Default)]
 pub struct RevmDatabaseForEra<DB> {
     pub db: Arc<Mutex<Box<DB>>>,
-<<<<<<< HEAD
     pub env: Arc<Mutex<Env>>,
-=======
-    current_block: u64,
->>>>>>> 74083adc
 }
 
 impl<Db> Clone for RevmDatabaseForEra<Db> {
@@ -59,23 +55,6 @@
 where
     <DB as revm::Database>::Error: Debug,
 {
-    /// Create a new instance of [RevmDatabaseForEra] caching the current l2 block.
-    pub fn new(db: Arc<Mutex<Box<DB>>>) -> Self {
-        let db_inner = db.clone();
-        let current_block = {
-            let mut db = db_inner.lock().expect("failed aquiring lock on the database");
-            let result = db
-                .storage(h160_to_address(SYSTEM_CONTEXT_ADDRESS), u256_to_revm_u256(U256::from(9)))
-                .unwrap();
-            let num_and_ts = revm_u256_to_h256(result);
-            let num_and_ts_bytes = num_and_ts.as_fixed_bytes();
-            let num: [u8; 8] = num_and_ts_bytes[24..32].try_into().unwrap();
-            u64::from_be_bytes(num)
-        };
-
-        Self { db, current_block }
-    }
-
     /// Returns the current L1 block number and timestamp from the database.
     /// Reads it directly from the SYSTEM_CONTEXT storage.
     pub fn get_l1_block_number_and_timestamp(&self) -> (u64, u64) {
@@ -187,21 +166,9 @@
         idx: U256,
         _block: Option<BlockIdVariant>,
     ) -> eyre::Result<H256> {
-<<<<<<< HEAD
-        // We don't need to verify the block here, because foundry backend  is taking care of it
-=======
-        // We cannot support historical lookups. Only the most recent L2 block is supported.
-        if let Some(block) = &block {
-            match block {
-                BlockIdVariant::BlockNumber(zksync_types::api::BlockNumber::Number(num)) => {
-                    if num.as_u64() != self.current_block {
-                        eyre::bail!("Only fetching of the most recent L2 block {} is supported - but queried for {}", self.current_block, num)
-                    }
-                }
-                _ => eyre::bail!("Only fetching most recent block is implemented"),
-            }
-        }
->>>>>>> 74083adc
+        // We don't need to verify the block here, because foundry backend
+        //   is taking care of it
+
         let mut result = self.read_storage_internal(address, idx);
 
         if L2_ETH_TOKEN_ADDRESS == address && result.is_zero() {
@@ -300,208 +267,4 @@
     ) -> eyre::Result<Vec<zksync_web3_decl::types::Token>> {
         todo!()
     }
-}
-
-// #[cfg(test)]
-// #[allow(clippy::box_default)]
-// mod tests {
-//     use maplit::hashmap;
-//     use revm::primitives::AccountInfo;
-
-//     use super::*;
-//     use crate::era_revm::testing::MockDatabase;
-
-//     #[test]
-//     fn test_fetch_account_code_returns_hash_and_code_if_present_in_modified_keys_and_bytecodes()
-// {         let bytecode_hash = H256::repeat_byte(0x3);
-//         let bytecode = vec![U256::from(4)];
-//         let account = H160::repeat_byte(0xa);
-//         let modified_keys = hashmap! {
-//             StorageKey::new(
-//                 AccountTreeId::new(ACCOUNT_CODE_STORAGE_ADDRESS),
-//                 address_to_h256(&account),
-//             ) => bytecode_hash,
-//         };
-//         let bytecodes = hashmap! {
-//             h256_to_u256(bytecode_hash)   => bytecode.clone(),
-//         };
-//         let db = RevmDatabaseForEra {
-//             current_block: 0,
-//             db: Arc::new(Mutex::new(Box::new(MockDatabase::default()))),
-//         };
-
-//         let actual = db.fetch_account_code(account, &modified_keys, &bytecodes);
-
-//         let expected = Some((
-//             bytecode_hash,
-//             Bytecode::new_raw(
-//                 bytecode
-//                     .into_iter()
-//                     .flat_map(|v| u256_to_h256(v).to_fixed_bytes())
-//                     .collect::<Vec<_>>()
-//                     .into(),
-//             ),
-//         ));
-//         assert_eq!(expected, actual)
-//     }
-
-//     #[test]
-//     fn test_fetch_account_code_returns_hash_and_code_if_not_in_modified_keys_but_in_bytecodes() {
-//         let bytecode_hash = H256::repeat_byte(0x3);
-//         let bytecode = vec![U256::from(4)];
-//         let account = h256_to_h160(&bytecode_hash); // accounts are mapped as last 20 bytes of
-// the 32-byte hash         let modified_keys = Default::default();
-//         let bytecodes = hashmap! {
-//             h256_to_u256(bytecode_hash)   => bytecode.clone(),
-//         };
-//         let db = RevmDatabaseForEra {
-//             current_block: 0,
-//             db: Arc::new(Mutex::new(Box::new(MockDatabase::default()))),
-//         };
-
-//         let actual = db.fetch_account_code(account, &modified_keys, &bytecodes);
-
-//         let expected = Some((
-//             bytecode_hash,
-//             Bytecode::new_raw(
-//                 bytecode
-//                     .into_iter()
-//                     .flat_map(|v| u256_to_h256(v).to_fixed_bytes())
-//                     .collect::<Vec<_>>()
-//                     .into(),
-//             ),
-//         ));
-//         assert_eq!(expected, actual)
-//     }
-
-//     #[test]
-//     fn test_fetch_account_code_returns_hash_and_code_from_db_if_not_in_modified_keys_or_bytecodes()
-//     {
-//         let bytecode_hash = H256::repeat_byte(0x3);
-//         let bytecode = vec![U256::from(4)];
-//         let account = h256_to_h160(&bytecode_hash); // accounts are mapped as last 20 bytes of
-// the 32-byte hash         let modified_keys = Default::default();
-//         let bytecodes = Default::default();
-//         let db = RevmDatabaseForEra {
-//             current_block: 0,
-//             db: Arc::new(Mutex::new(Box::new(MockDatabase {
-//                 basic: hashmap! {
-//                     h160_to_address(account) => AccountInfo {
-//                         code_hash: bytecode_hash.to_fixed_bytes().into(),
-//                         code: Some(Bytecode::new_raw(
-//                             bytecode
-//                                 .clone()
-//                                 .into_iter()
-//                                 .flat_map(|v| u256_to_h256(v).to_fixed_bytes())
-//                                 .collect::<Vec<_>>()
-//                                 .into())),
-//                             ..Default::default()
-//                     }
-//                 },
-//             }))),
-//         };
-
-//         let actual = db.fetch_account_code(account, &modified_keys, &bytecodes);
-
-//         let expected = Some((
-//             bytecode_hash,
-//             Bytecode::new_raw(
-//                 bytecode
-//                     .into_iter()
-//                     .flat_map(|v| u256_to_h256(v).to_fixed_bytes())
-//                     .collect::<Vec<_>>()
-//                     .into(),
-//             ),
-//         ));
-//         assert_eq!(expected, actual)
-//     }
-
-//     #[test]
-//     fn test_fetch_account_code_returns_hash_and_code_from_db_if_address_in_modified_keys_but_not_in_bytecodes(
-//     ) { let bytecode_hash = H256::repeat_byte(0x3); let bytecode = vec![U256::from(4)]; let
-//       account = h256_to_h160(&bytecode_hash); // accounts are mapped as last 20 bytes of the
-//       32-byte hash let modified_keys = hashmap! { StorageKey::new(
-//       AccountTreeId::new(ACCOUNT_CODE_STORAGE_ADDRESS), address_to_h256(&account),
-//             ) => bytecode_hash,
-//         };
-//         let bytecodes = Default::default(); // nothing in bytecodes
-//         let db = RevmDatabaseForEra {
-//             current_block: 0,
-//             db: Arc::new(Mutex::new(Box::new(MockDatabase {
-//                 basic: hashmap! {
-//                     h160_to_address(account) => AccountInfo {
-//                         code_hash: bytecode_hash.to_fixed_bytes().into(),
-//                         code: Some(Bytecode::new_raw(
-//                             bytecode
-//                                 .clone()
-//                                 .into_iter()
-//                                 .flat_map(|v| u256_to_h256(v).to_fixed_bytes())
-//                                 .collect::<Vec<_>>()
-//                                 .into())),
-//                             ..Default::default()
-//                     }
-//                 },
-//             }))),
-//         };
-
-//         let actual = db.fetch_account_code(account, &modified_keys, &bytecodes);
-
-//         let expected = Some((
-//             bytecode_hash,
-//             Bytecode::new_raw(
-//                 bytecode
-//                     .into_iter()
-//                     .flat_map(|v| u256_to_h256(v).to_fixed_bytes())
-//                     .collect::<Vec<_>>()
-//                     .into(),
-//             ),
-//         ));
-//         assert_eq!(expected, actual)
-//     }
-
-//     #[test]
-//     fn test_get_storage_at_does_not_panic_when_even_numbered_blocks_are_requested() {
-//         // This test exists because era-test-node creates two L2 (virtual) blocks per
-// transaction.         // See https://github.com/matter-labs/era-test-node/pull/111/files#diff-af08c3181737aa5783b96dfd920cd5ef70829f46cd1b697bdb42414c97310e13R1333
-
-//         let db = &RevmDatabaseForEra {
-//             current_block: 1,
-//             db: Arc::new(Mutex::new(Box::new(MockDatabase::default()))),
-//         };
-
-//         let actual = db
-//             .get_storage_at(
-//                 H160::zero(),
-//                 U256::zero(),
-//                 Some(BlockIdVariant::BlockNumber(zksync_types::api::BlockNumber::Number(
-//                     zksync_basic_types::U64::from(2),
-//                 ))),
-//             )
-//             .expect("failed getting storage");
-
-//         assert_eq!(H256::zero(), actual)
-//     }
-
-//     #[test]
-//     #[should_panic(
-//         expected = "Only fetching of the most recent L2 block 2 is supported - but queried for 1"
-//     )]
-//     fn test_get_storage_at_panics_when_odd_numbered_blocks_are_requested() {
-//         // This test exists because era-test-node creates two L2 (virtual) blocks per
-// transaction.         // See https://github.com/matter-labs/era-test-node/pull/111/files#diff-af08c3181737aa5783b96dfd920cd5ef70829f46cd1b697bdb42414c97310e13R1333
-
-//         let db = &RevmDatabaseForEra {
-//             current_block: 1,
-//             db: Arc::new(Mutex::new(Box::new(MockDatabase::default()))),
-//         };
-
-//         db.get_storage_at(
-//             H160::zero(),
-//             U256::zero(),
-//             Some(BlockIdVariant::BlockNumber(zksync_types::api::BlockNumber::Number(
-//                 zksync_basic_types::U64::from(1),
-//             ))),
-//         )
-//         .unwrap();
-//     }
-// }+}