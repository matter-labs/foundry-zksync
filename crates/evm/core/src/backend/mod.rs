//! Foundry's main executor backend abstraction and implementation.

use crate::{
    AsEnvMut, Env, EnvMut, InspectorExt,
    constants::{CALLER, CHEATCODE_ADDRESS, DEFAULT_CREATE2_DEPLOYER, TEST_CONTRACT_ADDRESS},
    fork::{CreateFork, ForkId, MultiFork},
    state_snapshot::StateSnapshots,
    utils::{configure_tx_env, get_blob_base_fee_update_fraction_by_spec_id},
};
use alloy_consensus::Typed2718;
use alloy_evm::Evm;
use alloy_genesis::GenesisAccount;
use alloy_network::{AnyRpcBlock, AnyTxEnvelope, TransactionResponse};
use alloy_primitives::{Address, B256, Bytes, TxKind, U256, keccak256, uint};
use alloy_provider::Provider as _;
use alloy_rpc_types::{BlockNumberOrTag, Transaction, TransactionRequest};
use eyre::Context;
use foundry_common::{
    SYSTEM_TRANSACTION_TYPE, is_known_system_sender, provider::try_get_zksync_http_provider,
};
pub use foundry_fork_db::{BlockchainDb, SharedBackend, cache::BlockchainDbMeta};
use itertools::Itertools;
use revm::{
    Database, DatabaseCommit, JournalEntry,
    bytecode::Bytecode,
    context::JournalInner,
    context_interface::{block::BlobExcessGasAndPrice, result::ResultAndState},
    database::{CacheDB, DatabaseRef},
    inspector::NoOpInspector,
    precompile::{PrecompileSpecId, Precompiles},
    primitives::{HashMap as Map, KECCAK_EMPTY, Log, hardfork::SpecId},
    state::{Account, AccountInfo, EvmState, EvmStorageSlot},
};
use std::{
    any::Any,
    collections::{BTreeMap, HashMap, HashSet},
    fmt::Debug,
    sync::Arc,
    time::{Duration, Instant},
};
use strategy::{BackendStrategy, BackendStrategyForkInfo};

mod diagnostic;
pub use diagnostic::RevertDiagnostic;

mod error;
pub use error::{BackendError, BackendResult, DatabaseError, DatabaseResult};

mod cow;
pub use cow::CowBackend;

mod in_memory_db;
pub use in_memory_db::{EmptyDBWrapper, FoundryEvmInMemoryDB, MemDb};

mod snapshot;
pub use snapshot::{BackendStateSnapshot, RevertStateSnapshotAction, StateSnapshot};

mod fork_type;
pub use fork_type::{CachedForkType, ForkType};

pub mod strategy;

// ZKsync code
/// The number of times the backend will attempt to
/// retrieve code_by_hash from forked DB
const CODE_BY_HASH_RETRIES: u32 = 3;

// ZKsync code
/// The delay between each retry to
/// retrieve code_by_hash from forked DB
const CODE_BY_HASH_RETRY_DELAY: Duration = Duration::from_secs(3);

// ZKsync code
/// Defines the info of a fork
pub struct ForkInfo {
    /// The type of fork
    pub fork_type: ForkType,
    /// The fork's environment
    pub fork_env: Env,
}

// A `revm::Database` that is used in forking mode
pub type ForkDB = CacheDB<SharedBackend>;

/// Represents a numeric `ForkId` valid only for the existence of the `Backend`.
///
/// The difference between `ForkId` and `LocalForkId` is that `ForkId` tracks pairs of `endpoint +
/// block` which can be reused by multiple tests, whereas the `LocalForkId` is unique within a test
pub type LocalForkId = U256;

/// Represents the index of a fork in the created forks vector
/// This is used for fast lookup
type ForkLookupIndex = usize;

/// All accounts that will have persistent storage across fork swaps.
const DEFAULT_PERSISTENT_ACCOUNTS: [Address; 3] =
    [CHEATCODE_ADDRESS, DEFAULT_CREATE2_DEPLOYER, CALLER];

/// `bytes32("failed")`, as a storage slot key into [`CHEATCODE_ADDRESS`].
///
/// Used by all `forge-std` test contracts and newer `DSTest` test contracts as a global marker for
/// a failed test.
pub const GLOBAL_FAIL_SLOT: U256 =
    uint!(0x6661696c65640000000000000000000000000000000000000000000000000000_U256);

pub type JournaledState = JournalInner<JournalEntry>;

/// An extension trait that allows us to easily extend the `revm::Inspector` capabilities
#[auto_impl::auto_impl(&mut)]
pub trait DatabaseExt: Database<Error = DatabaseError> + DatabaseCommit + Debug {
    /// Creates a new state snapshot at the current point of execution.
    ///
    /// A state snapshot is associated with a new unique id that's created for the snapshot.
    /// State snapshots can be reverted: [DatabaseExt::revert_state], however, depending on the
    /// [RevertStateSnapshotAction], it will keep the snapshot alive or delete it.
    fn snapshot_state(&mut self, journaled_state: &JournaledState, env: &mut EnvMut<'_>) -> U256;

    /// Retrieves information about a fork
    ///
    /// The fork must already exist defined by the provided [LocalForkId].
    /// If exists, we return the information about the fork, namely it's type (ZK or EVM)
    /// and the the fork environment.
    fn get_fork_info(&mut self, id: LocalForkId) -> eyre::Result<ForkInfo>;

    fn get_strategy(&mut self) -> &mut BackendStrategy;

    /// Reverts the snapshot if it exists
    ///
    /// Returns `true` if the snapshot was successfully reverted, `false` if no snapshot for that id
    /// exists.
    ///
    /// **N.B.** While this reverts the state of the evm to the snapshot, it keeps new logs made
    /// since the snapshots was created. This way we can show logs that were emitted between
    /// snapshot and its revert.
    /// This will also revert any changes in the `Env` and replace it with the captured `Env` of
    /// `Self::snapshot_state`.
    ///
    /// Depending on [RevertStateSnapshotAction] it will keep the snapshot alive or delete it.
    fn revert_state(
        &mut self,
        id: U256,
        journaled_state: &JournaledState,
        env: &mut EnvMut<'_>,
        action: RevertStateSnapshotAction,
    ) -> Option<JournaledState>;

    /// Deletes the state snapshot with the given `id`
    ///
    /// Returns `true` if the snapshot was successfully deleted, `false` if no snapshot for that id
    /// exists.
    fn delete_state_snapshot(&mut self, id: U256) -> bool;

    /// Deletes all state snapshots.
    fn delete_state_snapshots(&mut self);

    /// Creates and also selects a new fork
    ///
    /// This is basically `create_fork` + `select_fork`
    fn create_select_fork(
        &mut self,
        fork: CreateFork,
        env: &mut EnvMut<'_>,
        journaled_state: &mut JournaledState,
    ) -> eyre::Result<LocalForkId> {
        let id = self.create_fork(fork)?;
        self.select_fork(id, env, journaled_state)?;
        Ok(id)
    }

    /// Creates and also selects a new fork
    ///
    /// This is basically `create_fork` + `select_fork`
    fn create_select_fork_at_transaction(
        &mut self,
        fork: CreateFork,
        env: &mut EnvMut<'_>,
        journaled_state: &mut JournaledState,
        transaction: B256,
    ) -> eyre::Result<LocalForkId> {
        let id = self.create_fork_at_transaction(fork, transaction)?;
        self.select_fork(id, env, journaled_state)?;
        Ok(id)
    }

    /// Creates a new fork but does _not_ select it
    fn create_fork(&mut self, fork: CreateFork) -> eyre::Result<LocalForkId>;

    /// Creates a new fork but does _not_ select it
    fn create_fork_at_transaction(
        &mut self,
        fork: CreateFork,
        transaction: B256,
    ) -> eyre::Result<LocalForkId>;

    /// Selects the fork's state
    ///
    /// This will also modify the current `Env`.
    ///
    /// **Note**: this does not change the local state, but swaps the remote state
    ///
    /// # Errors
    ///
    /// Returns an error if no fork with the given `id` exists
    fn select_fork(
        &mut self,
        id: LocalForkId,
        env: &mut EnvMut<'_>,
        journaled_state: &mut JournaledState,
    ) -> eyre::Result<()>;

    /// Updates the fork to given block number.
    ///
    /// This will essentially create a new fork at the given block height.
    ///
    /// # Errors
    ///
    /// Returns an error if not matching fork was found.
    fn roll_fork(
        &mut self,
        id: Option<LocalForkId>,
        block_number: u64,
        env: &mut EnvMut<'_>,
        journaled_state: &mut JournaledState,
    ) -> eyre::Result<()>;

    /// Updates the fork to given transaction hash
    ///
    /// This will essentially create a new fork at the block this transaction was mined and replays
    /// all transactions up until the given transaction.
    ///
    /// # Errors
    ///
    /// Returns an error if not matching fork was found.
    fn roll_fork_to_transaction(
        &mut self,
        id: Option<LocalForkId>,
        transaction: B256,
        env: &mut EnvMut<'_>,
        journaled_state: &mut JournaledState,
    ) -> eyre::Result<()>;

    /// Fetches the given transaction for the fork and executes it, committing the state in the DB
    fn transact(
        &mut self,
        id: Option<LocalForkId>,
        transaction: B256,
        env: Env,
        journaled_state: &mut JournaledState,
        inspector: &mut dyn InspectorExt,
    ) -> eyre::Result<()>;

    /// Executes a given TransactionRequest, commits the new state to the DB
    /// NOTE(zk): the inspect_ctx param is used to set factory dependencies or paymaster
    /// parameters as needed.
    fn transact_from_tx(
        &mut self,
        transaction: &TransactionRequest,
        env: Env,
        journaled_state: &mut JournaledState,
        inspector: &mut dyn InspectorExt,
        inspect_ctx: Box<dyn Any>,
    ) -> eyre::Result<()>;

    /// Returns the `ForkId` that's currently used in the database, if fork mode is on
    fn active_fork_id(&self) -> Option<LocalForkId>;

    /// Returns the Fork url that's currently used in the database, if fork mode is on
    fn active_fork_url(&self) -> Option<String>;

    /// Whether the database is currently in forked mode.
    fn is_forked_mode(&self) -> bool {
        self.active_fork_id().is_some()
    }

    /// Ensures that an appropriate fork exists
    ///
    /// If `id` contains a requested `Fork` this will ensure it exists.
    /// Otherwise, this returns the currently active fork.
    ///
    /// # Errors
    ///
    /// Returns an error if the given `id` does not match any forks
    ///
    /// Returns an error if no fork exists
    fn ensure_fork(&self, id: Option<LocalForkId>) -> eyre::Result<LocalForkId>;

    /// Ensures that a corresponding `ForkId` exists for the given local `id`
    fn ensure_fork_id(&self, id: LocalForkId) -> eyre::Result<&ForkId>;

    /// Handling multiple accounts/new contracts in a multifork environment can be challenging since
    /// every fork has its own standalone storage section. So this can be a common error to run
    /// into:
    ///
    /// ```solidity
    /// function testCanDeploy() public {
    ///    vm.selectFork(mainnetFork);
    ///    // contract created while on `mainnetFork`
    ///    DummyContract dummy = new DummyContract();
    ///    // this will succeed
    ///    dummy.hello();
    ///
    ///    vm.selectFork(optimismFork);
    ///
    ///    vm.expectRevert();
    ///    // this will revert since `dummy` contract only exists on `mainnetFork`
    ///    dummy.hello();
    /// }
    /// ```
    ///
    /// If this happens (`dummy.hello()`), or more general, a call on an address that's not a
    /// contract, revm will revert without useful context. This call will check in this context if
    /// `address(dummy)` belongs to an existing contract and if not will check all other forks if
    /// the contract is deployed there.
    ///
    /// Returns a more useful error message if that's the case
    fn diagnose_revert(
        &self,
        callee: Address,
        journaled_state: &JournaledState,
    ) -> Option<RevertDiagnostic>;

    /// Loads the account allocs from the given `allocs` map into the passed [JournaledState].
    ///
    /// Returns [Ok] if all accounts were successfully inserted into the journal, [Err] otherwise.
    fn load_allocs(
        &mut self,
        allocs: &BTreeMap<Address, GenesisAccount>,
        journaled_state: &mut JournaledState,
    ) -> Result<(), BackendError>;

    /// Copies bytecode, storage, nonce and balance from the given genesis account to the target
    /// address.
    ///
    /// Returns [Ok] if data was successfully inserted into the journal, [Err] otherwise.
    fn clone_account(
        &mut self,
        source: &GenesisAccount,
        target: &Address,
        journaled_state: &mut JournaledState,
    ) -> Result<(), BackendError>;

    /// Returns true if the given account is currently marked as persistent.
    fn is_persistent(&self, acc: &Address) -> bool;

    /// Returns the accounts currently marked as persistent.
    fn persistent_accounts(&self) -> Vec<Address>;

    /// Revokes persistent status from the given account.
    fn remove_persistent_account(&mut self, account: &Address) -> bool;

    /// Marks the given account as persistent.
    fn add_persistent_account(&mut self, account: Address) -> bool;

    /// Removes persistent status from all given accounts.
    #[auto_impl(keep_default_for(&, &mut, Rc, Arc, Box))]
    fn remove_persistent_accounts(&mut self, accounts: impl IntoIterator<Item = Address>)
    where
        Self: Sized,
    {
        for acc in accounts {
            self.remove_persistent_account(&acc);
        }
    }

    /// Extends the persistent accounts with the accounts the iterator yields.
    #[auto_impl(keep_default_for(&, &mut, Rc, Arc, Box))]
    fn extend_persistent_accounts(&mut self, accounts: impl IntoIterator<Item = Address>)
    where
        Self: Sized,
    {
        for acc in accounts {
            self.add_persistent_account(acc);
        }
    }

    /// Grants cheatcode access for the given `account`
    ///
    /// Returns true if the `account` already has access
    fn allow_cheatcode_access(&mut self, account: Address) -> bool;

    /// Revokes cheatcode access for the given account
    ///
    /// Returns true if the `account` was previously allowed cheatcode access
    fn revoke_cheatcode_access(&mut self, account: &Address) -> bool;

    /// Returns `true` if the given account is allowed to execute cheatcodes
    fn has_cheatcode_access(&self, account: &Address) -> bool;

    /// Ensures that `account` is allowed to execute cheatcodes
    ///
    /// Returns an error if [`Self::has_cheatcode_access`] returns `false`
    fn ensure_cheatcode_access(&self, account: &Address) -> Result<(), BackendError> {
        if !self.has_cheatcode_access(account) {
            return Err(BackendError::NoCheats(*account));
        }
        Ok(())
    }

    /// Same as [`Self::ensure_cheatcode_access()`] but only enforces it if the backend is currently
    /// in forking mode
    fn ensure_cheatcode_access_forking_mode(&self, account: &Address) -> Result<(), BackendError> {
        if self.is_forked_mode() {
            return self.ensure_cheatcode_access(account);
        }
        Ok(())
    }

    /// Retrieves test contract's address
    fn get_test_contract_address(&self) -> Option<Address>;

    /// Set the blockhash for a given block number.
    ///
    /// # Arguments
    ///
    /// * `number` - The block number to set the blockhash for
    /// * `hash` - The blockhash to set
    ///
    /// # Note
    ///
    /// This function mimics the EVM limits of the `blockhash` operation:
    /// - It sets the blockhash for blocks where `block.number - 256 <= number < block.number`
    /// - Setting a blockhash for the current block (number == block.number) has no effect
    /// - Setting a blockhash for future blocks (number > block.number) has no effect
    /// - Setting a blockhash for blocks older than `block.number - 256` has no effect
    fn set_blockhash(&mut self, block_number: U256, block_hash: B256);
}

struct _ObjectSafe(dyn DatabaseExt);

/// Provides the underlying `revm::Database` implementation.
///
/// A `Backend` can be initialised in two forms:
///
/// # 1. Empty in-memory Database
/// This is the default variant: an empty `revm::Database`
///
/// # 2. Forked Database
/// A `revm::Database` that forks off a remote client
///
///
/// In addition to that we support forking manually on the fly.
/// Additional forks can be created. Each unique fork is identified by its unique `ForkId`. We treat
/// forks as unique if they have the same `(endpoint, block number)` pair.
///
/// When it comes to testing, it's intended that each contract will use its own `Backend`
/// (`Backend::clone`). This way each contract uses its own encapsulated evm state. For in-memory
/// testing, the database is just an owned `revm::InMemoryDB`.
///
/// Each `Fork`, identified by a unique id, uses completely separate storage, write operations are
/// performed only in the fork's own database, `ForkDB`.
///
/// A `ForkDB` consists of 2 halves:
///   - everything fetched from the remote is readonly
///   - all local changes (instructed by the contract) are written to the backend's `db` and don't
///     alter the state of the remote client.
///
/// # Fork swapping
///
/// Multiple "forks" can be created `Backend::create_fork()`, however only 1 can be used by the
/// `db`. However, their state can be hot-swapped by swapping the read half of `db` from one fork to
/// another.
/// When swapping forks (`Backend::select_fork()`) we also update the current `Env` of the `EVM`
/// accordingly, so that all `block.*` config values match
///
/// When another for is selected [`DatabaseExt::select_fork()`] the entire storage, including
/// `JournaledState` is swapped, but the storage of the caller's and the test contract account is
/// _always_ cloned. This way a fork has entirely separate storage but data can still be shared
/// across fork boundaries via stack and contract variables.
///
/// # Snapshotting
///
/// A snapshot of the current overall state can be taken at any point in time. A snapshot is
/// identified by a unique id that's returned when a snapshot is created. A snapshot can only be
/// reverted _once_. After a successful revert, the same snapshot id cannot be used again. Reverting
/// a snapshot replaces the current active state with the snapshot state, the snapshot is deleted
/// afterwards, as well as any snapshots taken after the reverted snapshot, (e.g.: reverting to id
/// 0x1 will delete snapshots with ids 0x1, 0x2, etc.)
///
/// **Note:** State snapshots work across fork-swaps, e.g. if fork `A` is currently active, then a
/// snapshot is created before fork `B` is selected, then fork `A` will be the active fork again
/// after reverting the snapshot.
#[derive(Debug)]
#[must_use]
pub struct Backend {
    /// The behavior strategy.
    pub strategy: BackendStrategy,

    /// The access point for managing forks
    forks: MultiFork,
    // The default in memory db
    mem_db: FoundryEvmInMemoryDB,
    /// The journaled_state to use to initialize new forks with
    ///
    /// The way [`JournaledState`] works is, that it holds the "hot" accounts loaded from the
    /// underlying `Database` that feeds the Account and State data to the journaled_state so it
    /// can apply changes to the state while the EVM executes.
    ///
    /// In a way the `JournaledState` is something like a cache that
    /// 1. check if account is already loaded (hot)
    /// 2. if not load from the `Database` (this will then retrieve the account via RPC in forking
    ///    mode)
    ///
    /// To properly initialize we store the `JournaledState` before the first fork is selected
    /// ([`DatabaseExt::select_fork`]).
    ///
    /// This will be an empty `JournaledState`, which will be populated with persistent accounts,
    /// See [`Self::update_fork_db()`].
    fork_init_journaled_state: JournaledState,
    /// The currently active fork database
    ///
    /// If this is set, then the Backend is currently in forking mode
    active_fork_ids: Option<(LocalForkId, ForkLookupIndex)>,
    /// holds additional Backend data
    inner: BackendInner,
    /// Keeps track of the fork type
    fork_url_type: CachedForkType,
}

impl Clone for Backend {
    fn clone(&self) -> Self {
        Self {
            forks: self.forks.clone(),
            mem_db: self.mem_db.clone(),
            fork_init_journaled_state: self.fork_init_journaled_state.clone(),
            active_fork_ids: self.active_fork_ids,
            inner: self.inner.clone(),
            fork_url_type: self.fork_url_type.clone(),
            strategy: self.strategy.clone(),
        }
    }
}

impl Backend {
    /// Creates a new Backend with a spawned multi fork thread.
    ///
    /// If `fork` is `Some` this will use a `fork` database, otherwise with an in-memory
    /// database.
    pub fn spawn(fork: Option<CreateFork>, strategy: BackendStrategy) -> eyre::Result<Self> {
        Self::new(MultiFork::spawn(), fork, strategy)
    }

    /// Creates a new instance of `Backend`
    ///
    /// If `fork` is `Some` this will use a `fork` database, otherwise with an in-memory
    /// database.
    ///
    /// Prefer using [`spawn`](Self::spawn) instead.
    pub fn new(
        forks: MultiFork,
        fork: Option<CreateFork>,
        strategy: BackendStrategy,
    ) -> eyre::Result<Self> {
        trace!(target: "backend", forking_mode=?fork.is_some(), "creating executor backend");
        // Note: this will take of registering the `fork`
        let inner = BackendInner {
            persistent_accounts: HashSet::from(DEFAULT_PERSISTENT_ACCOUNTS),
            ..Default::default()
        };

        let mut backend = Self {
            forks,
            mem_db: CacheDB::new(Default::default()),
            fork_init_journaled_state: inner.new_journaled_state(),
            active_fork_ids: None,
            inner,
            fork_url_type: Default::default(),
            strategy,
        };

        if let Some(fork) = fork {
            let (fork_id, fork, _) = backend.forks.create_fork(fork)?;
            let fork_db = ForkDB::new(fork);
            let fork_ids = backend.inner.insert_new_fork(
                fork_id.clone(),
                fork_db,
                backend.inner.new_journaled_state(),
            );
            backend.inner.launched_with_fork = Some((fork_id, fork_ids.0, fork_ids.1));
            backend.active_fork_ids = Some(fork_ids);
        }

        trace!(target: "backend", forking_mode=? backend.active_fork_ids.is_some(), "created executor backend");

        Ok(backend)
    }

    /// Creates a new instance of `Backend` with fork added to the fork database and sets the fork
    /// as active
    pub(crate) fn new_with_fork(
        strategy: BackendStrategy,
        id: &ForkId,
        fork: Fork,
        journaled_state: JournaledState,
    ) -> eyre::Result<Self> {
        let mut backend = Self::spawn(None, strategy)?;
        let fork_ids = backend.inner.insert_new_fork(id.clone(), fork.db, journaled_state);
        backend.inner.launched_with_fork = Some((id.clone(), fork_ids.0, fork_ids.1));
        backend.active_fork_ids = Some(fork_ids);
        Ok(backend)
    }

    /// Creates a new instance with a `BackendDatabase::InMemory` cache layer for the `CacheDB`
    pub fn clone_empty(&self) -> Self {
        Self {
            forks: self.forks.clone(),
            mem_db: CacheDB::new(Default::default()),
            fork_init_journaled_state: self.inner.new_journaled_state(),
            active_fork_ids: None,
            inner: Default::default(),
            fork_url_type: Default::default(),
            strategy: self.strategy.clone(),
        }
    }

    pub fn insert_account_info(&mut self, address: Address, account: AccountInfo) {
        if let Some(db) = self.active_fork_db_mut() {
            db.insert_account_info(address, account)
        } else {
            self.mem_db.insert_account_info(address, account)
        }
    }

    /// Inserts a value on an account's storage without overriding account info
    pub fn insert_account_storage(
        &mut self,
        address: Address,
        slot: U256,
        value: U256,
    ) -> Result<(), DatabaseError> {
        if let Some(db) = self.active_fork_db_mut() {
            db.insert_account_storage(address, slot, value)
        } else {
            self.mem_db.insert_account_storage(address, slot, value)
        }
    }

    /// Completely replace an account's storage without overriding account info.
    ///
    /// When forking, this causes the backend to assume a `0` value for all
    /// unset storage slots instead of trying to fetch it.
    pub fn replace_account_storage(
        &mut self,
        address: Address,
        storage: Map<U256, U256>,
    ) -> Result<(), DatabaseError> {
        if let Some(db) = self.active_fork_db_mut() {
            db.replace_account_storage(address, storage)
        } else {
            self.mem_db.replace_account_storage(address, storage)
        }
    }

    /// Returns all snapshots created in this backend
    pub fn state_snapshots(
        &self,
    ) -> &StateSnapshots<BackendStateSnapshot<BackendDatabaseSnapshot>> {
        &self.inner.state_snapshots
    }

    /// Sets the address of the `DSTest` contract that is being executed
    ///
    /// This will also mark the caller as persistent and remove the persistent status from the
    /// previous test contract address
    ///
    /// This will also grant cheatcode access to the test account
    pub fn set_test_contract(&mut self, acc: Address) -> &mut Self {
        trace!(?acc, "setting test account");
        self.add_persistent_account(acc);
        self.allow_cheatcode_access(acc);
        self.inner.test_contract_address = Some(acc);
        self
    }

    /// Sets the caller address
    pub fn set_caller(&mut self, acc: Address) -> &mut Self {
        trace!(?acc, "setting caller account");
        self.inner.caller = Some(acc);
        self.allow_cheatcode_access(acc);
        self
    }

    /// Sets the current spec id
    pub fn set_spec_id(&mut self, spec_id: SpecId) -> &mut Self {
        trace!(?spec_id, "setting spec ID");
        self.inner.spec_id = spec_id;
        self
    }

    /// Returns the address of the set `DSTest` contract
    pub fn test_contract_address(&self) -> Option<Address> {
        self.inner.test_contract_address
    }

    /// Returns the set caller address
    pub fn caller_address(&self) -> Option<Address> {
        self.inner.caller
    }

    /// Failures occurred in state snapshots are tracked when the state snapshot is reverted.
    ///
    /// If an error occurs in a restored state snapshot, the test is considered failed.
    ///
    /// This returns whether there was a reverted state snapshot that recorded an error.
    pub fn has_state_snapshot_failure(&self) -> bool {
        self.inner.has_state_snapshot_failure
    }

    /// Sets the state snapshot failure flag.
    pub fn set_state_snapshot_failure(&mut self, has_state_snapshot_failure: bool) {
        self.inner.has_state_snapshot_failure = has_state_snapshot_failure
    }

    /// Returns the memory db used if not in forking mode
    pub fn mem_db(&self) -> &FoundryEvmInMemoryDB {
        &self.mem_db
    }

    /// Returns true if the `id` is currently active
    pub fn is_active_fork(&self, id: LocalForkId) -> bool {
        self.active_fork_ids.map(|(i, _)| i == id).unwrap_or_default()
    }

    /// Returns `true` if the `Backend` is currently in forking mode
    pub fn is_in_forking_mode(&self) -> bool {
        self.active_fork().is_some()
    }

    /// Returns the currently active `Fork`, if any
    pub fn active_fork(&self) -> Option<&Fork> {
        self.active_fork_ids.map(|(_, idx)| self.inner.get_fork(idx))
    }

    /// Returns the currently active `Fork`, if any
    pub fn active_fork_mut(&mut self) -> Option<&mut Fork> {
        self.active_fork_ids.map(|(_, idx)| self.inner.get_fork_mut(idx))
    }

    /// Returns the currently active `ForkDB`, if any
    pub fn active_fork_db(&self) -> Option<&ForkDB> {
        self.active_fork().map(|f| &f.db)
    }

    /// Returns the currently active `ForkDB`, if any
    pub fn active_fork_db_mut(&mut self) -> Option<&mut ForkDB> {
        self.active_fork_mut().map(|f| &mut f.db)
    }

    /// Returns the current database implementation as a `&dyn` value.
    pub fn db(&self) -> &dyn Database<Error = DatabaseError> {
        match self.active_fork_db() {
            Some(fork_db) => fork_db,
            None => &self.mem_db,
        }
    }

    /// Returns the current database implementation as a `&mut dyn` value.
    pub fn db_mut(&mut self) -> &mut dyn Database<Error = DatabaseError> {
        match self.active_fork_ids.map(|(_, idx)| &mut self.inner.get_fork_mut(idx).db) {
            Some(fork_db) => fork_db,
            None => &mut self.mem_db,
        }
    }

    /// Creates a snapshot of the currently active database
    pub(crate) fn create_db_snapshot(&self) -> BackendDatabaseSnapshot {
        if let Some((id, idx)) = self.active_fork_ids {
            let fork = self.inner.get_fork(idx).clone();
            let fork_id = self.inner.ensure_fork_id(id).cloned().expect("Exists; qed");
            BackendDatabaseSnapshot::Forked(id, fork_id, idx, Box::new(fork))
        } else {
            BackendDatabaseSnapshot::InMemory(self.mem_db.clone())
        }
    }

    /// Since each `Fork` tracks logs separately, we need to merge them to get _all_ of them
    pub fn merged_logs(&self, mut logs: Vec<Log>) -> Vec<Log> {
        if let Some((_, active)) = self.active_fork_ids {
            let mut all_logs = Vec::with_capacity(logs.len());

            self.inner
                .forks
                .iter()
                .enumerate()
                .filter_map(|(idx, f)| f.as_ref().map(|f| (idx, f)))
                .for_each(|(idx, f)| {
                    if idx == active {
                        all_logs.append(&mut logs);
                    } else {
                        all_logs.extend(f.journaled_state.logs.clone())
                    }
                });
            return all_logs;
        }

        logs
    }

    /// Initializes settings we need to keep track of.
    ///
    /// We need to track these mainly to prevent issues when switching between different evms
    pub(crate) fn initialize(&mut self, env: &Env) {
        self.set_caller(env.tx.caller);
        self.set_spec_id(env.evm_env.cfg_env.spec);

        let test_contract = match env.tx.kind {
            TxKind::Call(to) => to,
            TxKind::Create => {
                let nonce = self
                    .basic_ref(env.tx.caller)
                    .map(|b| b.unwrap_or_default().nonce)
                    .unwrap_or_default();
                env.tx.caller.create(nonce)
            }
        };
        self.set_test_contract(test_contract);
    }

    /// Executes the configured test call of the `env` without committing state changes.
    ///
    /// Note: in case there are any cheatcodes executed that modify the environment, this will
    /// update the given `env` with the new values.
    #[instrument(name = "inspect", level = "debug", skip_all)]
    pub fn inspect<I: InspectorExt>(
        &mut self,
        env: &mut Env,
        inspector: &mut I,
        inspect_ctx: Box<dyn Any>,
    ) -> eyre::Result<ResultAndState> {
        self.initialize(env);
        self.strategy.runner.inspect(self, env, inspector, inspect_ctx)
    }

    /// Returns true if the address is a precompile
    pub fn is_existing_precompile(&self, addr: &Address) -> bool {
        self.inner.precompiles().contains(addr)
    }

    /// Sets the initial journaled state to use when initializing forks
    #[inline]
    fn set_init_journaled_state(&mut self, journaled_state: JournaledState) {
        trace!("recording fork init journaled_state");
        self.fork_init_journaled_state = journaled_state;
    }

    /// Cleans up already loaded accounts that would be initialized without the correct data from
    /// the fork.
    ///
    /// It can happen that an account is loaded before the first fork is selected, like
    /// `getNonce(addr)`, which will load an empty account by default.
    ///
    /// This account data then would not match the account data of a fork if it exists.
    /// So when the first fork is initialized we replace these accounts with the actual account as
    /// it exists on the fork.
    fn prepare_init_journal_state(&mut self) -> Result<(), BackendError> {
        let loaded_accounts = self
            .fork_init_journaled_state
            .state
            .iter()
            .filter(|(addr, _)| !self.is_existing_precompile(addr) && !self.is_persistent(addr))
            .map(|(addr, _)| addr)
            .copied()
            .collect::<Vec<_>>();

        for fork in self.inner.forks_iter_mut() {
            let mut journaled_state = self.fork_init_journaled_state.clone();
            for loaded_account in loaded_accounts.iter().copied() {
                trace!(?loaded_account, "replacing account on init");
                let init_account =
                    journaled_state.state.get_mut(&loaded_account).expect("exists; qed");

                // here's an edge case where we need to check if this account has been created, in
                // which case we don't need to replace it with the account from the fork because the
                // created account takes precedence: for example contract creation in setups
                if init_account.is_created() {
                    trace!(?loaded_account, "skipping created account");
                    continue;
                }

                // otherwise we need to replace the account's info with the one from the fork's
                // database
                let fork_account = Database::basic(&mut fork.db, loaded_account)?
                    .ok_or(BackendError::MissingAccount(loaded_account))?;
                init_account.info = fork_account;
            }
            fork.journaled_state = journaled_state;
        }
        Ok(())
    }

    /// Returns the block numbers required for replaying a transaction
    fn get_block_number_and_block_for_transaction(
        &self,
        id: LocalForkId,
        transaction: B256,
    ) -> eyre::Result<(u64, AnyRpcBlock)> {
        let fork = self.inner.get_fork_by_id(id)?;
        let tx = fork.db.db.get_transaction(transaction)?;

        // get the block number we need to fork
        if let Some(tx_block) = tx.block_number {
            let block = fork.db.db.get_full_block(tx_block)?;

            // we need to subtract 1 here because we want the state before the transaction
            // was mined
            let fork_block = tx_block - 1;
            Ok((fork_block, block))
        } else {
            let block = fork.db.db.get_full_block(BlockNumberOrTag::Latest)?;

            let number = block.header.number;

            Ok((number, block))
        }
    }

    /// Replays all the transactions at the forks current block that were mined before the `tx`
    ///
    /// Returns the _unmined_ transaction that corresponds to the given `tx_hash`
    pub fn replay_until(
        &mut self,
        id: LocalForkId,
        mut env: Env,
        tx_hash: B256,
        journaled_state: &mut JournaledState,
    ) -> eyre::Result<Option<Transaction<AnyTxEnvelope>>> {
        trace!(?id, ?tx_hash, "replay until transaction");

        let persistent_accounts = self.inner.persistent_accounts.clone();
        let fork_id = self.ensure_fork_id(id)?.clone();

        let fork = self.inner.get_fork_by_id_mut(id)?;
        let full_block =
            fork.db.db.get_full_block(env.evm_env.block_env.number.saturating_to::<u64>())?;

        for tx in full_block.inner.transactions.txns() {
            // System transactions such as on L2s don't contain any pricing info so we skip them
            // otherwise this would cause reverts
            if is_known_system_sender(tx.inner().inner.signer())
                || tx.ty() == SYSTEM_TRANSACTION_TYPE
            {
                trace!(tx=?tx.tx_hash(), "skipping system transaction");
                continue;
            }

            if tx.tx_hash() == tx_hash {
                // found the target transaction
                return Ok(Some(tx.inner.clone()));
            }
            trace!(tx=?tx.tx_hash(), "committing transaction");

            commit_transaction(
                &mut self.strategy,
                &tx.inner,
                &mut env.as_env_mut(),
                journaled_state,
                fork,
                &fork_id,
                &persistent_accounts,
                &mut NoOpInspector,
            )?;
        }

        Ok(None)
    }
}

impl DatabaseExt for Backend {
    fn get_fork_info(&mut self, id: LocalForkId) -> eyre::Result<ForkInfo> {
        let fork_id = self.ensure_fork_id(id).cloned()?;
        let fork_env = self
            .forks
            .get_env(fork_id.clone())?
            .ok_or_else(|| eyre::eyre!("Requested fork `{}` does not exit", id))?;
        let fork_type = self
            .forks
            .get_fork_url(fork_id)?
            .map(|url| self.fork_url_type.get(&url))
            .unwrap_or(ForkType::Zk);

        Ok(ForkInfo { fork_type, fork_env })
    }

    fn get_strategy(&mut self) -> &mut BackendStrategy {
        &mut self.strategy
    }

    fn snapshot_state(&mut self, journaled_state: &JournaledState, env: &mut EnvMut<'_>) -> U256 {
        trace!("create snapshot");
        let id = self.inner.state_snapshots.insert(BackendStateSnapshot::new(
            self.create_db_snapshot(),
            journaled_state.clone(),
            env.to_owned(),
        ));
        trace!(target: "backend", "Created new snapshot {}", id);
        id
    }

    fn revert_state(
        &mut self,
        id: U256,
        current_state: &JournaledState,
        current: &mut EnvMut<'_>,
        action: RevertStateSnapshotAction,
    ) -> Option<JournaledState> {
        trace!(?id, "revert snapshot");
        if let Some(mut snapshot) = self.inner.state_snapshots.remove_at(id) {
            // Re-insert snapshot to persist it
            if action.is_keep() {
                self.inner.state_snapshots.insert_at(snapshot.clone(), id);
            }

            // https://github.com/foundry-rs/foundry/issues/3055
            // Check if an error occurred either during or before the snapshot.
            // DSTest contracts don't have snapshot functionality, so this slot is enough to check
            // for failure here.
            if let Some(account) = current_state.state.get(&CHEATCODE_ADDRESS)
                && let Some(slot) = account.storage.get(&GLOBAL_FAIL_SLOT)
                && !slot.present_value.is_zero()
            {
                self.set_state_snapshot_failure(true);
            }

            // merge additional logs
            snapshot.merge(current_state);
            let BackendStateSnapshot { db, mut journaled_state, env } = snapshot;
            match db {
                BackendDatabaseSnapshot::InMemory(mem_db) => {
                    self.mem_db = mem_db;
                }
                BackendDatabaseSnapshot::Forked(id, fork_id, idx, mut fork) => {
                    // there might be the case where the snapshot was created during `setUp` with
                    // another caller, so we need to ensure the caller account is present in the
                    // journaled state and database
                    let caller = current.tx.caller;
                    journaled_state.state.entry(caller).or_insert_with(|| {
                        let caller_account = current_state
                            .state
                            .get(&caller)
                            .map(|acc| acc.info.clone())
                            .unwrap_or_default();

                        if !fork.db.cache.accounts.contains_key(&caller) {
                            // update the caller account which is required by the evm
                            fork.db.insert_account_info(caller, caller_account.clone());
                        }
                        caller_account.into()
                    });
                    self.inner.revert_state_snapshot(id, fork_id, idx, *fork);
                    self.active_fork_ids = Some((id, idx))
                }
            }

            update_current_env_with_fork_env(&mut current.as_env_mut(), env);
            trace!(target: "backend", "Reverted snapshot {}", id);

            Some(journaled_state)
        } else {
            warn!(target: "backend", "No snapshot to revert for {}", id);
            None
        }
    }

    fn delete_state_snapshot(&mut self, id: U256) -> bool {
        self.inner.state_snapshots.remove_at(id).is_some()
    }

    fn delete_state_snapshots(&mut self) {
        self.inner.state_snapshots.clear()
    }

    fn create_fork(&mut self, create_fork: CreateFork) -> eyre::Result<LocalForkId> {
        trace!("create fork");
        let (fork_id, fork, _) = self.forks.create_fork(create_fork)?;

        let fork_db = ForkDB::new(fork);
        let (id, _) =
            self.inner.insert_new_fork(fork_id, fork_db, self.fork_init_journaled_state.clone());
        Ok(id)
    }

    fn create_fork_at_transaction(
        &mut self,
        fork: CreateFork,
        transaction: B256,
    ) -> eyre::Result<LocalForkId> {
        trace!(?transaction, "create fork at transaction");
        let id = self.create_fork(fork)?;
        let fork_id = self.ensure_fork_id(id).cloned()?;
        let mut env = self
            .forks
            .get_env(fork_id)?
            .ok_or_else(|| eyre::eyre!("Requested fork `{}` does not exist", id))?;

        // we still need to roll to the transaction, but we only need an empty dummy state since we
        // don't need to update the active journaled state yet
        self.roll_fork_to_transaction(
            Some(id),
            transaction,
            &mut env.as_env_mut(),
            &mut self.inner.new_journaled_state(),
        )?;

        Ok(id)
    }

    /// Select an existing fork by id.
    /// When switching forks we copy the shared state
    fn select_fork(
        &mut self,
        id: LocalForkId,
        env: &mut EnvMut<'_>,
        active_journaled_state: &mut JournaledState,
    ) -> eyre::Result<()> {
        trace!(?id, "select fork");
        if self.is_active_fork(id) {
            // nothing to do
            return Ok(());
        }

        // Update block number and timestamp of active fork (if any) with current env values,
        // in order to preserve values changed by using `roll` and `warp` cheatcodes.
        if let Some(active_fork_id) = self.active_fork_id() {
            self.forks.update_block(
                self.ensure_fork_id(active_fork_id).cloned()?,
                env.block.number,
                env.block.timestamp,
            )?;
        }

        let fork_id = self.ensure_fork_id(id).cloned()?;
        let idx = self.inner.ensure_fork_index(&fork_id)?;

        let current_fork_type = if let Some(active_fork_id) = self.active_fork_id() {
            self.forks
                .get_fork_url(self.ensure_fork_id(active_fork_id).cloned()?)?
                .map(|url| self.fork_url_type.get(&url))
                .unwrap_or(ForkType::Evm)
        } else {
            ForkType::Zk
        };
        let target_fork_type = self
            .forks
            .get_fork_url(fork_id.clone())?
            .map(|url| self.fork_url_type.get(&url))
            .unwrap_or(ForkType::Evm);

        let fork_env = self
            .forks
            .get_env(fork_id)?
            .ok_or_else(|| eyre::eyre!("Requested fork `{}` does not exist", id))?;

        // If we're currently in forking mode we need to update the journaled_state to this point,
        // this ensures the changes performed while the fork was active are recorded
        if let Some(active) = self.active_fork_mut() {
            active.journaled_state = active_journaled_state.clone();

            let caller = env.tx.caller;
            let caller_account = active.journaled_state.state.get(&env.tx.caller).cloned();
            let target_fork = self.inner.get_fork_mut(idx);

            // depth 0 will be the default value when the fork was created
            if target_fork.journaled_state.depth == 0 {
                // Initialize caller with its fork info
                if let Some(mut acc) = caller_account {
                    let fork_account = Database::basic(&mut target_fork.db, caller)?
                        .ok_or(BackendError::MissingAccount(caller))?;

                    acc.info = fork_account;
                    target_fork.journaled_state.state.insert(caller, acc);
                }
            }
        } else {
            // this is the first time a fork is selected. This means up to this point all changes
            // are made in a single `JournaledState`, for example after a `setup` that only created
            // different forks. Since the `JournaledState` is valid for all forks until the
            // first fork is selected, we need to update it for all forks and use it as init state
            // for all future forks

            self.set_init_journaled_state(active_journaled_state.clone());
            self.prepare_init_journal_state()?;

            // Make sure that the next created fork has a depth of 0.
            self.fork_init_journaled_state.depth = 0;
        }

        {
            // update the shared state and track
            let mut fork = self.inner.take_fork(idx);

            // Make sure all persistent accounts on the newly selected fork reflect same state as
            // the active db / previous fork.
            // This can get out of sync when multiple forks are created on test `setUp`, then a
            // fork is selected and persistent contract is changed. If first action in test is to
            // select a different fork, then the persistent contract state won't reflect changes
            // done in `setUp` for the other fork.
            // See <https://github.com/foundry-rs/foundry/issues/10296> and <https://github.com/foundry-rs/foundry/issues/10552>.
            let persistent_accounts = self.inner.persistent_accounts.clone();
            if let Some(db) = self.active_fork_db_mut() {
                for addr in persistent_accounts {
                    let Ok(db_account) = db.load_account(addr) else { continue };

                    let Some(fork_account) = fork.journaled_state.state.get_mut(&addr) else {
                        continue;
                    };

                    for (key, val) in &db_account.storage {
                        if let Some(fork_storage) = fork_account.storage.get_mut(key) {
                            fork_storage.present_value = *val;
                        }
                    }
                }
            }

            // since all forks handle their state separately, the depth can drift
            // this is a handover where the target fork starts at the same depth where it was
            // selected. This ensures that there are no gaps in depth which would
            // otherwise cause issues with the tracer
            fork.journaled_state.depth = active_journaled_state.depth;

            // another edge case where a fork is created and selected during setup with not
            // necessarily the same caller as for the test, however we must always
            // ensure that fork's state contains the current sender
            let caller = env.tx.caller;
            fork.journaled_state.state.entry(caller).or_insert_with(|| {
                let caller_account = active_journaled_state
                    .state
                    .get(&env.tx.caller)
                    .map(|acc| acc.info.clone())
                    .unwrap_or_default();

                if !fork.db.cache.accounts.contains_key(&caller) {
                    // update the caller account which is required by the evm
                    fork.db.insert_account_info(caller, caller_account.clone());
                }
                caller_account.into()
            });

            let active_fork = self.active_fork_ids.map(|(_, idx)| self.inner.get_fork(idx));
            // let active_fork = self.active_fork().cloned();
            self.strategy.runner.update_fork_db(
                self.strategy.context.as_mut(),
                BackendStrategyForkInfo {
                    active_fork,
                    active_type: current_fork_type,
                    target_type: target_fork_type,
                },
                &self.mem_db,
                &self.inner,
                active_journaled_state,
                &mut fork,
            );

            // insert the fork back
            self.inner.set_fork(idx, fork);
        }

        self.active_fork_ids = Some((id, idx));
        // Update current environment with environment of newly selected fork.
        update_current_env_with_fork_env(env, fork_env);

        Ok(())
    }

    /// This is effectively the same as [`Self::create_select_fork()`] but updating an existing
    /// [ForkId] that is mapped to the [LocalForkId]
    fn roll_fork(
        &mut self,
        id: Option<LocalForkId>,
        block_number: u64,
        env: &mut EnvMut<'_>,
        journaled_state: &mut JournaledState,
    ) -> eyre::Result<()> {
        trace!(?id, ?block_number, "roll fork");
        let id = self.ensure_fork(id)?;
        let (fork_id, backend, fork_env) =
            self.forks.roll_fork(self.inner.ensure_fork_id(id).cloned()?, block_number)?;
        // this will update the local mapping
        self.inner.roll_fork(&mut self.strategy, id, fork_id, backend)?;

        if let Some((active_id, active_idx)) = self.active_fork_ids {
            // the currently active fork is the targeted fork of this call
            if active_id == id {
                // need to update the block's env settings right away, which is otherwise set when
                // forks are selected `select_fork`
                update_current_env_with_fork_env(env, fork_env);

                // we also need to update the journaled_state right away, this has essentially the
                // same effect as selecting (`select_fork`) by discarding
                // non-persistent storage from the journaled_state. This which will
                // reset cached state from the previous block
                let mut persistent_addrs = self.inner.persistent_accounts.clone();
                // we also want to copy the caller state here
                persistent_addrs.extend(self.caller_address());

                let active = self.inner.get_fork_mut(active_idx);
                active.journaled_state = self.fork_init_journaled_state.clone();
                active.journaled_state.depth = journaled_state.depth;

                for addr in persistent_addrs {
                    self.strategy.runner.merge_journaled_state_data(
                        self.strategy.context.as_mut(),
                        addr,
                        journaled_state,
                        &mut active.journaled_state,
                    );
                }

                // Ensure all previously loaded accounts are present in the journaled state to
                // prevent issues in the new journalstate, e.g. assumptions that accounts are loaded
                // if the account is not touched, we reload it, if it's touched we clone it.
                //
                // Special case for accounts that are not created: we don't merge their state but
                // load it in order to reflect their state at the new block (they should explicitly
                // be marked as persistent if it is desired to keep state between fork rolls).
                for (addr, acc) in &journaled_state.state {
                    if acc.is_created() {
                        if acc.is_touched() {
                            self.strategy.runner.merge_journaled_state_data(
                                self.strategy.context.as_mut(),
                                *addr,
                                journaled_state,
                                &mut active.journaled_state,
                            );
                        }
                    } else {
                        let _ = active.journaled_state.load_account(&mut active.db, *addr);
                    }
                }

                *journaled_state = active.journaled_state.clone();
            }
        }
        Ok(())
    }

    fn roll_fork_to_transaction(
        &mut self,

        id: Option<LocalForkId>,
        transaction: B256,
        env: &mut EnvMut<'_>,
        journaled_state: &mut JournaledState,
    ) -> eyre::Result<()> {
        trace!(?id, ?transaction, "roll fork to transaction");
        let id = self.ensure_fork(id)?;

        let (fork_block, block) =
            self.get_block_number_and_block_for_transaction(id, transaction)?;

        // roll the fork to the transaction's parent block or latest if it's pending, because we
        // need to fork off the parent block's state for tx level forking and then replay the txs
        // before the tx in that block to get the state at the tx
        self.roll_fork(Some(id), fork_block, env, journaled_state)?;

        // we need to update the env to the block
        update_env_block(env, &block);

        // after we forked at the fork block we need to properly update the block env to the block
        // env of the tx's block
        let _ =
            self.forks.update_block_env(self.inner.ensure_fork_id(id).cloned()?, env.block.clone());

        let env = env.to_owned();

        // replay all transactions that came before
        self.replay_until(id, env, transaction, journaled_state)?;

        Ok(())
    }

    fn transact(
        &mut self,
        maybe_id: Option<LocalForkId>,
        transaction: B256,
        mut env: Env,
        journaled_state: &mut JournaledState,
        inspector: &mut dyn InspectorExt,
    ) -> eyre::Result<()> {
        trace!(?maybe_id, ?transaction, "execute transaction");
        let persistent_accounts = self.inner.persistent_accounts.clone();
        let id = self.ensure_fork(maybe_id)?;
        let fork_id = self.ensure_fork_id(id).cloned()?;

        let tx = {
            let fork = self.inner.get_fork_by_id_mut(id)?;
            fork.db.db.get_transaction(transaction)?
        };

        // This is a bit ambiguous because the user wants to transact an arbitrary transaction in
        // the current context, but we're assuming the user wants to transact the transaction as it
        // was mined. Usually this is used in a combination of a fork at the transaction's parent
        // transaction in the block and then the transaction is transacted:
        // <https://github.com/foundry-rs/foundry/issues/6538>
        // So we modify the env to match the transaction's block.
        let (_fork_block, block) =
            self.get_block_number_and_block_for_transaction(id, transaction)?;
        update_env_block(&mut env.as_env_mut(), &block);

        let fork = self.inner.get_fork_by_id_mut(id)?;
        commit_transaction(
            &mut self.strategy,
            &tx.inner,
            &mut env.as_env_mut(),
            journaled_state,
            fork,
            &fork_id,
            &persistent_accounts,
            inspector,
        )
    }

    fn transact_from_tx(
        &mut self,
        tx: &TransactionRequest,
        env: Env,
        journaled_state: &mut JournaledState,
        inspector: &mut dyn InspectorExt,
        inspect_ctx: Box<dyn Any>,
    ) -> eyre::Result<()> {
        trace!(?tx, "execute signed transaction");

        // NOTE(zk): The code was moved to the strategy, see #958
        self.strategy.runner.transact_from_tx(
            self,
            tx,
            env,
            journaled_state,
            inspector,
            inspect_ctx,
        )
    }

    fn active_fork_id(&self) -> Option<LocalForkId> {
        self.active_fork_ids.map(|(id, _)| id)
    }

    fn active_fork_url(&self) -> Option<String> {
        let fork = self.inner.issued_local_fork_ids.get(&self.active_fork_id()?)?;
        self.forks.get_fork_url(fork.clone()).ok()?
    }

    fn ensure_fork(&self, id: Option<LocalForkId>) -> eyre::Result<LocalForkId> {
        if let Some(id) = id {
            if self.inner.issued_local_fork_ids.contains_key(&id) {
                return Ok(id);
            }
            eyre::bail!("Requested fork `{}` does not exist", id)
        }
        if let Some(id) = self.active_fork_id() { Ok(id) } else { eyre::bail!("No fork active") }
    }

    fn ensure_fork_id(&self, id: LocalForkId) -> eyre::Result<&ForkId> {
        self.inner.ensure_fork_id(id)
    }

    fn diagnose_revert(
        &self,
        callee: Address,
        journaled_state: &JournaledState,
    ) -> Option<RevertDiagnostic> {
        let active_id = self.active_fork_id()?;
        let active_fork = self.active_fork()?;

        if self.inner.forks.len() == 1 {
            // we only want to provide additional diagnostics here when in multifork mode with > 1
            // forks
            return None;
        }

        if !active_fork.is_contract(callee) && !is_contract_in_state(journaled_state, callee) {
            // no contract for `callee` available on current fork, check if available on other forks
            let mut available_on = Vec::new();
            for (id, fork) in self.inner.forks_iter().filter(|(id, _)| *id != active_id) {
                trace!(?id, address=?callee, "checking if account exists");
                if fork.is_contract(callee) {
                    available_on.push(id);
                }
            }

            return if available_on.is_empty() {
                Some(RevertDiagnostic::ContractDoesNotExist {
                    contract: callee,
                    active: active_id,
                    persistent: self.is_persistent(&callee),
                })
            } else {
                // likely user error: called a contract that's not available on active fork but is
                // present other forks
                Some(RevertDiagnostic::ContractExistsOnOtherForks {
                    contract: callee,
                    active: active_id,
                    available_on,
                })
            };
        }
        None
    }

    /// Loads the account allocs from the given `allocs` map into the passed [JournaledState].
    ///
    /// Returns [Ok] if all accounts were successfully inserted into the journal, [Err] otherwise.
    fn load_allocs(
        &mut self,
        allocs: &BTreeMap<Address, GenesisAccount>,
        journaled_state: &mut JournaledState,
    ) -> Result<(), BackendError> {
        // Loop through all of the allocs defined in the map and commit them to the journal.
        for (addr, acc) in allocs {
            self.clone_account(acc, addr, journaled_state)?;
        }

        Ok(())
    }

    /// Copies bytecode, storage, nonce and balance from the given genesis account to the target
    /// address.
    ///
    /// Returns [Ok] if data was successfully inserted into the journal, [Err] otherwise.
    fn clone_account(
        &mut self,
        source: &GenesisAccount,
        target: &Address,
        journaled_state: &mut JournaledState,
    ) -> Result<(), BackendError> {
        // Fetch the account from the journaled state. Will create a new account if it does
        // not already exist.
        let mut state_acc = journaled_state.load_account(self, *target)?;

        // Set the account's bytecode and code hash, if the `bytecode` field is present.
        if let Some(bytecode) = source.code.as_ref() {
            state_acc.info.code_hash = keccak256(bytecode);
            let bytecode = Bytecode::new_raw(bytecode.0.clone().into());
            state_acc.info.code = Some(bytecode);
        }

        // Set the account's storage, if the `storage` field is present.
        if let Some(storage) = source.storage.as_ref() {
            state_acc.storage = storage
                .iter()
                .map(|(slot, value)| {
                    let slot = U256::from_be_bytes(slot.0);
                    (
                        slot,
                        EvmStorageSlot::new_changed(
                            state_acc
                                .storage
                                .get(&slot)
                                .map(|s| s.present_value)
                                .unwrap_or_default(),
                            U256::from_be_bytes(value.0),
                            0,
                        ),
                    )
                })
                .collect();
        }
        // Set the account's nonce and balance.
        state_acc.info.nonce = source.nonce.unwrap_or_default();
        state_acc.info.balance = source.balance;

        // Touch the account to ensure the loaded information persists if called in `setUp`.
        journaled_state.touch(*target);

        Ok(())
    }

    fn add_persistent_account(&mut self, account: Address) -> bool {
        trace!(?account, "add persistent account");
        self.inner.persistent_accounts.insert(account)
    }

    fn remove_persistent_account(&mut self, account: &Address) -> bool {
        trace!(?account, "remove persistent account");
        self.inner.persistent_accounts.remove(account)
    }

    fn is_persistent(&self, acc: &Address) -> bool {
        self.inner.persistent_accounts.contains(acc)
    }

    fn persistent_accounts(&self) -> Vec<Address> {
        self.inner.persistent_accounts.clone().into_iter().collect_vec()
    }

    fn allow_cheatcode_access(&mut self, account: Address) -> bool {
        trace!(?account, "allow cheatcode access");
        self.inner.cheatcode_access_accounts.insert(account)
    }

    fn revoke_cheatcode_access(&mut self, account: &Address) -> bool {
        trace!(?account, "revoke cheatcode access");
        self.inner.cheatcode_access_accounts.remove(account)
    }

    fn has_cheatcode_access(&self, account: &Address) -> bool {
        self.inner.cheatcode_access_accounts.contains(account)
    }

    fn get_test_contract_address(&self) -> Option<Address> {
        self.test_contract_address()
    }

    fn set_blockhash(&mut self, block_number: U256, block_hash: B256) {
        if let Some(db) = self.active_fork_db_mut() {
            db.cache.block_hashes.insert(block_number.saturating_to(), block_hash);
        } else {
            self.mem_db.cache.block_hashes.insert(block_number.saturating_to(), block_hash);
        }
    }
}

impl DatabaseRef for Backend {
    type Error = DatabaseError;

    fn basic_ref(&self, address: Address) -> Result<Option<AccountInfo>, Self::Error> {
        if let Some(db) = self.active_fork_db() {
            db.basic_ref(address)
        } else {
            Ok(self.mem_db.basic_ref(address)?)
        }
    }

    fn code_by_hash_ref(&self, code_hash: B256) -> Result<Bytecode, Self::Error> {
        if let Some(db) = self.active_fork_db() {
            db.code_by_hash_ref(code_hash)
        } else {
            Ok(self.mem_db.code_by_hash_ref(code_hash)?)
        }
    }

    fn storage_ref(&self, address: Address, index: U256) -> Result<U256, Self::Error> {
        if let Some(db) = self.active_fork_db() {
            DatabaseRef::storage_ref(db, address, index)
        } else {
            Ok(DatabaseRef::storage_ref(&self.mem_db, address, index)?)
        }
    }

    fn block_hash_ref(&self, number: u64) -> Result<B256, Self::Error> {
        if let Some(db) = self.active_fork_db() {
            db.block_hash_ref(number)
        } else {
            Ok(self.mem_db.block_hash_ref(number)?)
        }
    }
}

impl DatabaseCommit for Backend {
    fn commit(&mut self, changes: Map<Address, Account>) {
        if let Some(db) = self.active_fork_db_mut() {
            db.commit(changes)
        } else {
            self.mem_db.commit(changes)
        }
    }
}

impl Database for Backend {
    type Error = DatabaseError;
    fn basic(&mut self, address: Address) -> Result<Option<AccountInfo>, Self::Error> {
        if let Some(db) = self.active_fork_db_mut() {
            Ok(db.basic(address)?)
        } else {
            Ok(self.mem_db.basic(address)?)
        }
    }

    fn code_by_hash(&mut self, code_hash: B256) -> Result<Bytecode, Self::Error> {
        // NOTE(zk): Try obtaining code by hash via zks_getBytecodeByHash for zksync forks.
        let maybe_zk_fork = self
            .active_fork_id()
            .and_then(|id| self.get_fork_info(id).ok())
            .map(|info| info.fork_type.is_zk())
            .and_then(|is_zk| if is_zk { self.active_fork_url() } else { None });

        if let (Some(fork_url), Some(db)) = (maybe_zk_fork, self.active_fork_db_mut()) {
            let provider = try_get_zksync_http_provider(fork_url)
                .map(Arc::new)
                .map_err(|err| DatabaseError::AnyRequest(Arc::new(err)))?;

            let retry =
                foundry_common::retry::Retry::new(CODE_BY_HASH_RETRIES, CODE_BY_HASH_RETRY_DELAY);

            return retry
                .run(move || {
                    let provider = provider.clone();
                    db.db
                        .do_any_request(async move {
                            provider
                                .raw_request::<_, Bytes>(
                                    "zks_getBytecodeByHash".into(),
                                    vec![code_hash],
                                )
                                .await
                                .map(Bytecode::new_raw)
                                .map_err(Into::into)
                        })
                        .map_err(Into::into)
                })
                .map_err(|err| DatabaseError::AnyRequest(Arc::new(err)));
        }

        if let Some(db) = self.active_fork_db_mut() {
            Ok(db.code_by_hash(code_hash)?)
        } else {
            Ok(self.mem_db.code_by_hash(code_hash)?)
        }
    }

    fn storage(&mut self, address: Address, index: U256) -> Result<U256, Self::Error> {
        if let Some(db) = self.active_fork_db_mut() {
            Ok(Database::storage(db, address, index)?)
        } else {
            Ok(Database::storage(&mut self.mem_db, address, index)?)
        }
    }

    fn block_hash(&mut self, number: u64) -> Result<B256, Self::Error> {
        if let Some(db) = self.active_fork_db_mut() {
            Ok(db.block_hash(number)?)
        } else {
            Ok(self.mem_db.block_hash(number)?)
        }
    }
}

/// Variants of a [revm::Database]
#[derive(Clone, Debug)]
pub enum BackendDatabaseSnapshot {
    /// Simple in-memory [revm::Database]
    InMemory(FoundryEvmInMemoryDB),
    /// Contains the entire forking mode database
    Forked(LocalForkId, ForkId, ForkLookupIndex, Box<Fork>),
}

/// Represents a fork
#[derive(Clone, Debug)]
pub struct Fork {
    pub db: ForkDB,
    pub journaled_state: JournaledState,
}

impl Fork {
    /// Returns true if the account is a contract
    pub fn is_contract(&self, acc: Address) -> bool {
        if let Ok(Some(acc)) = self.db.basic_ref(acc)
            && acc.code_hash != KECCAK_EMPTY
        {
            return true;
        }
        is_contract_in_state(&self.journaled_state, acc)
    }
}

/// Container type for various Backend related data
#[derive(Clone, Debug)]
pub struct BackendInner {
    /// Stores the `ForkId` of the fork the `Backend` launched with from the start.
    ///
    /// In other words if [`Backend::spawn()`] was called with a `CreateFork` command, to launch
    /// directly in fork mode, this holds the corresponding fork identifier of this fork.
    pub launched_with_fork: Option<(ForkId, LocalForkId, ForkLookupIndex)>,
    /// This tracks numeric fork ids and the `ForkId` used by the handler.
    ///
    /// This is necessary, because there can be multiple `Backends` associated with a single
    /// `ForkId` which is only a pair of endpoint + block. Since an existing fork can be
    /// modified (e.g. `roll_fork`), but this should only affect the fork that's unique for the
    /// test and not the `ForkId`
    ///
    /// This ensures we can treat forks as unique from the context of a test, so rolling to another
    /// is basically creating(or reusing) another `ForkId` that's then mapped to the previous
    /// issued _local_ numeric identifier, that remains constant, even if the underlying fork
    /// backend changes.
    pub issued_local_fork_ids: HashMap<LocalForkId, ForkId>,
    /// tracks all the created forks
    /// Contains the index of the corresponding `ForkDB` in the `forks` vec
    pub created_forks: HashMap<ForkId, ForkLookupIndex>,
    /// Holds all created fork databases
    // Note: data is stored in an `Option` so we can remove it without reshuffling
    pub forks: Vec<Option<Fork>>,
    /// Contains state snapshots made at a certain point
    pub state_snapshots: StateSnapshots<BackendStateSnapshot<BackendDatabaseSnapshot>>,
    /// Tracks whether there was a failure in a snapshot that was reverted
    ///
    /// The Test contract contains a bool variable that is set to true when an `assert` function
    /// failed. When a snapshot is reverted, it reverts the state of the evm, but we still want
    /// to know if there was an `assert` that failed after the snapshot was taken so that we can
    /// check if the test function passed all asserts even across snapshots. When a snapshot is
    /// reverted we get the _current_ `revm::JournaledState` which contains the state that we can
    /// check if the `_failed` variable is set,
    /// additionally
    pub has_state_snapshot_failure: bool,
    /// Tracks the address of a Test contract
    ///
    /// This address can be used to inspect the state of the contract when a test is being
    /// executed. E.g. the `_failed` variable of `DSTest`
    pub test_contract_address: Option<Address>,
    /// Tracks the caller of the test function
    pub caller: Option<Address>,
    /// Tracks numeric identifiers for forks
    pub next_fork_id: LocalForkId,
    /// All accounts that should be kept persistent when switching forks.
    /// This means all accounts stored here _don't_ use a separate storage section on each fork
    /// instead the use only one that's persistent across fork swaps.
    pub persistent_accounts: HashSet<Address>,
    /// The configured spec id
    pub spec_id: SpecId,
    /// All accounts that are allowed to execute cheatcodes
    pub cheatcode_access_accounts: HashSet<Address>,
}

impl BackendInner {
    pub fn ensure_fork_id(&self, id: LocalForkId) -> eyre::Result<&ForkId> {
        self.issued_local_fork_ids
            .get(&id)
            .ok_or_else(|| eyre::eyre!("No matching fork found for {}", id))
    }

    pub fn ensure_fork_index(&self, id: &ForkId) -> eyre::Result<ForkLookupIndex> {
        self.created_forks
            .get(id)
            .copied()
            .ok_or_else(|| eyre::eyre!("No matching fork found for {}", id))
    }

    pub fn ensure_fork_index_by_local_id(&self, id: LocalForkId) -> eyre::Result<ForkLookupIndex> {
        self.ensure_fork_index(self.ensure_fork_id(id)?)
    }

    /// Returns the underlying fork mapped to the index
    #[track_caller]
    fn get_fork(&self, idx: ForkLookupIndex) -> &Fork {
        debug_assert!(idx < self.forks.len(), "fork lookup index must exist");
        self.forks[idx].as_ref().unwrap()
    }

    /// Returns the underlying fork mapped to the index
    #[track_caller]
    fn get_fork_mut(&mut self, idx: ForkLookupIndex) -> &mut Fork {
        debug_assert!(idx < self.forks.len(), "fork lookup index must exist");
        self.forks[idx].as_mut().unwrap()
    }

    /// Returns the underlying fork corresponding to the id
    #[track_caller]
    fn get_fork_by_id_mut(&mut self, id: LocalForkId) -> eyre::Result<&mut Fork> {
        let idx = self.ensure_fork_index_by_local_id(id)?;
        Ok(self.get_fork_mut(idx))
    }

    /// Returns the underlying fork corresponding to the id
    #[track_caller]
    fn get_fork_by_id(&self, id: LocalForkId) -> eyre::Result<&Fork> {
        let idx = self.ensure_fork_index_by_local_id(id)?;
        Ok(self.get_fork(idx))
    }

    /// Removes the fork
    fn take_fork(&mut self, idx: ForkLookupIndex) -> Fork {
        debug_assert!(idx < self.forks.len(), "fork lookup index must exist");
        self.forks[idx].take().unwrap()
    }

    fn set_fork(&mut self, idx: ForkLookupIndex, fork: Fork) {
        self.forks[idx] = Some(fork)
    }

    /// Returns an iterator over Forks
    pub fn forks_iter(&self) -> impl Iterator<Item = (LocalForkId, &Fork)> + '_ {
        self.issued_local_fork_ids
            .iter()
            .map(|(id, fork_id)| (*id, self.get_fork(self.created_forks[fork_id])))
    }

    /// Returns a mutable iterator over all Forks
    pub fn forks_iter_mut(&mut self) -> impl Iterator<Item = &mut Fork> + '_ {
        self.forks.iter_mut().filter_map(|f| f.as_mut())
    }

    /// Reverts the entire fork database
    pub fn revert_state_snapshot(
        &mut self,
        id: LocalForkId,
        fork_id: ForkId,
        idx: ForkLookupIndex,
        fork: Fork,
    ) {
        self.created_forks.insert(fork_id.clone(), idx);
        self.issued_local_fork_ids.insert(id, fork_id);
        self.set_fork(idx, fork)
    }

    /// Updates the fork and the local mapping and returns the new index for the `fork_db`
    pub fn update_fork_mapping(
        &mut self,
        id: LocalForkId,
        fork_id: ForkId,
        db: ForkDB,
        journaled_state: JournaledState,
    ) -> ForkLookupIndex {
        let idx = self.forks.len();
        self.issued_local_fork_ids.insert(id, fork_id.clone());
        self.created_forks.insert(fork_id, idx);

        let fork = Fork { db, journaled_state };
        self.forks.push(Some(fork));
        idx
    }

    pub fn roll_fork(
        &mut self,
        strategy: &mut BackendStrategy,
        id: LocalForkId,
        new_fork_id: ForkId,
        backend: SharedBackend,
    ) -> eyre::Result<ForkLookupIndex> {
        let fork_id = self.ensure_fork_id(id)?;
        let idx = self.ensure_fork_index(fork_id)?;

        if let Some(active) = self.forks[idx].as_mut() {
            // we initialize a _new_ `ForkDB` but keep the state of persistent accounts
            let mut new_db = ForkDB::new(backend);
            for addr in self.persistent_accounts.iter().copied() {
                strategy.runner.merge_db_account_data(
                    strategy.context.as_mut(),
                    addr,
                    &active.db,
                    &mut new_db,
                );
            }
            active.db = new_db;
        }
        // update mappings
        self.issued_local_fork_ids.insert(id, new_fork_id.clone());
        self.created_forks.insert(new_fork_id, idx);
        Ok(idx)
    }

    /// Inserts a _new_ `ForkDB` and issues a new local fork identifier
    ///
    /// Also returns the index where the `ForDB` is stored
    pub fn insert_new_fork(
        &mut self,
        fork_id: ForkId,
        db: ForkDB,
        journaled_state: JournaledState,
    ) -> (LocalForkId, ForkLookupIndex) {
        let idx = self.forks.len();
        self.created_forks.insert(fork_id.clone(), idx);
        let id = self.next_id();
        self.issued_local_fork_ids.insert(id, fork_id);
        let fork = Fork { db, journaled_state };
        self.forks.push(Some(fork));
        (id, idx)
    }

    fn next_id(&mut self) -> U256 {
        let id = self.next_fork_id;
        self.next_fork_id += U256::from(1);
        id
    }

    /// Returns the number of issued ids
    pub fn len(&self) -> usize {
        self.issued_local_fork_ids.len()
    }

    /// Returns true if no forks are issued
    pub fn is_empty(&self) -> bool {
        self.issued_local_fork_ids.is_empty()
    }

    pub fn precompiles(&self) -> &'static Precompiles {
        Precompiles::new(PrecompileSpecId::from_spec_id(self.spec_id))
    }

    /// Returns a new, empty, `JournaledState` with set precompiles
    pub fn new_journaled_state(&self) -> JournaledState {
        let mut journal = {
            let mut journal_inner = JournalInner::new();
            journal_inner.set_spec_id(self.spec_id);
            journal_inner
        };
        journal
            .warm_addresses
            .set_precompile_addresses(self.precompiles().addresses().copied().collect());
        journal
    }
}

impl Default for BackendInner {
    fn default() -> Self {
        Self {
            launched_with_fork: None,
            issued_local_fork_ids: Default::default(),
            created_forks: Default::default(),
            forks: vec![],
            state_snapshots: Default::default(),
            has_state_snapshot_failure: false,
            test_contract_address: None,
            caller: None,
            next_fork_id: Default::default(),
            persistent_accounts: Default::default(),
            spec_id: SpecId::default(),
            // grant the cheatcode,default test and caller address access to execute cheatcodes
            // itself
            cheatcode_access_accounts: HashSet::from([
                CHEATCODE_ADDRESS,
                TEST_CONTRACT_ADDRESS,
                CALLER,
            ]),
        }
    }
}

/// This updates the currently used env with the fork's environment
pub(crate) fn update_current_env_with_fork_env(current: &mut EnvMut<'_>, fork: Env) {
    *current.block = fork.evm_env.block_env;
    *current.cfg = fork.evm_env.cfg_env;
    current.tx.chain_id = fork.tx.chain_id;
}

/// Returns true of the address is a contract
fn is_contract_in_state(journaled_state: &JournaledState, acc: Address) -> bool {
    journaled_state
        .state
        .get(&acc)
        .map(|acc| acc.info.code_hash != KECCAK_EMPTY)
        .unwrap_or_default()
}

/// Updates the env's block with the block's data
fn update_env_block(env: &mut EnvMut<'_>, block: &AnyRpcBlock) {
    env.block.timestamp = U256::from(block.header.timestamp);
    env.block.beneficiary = block.header.beneficiary;
    env.block.difficulty = block.header.difficulty;
    env.block.prevrandao = Some(block.header.mix_hash.unwrap_or_default());
    env.block.basefee = block.header.base_fee_per_gas.unwrap_or_default();
    env.block.gas_limit = block.header.gas_limit;
    env.block.number = U256::from(block.header.number);

    if let Some(excess_blob_gas) = block.header.excess_blob_gas {
        env.block.blob_excess_gas_and_price = Some(BlobExcessGasAndPrice::new(
            excess_blob_gas,
            get_blob_base_fee_update_fraction_by_spec_id(env.cfg.spec),
        ));
    }
}

/// Executes the given transaction and commits state changes to the database _and_ the journaled
/// state, with an inspector.
#[allow(clippy::too_many_arguments)]
fn commit_transaction(
    strategy: &mut BackendStrategy,
    tx: &Transaction<AnyTxEnvelope>,
    env: &mut EnvMut<'_>,
    journaled_state: &mut JournaledState,
    fork: &mut Fork,
    fork_id: &ForkId,
    persistent_accounts: &HashSet<Address>,
    inspector: &mut dyn InspectorExt,
) -> eyre::Result<()> {
    configure_tx_env(env, tx);

    let now = Instant::now();
    let res = {
        let fork = fork.clone();
        let journaled_state = journaled_state.clone();
        let depth = journaled_state.depth;
        let mut db = Backend::new_with_fork(strategy.clone(), fork_id, fork, journaled_state)?;

        let mut evm = crate::evm::new_evm_with_inspector(&mut db as _, env.to_owned(), inspector);
        // Adjust inner EVM depth to ensure that inspectors receive accurate data.
        evm.journaled_state.depth = depth + 1;
        evm.transact(env.tx.clone()).wrap_err("backend: failed committing transaction")?
    };
    trace!(elapsed = ?now.elapsed(), "transacted transaction");

    apply_state_changeset(res.state, journaled_state, fork, persistent_accounts)?;
    Ok(())
}

/// Helper method which updates data in the state with the data from the database.
/// Does not change state for persistent accounts (for roll fork to transaction and transact).
pub fn update_state<DB: Database>(
    state: &mut EvmState,
    db: &mut DB,
    persistent_accounts: Option<&HashSet<Address>>,
) -> Result<(), DB::Error> {
    for (addr, acc) in state.iter_mut() {
        if !persistent_accounts.is_some_and(|accounts| accounts.contains(addr)) {
            acc.info = db.basic(*addr)?.unwrap_or_default();
            for (key, val) in &mut acc.storage {
                val.present_value = db.storage(*addr, *key)?;
            }
        }
    }

    Ok(())
}

/// Applies the changeset of a transaction to the active journaled state and also commits it in the
/// forked db
fn apply_state_changeset(
    state: Map<revm::primitives::Address, Account>,
    journaled_state: &mut JournaledState,
    fork: &mut Fork,
    persistent_accounts: &HashSet<Address>,
) -> Result<(), BackendError> {
    // commit the state and update the loaded accounts
    fork.db.commit(state);

    update_state(&mut journaled_state.state, &mut fork.db, Some(persistent_accounts))?;
    update_state(&mut fork.journaled_state.state, &mut fork.db, Some(persistent_accounts))?;

    Ok(())
}

#[cfg(test)]
mod tests {
<<<<<<< HEAD
    use crate::{
        backend::{Backend, strategy::BackendStrategy},
        fork::CreateFork,
        opts::EvmOpts,
    };
    use alloy_network::{AnyRpcHeader, AnyRpcTransaction};
    use alloy_primitives::{Address, B256, U256};
=======
    use crate::{backend::Backend, fork::CreateFork, opts::EvmOpts};
    use alloy_primitives::{U256, address};
>>>>>>> 1a5de245
    use alloy_provider::Provider;
    use foundry_common::provider::get_http_provider;
    use foundry_config::{Config, NamedChain};
    use foundry_fork_db::cache::{BlockchainDb, BlockchainDbMeta};
    use foundry_test_utils::{
        MockServer, RpcRequest,
        httptest::{self, matchers, responders},
    };
    // use foundry_zksync_core::EMPTY_CODE;
    use revm::database::{Database, DatabaseRef};

    use super::CODE_BY_HASH_RETRIES;

    #[tokio::test(flavor = "multi_thread")]
    async fn can_read_write_cache() {
        let endpoint = &*foundry_test_utils::rpc::next_http_rpc_endpoint();
        let provider = get_http_provider(endpoint);

        let block_num = provider.get_block_number().await.unwrap();

        let config = Config::figment();
        let mut evm_opts = config.extract::<EvmOpts>().unwrap();
        evm_opts.fork_block_number = Some(block_num);

        let (env, _block) = evm_opts.fork_evm_env(endpoint).await.unwrap();

        let fork = CreateFork {
            enable_caching: true,
            url: endpoint.to_string(),
            env: env.clone(),
            evm_opts,
        };

        let backend = Backend::spawn(Some(fork), BackendStrategy::new_evm()).unwrap();

        // some rng contract from etherscan
        let address = address!("0x63091244180ae240c87d1f528f5f269134cb07b3");

        let num_slots = 5;
        let _account = backend.basic_ref(address);
        for idx in 0..num_slots {
            let _ = backend.storage_ref(address, U256::from(idx));
        }
        drop(backend);

        let meta = BlockchainDbMeta {
            chain: None,
            block_env: env.evm_env.block_env,
            hosts: Default::default(),
        };

        let db = BlockchainDb::new(
            meta,
            Some(Config::foundry_block_cache_dir(NamedChain::Mainnet, block_num).unwrap()),
        );
        assert!(db.accounts().read().contains_key(&address));
        assert!(db.storage().read().contains_key(&address));
        assert_eq!(db.storage().read().get(&address).unwrap().len(), num_slots as usize);
    }

    #[tokio::test(flavor = "multi_thread")]
    async fn test_zk_code_by_hash_failure_is_propagated() {
        let mock = MockServer::run();

        let mockblock = alloy_rpc_types::Block::<AnyRpcTransaction, AnyRpcHeader>::empty(
            AnyRpcHeader::default(),
        );

        // requests made during Backend::spawn as part of fork creation process
        mock.expect("eth_blockNumber", None, serde_json::json!("0x01"));
        mock.expect("eth_gasPrice", None, serde_json::json!("0x01"));
        mock.expect("eth_chainId", None, serde_json::json!("0x01"));
        mock.expect(
            "eth_getBlockByNumber",
            Some(serde_json::json!(["0x1", false])),
            serde_json::json!(mockblock),
        );

        // just to mark the RPC as a ZK rpc
        mock.expect("zks_getBaseTokenL1Address", None, serde_json::json!("0x01"));
        let code_hash_fail =
            httptest::Expectation::matching(matchers::request::body(matchers::json_decoded(
                move |req: &RpcRequest| req.method.as_str() == "zks_getBytecodeByHash",
            )))
            .times(CODE_BY_HASH_RETRIES as usize + 1)
            .respond_with(move || responders::status_code(500));
        mock.inner.expect(code_hash_fail);

        let evm_opts = EvmOpts::default();
        let env = crate::Env::default();
        let fork = CreateFork { enable_caching: true, url: mock.url(), env, evm_opts };

        let mut backend = Backend::spawn(Some(fork), BackendStrategy::new_evm()).unwrap();
        let req = backend.code_by_hash(B256::from(alloy_primitives::fixed_bytes!(
            "0x0100015d3d7d4b367021d7c7519afb343ee967aa37d9a89df298bf9fbfcaca0e"
        )));

        assert!(req.is_err())
    }
}<|MERGE_RESOLUTION|>--- conflicted
+++ resolved
@@ -2118,18 +2118,8 @@
 
 #[cfg(test)]
 mod tests {
-<<<<<<< HEAD
-    use crate::{
-        backend::{Backend, strategy::BackendStrategy},
-        fork::CreateFork,
-        opts::EvmOpts,
-    };
-    use alloy_network::{AnyRpcHeader, AnyRpcTransaction};
-    use alloy_primitives::{Address, B256, U256};
-=======
     use crate::{backend::Backend, fork::CreateFork, opts::EvmOpts};
     use alloy_primitives::{U256, address};
->>>>>>> 1a5de245
     use alloy_provider::Provider;
     use foundry_common::provider::get_http_provider;
     use foundry_config::{Config, NamedChain};
