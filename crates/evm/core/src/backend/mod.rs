--- conflicted
+++ resolved
@@ -2,14 +2,9 @@
 
 use crate::{
     constants::{CALLER, CHEATCODE_ADDRESS, DEFAULT_CREATE2_DEPLOYER, TEST_CONTRACT_ADDRESS},
-    evm::new_evm_with_inspector,
     fork::{CreateFork, ForkId, MultiFork},
     state_snapshot::StateSnapshots,
-<<<<<<< HEAD
-    utils::{configure_tx_env, configure_tx_req_env},
-=======
     utils::configure_tx_env,
->>>>>>> 6aa835bd
     AsEnvMut, Env, EnvMut, InspectorExt,
 };
 use alloy_consensus::Typed2718;
@@ -118,8 +113,6 @@
     /// State snapshots can be reverted: [DatabaseExt::revert_state], however, depending on the
     /// [RevertStateSnapshotAction], it will keep the snapshot alive or delete it.
     fn snapshot_state(&mut self, journaled_state: &JournaledState, env: &mut EnvMut<'_>) -> U256;
-<<<<<<< HEAD
-=======
 
     /// Retrieves information about a fork
     ///
@@ -129,7 +122,6 @@
     fn get_fork_info(&mut self, id: LocalForkId) -> eyre::Result<ForkInfo>;
 
     fn get_strategy(&mut self) -> &mut BackendStrategy;
->>>>>>> 6aa835bd
 
     /// Reverts the snapshot if it exists
     ///
@@ -836,17 +828,7 @@
         inspect_ctx: Box<dyn Any>,
     ) -> eyre::Result<ResultAndState> {
         self.initialize(env);
-<<<<<<< HEAD
-        let mut evm = crate::evm::new_evm_with_inspector(self, env.to_owned(), inspector);
-
-        let res = evm.transact(env.tx.clone()).wrap_err("EVM error")?;
-
-        *env = evm.as_env_mut().to_owned();
-
-        Ok(res)
-=======
         self.strategy.runner.inspect(self, env, inspector, inspect_ctx)
->>>>>>> 6aa835bd
     }
 
     /// Returns true if the address is a precompile
@@ -983,8 +965,6 @@
 }
 
 impl DatabaseExt for Backend {
-<<<<<<< HEAD
-=======
     fn get_fork_info(&mut self, id: LocalForkId) -> eyre::Result<ForkInfo> {
         let fork_id = self.ensure_fork_id(id).cloned()?;
         let fork_env = self
@@ -1004,7 +984,6 @@
         &mut self.strategy
     }
 
->>>>>>> 6aa835bd
     fn snapshot_state(&mut self, journaled_state: &JournaledState, env: &mut EnvMut<'_>) -> U256 {
         trace!("create snapshot");
         let id = self.inner.state_snapshots.insert(BackendStateSnapshot::new(
@@ -1221,11 +1200,7 @@
                     let Ok(db_account) = db.load_account(addr) else { continue };
 
                     let Some(fork_account) = fork.journaled_state.state.get_mut(&addr) else {
-<<<<<<< HEAD
-                        continue
-=======
                         continue;
->>>>>>> 6aa835bd
                     };
 
                     for (key, val) in &db_account.storage {
@@ -1415,10 +1390,7 @@
 
         let fork = self.inner.get_fork_by_id_mut(id)?;
         commit_transaction(
-<<<<<<< HEAD
-=======
             &mut self.strategy,
->>>>>>> 6aa835bd
             &tx.inner,
             &mut env.as_env_mut(),
             journaled_state,
@@ -1439,23 +1411,6 @@
     ) -> eyre::Result<()> {
         trace!(?tx, "execute signed transaction");
 
-<<<<<<< HEAD
-        self.commit(journaled_state.state.clone());
-
-        let res = {
-            configure_tx_req_env(&mut env.as_env_mut(), tx, None)?;
-
-            let mut db = self.clone();
-            let mut evm = new_evm_with_inspector(&mut db, env.to_owned(), inspector);
-            evm.journaled_state.depth = journaled_state.depth + 1;
-            evm.transact(env.tx)?
-        };
-
-        self.commit(res.state);
-        update_state(&mut journaled_state.state, self, None)?;
-
-        Ok(())
-=======
         // NOTE(zk): The code was moved to the strategy, see #958
         self.strategy.runner.transact_from_tx(
             self,
@@ -1465,7 +1420,6 @@
             inspector,
             inspect_ctx,
         )
->>>>>>> 6aa835bd
     }
 
     fn active_fork_id(&self) -> Option<LocalForkId> {
@@ -2059,78 +2013,6 @@
     current.tx.chain_id = fork.tx.chain_id;
 }
 
-<<<<<<< HEAD
-/// Clones the data of the given `accounts` from the `active` database into the `fork_db`
-/// This includes the data held in storage (`CacheDB`) and kept in the `JournaledState`.
-pub(crate) fn merge_account_data<ExtDB: DatabaseRef>(
-    accounts: impl IntoIterator<Item = Address>,
-    active: &CacheDB<ExtDB>,
-    active_journaled_state: &mut JournaledState,
-    target_fork: &mut Fork,
-) {
-    for addr in accounts.into_iter() {
-        merge_db_account_data(addr, active, &mut target_fork.db);
-        merge_journaled_state_data(addr, active_journaled_state, &mut target_fork.journaled_state);
-    }
-
-    *active_journaled_state = target_fork.journaled_state.clone();
-}
-
-/// Clones the account data from the `active_journaled_state`  into the `fork_journaled_state`
-fn merge_journaled_state_data(
-    addr: Address,
-    active_journaled_state: &JournaledState,
-    fork_journaled_state: &mut JournaledState,
-) {
-    if let Some(mut acc) = active_journaled_state.state.get(&addr).cloned() {
-        trace!(?addr, "updating journaled_state account data");
-        if let Some(fork_account) = fork_journaled_state.state.get_mut(&addr) {
-            // This will merge the fork's tracked storage with active storage and update values
-            fork_account.storage.extend(std::mem::take(&mut acc.storage));
-            // swap them so we can insert the account as whole in the next step
-            std::mem::swap(&mut fork_account.storage, &mut acc.storage);
-        }
-        fork_journaled_state.state.insert(addr, acc);
-    }
-}
-
-/// Clones the account data from the `active` db into the `ForkDB`
-fn merge_db_account_data<ExtDB: DatabaseRef>(
-    addr: Address,
-    active: &CacheDB<ExtDB>,
-    fork_db: &mut ForkDB,
-) {
-    trace!(?addr, "merging database data");
-
-    let Some(acc) = active.cache.accounts.get(&addr) else { return };
-
-    // port contract cache over
-    if let Some(code) = active.cache.contracts.get(&acc.info.code_hash) {
-        trace!("merging contract cache");
-        fork_db.cache.contracts.insert(acc.info.code_hash, code.clone());
-    }
-
-    // port account storage over
-    use std::collections::hash_map::Entry;
-    match fork_db.cache.accounts.entry(addr) {
-        Entry::Vacant(vacant) => {
-            trace!("target account not present - inserting from active");
-            // if the fork_db doesn't have the target account
-            // insert the entire thing
-            vacant.insert(acc.clone());
-        }
-        Entry::Occupied(mut occupied) => {
-            trace!("target account present - merging storage slots");
-            // if the fork_db does have the system,
-            // extend the existing storage (overriding)
-            let fork_account = occupied.get_mut();
-            fork_account.storage.extend(&acc.storage);
-        }
-    }
-}
-
-=======
->>>>>>> 6aa835bd
 /// Returns true of the address is a contract
 fn is_contract_in_state(journaled_state: &JournaledState, acc: Address) -> bool {
     journaled_state
@@ -2237,9 +2119,6 @@
     use foundry_common::provider::get_http_provider;
     use foundry_config::{Config, NamedChain};
     use foundry_fork_db::cache::{BlockchainDb, BlockchainDbMeta};
-<<<<<<< HEAD
-    use revm::database::DatabaseRef;
-=======
     use foundry_test_utils::{
         httptest::{self, matchers, responders},
         MockServer, RpcRequest,
@@ -2248,7 +2127,6 @@
     use revm::database::{Database, DatabaseRef};
 
     use super::CODE_BY_HASH_RETRIES;
->>>>>>> 6aa835bd
 
     const ENDPOINT: Option<&str> = option_env!("ETH_RPC_URL");
 
