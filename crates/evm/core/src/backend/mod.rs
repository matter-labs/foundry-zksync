--- conflicted
+++ resolved
@@ -1980,18 +1980,9 @@
     active: &CacheDB<ExtDB>,
     fork_db: &mut ForkDB,
 ) {
-<<<<<<< HEAD
-    let mut acc = if let Some(acc) = active.accounts.get(&addr).cloned() {
-        acc
-    } else {
-        // Account does not exist
-        return;
-    };
-=======
     trace!(?addr, "merging database data");
 
     let Some(acc) = active.accounts.get(&addr) else { return };
->>>>>>> 57bb12e0
 
     // port contract cache over
     if let Some(code) = active.contracts.get(&acc.info.code_hash) {
