--- conflicted
+++ resolved
@@ -708,20 +708,8 @@
         target_fork: &mut Fork,
         merge_zk_db: bool,
     ) {
-<<<<<<< HEAD
-        if let Some((_, fork_idx)) = self.active_fork_ids.as_ref() {
-            let active = self.inner.get_fork(*fork_idx);
-            merge_account_data(
-                accounts,
-                &active.db,
-                active_journaled_state,
-                target_fork,
-                merge_zk_db,
-            )
-=======
         if let Some(db) = self.active_fork_db() {
-            merge_account_data(accounts, db, active_journaled_state, target_fork)
->>>>>>> 4af6cfae
+            merge_account_data(accounts, db, active_journaled_state, target_fork, merge_zk_db)
         } else {
             merge_account_data(
                 accounts,
@@ -825,11 +813,7 @@
     /// We need to track these mainly to prevent issues when switching between different evms
     pub(crate) fn initialize(&mut self, env: &EnvWithHandlerCfg) {
         self.set_caller(env.tx.caller);
-<<<<<<< HEAD
-        self.set_spec_id(revm::precompile::SpecId::from_spec_id(env.cfg.spec_id));
-=======
         self.set_spec_id(env.handler_cfg.spec_id);
->>>>>>> 4af6cfae
 
         let test_contract = match env.tx.transact_to {
             TransactTo::Call(to) => to,
@@ -871,7 +855,7 @@
     /// Executes the configured test call of the `env` without committing state changes
     pub fn inspect_ref_zk(
         &mut self,
-        env: &mut Env,
+        env: &mut EnvWithHandlerCfg,
         factory_deps: Option<Vec<Vec<u8>>>,
     ) -> eyre::Result<ResultAndState> {
         self.initialize(env);
