//! Foundry's main executor backend abstraction and implementation.

use crate::{
    constants::{CALLER, CHEATCODE_ADDRESS, DEFAULT_CREATE2_DEPLOYER, TEST_CONTRACT_ADDRESS},
    fork::{CreateFork, ForkId, MultiFork},
    state_snapshot::StateSnapshots,
    utils::configure_tx_env,
    InspectorExt,
};
use alloy_genesis::GenesisAccount;
use alloy_network::{AnyRpcBlock, AnyTxEnvelope, TransactionResponse};
use alloy_primitives::{keccak256, map::HashMap, uint, Address, Bytes, B256, U256};
use alloy_provider::Provider;
use alloy_rpc_types::{BlockNumberOrTag, Transaction, TransactionRequest};
use eyre::Context;
use foundry_common::{
    is_known_system_sender, provider::try_get_zksync_http_provider, SYSTEM_TRANSACTION_TYPE,
};
pub use foundry_fork_db::{cache::BlockchainDbMeta, BlockchainDb, SharedBackend};
use itertools::Itertools;
use revm::{
    db::{CacheDB, DatabaseRef},
    inspectors::NoOpInspector,
    precompile::{PrecompileSpecId, Precompiles},
    primitives::{
        Account, AccountInfo, BlobExcessGasAndPrice, Bytecode, Env, EnvWithHandlerCfg, EvmState,
        EvmStorageSlot, HashMap as Map, Log, ResultAndState, SpecId, KECCAK_EMPTY,
    },
    Database, DatabaseCommit, JournaledState,
};
use std::{
    any::Any,
    collections::{BTreeMap, HashSet},
    sync::Arc,
    time::{Duration, Instant},
};
use strategy::{BackendStrategy, BackendStrategyForkInfo};

mod diagnostic;
pub use diagnostic::RevertDiagnostic;

mod error;
pub use error::{BackendError, BackendResult, DatabaseError, DatabaseResult};

mod cow;
pub use cow::CowBackend;

mod in_memory_db;
pub use in_memory_db::{EmptyDBWrapper, FoundryEvmInMemoryDB, MemDb};

mod snapshot;
pub use snapshot::{BackendStateSnapshot, RevertStateSnapshotAction, StateSnapshot};

mod fork_type;
pub use fork_type::{CachedForkType, ForkType};

pub mod strategy;

// A `revm::Database` that is used in forking mode
pub type ForkDB = CacheDB<SharedBackend>;

/// Represents a numeric `ForkId` valid only for the existence of the `Backend`.
///
/// The difference between `ForkId` and `LocalForkId` is that `ForkId` tracks pairs of `endpoint +
/// block` which can be reused by multiple tests, whereas the `LocalForkId` is unique within a test
pub type LocalForkId = U256;

/// Represents the index of a fork in the created forks vector
/// This is used for fast lookup
type ForkLookupIndex = usize;

/// All accounts that will have persistent storage across fork swaps.
const DEFAULT_PERSISTENT_ACCOUNTS: [Address; 3] =
    [CHEATCODE_ADDRESS, DEFAULT_CREATE2_DEPLOYER, CALLER];

/// `bytes32("failed")`, as a storage slot key into [`CHEATCODE_ADDRESS`].
///
/// Used by all `forge-std` test contracts and newer `DSTest` test contracts as a global marker for
/// a failed test.
pub const GLOBAL_FAIL_SLOT: U256 =
    uint!(0x6661696c65640000000000000000000000000000000000000000000000000000_U256);

/// The number of times the backend will attempt to
/// retrieve code_by_hash from forked DB
const CODE_BY_HASH_RETRIES: u32 = 3;

/// The delay between each retry to
/// retrieve code_by_hash from forked DB
const CODE_BY_HASH_RETRY_DELAY: Duration = Duration::from_secs(3);

/// Defines the info of a fork
pub struct ForkInfo {
    /// The type of fork
    pub fork_type: ForkType,
    /// The fork's environment
    pub fork_env: Env,
}

/// An extension trait that allows us to easily extend the `revm::Inspector` capabilities
#[auto_impl::auto_impl(&mut)]
pub trait DatabaseExt: Database<Error = DatabaseError> + DatabaseCommit {
    /// Creates a new state snapshot at the current point of execution.
    ///
    /// A state snapshot is associated with a new unique id that's created for the snapshot.
    /// State snapshots can be reverted: [DatabaseExt::revert_state], however, depending on the
    /// [RevertStateSnapshotAction], it will keep the snapshot alive or delete it.
    fn snapshot_state(&mut self, journaled_state: &JournaledState, env: &Env) -> U256;

    /// Retrieves information about a fork
    ///
    /// The fork must already exist defined by the provided [LocalForkId].
    /// If exists, we return the information about the fork, namely it's type (ZK or EVM)
    /// and the the fork environment.
    fn get_fork_info(&mut self, id: LocalForkId) -> eyre::Result<ForkInfo>;

    fn get_strategy(&mut self) -> &mut BackendStrategy;

    /// Reverts the snapshot if it exists
    ///
    /// Returns `true` if the snapshot was successfully reverted, `false` if no snapshot for that id
    /// exists.
    ///
    /// **N.B.** While this reverts the state of the evm to the snapshot, it keeps new logs made
    /// since the snapshots was created. This way we can show logs that were emitted between
    /// snapshot and its revert.
    /// This will also revert any changes in the `Env` and replace it with the captured `Env` of
    /// `Self::snapshot_state`.
    ///
    /// Depending on [RevertStateSnapshotAction] it will keep the snapshot alive or delete it.
    fn revert_state(
        &mut self,
        id: U256,
        journaled_state: &JournaledState,
        env: &mut Env,
        action: RevertStateSnapshotAction,
    ) -> Option<JournaledState>;

    /// Deletes the state snapshot with the given `id`
    ///
    /// Returns `true` if the snapshot was successfully deleted, `false` if no snapshot for that id
    /// exists.
    fn delete_state_snapshot(&mut self, id: U256) -> bool;

    /// Deletes all state snapshots.
    fn delete_state_snapshots(&mut self);

    /// Creates and also selects a new fork
    ///
    /// This is basically `create_fork` + `select_fork`
    fn create_select_fork(
        &mut self,
        fork: CreateFork,
        env: &mut Env,
        journaled_state: &mut JournaledState,
    ) -> eyre::Result<LocalForkId> {
        let id = self.create_fork(fork)?;
        self.select_fork(id, env, journaled_state)?;
        Ok(id)
    }

    /// Creates and also selects a new fork
    ///
    /// This is basically `create_fork` + `select_fork`
    fn create_select_fork_at_transaction(
        &mut self,
        fork: CreateFork,
        env: &mut Env,
        journaled_state: &mut JournaledState,
        transaction: B256,
    ) -> eyre::Result<LocalForkId> {
        let id = self.create_fork_at_transaction(fork, transaction)?;
        self.select_fork(id, env, journaled_state)?;
        Ok(id)
    }

    /// Creates a new fork but does _not_ select it
    fn create_fork(&mut self, fork: CreateFork) -> eyre::Result<LocalForkId>;

    /// Creates a new fork but does _not_ select it
    fn create_fork_at_transaction(
        &mut self,
        fork: CreateFork,
        transaction: B256,
    ) -> eyre::Result<LocalForkId>;

    /// Selects the fork's state
    ///
    /// This will also modify the current `Env`.
    ///
    /// **Note**: this does not change the local state, but swaps the remote state
    ///
    /// # Errors
    ///
    /// Returns an error if no fork with the given `id` exists
    fn select_fork(
        &mut self,
        id: LocalForkId,
        env: &mut Env,
        journaled_state: &mut JournaledState,
    ) -> eyre::Result<()>;

    /// Updates the fork to given block number.
    ///
    /// This will essentially create a new fork at the given block height.
    ///
    /// # Errors
    ///
    /// Returns an error if not matching fork was found.
    fn roll_fork(
        &mut self,
        id: Option<LocalForkId>,
        block_number: u64,
        env: &mut Env,
        journaled_state: &mut JournaledState,
    ) -> eyre::Result<()>;

    /// Updates the fork to given transaction hash
    ///
    /// This will essentially create a new fork at the block this transaction was mined and replays
    /// all transactions up until the given transaction.
    ///
    /// # Errors
    ///
    /// Returns an error if not matching fork was found.
    fn roll_fork_to_transaction(
        &mut self,
        id: Option<LocalForkId>,
        transaction: B256,
        env: &mut Env,
        journaled_state: &mut JournaledState,
    ) -> eyre::Result<()>;

    /// Fetches the given transaction for the fork and executes it, committing the state in the DB
    fn transact(
        &mut self,
        id: Option<LocalForkId>,
        transaction: B256,
        env: Env,
        journaled_state: &mut JournaledState,
        inspector: &mut dyn InspectorExt,
    ) -> eyre::Result<()>;

    /// Executes a given TransactionRequest, commits the new state to the DB
    /// NOTE(zk): the inspect_ctx param is used to set factory dependencies or paymaster
    /// parameters as needed.
    fn transact_from_tx(
        &mut self,
        transaction: &TransactionRequest,
        env: Env,
        journaled_state: &mut JournaledState,
        inspector: &mut dyn InspectorExt,
        inspect_ctx: Box<dyn Any>,
    ) -> eyre::Result<()>;

    /// Returns the `ForkId` that's currently used in the database, if fork mode is on
    fn active_fork_id(&self) -> Option<LocalForkId>;

    /// Returns the Fork url that's currently used in the database, if fork mode is on
    fn active_fork_url(&self) -> Option<String>;

    /// Whether the database is currently in forked mode.
    fn is_forked_mode(&self) -> bool {
        self.active_fork_id().is_some()
    }

    /// Ensures that an appropriate fork exists
    ///
    /// If `id` contains a requested `Fork` this will ensure it exists.
    /// Otherwise, this returns the currently active fork.
    ///
    /// # Errors
    ///
    /// Returns an error if the given `id` does not match any forks
    ///
    /// Returns an error if no fork exists
    fn ensure_fork(&self, id: Option<LocalForkId>) -> eyre::Result<LocalForkId>;

    /// Ensures that a corresponding `ForkId` exists for the given local `id`
    fn ensure_fork_id(&self, id: LocalForkId) -> eyre::Result<&ForkId>;

    /// Handling multiple accounts/new contracts in a multifork environment can be challenging since
    /// every fork has its own standalone storage section. So this can be a common error to run
    /// into:
    ///
    /// ```solidity
    /// function testCanDeploy() public {
    ///    vm.selectFork(mainnetFork);
    ///    // contract created while on `mainnetFork`
    ///    DummyContract dummy = new DummyContract();
    ///    // this will succeed
    ///    dummy.hello();
    ///
    ///    vm.selectFork(optimismFork);
    ///
    ///    vm.expectRevert();
    ///    // this will revert since `dummy` contract only exists on `mainnetFork`
    ///    dummy.hello();
    /// }
    /// ```
    ///
    /// If this happens (`dummy.hello()`), or more general, a call on an address that's not a
    /// contract, revm will revert without useful context. This call will check in this context if
    /// `address(dummy)` belongs to an existing contract and if not will check all other forks if
    /// the contract is deployed there.
    ///
    /// Returns a more useful error message if that's the case
    fn diagnose_revert(
        &self,
        callee: Address,
        journaled_state: &JournaledState,
    ) -> Option<RevertDiagnostic>;

    /// Loads the account allocs from the given `allocs` map into the passed [JournaledState].
    ///
    /// Returns [Ok] if all accounts were successfully inserted into the journal, [Err] otherwise.
    fn load_allocs(
        &mut self,
        allocs: &BTreeMap<Address, GenesisAccount>,
        journaled_state: &mut JournaledState,
    ) -> Result<(), BackendError>;

    /// Copies bytecode, storage, nonce and balance from the given genesis account to the target
    /// address.
    ///
    /// Returns [Ok] if data was successfully inserted into the journal, [Err] otherwise.
    fn clone_account(
        &mut self,
        source: &GenesisAccount,
        target: &Address,
        journaled_state: &mut JournaledState,
    ) -> Result<(), BackendError>;

    /// Returns true if the given account is currently marked as persistent.
    fn is_persistent(&self, acc: &Address) -> bool;

    /// Returns the accounts currently marked as persistent.
    fn persistent_accounts(&self) -> Vec<Address>;

    /// Revokes persistent status from the given account.
    fn remove_persistent_account(&mut self, account: &Address) -> bool;

    /// Marks the given account as persistent.
    fn add_persistent_account(&mut self, account: Address) -> bool;

    /// Removes persistent status from all given accounts.
    #[auto_impl(keep_default_for(&, &mut, Rc, Arc, Box))]
    fn remove_persistent_accounts(&mut self, accounts: impl IntoIterator<Item = Address>)
    where
        Self: Sized,
    {
        for acc in accounts {
            self.remove_persistent_account(&acc);
        }
    }

    /// Extends the persistent accounts with the accounts the iterator yields.
    #[auto_impl(keep_default_for(&, &mut, Rc, Arc, Box))]
    fn extend_persistent_accounts(&mut self, accounts: impl IntoIterator<Item = Address>)
    where
        Self: Sized,
    {
        for acc in accounts {
            self.add_persistent_account(acc);
        }
    }

    /// Grants cheatcode access for the given `account`
    ///
    /// Returns true if the `account` already has access
    fn allow_cheatcode_access(&mut self, account: Address) -> bool;

    /// Revokes cheatcode access for the given account
    ///
    /// Returns true if the `account` was previously allowed cheatcode access
    fn revoke_cheatcode_access(&mut self, account: &Address) -> bool;

    /// Returns `true` if the given account is allowed to execute cheatcodes
    fn has_cheatcode_access(&self, account: &Address) -> bool;

    /// Ensures that `account` is allowed to execute cheatcodes
    ///
    /// Returns an error if [`Self::has_cheatcode_access`] returns `false`
    fn ensure_cheatcode_access(&self, account: &Address) -> Result<(), BackendError> {
        if !self.has_cheatcode_access(account) {
            return Err(BackendError::NoCheats(*account));
        }
        Ok(())
    }

    /// Same as [`Self::ensure_cheatcode_access()`] but only enforces it if the backend is currently
    /// in forking mode
    fn ensure_cheatcode_access_forking_mode(&self, account: &Address) -> Result<(), BackendError> {
        if self.is_forked_mode() {
            return self.ensure_cheatcode_access(account);
        }
        Ok(())
    }

    /// Retrieves test contract's address
    fn get_test_contract_address(&self) -> Option<Address>;

    /// Set the blockhash for a given block number.
    ///
    /// # Arguments
    ///
    /// * `number` - The block number to set the blockhash for
    /// * `hash` - The blockhash to set
    ///
    /// # Note
    ///
    /// This function mimics the EVM limits of the `blockhash` operation:
    /// - It sets the blockhash for blocks where `block.number - 256 <= number < block.number`
    /// - Setting a blockhash for the current block (number == block.number) has no effect
    /// - Setting a blockhash for future blocks (number > block.number) has no effect
    /// - Setting a blockhash for blocks older than `block.number - 256` has no effect
    fn set_blockhash(&mut self, block_number: U256, block_hash: B256);
}

struct _ObjectSafe(dyn DatabaseExt);

/// Provides the underlying `revm::Database` implementation.
///
/// A `Backend` can be initialised in two forms:
///
/// # 1. Empty in-memory Database
/// This is the default variant: an empty `revm::Database`
///
/// # 2. Forked Database
/// A `revm::Database` that forks off a remote client
///
///
/// In addition to that we support forking manually on the fly.
/// Additional forks can be created. Each unique fork is identified by its unique `ForkId`. We treat
/// forks as unique if they have the same `(endpoint, block number)` pair.
///
/// When it comes to testing, it's intended that each contract will use its own `Backend`
/// (`Backend::clone`). This way each contract uses its own encapsulated evm state. For in-memory
/// testing, the database is just an owned `revm::InMemoryDB`.
///
/// Each `Fork`, identified by a unique id, uses completely separate storage, write operations are
/// performed only in the fork's own database, `ForkDB`.
///
/// A `ForkDB` consists of 2 halves:
///   - everything fetched from the remote is readonly
///   - all local changes (instructed by the contract) are written to the backend's `db` and don't
///     alter the state of the remote client.
///
/// # Fork swapping
///
/// Multiple "forks" can be created `Backend::create_fork()`, however only 1 can be used by the
/// `db`. However, their state can be hot-swapped by swapping the read half of `db` from one fork to
/// another.
/// When swapping forks (`Backend::select_fork()`) we also update the current `Env` of the `EVM`
/// accordingly, so that all `block.*` config values match
///
/// When another for is selected [`DatabaseExt::select_fork()`] the entire storage, including
/// `JournaledState` is swapped, but the storage of the caller's and the test contract account is
/// _always_ cloned. This way a fork has entirely separate storage but data can still be shared
/// across fork boundaries via stack and contract variables.
///
/// # Snapshotting
///
/// A snapshot of the current overall state can be taken at any point in time. A snapshot is
/// identified by a unique id that's returned when a snapshot is created. A snapshot can only be
/// reverted _once_. After a successful revert, the same snapshot id cannot be used again. Reverting
/// a snapshot replaces the current active state with the snapshot state, the snapshot is deleted
/// afterwards, as well as any snapshots taken after the reverted snapshot, (e.g.: reverting to id
/// 0x1 will delete snapshots with ids 0x1, 0x2, etc.)
///
/// **Note:** State snapshots work across fork-swaps, e.g. if fork `A` is currently active, then a
/// snapshot is created before fork `B` is selected, then fork `A` will be the active fork again
/// after reverting the snapshot.
#[derive(Debug)]
#[must_use]
pub struct Backend {
    /// The behavior strategy.
    pub strategy: BackendStrategy,

    /// The access point for managing forks
    forks: MultiFork,
    // The default in memory db
    mem_db: FoundryEvmInMemoryDB,
    /// The journaled_state to use to initialize new forks with
    ///
    /// The way [`revm::JournaledState`] works is, that it holds the "hot" accounts loaded from the
    /// underlying `Database` that feeds the Account and State data to the journaled_state so it
    /// can apply changes to the state while the EVM executes.
    ///
    /// In a way the `JournaledState` is something like a cache that
    /// 1. check if account is already loaded (hot)
    /// 2. if not load from the `Database` (this will then retrieve the account via RPC in forking
    ///    mode)
    ///
    /// To properly initialize we store the `JournaledState` before the first fork is selected
    /// ([`DatabaseExt::select_fork`]).
    ///
    /// This will be an empty `JournaledState`, which will be populated with persistent accounts,
    /// See [`Self::update_fork_db()`].
    fork_init_journaled_state: JournaledState,
    /// The currently active fork database
    ///
    /// If this is set, then the Backend is currently in forking mode
    active_fork_ids: Option<(LocalForkId, ForkLookupIndex)>,
    /// holds additional Backend data
    inner: BackendInner,
    /// Keeps track of the fork type
    fork_url_type: CachedForkType,
}

impl Clone for Backend {
    fn clone(&self) -> Self {
        Self {
            forks: self.forks.clone(),
            mem_db: self.mem_db.clone(),
            fork_init_journaled_state: self.fork_init_journaled_state.clone(),
            active_fork_ids: self.active_fork_ids,
            inner: self.inner.clone(),
            fork_url_type: self.fork_url_type.clone(),
            strategy: self.strategy.clone(),
        }
    }
}

impl Backend {
    /// Creates a new Backend with a spawned multi fork thread.
    ///
    /// If `fork` is `Some` this will use a `fork` database, otherwise with an in-memory
    /// database.
<<<<<<< HEAD
    pub fn spawn(fork: Option<CreateFork>, strategy: BackendStrategy) -> Self {
        Self::new(MultiFork::spawn(), fork, strategy)
=======
    pub fn spawn(fork: Option<CreateFork>) -> eyre::Result<Self> {
        Self::new(MultiFork::spawn(), fork)
>>>>>>> 1da4d324
    }

    /// Creates a new instance of `Backend`
    ///
    /// If `fork` is `Some` this will use a `fork` database, otherwise with an in-memory
    /// database.
    ///
    /// Prefer using [`spawn`](Self::spawn) instead.
<<<<<<< HEAD
    pub fn new(forks: MultiFork, fork: Option<CreateFork>, strategy: BackendStrategy) -> Self {
=======
    pub fn new(forks: MultiFork, fork: Option<CreateFork>) -> eyre::Result<Self> {
>>>>>>> 1da4d324
        trace!(target: "backend", forking_mode=?fork.is_some(), "creating executor backend");
        // Note: this will take of registering the `fork`
        let inner = BackendInner {
            persistent_accounts: HashSet::from(DEFAULT_PERSISTENT_ACCOUNTS),
            ..Default::default()
        };

        let mut backend = Self {
            forks,
            mem_db: CacheDB::new(Default::default()),
            fork_init_journaled_state: inner.new_journaled_state(),
            active_fork_ids: None,
            inner,
            fork_url_type: Default::default(),
            strategy,
        };

        if let Some(fork) = fork {
            let (fork_id, fork, _) = backend.forks.create_fork(fork)?;
            let fork_db = ForkDB::new(fork);
            let fork_ids = backend.inner.insert_new_fork(
                fork_id.clone(),
                fork_db,
                backend.inner.new_journaled_state(),
            );
            backend.inner.launched_with_fork = Some((fork_id, fork_ids.0, fork_ids.1));
            backend.active_fork_ids = Some(fork_ids);
        }

        trace!(target: "backend", forking_mode=? backend.active_fork_ids.is_some(), "created executor backend");

        Ok(backend)
    }

    /// Creates a new instance of `Backend` with fork added to the fork database and sets the fork
    /// as active
    pub(crate) fn new_with_fork(
<<<<<<< HEAD
        strategy: BackendStrategy,
        id: &ForkId,
        fork: Fork,
        journaled_state: JournaledState,
    ) -> Self {
        let mut backend = Self::spawn(None, strategy);
=======
        id: &ForkId,
        fork: Fork,
        journaled_state: JournaledState,
    ) -> eyre::Result<Self> {
        let mut backend = Self::spawn(None)?;
>>>>>>> 1da4d324
        let fork_ids = backend.inner.insert_new_fork(id.clone(), fork.db, journaled_state);
        backend.inner.launched_with_fork = Some((id.clone(), fork_ids.0, fork_ids.1));
        backend.active_fork_ids = Some(fork_ids);
        Ok(backend)
    }

    /// Creates a new instance with a `BackendDatabase::InMemory` cache layer for the `CacheDB`
    pub fn clone_empty(&self) -> Self {
        Self {
            forks: self.forks.clone(),
            mem_db: CacheDB::new(Default::default()),
            fork_init_journaled_state: self.inner.new_journaled_state(),
            active_fork_ids: None,
            inner: Default::default(),
            fork_url_type: Default::default(),
            strategy: self.strategy.clone(),
        }
    }

    pub fn insert_account_info(&mut self, address: Address, account: AccountInfo) {
        if let Some(db) = self.active_fork_db_mut() {
            db.insert_account_info(address, account)
        } else {
            self.mem_db.insert_account_info(address, account)
        }
    }

    /// Inserts a value on an account's storage without overriding account info
    pub fn insert_account_storage(
        &mut self,
        address: Address,
        slot: U256,
        value: U256,
    ) -> Result<(), DatabaseError> {
        if let Some(db) = self.active_fork_db_mut() {
            db.insert_account_storage(address, slot, value)
        } else {
            self.mem_db.insert_account_storage(address, slot, value)
        }
    }

    /// Completely replace an account's storage without overriding account info.
    ///
    /// When forking, this causes the backend to assume a `0` value for all
    /// unset storage slots instead of trying to fetch it.
    pub fn replace_account_storage(
        &mut self,
        address: Address,
        storage: Map<U256, U256>,
    ) -> Result<(), DatabaseError> {
        if let Some(db) = self.active_fork_db_mut() {
            db.replace_account_storage(address, storage)
        } else {
            self.mem_db.replace_account_storage(address, storage)
        }
    }

    /// Returns all snapshots created in this backend
    pub fn state_snapshots(
        &self,
    ) -> &StateSnapshots<BackendStateSnapshot<BackendDatabaseSnapshot>> {
        &self.inner.state_snapshots
    }

    /// Sets the address of the `DSTest` contract that is being executed
    ///
    /// This will also mark the caller as persistent and remove the persistent status from the
    /// previous test contract address
    ///
    /// This will also grant cheatcode access to the test account
    pub fn set_test_contract(&mut self, acc: Address) -> &mut Self {
        trace!(?acc, "setting test account");
        self.add_persistent_account(acc);
        self.allow_cheatcode_access(acc);
        self.inner.test_contract_address = Some(acc);
        self
    }

    /// Sets the caller address
    pub fn set_caller(&mut self, acc: Address) -> &mut Self {
        trace!(?acc, "setting caller account");
        self.inner.caller = Some(acc);
        self.allow_cheatcode_access(acc);
        self
    }

    /// Sets the current spec id
    pub fn set_spec_id(&mut self, spec_id: SpecId) -> &mut Self {
        trace!(?spec_id, "setting spec ID");
        self.inner.spec_id = spec_id;
        self
    }

    /// Returns the address of the set `DSTest` contract
    pub fn test_contract_address(&self) -> Option<Address> {
        self.inner.test_contract_address
    }

    /// Returns the set caller address
    pub fn caller_address(&self) -> Option<Address> {
        self.inner.caller
    }

    /// Failures occurred in state snapshots are tracked when the state snapshot is reverted.
    ///
    /// If an error occurs in a restored state snapshot, the test is considered failed.
    ///
    /// This returns whether there was a reverted state snapshot that recorded an error.
    pub fn has_state_snapshot_failure(&self) -> bool {
        self.inner.has_state_snapshot_failure
    }

    /// Sets the state snapshot failure flag.
    pub fn set_state_snapshot_failure(&mut self, has_state_snapshot_failure: bool) {
        self.inner.has_state_snapshot_failure = has_state_snapshot_failure
    }

    /// Returns the memory db used if not in forking mode
    pub fn mem_db(&self) -> &FoundryEvmInMemoryDB {
        &self.mem_db
    }

    /// Returns true if the `id` is currently active
    pub fn is_active_fork(&self, id: LocalForkId) -> bool {
        self.active_fork_ids.map(|(i, _)| i == id).unwrap_or_default()
    }

    /// Returns `true` if the `Backend` is currently in forking mode
    pub fn is_in_forking_mode(&self) -> bool {
        self.active_fork().is_some()
    }

    /// Returns the currently active `Fork`, if any
    pub fn active_fork(&self) -> Option<&Fork> {
        self.active_fork_ids.map(|(_, idx)| self.inner.get_fork(idx))
    }

    /// Returns the currently active `Fork`, if any
    pub fn active_fork_mut(&mut self) -> Option<&mut Fork> {
        self.active_fork_ids.map(|(_, idx)| self.inner.get_fork_mut(idx))
    }

    /// Returns the currently active `ForkDB`, if any
    pub fn active_fork_db(&self) -> Option<&ForkDB> {
        self.active_fork().map(|f| &f.db)
    }

    /// Returns the currently active `ForkDB`, if any
    pub fn active_fork_db_mut(&mut self) -> Option<&mut ForkDB> {
        self.active_fork_mut().map(|f| &mut f.db)
    }

    /// Returns the current database implementation as a `&dyn` value.
    #[inline(always)]
    pub fn db(&self) -> &dyn Database<Error = DatabaseError> {
        match self.active_fork_db() {
            Some(fork_db) => fork_db,
            None => &self.mem_db,
        }
    }

    /// Returns the current database implementation as a `&mut dyn` value.
    #[inline(always)]
    pub fn db_mut(&mut self) -> &mut dyn Database<Error = DatabaseError> {
        match self.active_fork_ids.map(|(_, idx)| &mut self.inner.get_fork_mut(idx).db) {
            Some(fork_db) => fork_db,
            None => &mut self.mem_db,
        }
    }

    /// Creates a snapshot of the currently active database
    pub(crate) fn create_db_snapshot(&self) -> BackendDatabaseSnapshot {
        if let Some((id, idx)) = self.active_fork_ids {
            let fork = self.inner.get_fork(idx).clone();
            let fork_id = self.inner.ensure_fork_id(id).cloned().expect("Exists; qed");
            BackendDatabaseSnapshot::Forked(id, fork_id, idx, Box::new(fork))
        } else {
            BackendDatabaseSnapshot::InMemory(self.mem_db.clone())
        }
    }

    /// Since each `Fork` tracks logs separately, we need to merge them to get _all_ of them
    pub fn merged_logs(&self, mut logs: Vec<Log>) -> Vec<Log> {
        if let Some((_, active)) = self.active_fork_ids {
            let mut all_logs = Vec::with_capacity(logs.len());

            self.inner
                .forks
                .iter()
                .enumerate()
                .filter_map(|(idx, f)| f.as_ref().map(|f| (idx, f)))
                .for_each(|(idx, f)| {
                    if idx == active {
                        all_logs.append(&mut logs);
                    } else {
                        all_logs.extend(f.journaled_state.logs.clone())
                    }
                });
            return all_logs;
        }

        logs
    }

    /// Initializes settings we need to keep track of.
    ///
    /// We need to track these mainly to prevent issues when switching between different evms
    pub(crate) fn initialize(&mut self, env: &EnvWithHandlerCfg) {
        self.set_caller(env.tx.caller);
        self.set_spec_id(env.handler_cfg.spec_id);
    }

    /// Executes the configured test call of the `env` without committing state changes.
    ///
    /// Note: in case there are any cheatcodes executed that modify the environment, this will
    /// update the given `env` with the new values.
    #[instrument(name = "inspect", level = "debug", skip_all)]
    pub fn inspect<I: InspectorExt>(
        &mut self,
        env: &mut EnvWithHandlerCfg,
        inspector: &mut I,
        inspect_ctx: Box<dyn Any>,
    ) -> eyre::Result<ResultAndState> {
        self.initialize(env);
        self.strategy.runner.inspect(self, env, inspector, inspect_ctx)
    }

    /// NOTE(zk): made public to be callable from strategy
    /// Returns the `EnvWithHandlerCfg` with the current `spec_id` set.
    pub fn env_with_handler_cfg(&self, env: Env) -> EnvWithHandlerCfg {
        EnvWithHandlerCfg::new_with_spec_id(Box::new(env), self.inner.spec_id)
    }

    /// Returns true if the address is a precompile
    pub fn is_existing_precompile(&self, addr: &Address) -> bool {
        self.inner.precompiles().contains(addr)
    }

    /// Sets the initial journaled state to use when initializing forks
    #[inline]
    fn set_init_journaled_state(&mut self, journaled_state: JournaledState) {
        trace!("recording fork init journaled_state");
        self.fork_init_journaled_state = journaled_state;
    }

    /// Cleans up already loaded accounts that would be initialized without the correct data from
    /// the fork.
    ///
    /// It can happen that an account is loaded before the first fork is selected, like
    /// `getNonce(addr)`, which will load an empty account by default.
    ///
    /// This account data then would not match the account data of a fork if it exists.
    /// So when the first fork is initialized we replace these accounts with the actual account as
    /// it exists on the fork.
    fn prepare_init_journal_state(&mut self) -> Result<(), BackendError> {
        let loaded_accounts = self
            .fork_init_journaled_state
            .state
            .iter()
            .filter(|(addr, _)| !self.is_existing_precompile(addr) && !self.is_persistent(addr))
            .map(|(addr, _)| addr)
            .copied()
            .collect::<Vec<_>>();

        for fork in self.inner.forks_iter_mut() {
            let mut journaled_state = self.fork_init_journaled_state.clone();
            for loaded_account in loaded_accounts.iter().copied() {
                trace!(?loaded_account, "replacing account on init");
                let init_account =
                    journaled_state.state.get_mut(&loaded_account).expect("exists; qed");

                // here's an edge case where we need to check if this account has been created, in
                // which case we don't need to replace it with the account from the fork because the
                // created account takes precedence: for example contract creation in setups
                if init_account.is_created() {
                    trace!(?loaded_account, "skipping created account");
                    continue;
                }

                // otherwise we need to replace the account's info with the one from the fork's
                // database
                let fork_account = Database::basic(&mut fork.db, loaded_account)?
                    .ok_or(BackendError::MissingAccount(loaded_account))?;
                init_account.info = fork_account;
            }
            fork.journaled_state = journaled_state;
        }
        Ok(())
    }

    /// Returns the block numbers required for replaying a transaction
    fn get_block_number_and_block_for_transaction(
        &self,
        id: LocalForkId,
        transaction: B256,
    ) -> eyre::Result<(u64, AnyRpcBlock)> {
        let fork = self.inner.get_fork_by_id(id)?;
        let tx = fork.db.db.get_transaction(transaction)?;

        // get the block number we need to fork
        if let Some(tx_block) = tx.block_number {
            let block = fork.db.db.get_full_block(tx_block)?;

            // we need to subtract 1 here because we want the state before the transaction
            // was mined
            let fork_block = tx_block - 1;
            Ok((fork_block, block))
        } else {
            let block = fork.db.db.get_full_block(BlockNumberOrTag::Latest)?;

            let number = block.header.number;

            Ok((number, block))
        }
    }

    /// Replays all the transactions at the forks current block that were mined before the `tx`
    ///
    /// Returns the _unmined_ transaction that corresponds to the given `tx_hash`
    pub fn replay_until(
        &mut self,
        id: LocalForkId,
        env: Env,
        tx_hash: B256,
        journaled_state: &mut JournaledState,
    ) -> eyre::Result<Option<Transaction<AnyTxEnvelope>>> {
        trace!(?id, ?tx_hash, "replay until transaction");

        let persistent_accounts = self.inner.persistent_accounts.clone();
        let fork_id = self.ensure_fork_id(id)?.clone();

        let env = self.env_with_handler_cfg(env);
        let fork = self.inner.get_fork_by_id_mut(id)?;
        let full_block = fork.db.db.get_full_block(env.block.number.to::<u64>())?;

        for tx in full_block.inner.transactions.txns() {
            // System transactions such as on L2s don't contain any pricing info so we skip them
            // otherwise this would cause reverts
            if is_known_system_sender(tx.from()) ||
                tx.transaction_type() == Some(SYSTEM_TRANSACTION_TYPE)
            {
                trace!(tx=?tx.tx_hash(), "skipping system transaction");
                continue;
            }

            if tx.tx_hash() == tx_hash {
                // found the target transaction
                return Ok(Some(tx.inner.clone()));
            }
            trace!(tx=?tx.tx_hash(), "committing transaction");

            commit_transaction(
                &mut self.strategy,
                &tx.inner,
                env.clone(),
                journaled_state,
                fork,
                &fork_id,
                &persistent_accounts,
                &mut NoOpInspector,
            )?;
        }

        Ok(None)
    }
}

impl DatabaseExt for Backend {
    fn get_fork_info(&mut self, id: LocalForkId) -> eyre::Result<ForkInfo> {
        let fork_id = self.ensure_fork_id(id).cloned()?;
        let fork_env = self
            .forks
            .get_env(fork_id.clone())?
            .ok_or_else(|| eyre::eyre!("Requested fork `{}` does not exit", id))?;
        let fork_type = self
            .forks
            .get_fork_url(fork_id)?
            .map(|url| self.fork_url_type.get(&url))
            .unwrap_or(ForkType::Zk);

        Ok(ForkInfo { fork_type, fork_env })
    }

    fn get_strategy(&mut self) -> &mut BackendStrategy {
        &mut self.strategy
    }

    fn snapshot_state(&mut self, journaled_state: &JournaledState, env: &Env) -> U256 {
        trace!("create snapshot");
        let id = self.inner.state_snapshots.insert(BackendStateSnapshot::new(
            self.create_db_snapshot(),
            journaled_state.clone(),
            env.clone(),
        ));
        trace!(target: "backend", "Created new snapshot {}", id);
        id
    }

    fn revert_state(
        &mut self,
        id: U256,
        current_state: &JournaledState,
        current: &mut Env,
        action: RevertStateSnapshotAction,
    ) -> Option<JournaledState> {
        trace!(?id, "revert snapshot");
        if let Some(mut snapshot) = self.inner.state_snapshots.remove_at(id) {
            // Re-insert snapshot to persist it
            if action.is_keep() {
                self.inner.state_snapshots.insert_at(snapshot.clone(), id);
            }

            // https://github.com/foundry-rs/foundry/issues/3055
            // Check if an error occurred either during or before the snapshot.
            // DSTest contracts don't have snapshot functionality, so this slot is enough to check
            // for failure here.
            if let Some(account) = current_state.state.get(&CHEATCODE_ADDRESS) {
                if let Some(slot) = account.storage.get(&GLOBAL_FAIL_SLOT) {
                    if !slot.present_value.is_zero() {
                        self.set_state_snapshot_failure(true);
                    }
                }
            }

            // merge additional logs
            snapshot.merge(current_state);
            let BackendStateSnapshot { db, mut journaled_state, env } = snapshot;
            match db {
                BackendDatabaseSnapshot::InMemory(mem_db) => {
                    self.mem_db = mem_db;
                }
                BackendDatabaseSnapshot::Forked(id, fork_id, idx, mut fork) => {
                    // there might be the case where the snapshot was created during `setUp` with
                    // another caller, so we need to ensure the caller account is present in the
                    // journaled state and database
                    let caller = current.tx.caller;
                    journaled_state.state.entry(caller).or_insert_with(|| {
                        let caller_account = current_state
                            .state
                            .get(&caller)
                            .map(|acc| acc.info.clone())
                            .unwrap_or_default();

                        if !fork.db.accounts.contains_key(&caller) {
                            // update the caller account which is required by the evm
                            fork.db.insert_account_info(caller, caller_account.clone());
                        }
                        caller_account.into()
                    });
                    self.inner.revert_state_snapshot(id, fork_id, idx, *fork);
                    self.active_fork_ids = Some((id, idx))
                }
            }

            update_current_env_with_fork_env(current, env);
            trace!(target: "backend", "Reverted snapshot {}", id);

            Some(journaled_state)
        } else {
            warn!(target: "backend", "No snapshot to revert for {}", id);
            None
        }
    }

    fn delete_state_snapshot(&mut self, id: U256) -> bool {
        self.inner.state_snapshots.remove_at(id).is_some()
    }

    fn delete_state_snapshots(&mut self) {
        self.inner.state_snapshots.clear()
    }

    fn create_fork(&mut self, create_fork: CreateFork) -> eyre::Result<LocalForkId> {
        trace!("create fork");
        let (fork_id, fork, _) = self.forks.create_fork(create_fork)?;

        let fork_db = ForkDB::new(fork);
        let (id, _) =
            self.inner.insert_new_fork(fork_id, fork_db, self.fork_init_journaled_state.clone());
        Ok(id)
    }

    fn create_fork_at_transaction(
        &mut self,
        fork: CreateFork,
        transaction: B256,
    ) -> eyre::Result<LocalForkId> {
        trace!(?transaction, "create fork at transaction");
        let id = self.create_fork(fork)?;
        let fork_id = self.ensure_fork_id(id).cloned()?;
        let mut env = self
            .forks
            .get_env(fork_id)?
            .ok_or_else(|| eyre::eyre!("Requested fork `{}` does not exit", id))?;

        // we still need to roll to the transaction, but we only need an empty dummy state since we
        // don't need to update the active journaled state yet
        self.roll_fork_to_transaction(
            Some(id),
            transaction,
            &mut env,
            &mut self.inner.new_journaled_state(),
        )?;
        Ok(id)
    }

    /// Select an existing fork by id.
    /// When switching forks we copy the shared state
    fn select_fork(
        &mut self,
        id: LocalForkId,
        env: &mut Env,
        active_journaled_state: &mut JournaledState,
    ) -> eyre::Result<()> {
        trace!(?id, "select fork");
        if self.is_active_fork(id) {
            // nothing to do
            return Ok(());
        }

        // Update block number and timestamp of active fork (if any) with current env values,
        // in order to preserve values changed by using `roll` and `warp` cheatcodes.
        if let Some(active_fork_id) = self.active_fork_id() {
            self.forks.update_block(
                self.ensure_fork_id(active_fork_id).cloned()?,
                env.block.number,
                env.block.timestamp,
            )?;
        }

        let fork_id = self.ensure_fork_id(id).cloned()?;
        let idx = self.inner.ensure_fork_index(&fork_id)?;

        let current_fork_type = if let Some(active_fork_id) = self.active_fork_id() {
            self.forks
                .get_fork_url(self.ensure_fork_id(active_fork_id).cloned()?)?
                .map(|url| self.fork_url_type.get(&url))
                .unwrap_or(ForkType::Evm)
        } else {
            ForkType::Zk
        };
        let target_fork_type = self
            .forks
            .get_fork_url(fork_id.clone())?
            .map(|url| self.fork_url_type.get(&url))
            .unwrap_or(ForkType::Evm);

        let fork_env = self
            .forks
            .get_env(fork_id)?
            .ok_or_else(|| eyre::eyre!("Requested fork `{}` does not exit", id))?;

        // If we're currently in forking mode we need to update the journaled_state to this point,
        // this ensures the changes performed while the fork was active are recorded
        if let Some(active) = self.active_fork_mut() {
            active.journaled_state = active_journaled_state.clone();

            let caller = env.tx.caller;
            let caller_account = active.journaled_state.state.get(&env.tx.caller).cloned();
            let target_fork = self.inner.get_fork_mut(idx);

            // depth 0 will be the default value when the fork was created
            if target_fork.journaled_state.depth == 0 {
                // Initialize caller with its fork info
                if let Some(mut acc) = caller_account {
                    let fork_account = Database::basic(&mut target_fork.db, caller)?
                        .ok_or(BackendError::MissingAccount(caller))?;

                    acc.info = fork_account;
                    target_fork.journaled_state.state.insert(caller, acc);
                }
            }
        } else {
            // this is the first time a fork is selected. This means up to this point all changes
            // are made in a single `JournaledState`, for example after a `setup` that only created
            // different forks. Since the `JournaledState` is valid for all forks until the
            // first fork is selected, we need to update it for all forks and use it as init state
            // for all future forks

            self.set_init_journaled_state(active_journaled_state.clone());
            self.prepare_init_journal_state()?;

            // Make sure that the next created fork has a depth of 0.
            self.fork_init_journaled_state.depth = 0;
        }

        {
            // update the shared state and track
            let mut fork = self.inner.take_fork(idx);

            // Make sure all persistent accounts on the newly selected fork starts from the init
            // state (from setup).
            for addr in &self.inner.persistent_accounts {
                if let Some(account) = self.fork_init_journaled_state.state.get(addr) {
                    fork.journaled_state.state.insert(*addr, account.clone());
                }
            }

            // since all forks handle their state separately, the depth can drift
            // this is a handover where the target fork starts at the same depth where it was
            // selected. This ensures that there are no gaps in depth which would
            // otherwise cause issues with the tracer
            fork.journaled_state.depth = active_journaled_state.depth;

            // another edge case where a fork is created and selected during setup with not
            // necessarily the same caller as for the test, however we must always
            // ensure that fork's state contains the current sender
            let caller = env.tx.caller;
            fork.journaled_state.state.entry(caller).or_insert_with(|| {
                let caller_account = active_journaled_state
                    .state
                    .get(&env.tx.caller)
                    .map(|acc| acc.info.clone())
                    .unwrap_or_default();

                if !fork.db.accounts.contains_key(&caller) {
                    // update the caller account which is required by the evm
                    fork.db.insert_account_info(caller, caller_account.clone());
                }
                caller_account.into()
            });

            let active_fork = self.active_fork_ids.map(|(_, idx)| self.inner.get_fork(idx));
            // let active_fork = self.active_fork().cloned();
            self.strategy.runner.update_fork_db(
                self.strategy.context.as_mut(),
                BackendStrategyForkInfo {
                    active_fork,
                    active_type: current_fork_type,
                    target_type: target_fork_type,
                },
                &self.mem_db,
                &self.inner,
                active_journaled_state,
                &mut fork,
            );

            // insert the fork back
            self.inner.set_fork(idx, fork);
        }

        self.active_fork_ids = Some((id, idx));
        // Update current environment with environment of newly selected fork.
        update_current_env_with_fork_env(env, fork_env);

        Ok(())
    }

    /// This is effectively the same as [`Self::create_select_fork()`] but updating an existing
    /// [ForkId] that is mapped to the [LocalForkId]
    fn roll_fork(
        &mut self,
        id: Option<LocalForkId>,
        block_number: u64,
        env: &mut Env,
        journaled_state: &mut JournaledState,
    ) -> eyre::Result<()> {
        trace!(?id, ?block_number, "roll fork");
        let id = self.ensure_fork(id)?;
        let (fork_id, backend, fork_env) =
            self.forks.roll_fork(self.inner.ensure_fork_id(id).cloned()?, block_number)?;
        // this will update the local mapping
        self.inner.roll_fork(&mut self.strategy, id, fork_id, backend)?;

        if let Some((active_id, active_idx)) = self.active_fork_ids {
            // the currently active fork is the targeted fork of this call
            if active_id == id {
                // need to update the block's env settings right away, which is otherwise set when
                // forks are selected `select_fork`
                update_current_env_with_fork_env(env, fork_env);

                // we also need to update the journaled_state right away, this has essentially the
                // same effect as selecting (`select_fork`) by discarding
                // non-persistent storage from the journaled_state. This which will
                // reset cached state from the previous block
                let mut persistent_addrs = self.inner.persistent_accounts.clone();
                // we also want to copy the caller state here
                persistent_addrs.extend(self.caller_address());

                let active = self.inner.get_fork_mut(active_idx);
                active.journaled_state = self.fork_init_journaled_state.clone();

                active.journaled_state.depth = journaled_state.depth;
                for addr in persistent_addrs {
                    self.strategy.runner.merge_journaled_state_data(
                        self.strategy.context.as_mut(),
                        addr,
                        journaled_state,
                        &mut active.journaled_state,
                    );
                }

                // Ensure all previously loaded accounts are present in the journaled state to
                // prevent issues in the new journalstate, e.g. assumptions that accounts are loaded
                // if the account is not touched, we reload it, if it's touched we clone it.
                //
                // Special case for accounts that are not created: we don't merge their state but
                // load it in order to reflect their state at the new block (they should explicitly
                // be marked as persistent if it is desired to keep state between fork rolls).
                for (addr, acc) in &journaled_state.state {
                    if acc.is_created() {
                        if acc.is_touched() {
                            self.strategy.runner.merge_journaled_state_data(
                                self.strategy.context.as_mut(),
                                *addr,
                                journaled_state,
                                &mut active.journaled_state,
                            );
                        }
                    } else {
                        let _ = active.journaled_state.load_account(*addr, &mut active.db);
                    }
                }

                *journaled_state = active.journaled_state.clone();
            }
        }
        Ok(())
    }

    fn roll_fork_to_transaction(
        &mut self,

        id: Option<LocalForkId>,
        transaction: B256,
        env: &mut Env,
        journaled_state: &mut JournaledState,
    ) -> eyre::Result<()> {
        trace!(?id, ?transaction, "roll fork to transaction");
        let id = self.ensure_fork(id)?;

        let (fork_block, block) =
            self.get_block_number_and_block_for_transaction(id, transaction)?;

        // roll the fork to the transaction's block or latest if it's pending
        self.roll_fork(Some(id), fork_block, env, journaled_state)?;

        update_env_block(env, &block);

        // replay all transactions that came before
        let env = env.clone();

        self.replay_until(id, env, transaction, journaled_state)?;

        Ok(())
    }

    fn transact(
        &mut self,
        maybe_id: Option<LocalForkId>,
        transaction: B256,
        mut env: Env,
        journaled_state: &mut JournaledState,
        inspector: &mut dyn InspectorExt,
    ) -> eyre::Result<()> {
        trace!(?maybe_id, ?transaction, "execute transaction");
        let persistent_accounts = self.inner.persistent_accounts.clone();
        let id = self.ensure_fork(maybe_id)?;
        let fork_id = self.ensure_fork_id(id).cloned()?;

        let tx = {
            let fork = self.inner.get_fork_by_id_mut(id)?;
            fork.db.db.get_transaction(transaction)?
        };

        // This is a bit ambiguous because the user wants to transact an arbitrary transaction in
        // the current context, but we're assuming the user wants to transact the transaction as it
        // was mined. Usually this is used in a combination of a fork at the transaction's parent
        // transaction in the block and then the transaction is transacted:
        // <https://github.com/foundry-rs/foundry/issues/6538>
        // So we modify the env to match the transaction's block.
        let (_fork_block, block) =
            self.get_block_number_and_block_for_transaction(id, transaction)?;
        update_env_block(&mut env, &block);

        let env = self.env_with_handler_cfg(env);
        let fork = self.inner.get_fork_by_id_mut(id)?;
        commit_transaction(
            &mut self.strategy,
            &tx,
            env,
            journaled_state,
            fork,
            &fork_id,
            &persistent_accounts,
            inspector,
        )
    }

    fn transact_from_tx(
        &mut self,
        tx: &TransactionRequest,
        env: Env,
        journaled_state: &mut JournaledState,
        inspector: &mut dyn InspectorExt,
        inspect_ctx: Box<dyn Any>,
    ) -> eyre::Result<()> {
        trace!(?tx, "execute signed transaction");

        // NOTE(zk): The code was moved to the strategy, see #958
        self.strategy.runner.transact_from_tx(
            self,
            tx,
            env,
            journaled_state,
            inspector,
            inspect_ctx,
        )
    }

    fn active_fork_id(&self) -> Option<LocalForkId> {
        self.active_fork_ids.map(|(id, _)| id)
    }

    fn active_fork_url(&self) -> Option<String> {
        let fork = self.inner.issued_local_fork_ids.get(&self.active_fork_id()?)?;
        self.forks.get_fork_url(fork.clone()).ok()?
    }

    fn ensure_fork(&self, id: Option<LocalForkId>) -> eyre::Result<LocalForkId> {
        if let Some(id) = id {
            if self.inner.issued_local_fork_ids.contains_key(&id) {
                return Ok(id);
            }
            eyre::bail!("Requested fork `{}` does not exit", id)
        }
        if let Some(id) = self.active_fork_id() {
            Ok(id)
        } else {
            eyre::bail!("No fork active")
        }
    }

    fn ensure_fork_id(&self, id: LocalForkId) -> eyre::Result<&ForkId> {
        self.inner.ensure_fork_id(id)
    }

    fn diagnose_revert(
        &self,
        callee: Address,
        journaled_state: &JournaledState,
    ) -> Option<RevertDiagnostic> {
        let active_id = self.active_fork_id()?;
        let active_fork = self.active_fork()?;

        if self.inner.forks.len() == 1 {
            // we only want to provide additional diagnostics here when in multifork mode with > 1
            // forks
            return None;
        }

        if !active_fork.is_contract(callee) && !is_contract_in_state(journaled_state, callee) {
            // no contract for `callee` available on current fork, check if available on other forks
            let mut available_on = Vec::new();
            for (id, fork) in self.inner.forks_iter().filter(|(id, _)| *id != active_id) {
                trace!(?id, address=?callee, "checking if account exists");
                if fork.is_contract(callee) {
                    available_on.push(id);
                }
            }

            return if available_on.is_empty() {
                Some(RevertDiagnostic::ContractDoesNotExist {
                    contract: callee,
                    active: active_id,
                    persistent: self.is_persistent(&callee),
                })
            } else {
                // likely user error: called a contract that's not available on active fork but is
                // present other forks
                Some(RevertDiagnostic::ContractExistsOnOtherForks {
                    contract: callee,
                    active: active_id,
                    available_on,
                })
            };
        }
        None
    }

    /// Loads the account allocs from the given `allocs` map into the passed [JournaledState].
    ///
    /// Returns [Ok] if all accounts were successfully inserted into the journal, [Err] otherwise.
    fn load_allocs(
        &mut self,
        allocs: &BTreeMap<Address, GenesisAccount>,
        journaled_state: &mut JournaledState,
    ) -> Result<(), BackendError> {
        // Loop through all of the allocs defined in the map and commit them to the journal.
        for (addr, acc) in allocs {
            self.clone_account(acc, addr, journaled_state)?;
        }

        Ok(())
    }

    /// Copies bytecode, storage, nonce and balance from the given genesis account to the target
    /// address.
    ///
    /// Returns [Ok] if data was successfully inserted into the journal, [Err] otherwise.
    fn clone_account(
        &mut self,
        source: &GenesisAccount,
        target: &Address,
        journaled_state: &mut JournaledState,
    ) -> Result<(), BackendError> {
        // Fetch the account from the journaled state. Will create a new account if it does
        // not already exist.
        let mut state_acc = journaled_state.load_account(*target, self)?;

        // Set the account's bytecode and code hash, if the `bytecode` field is present.
        if let Some(bytecode) = source.code.as_ref() {
            state_acc.info.code_hash = keccak256(bytecode);
            let bytecode = Bytecode::new_raw(bytecode.0.clone().into());
            state_acc.info.code = Some(bytecode);
        }

        // Set the account's storage, if the `storage` field is present.
        if let Some(storage) = source.storage.as_ref() {
            state_acc.storage = storage
                .iter()
                .map(|(slot, value)| {
                    let slot = U256::from_be_bytes(slot.0);
                    (
                        slot,
                        EvmStorageSlot::new_changed(
                            state_acc
                                .storage
                                .get(&slot)
                                .map(|s| s.present_value)
                                .unwrap_or_default(),
                            U256::from_be_bytes(value.0),
                        ),
                    )
                })
                .collect();
        }
        // Set the account's nonce and balance.
        state_acc.info.nonce = source.nonce.unwrap_or_default();
        state_acc.info.balance = source.balance;

        // Touch the account to ensure the loaded information persists if called in `setUp`.
        journaled_state.touch(target);

        Ok(())
    }

    fn add_persistent_account(&mut self, account: Address) -> bool {
        trace!(?account, "add persistent account");
        self.inner.persistent_accounts.insert(account)
    }

    fn remove_persistent_account(&mut self, account: &Address) -> bool {
        trace!(?account, "remove persistent account");
        self.inner.persistent_accounts.remove(account)
    }

    fn is_persistent(&self, acc: &Address) -> bool {
        self.inner.persistent_accounts.contains(acc)
    }

    fn persistent_accounts(&self) -> Vec<Address> {
        self.inner.persistent_accounts.clone().into_iter().collect_vec()
    }

    fn allow_cheatcode_access(&mut self, account: Address) -> bool {
        trace!(?account, "allow cheatcode access");
        self.inner.cheatcode_access_accounts.insert(account)
    }

    fn revoke_cheatcode_access(&mut self, account: &Address) -> bool {
        trace!(?account, "revoke cheatcode access");
        self.inner.cheatcode_access_accounts.remove(account)
    }

    fn has_cheatcode_access(&self, account: &Address) -> bool {
        self.inner.cheatcode_access_accounts.contains(account)
    }

    fn get_test_contract_address(&self) -> Option<Address> {
        self.test_contract_address()
    }

    fn set_blockhash(&mut self, block_number: U256, block_hash: B256) {
        if let Some(db) = self.active_fork_db_mut() {
            db.block_hashes.insert(block_number, block_hash);
        } else {
            self.mem_db.block_hashes.insert(block_number, block_hash);
        }
    }
}

impl DatabaseRef for Backend {
    type Error = DatabaseError;

    fn basic_ref(&self, address: Address) -> Result<Option<AccountInfo>, Self::Error> {
        if let Some(db) = self.active_fork_db() {
            db.basic_ref(address)
        } else {
            Ok(self.mem_db.basic_ref(address)?)
        }
    }

    fn code_by_hash_ref(&self, code_hash: B256) -> Result<Bytecode, Self::Error> {
        if let Some(db) = self.active_fork_db() {
            db.code_by_hash_ref(code_hash)
        } else {
            Ok(self.mem_db.code_by_hash_ref(code_hash)?)
        }
    }

    fn storage_ref(&self, address: Address, index: U256) -> Result<U256, Self::Error> {
        if let Some(db) = self.active_fork_db() {
            DatabaseRef::storage_ref(db, address, index)
        } else {
            Ok(DatabaseRef::storage_ref(&self.mem_db, address, index)?)
        }
    }

    fn block_hash_ref(&self, number: u64) -> Result<B256, Self::Error> {
        if let Some(db) = self.active_fork_db() {
            db.block_hash_ref(number)
        } else {
            Ok(self.mem_db.block_hash_ref(number)?)
        }
    }
}

impl DatabaseCommit for Backend {
    fn commit(&mut self, changes: Map<Address, Account>) {
        if let Some(db) = self.active_fork_db_mut() {
            db.commit(changes)
        } else {
            self.mem_db.commit(changes)
        }
    }
}

impl Database for Backend {
    type Error = DatabaseError;
    fn basic(&mut self, address: Address) -> Result<Option<AccountInfo>, Self::Error> {
        if let Some(db) = self.active_fork_db_mut() {
            Ok(db.basic(address)?)
        } else {
            Ok(self.mem_db.basic(address)?)
        }
    }

    fn code_by_hash(&mut self, code_hash: B256) -> Result<Bytecode, Self::Error> {
        // NOTE(zk): Try obtaining code by hash via zks_getBytecodeByHash for zksync forks.
        let maybe_zk_fork = self
            .active_fork_id()
            .and_then(|id| self.get_fork_info(id).ok())
            .map(|info| info.fork_type.is_zk())
            .and_then(|is_zk| if is_zk { self.active_fork_url() } else { None });

        if let (Some(fork_url), Some(db)) = (maybe_zk_fork, self.active_fork_db_mut()) {
            let provider = try_get_zksync_http_provider(fork_url)
                .map(Arc::new)
                .map_err(|err| DatabaseError::AnyRequest(Arc::new(err)))?;

            let retry =
                foundry_common::retry::Retry::new(CODE_BY_HASH_RETRIES, CODE_BY_HASH_RETRY_DELAY);

            return retry
                .run(move || {
                    let provider = provider.clone();
                    db.db
                        .do_any_request(async move {
                            provider
                                .raw_request::<_, Bytes>(
                                    "zks_getBytecodeByHash".into(),
                                    vec![code_hash],
                                )
                                .await
                                .map(Bytecode::new_raw)
                                .map_err(Into::into)
                        })
                        .map_err(Into::into)
                })
                .map_err(|err| DatabaseError::AnyRequest(Arc::new(err)));
        }

        if let Some(db) = self.active_fork_db_mut() {
            Ok(db.code_by_hash(code_hash)?)
        } else {
            Ok(self.mem_db.code_by_hash(code_hash)?)
        }
    }

    fn storage(&mut self, address: Address, index: U256) -> Result<U256, Self::Error> {
        if let Some(db) = self.active_fork_db_mut() {
            Ok(Database::storage(db, address, index)?)
        } else {
            Ok(Database::storage(&mut self.mem_db, address, index)?)
        }
    }

    fn block_hash(&mut self, number: u64) -> Result<B256, Self::Error> {
        if let Some(db) = self.active_fork_db_mut() {
            Ok(db.block_hash(number)?)
        } else {
            Ok(self.mem_db.block_hash(number)?)
        }
    }
}

/// Variants of a [revm::Database]
#[derive(Clone, Debug)]
pub enum BackendDatabaseSnapshot {
    /// Simple in-memory [revm::Database]
    InMemory(FoundryEvmInMemoryDB),
    /// Contains the entire forking mode database
    Forked(LocalForkId, ForkId, ForkLookupIndex, Box<Fork>),
}

/// Represents a fork
#[derive(Clone, Debug)]
pub struct Fork {
    pub db: ForkDB,
    pub journaled_state: JournaledState,
}

impl Fork {
    /// Returns true if the account is a contract
    pub fn is_contract(&self, acc: Address) -> bool {
        if let Ok(Some(acc)) = self.db.basic_ref(acc) {
            if acc.code_hash != KECCAK_EMPTY {
                return true;
            }
        }
        is_contract_in_state(&self.journaled_state, acc)
    }
}

/// Container type for various Backend related data
#[derive(Clone, Debug)]
pub struct BackendInner {
    /// Stores the `ForkId` of the fork the `Backend` launched with from the start.
    ///
    /// In other words if [`Backend::spawn()`] was called with a `CreateFork` command, to launch
    /// directly in fork mode, this holds the corresponding fork identifier of this fork.
    pub launched_with_fork: Option<(ForkId, LocalForkId, ForkLookupIndex)>,
    /// This tracks numeric fork ids and the `ForkId` used by the handler.
    ///
    /// This is necessary, because there can be multiple `Backends` associated with a single
    /// `ForkId` which is only a pair of endpoint + block. Since an existing fork can be
    /// modified (e.g. `roll_fork`), but this should only affect the fork that's unique for the
    /// test and not the `ForkId`
    ///
    /// This ensures we can treat forks as unique from the context of a test, so rolling to another
    /// is basically creating(or reusing) another `ForkId` that's then mapped to the previous
    /// issued _local_ numeric identifier, that remains constant, even if the underlying fork
    /// backend changes.
    pub issued_local_fork_ids: HashMap<LocalForkId, ForkId>,
    /// tracks all the created forks
    /// Contains the index of the corresponding `ForkDB` in the `forks` vec
    pub created_forks: HashMap<ForkId, ForkLookupIndex>,
    /// Holds all created fork databases
    // Note: data is stored in an `Option` so we can remove it without reshuffling
    pub forks: Vec<Option<Fork>>,
    /// Contains state snapshots made at a certain point
    pub state_snapshots: StateSnapshots<BackendStateSnapshot<BackendDatabaseSnapshot>>,
    /// Tracks whether there was a failure in a snapshot that was reverted
    ///
    /// The Test contract contains a bool variable that is set to true when an `assert` function
    /// failed. When a snapshot is reverted, it reverts the state of the evm, but we still want
    /// to know if there was an `assert` that failed after the snapshot was taken so that we can
    /// check if the test function passed all asserts even across snapshots. When a snapshot is
    /// reverted we get the _current_ `revm::JournaledState` which contains the state that we can
    /// check if the `_failed` variable is set,
    /// additionally
    pub has_state_snapshot_failure: bool,
    /// Tracks the address of a Test contract
    ///
    /// This address can be used to inspect the state of the contract when a test is being
    /// executed. E.g. the `_failed` variable of `DSTest`
    pub test_contract_address: Option<Address>,
    /// Tracks the caller of the test function
    pub caller: Option<Address>,
    /// Tracks numeric identifiers for forks
    pub next_fork_id: LocalForkId,
    /// All accounts that should be kept persistent when switching forks.
    /// This means all accounts stored here _don't_ use a separate storage section on each fork
    /// instead the use only one that's persistent across fork swaps.
    pub persistent_accounts: HashSet<Address>,
    /// The configured spec id
    pub spec_id: SpecId,
    /// All accounts that are allowed to execute cheatcodes
    pub cheatcode_access_accounts: HashSet<Address>,
}

impl BackendInner {
    pub fn ensure_fork_id(&self, id: LocalForkId) -> eyre::Result<&ForkId> {
        self.issued_local_fork_ids
            .get(&id)
            .ok_or_else(|| eyre::eyre!("No matching fork found for {}", id))
    }

    pub fn ensure_fork_index(&self, id: &ForkId) -> eyre::Result<ForkLookupIndex> {
        self.created_forks
            .get(id)
            .copied()
            .ok_or_else(|| eyre::eyre!("No matching fork found for {}", id))
    }

    pub fn ensure_fork_index_by_local_id(&self, id: LocalForkId) -> eyre::Result<ForkLookupIndex> {
        self.ensure_fork_index(self.ensure_fork_id(id)?)
    }

    /// Returns the underlying fork mapped to the index
    #[track_caller]
    fn get_fork(&self, idx: ForkLookupIndex) -> &Fork {
        debug_assert!(idx < self.forks.len(), "fork lookup index must exist");
        self.forks[idx].as_ref().unwrap()
    }

    /// Returns the underlying fork mapped to the index
    #[track_caller]
    fn get_fork_mut(&mut self, idx: ForkLookupIndex) -> &mut Fork {
        debug_assert!(idx < self.forks.len(), "fork lookup index must exist");
        self.forks[idx].as_mut().unwrap()
    }

    /// Returns the underlying fork corresponding to the id
    #[track_caller]
    fn get_fork_by_id_mut(&mut self, id: LocalForkId) -> eyre::Result<&mut Fork> {
        let idx = self.ensure_fork_index_by_local_id(id)?;
        Ok(self.get_fork_mut(idx))
    }

    /// Returns the underlying fork corresponding to the id
    #[track_caller]
    fn get_fork_by_id(&self, id: LocalForkId) -> eyre::Result<&Fork> {
        let idx = self.ensure_fork_index_by_local_id(id)?;
        Ok(self.get_fork(idx))
    }

    /// Removes the fork
    fn take_fork(&mut self, idx: ForkLookupIndex) -> Fork {
        debug_assert!(idx < self.forks.len(), "fork lookup index must exist");
        self.forks[idx].take().unwrap()
    }

    fn set_fork(&mut self, idx: ForkLookupIndex, fork: Fork) {
        self.forks[idx] = Some(fork)
    }

    /// Returns an iterator over Forks
    pub fn forks_iter(&self) -> impl Iterator<Item = (LocalForkId, &Fork)> + '_ {
        self.issued_local_fork_ids
            .iter()
            .map(|(id, fork_id)| (*id, self.get_fork(self.created_forks[fork_id])))
    }

    /// Returns a mutable iterator over all Forks
    pub fn forks_iter_mut(&mut self) -> impl Iterator<Item = &mut Fork> + '_ {
        self.forks.iter_mut().filter_map(|f| f.as_mut())
    }

    /// Reverts the entire fork database
    pub fn revert_state_snapshot(
        &mut self,
        id: LocalForkId,
        fork_id: ForkId,
        idx: ForkLookupIndex,
        fork: Fork,
    ) {
        self.created_forks.insert(fork_id.clone(), idx);
        self.issued_local_fork_ids.insert(id, fork_id);
        self.set_fork(idx, fork)
    }

    /// Updates the fork and the local mapping and returns the new index for the `fork_db`
    pub fn update_fork_mapping(
        &mut self,
        id: LocalForkId,
        fork_id: ForkId,
        db: ForkDB,
        journaled_state: JournaledState,
    ) -> ForkLookupIndex {
        let idx = self.forks.len();
        self.issued_local_fork_ids.insert(id, fork_id.clone());
        self.created_forks.insert(fork_id, idx);

        let fork = Fork { db, journaled_state };
        self.forks.push(Some(fork));
        idx
    }

    pub fn roll_fork(
        &mut self,
        strategy: &mut BackendStrategy,
        id: LocalForkId,
        new_fork_id: ForkId,
        backend: SharedBackend,
    ) -> eyre::Result<ForkLookupIndex> {
        let fork_id = self.ensure_fork_id(id)?;
        let idx = self.ensure_fork_index(fork_id)?;

        if let Some(active) = self.forks[idx].as_mut() {
            // we initialize a _new_ `ForkDB` but keep the state of persistent accounts
            let mut new_db = ForkDB::new(backend);
            for addr in self.persistent_accounts.iter().copied() {
                strategy.runner.merge_db_account_data(
                    strategy.context.as_mut(),
                    addr,
                    &active.db,
                    &mut new_db,
                );
            }
            active.db = new_db;
        }
        // update mappings
        self.issued_local_fork_ids.insert(id, new_fork_id.clone());
        self.created_forks.insert(new_fork_id, idx);
        Ok(idx)
    }

    /// Inserts a _new_ `ForkDB` and issues a new local fork identifier
    ///
    /// Also returns the index where the `ForDB` is stored
    pub fn insert_new_fork(
        &mut self,
        fork_id: ForkId,
        db: ForkDB,
        journaled_state: JournaledState,
    ) -> (LocalForkId, ForkLookupIndex) {
        let idx = self.forks.len();
        self.created_forks.insert(fork_id.clone(), idx);
        let id = self.next_id();
        self.issued_local_fork_ids.insert(id, fork_id);
        let fork = Fork { db, journaled_state };
        self.forks.push(Some(fork));
        (id, idx)
    }

    fn next_id(&mut self) -> U256 {
        let id = self.next_fork_id;
        self.next_fork_id += U256::from(1);
        id
    }

    /// Returns the number of issued ids
    pub fn len(&self) -> usize {
        self.issued_local_fork_ids.len()
    }

    /// Returns true if no forks are issued
    pub fn is_empty(&self) -> bool {
        self.issued_local_fork_ids.is_empty()
    }

    pub fn precompiles(&self) -> &'static Precompiles {
        Precompiles::new(PrecompileSpecId::from_spec_id(self.spec_id))
    }

    /// Returns a new, empty, `JournaledState` with set precompiles
    pub fn new_journaled_state(&self) -> JournaledState {
        JournaledState::new(self.spec_id, self.precompiles().addresses().copied().collect())
    }
}

impl Default for BackendInner {
    fn default() -> Self {
        Self {
            launched_with_fork: None,
            issued_local_fork_ids: Default::default(),
            created_forks: Default::default(),
            forks: vec![],
            state_snapshots: Default::default(),
            has_state_snapshot_failure: false,
            test_contract_address: None,
            caller: None,
            next_fork_id: Default::default(),
            persistent_accounts: Default::default(),
            spec_id: SpecId::LATEST,
            // grant the cheatcode,default test and caller address access to execute cheatcodes
            // itself
            cheatcode_access_accounts: HashSet::from([
                CHEATCODE_ADDRESS,
                TEST_CONTRACT_ADDRESS,
                CALLER,
            ]),
        }
    }
}

/// This updates the currently used env with the fork's environment
pub(crate) fn update_current_env_with_fork_env(current: &mut Env, fork: Env) {
    current.block = fork.block;
    current.cfg = fork.cfg;
    current.tx.chain_id = fork.tx.chain_id;
}

/// Returns true of the address is a contract
fn is_contract_in_state(journaled_state: &JournaledState, acc: Address) -> bool {
    journaled_state
        .state
        .get(&acc)
        .map(|acc| acc.info.code_hash != KECCAK_EMPTY)
        .unwrap_or_default()
}

/// Updates the env's block with the block's data
fn update_env_block(env: &mut Env, block: &AnyRpcBlock) {
    env.block.timestamp = U256::from(block.header.timestamp);
    env.block.coinbase = block.header.beneficiary;
    env.block.difficulty = block.header.difficulty;
    env.block.prevrandao = Some(block.header.mix_hash.unwrap_or_default());
    env.block.basefee = U256::from(block.header.base_fee_per_gas.unwrap_or_default());
    env.block.gas_limit = U256::from(block.header.gas_limit);
    env.block.number = U256::from(block.header.number);
    if let Some(excess_blob_gas) = block.header.excess_blob_gas {
        env.block.blob_excess_gas_and_price =
            Some(BlobExcessGasAndPrice::new(excess_blob_gas, false));
    }
}

/// Executes the given transaction and commits state changes to the database _and_ the journaled
/// state, with an inspector.
#[allow(clippy::too_many_arguments)]
fn commit_transaction(
    strategy: &mut BackendStrategy,
    tx: &Transaction<AnyTxEnvelope>,
    mut env: EnvWithHandlerCfg,
    journaled_state: &mut JournaledState,
    fork: &mut Fork,
    fork_id: &ForkId,
    persistent_accounts: &HashSet<Address>,
    inspector: &mut dyn InspectorExt,
) -> eyre::Result<()> {
    configure_tx_env(&mut env.env, tx);

    let now = Instant::now();
    let res = {
        let fork = fork.clone();
        let journaled_state = journaled_state.clone();
        let depth = journaled_state.depth;
<<<<<<< HEAD
        let mut db = Backend::new_with_fork(strategy.clone(), fork_id, fork, journaled_state);
=======
        let mut db = Backend::new_with_fork(fork_id, fork, journaled_state)?;
>>>>>>> 1da4d324

        let mut evm = crate::utils::new_evm_with_inspector(&mut db as _, env, inspector);
        // Adjust inner EVM depth to ensure that inspectors receive accurate data.
        evm.context.evm.inner.journaled_state.depth = depth + 1;
        evm.transact().wrap_err("backend: failed committing transaction")?
    };
    trace!(elapsed = ?now.elapsed(), "transacted transaction");

    apply_state_changeset(res.state, journaled_state, fork, persistent_accounts)?;
    Ok(())
}

/// Helper method which updates data in the state with the data from the database.
/// Does not change state for persistent accounts (for roll fork to transaction and transact).
pub fn update_state<DB: Database>(
    state: &mut EvmState,
    db: &mut DB,
    persistent_accounts: Option<&HashSet<Address>>,
) -> Result<(), DB::Error> {
    for (addr, acc) in state.iter_mut() {
        if !persistent_accounts.is_some_and(|accounts| accounts.contains(addr)) {
            acc.info = db.basic(*addr)?.unwrap_or_default();
            for (key, val) in &mut acc.storage {
                val.present_value = db.storage(*addr, *key)?;
            }
        }
    }

    Ok(())
}

/// Applies the changeset of a transaction to the active journaled state and also commits it in the
/// forked db
fn apply_state_changeset(
    state: Map<revm::primitives::Address, Account>,
    journaled_state: &mut JournaledState,
    fork: &mut Fork,
    persistent_accounts: &HashSet<Address>,
) -> Result<(), BackendError> {
    // commit the state and update the loaded accounts
    fork.db.commit(state);

    update_state(&mut journaled_state.state, &mut fork.db, Some(persistent_accounts))?;
    update_state(&mut fork.journaled_state.state, &mut fork.db, Some(persistent_accounts))?;

    Ok(())
}

#[cfg(test)]
mod tests {
    use crate::{
        backend::{strategy::BackendStrategy, Backend},
        fork::CreateFork,
        opts::EvmOpts,
    };
    use alloy_network::{AnyRpcHeader, AnyRpcTransaction};
    use alloy_primitives::{Address, B256, U256};
    use alloy_provider::Provider;
    use foundry_common::provider::get_http_provider;
    use foundry_config::{Config, NamedChain};
    use foundry_fork_db::cache::{BlockchainDb, BlockchainDbMeta};
    use foundry_test_utils::{
        httptest::{self, matchers, responders},
        MockServer, RpcRequest,
    };
    use foundry_zksync_core::EMPTY_CODE;
    use revm::{Database, DatabaseRef};

    use super::CODE_BY_HASH_RETRIES;

    const ENDPOINT: Option<&str> = option_env!("ETH_RPC_URL");

    #[tokio::test(flavor = "multi_thread")]
    async fn can_read_write_cache() {
        let Some(endpoint) = ENDPOINT else { return };

        let provider = get_http_provider(endpoint);

        let block_num = provider.get_block_number().await.unwrap();

        let config = Config::figment();
        let mut evm_opts = config.extract::<EvmOpts>().unwrap();
        evm_opts.fork_block_number = Some(block_num);

        let (env, _block) = evm_opts.fork_evm_env(endpoint).await.unwrap();

        let fork = CreateFork {
            enable_caching: true,
            url: endpoint.to_string(),
            env: env.clone(),
            evm_opts,
        };

<<<<<<< HEAD
        let backend = Backend::spawn(Some(fork), BackendStrategy::new_evm());
=======
        let backend = Backend::spawn(Some(fork)).unwrap();
>>>>>>> 1da4d324

        // some rng contract from etherscan
        let address: Address = "63091244180ae240c87d1f528f5f269134cb07b3".parse().unwrap();

        let idx = U256::from(0u64);
        let _value = backend.storage_ref(address, idx);
        let _account = backend.basic_ref(address);

        // fill some slots
        let num_slots = 10u64;
        for idx in 1..num_slots {
            let _ = backend.storage_ref(address, U256::from(idx));
        }
        drop(backend);

        let meta =
            BlockchainDbMeta { cfg_env: env.cfg, block_env: env.block, hosts: Default::default() };

        let db = BlockchainDb::new(
            meta,
            Some(Config::foundry_block_cache_dir(NamedChain::Mainnet, block_num).unwrap()),
        );
        assert!(db.accounts().read().contains_key(&address));
        assert!(db.storage().read().contains_key(&address));
        assert_eq!(db.storage().read().get(&address).unwrap().len(), num_slots as usize);
    }

    #[tokio::test(flavor = "multi_thread")]
    async fn test_zk_code_by_hash_failure_is_propagated() {
        let mock = MockServer::run();

        let mockblock = alloy_rpc_types::Block::<AnyRpcTransaction, AnyRpcHeader>::empty(
            AnyRpcHeader::default(),
        );

        // requests made during Backend::spawn as part of fork creation process
        mock.expect("eth_blockNumber", None, serde_json::json!("0x01"));
        mock.expect("eth_gasPrice", None, serde_json::json!("0x01"));
        mock.expect("eth_chainId", None, serde_json::json!("0x01"));
        mock.expect(
            "eth_getBlockByNumber",
            Some(serde_json::json!(["0x1", false])),
            serde_json::json!(mockblock),
        );

        // just to mark the RPC as a ZK rpc
        mock.expect("zks_L1ChainId", None, serde_json::json!("0x01"));
        let code_hash_fail =
            httptest::Expectation::matching(matchers::request::body(matchers::json_decoded(
                move |req: &RpcRequest| req.method.as_str() == "zks_getBytecodeByHash",
            )))
            .times(CODE_BY_HASH_RETRIES as usize + 1)
            .respond_with(move || responders::status_code(500));
        mock.inner.expect(code_hash_fail);

        let evm_opts = EvmOpts::default();
        let env = revm::primitives::Env::default();
        let fork = CreateFork { enable_caching: true, url: mock.url(), env, evm_opts };

        let mut backend = Backend::spawn(Some(fork), BackendStrategy::new_evm());
        let req = backend.code_by_hash(B256::from(alloy_primitives::fixed_bytes!(
            "0x0100015d3d7d4b367021d7c7519afb343ee967aa37d9a89df298bf9fbfcaca0e"
        )));

        assert!(req.is_err())
    }

    #[tokio::test(flavor = "multi_thread")]
    async fn test_zk_code_by_hash_retries() {
        let mock = MockServer::run();

        let mockblock = alloy_rpc_types::Block::<AnyRpcTransaction, AnyRpcHeader>::empty(
            AnyRpcHeader::default(),
        );

        // requests made during Backend::spawn as part of fork creation process
        mock.expect("eth_blockNumber", None, serde_json::json!("0x01"));
        mock.expect("eth_gasPrice", None, serde_json::json!("0x01"));
        mock.expect("eth_chainId", None, serde_json::json!("0x01"));
        mock.expect(
            "eth_getBlockByNumber",
            Some(serde_json::json!(["0x1", false])),
            serde_json::json!(mockblock),
        );

        // just to mark the RPC as a ZK rpc
        mock.expect("zks_L1ChainId", None, serde_json::json!("0x01"));

        let code_hash_fail_once =
            httptest::Expectation::matching(matchers::request::body(matchers::json_decoded(
                move |req: &RpcRequest| req.method.as_str() == "zks_getBytecodeByHash",
            )))
            .times(2)
            .respond_with(responders::cycle(vec![
                Box::new(move || responders::status_code(500)),
                Box::new(move || {
                    responders::json_encoded(serde_json::json!({
                        "jsonrpc": "2.0",
                        "id": 0,
                        "result": EMPTY_CODE,
                    }))
                }),
            ]));
        mock.inner.expect(code_hash_fail_once);

        let evm_opts = EvmOpts::default();
        let env = revm::primitives::Env::default();
        let fork = CreateFork { enable_caching: true, url: mock.url(), env, evm_opts };

        let mut backend = Backend::spawn(Some(fork), BackendStrategy::new_evm());
        let req = backend.code_by_hash(B256::from(alloy_primitives::fixed_bytes!(
            "0x0100015d3d7d4b367021d7c7519afb343ee967aa37d9a89df298bf9fbfcaca0e"
        )));

        assert!(req.is_ok())
    }
}<|MERGE_RESOLUTION|>--- conflicted
+++ resolved
@@ -526,13 +526,8 @@
     ///
     /// If `fork` is `Some` this will use a `fork` database, otherwise with an in-memory
     /// database.
-<<<<<<< HEAD
     pub fn spawn(fork: Option<CreateFork>, strategy: BackendStrategy) -> Self {
         Self::new(MultiFork::spawn(), fork, strategy)
-=======
-    pub fn spawn(fork: Option<CreateFork>) -> eyre::Result<Self> {
-        Self::new(MultiFork::spawn(), fork)
->>>>>>> 1da4d324
     }
 
     /// Creates a new instance of `Backend`
@@ -541,11 +536,7 @@
     /// database.
     ///
     /// Prefer using [`spawn`](Self::spawn) instead.
-<<<<<<< HEAD
     pub fn new(forks: MultiFork, fork: Option<CreateFork>, strategy: BackendStrategy) -> Self {
-=======
-    pub fn new(forks: MultiFork, fork: Option<CreateFork>) -> eyre::Result<Self> {
->>>>>>> 1da4d324
         trace!(target: "backend", forking_mode=?fork.is_some(), "creating executor backend");
         // Note: this will take of registering the `fork`
         let inner = BackendInner {
@@ -583,20 +574,12 @@
     /// Creates a new instance of `Backend` with fork added to the fork database and sets the fork
     /// as active
     pub(crate) fn new_with_fork(
-<<<<<<< HEAD
         strategy: BackendStrategy,
         id: &ForkId,
         fork: Fork,
         journaled_state: JournaledState,
     ) -> Self {
         let mut backend = Self::spawn(None, strategy);
-=======
-        id: &ForkId,
-        fork: Fork,
-        journaled_state: JournaledState,
-    ) -> eyre::Result<Self> {
-        let mut backend = Self::spawn(None)?;
->>>>>>> 1da4d324
         let fork_ids = backend.inner.insert_new_fork(id.clone(), fork.db, journaled_state);
         backend.inner.launched_with_fork = Some((id.clone(), fork_ids.0, fork_ids.1));
         backend.active_fork_ids = Some(fork_ids);
@@ -2036,11 +2019,7 @@
         let fork = fork.clone();
         let journaled_state = journaled_state.clone();
         let depth = journaled_state.depth;
-<<<<<<< HEAD
         let mut db = Backend::new_with_fork(strategy.clone(), fork_id, fork, journaled_state);
-=======
-        let mut db = Backend::new_with_fork(fork_id, fork, journaled_state)?;
->>>>>>> 1da4d324
 
         let mut evm = crate::utils::new_evm_with_inspector(&mut db as _, env, inspector);
         // Adjust inner EVM depth to ensure that inspectors receive accurate data.
@@ -2134,11 +2113,7 @@
             evm_opts,
         };
 
-<<<<<<< HEAD
         let backend = Backend::spawn(Some(fork), BackendStrategy::new_evm());
-=======
-        let backend = Backend::spawn(Some(fork)).unwrap();
->>>>>>> 1da4d324
 
         // some rng contract from etherscan
         let address: Address = "63091244180ae240c87d1f528f5f269134cb07b3".parse().unwrap();
