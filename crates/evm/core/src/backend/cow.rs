--- conflicted
+++ resolved
@@ -78,14 +78,9 @@
     ///
     /// Note: in case there are any cheatcodes executed that modify the environment, this will
     /// update the given `env` with the new values.
-<<<<<<< HEAD
-    pub fn inspect<'b, I: InspectorExt<&'b mut Self>>(
-        &'b mut self,
-=======
     #[instrument(name = "inspect", level = "debug", skip_all)]
     pub fn inspect<I: InspectorExt>(
         &mut self,
->>>>>>> f5aa05ee
         env: &mut EnvWithHandlerCfg,
         inspector: &mut I,
     ) -> eyre::Result<ResultAndState> {
@@ -102,15 +97,11 @@
         Ok(res)
     }
 
-<<<<<<< HEAD
     pub fn new_borrowed(backend: &'a Backend) -> Self {
         Self { backend: Cow::Borrowed(backend), is_initialized: false, spec_id: SpecId::LATEST }
     }
 
-    /// Returns whether there was a snapshot failure in the backend.
-=======
     /// Returns whether there was a state snapshot failure in the backend.
->>>>>>> f5aa05ee
     ///
     /// This is bubbled up from the underlying Copy-On-Write backend when a revert occurs.
     pub fn has_state_snapshot_failure(&self) -> bool {
@@ -140,19 +131,13 @@
     }
 }
 
-<<<<<<< HEAD
-impl<'a> DatabaseExt for CowBackend<'a> {
+impl DatabaseExt for CowBackend<'_> {
     fn get_fork_info(&mut self, id: LocalForkId) -> eyre::Result<ForkInfo> {
         self.backend.to_mut().get_fork_info(id)
     }
 
-    fn snapshot(&mut self, journaled_state: &JournaledState, env: &Env) -> U256 {
-        self.backend_mut(env).snapshot(journaled_state, env)
-=======
-impl DatabaseExt for CowBackend<'_> {
     fn snapshot_state(&mut self, journaled_state: &JournaledState, env: &Env) -> U256 {
         self.backend_mut(env).snapshot_state(journaled_state, env)
->>>>>>> f5aa05ee
     }
 
     fn revert_state(
