--- conflicted
+++ resolved
@@ -9,7 +9,6 @@
     fork::{CreateFork, ForkId},
     AsEnvMut, Env, EnvMut, InspectorExt,
 };
-use alloy_evm::Evm;
 use alloy_genesis::GenesisAccount;
 use alloy_primitives::{Address, B256, U256};
 use alloy_rpc_types::TransactionRequest;
@@ -73,15 +72,6 @@
         // already, we reset the initialized state
         self.is_initialized = false;
         self.spec_id = env.evm_env.cfg_env.spec;
-<<<<<<< HEAD
-
-        let mut evm = crate::evm::new_evm_with_inspector(self, env.to_owned(), inspector);
-
-        let res = evm.transact(env.tx.clone()).wrap_err("EVM error")?;
-
-        *env = evm.as_env_mut().to_owned();
-=======
->>>>>>> 6aa835bd
 
         self.backend.strategy.runner.inspect(self.backend.to_mut(), env, inspector, inspect_ctx)
     }
@@ -118,8 +108,6 @@
 }
 
 impl DatabaseExt for CowBackend<'_> {
-<<<<<<< HEAD
-=======
     fn get_fork_info(&mut self, id: LocalForkId) -> eyre::Result<ForkInfo> {
         self.backend.to_mut().get_fork_info(id)
     }
@@ -128,7 +116,6 @@
         &mut self.backend.to_mut().strategy
     }
 
->>>>>>> 6aa835bd
     fn snapshot_state(&mut self, journaled_state: &JournaledState, env: &mut EnvMut<'_>) -> U256 {
         self.backend_mut(env).snapshot_state(journaled_state, env)
     }
@@ -228,10 +215,7 @@
             env,
             journaled_state,
             inspector,
-<<<<<<< HEAD
-=======
             inspect_ctx,
->>>>>>> 6aa835bd
         )
     }
 
