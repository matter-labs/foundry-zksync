//! A wrapper around `Backend` that is clone-on-write used for fuzzing.

use super::{strategy::BackendStrategy, BackendError, ForkInfo};
use crate::{
    backend::{
        diagnostic::RevertDiagnostic, Backend, DatabaseExt, LocalForkId, RevertStateSnapshotAction,
    },
    fork::{CreateFork, ForkId},
    InspectorExt,
};
use alloy_genesis::GenesisAccount;
use alloy_primitives::{Address, B256, U256};
use alloy_rpc_types::TransactionRequest;
use foundry_fork_db::DatabaseError;
use revm::{
    db::DatabaseRef,
    primitives::{
        Account, AccountInfo, Bytecode, Env, EnvWithHandlerCfg, HashMap as Map, ResultAndState,
        SpecId,
    },
    Database, DatabaseCommit, JournaledState,
};
use std::{any::Any, borrow::Cow, collections::BTreeMap};

/// A wrapper around `Backend` that ensures only `revm::DatabaseRef` functions are called.
///
/// Any changes made during its existence that affect the caching layer of the underlying Database
/// will result in a clone of the initial Database. Therefore, this backend type is basically
/// a clone-on-write `Backend`, where cloning is only necessary if cheatcodes will modify the
/// `Backend`
///
/// Entire purpose of this type is for fuzzing. A test function fuzzer will repeatedly execute the
/// function via immutable raw (no state changes) calls.
///
/// **N.B.**: we're assuming cheatcodes that alter the state (like multi fork swapping) are niche.
/// If they executed, it will require a clone of the initial input database.
/// This way we can support these cheatcodes cheaply without adding overhead for tests that
/// don't make use of them. Alternatively each test case would require its own `Backend` clone,
/// which would add significant overhead for large fuzz sets even if the Database is not big after
/// setup.
#[derive(Clone, Debug)]
pub struct CowBackend<'a> {
    /// The underlying `Backend`.
    ///
    /// No calls on the `CowBackend` will ever persistently modify the `backend`'s state.
    pub backend: Cow<'a, Backend>,
    /// Keeps track of whether the backed is already initialized
    pub is_initialized: bool,
    /// The [SpecId] of the current backend.
    pub spec_id: SpecId,
}

impl<'a> CowBackend<'a> {
    /// Creates a new `CowBackend` with the given `Backend`.
<<<<<<< HEAD
=======
    pub fn new(backend: &'a Backend) -> Self {
        Self { backend: Cow::Borrowed(backend), is_initialized: false, spec_id: SpecId::LATEST }
    }

    /// Executes the configured transaction of the `env` without committing state changes
    ///
    /// Note: in case there are any cheatcodes executed that modify the environment, this will
    /// update the given `env` with the new values.
    #[instrument(name = "inspect", level = "debug", skip_all)]
    pub fn inspect<I: InspectorExt>(
        &mut self,
        env: &mut EnvWithHandlerCfg,
        inspector: &mut I,
        inspect_ctx: Box<dyn Any>,
    ) -> eyre::Result<ResultAndState> {
        // this is a new call to inspect with a new env, so even if we've cloned the backend
        // already, we reset the initialized state
        self.is_initialized = false;
        self.spec_id = env.handler_cfg.spec_id;

        self.backend.strategy.runner.clone().inspect(
            self.backend.to_mut(),
            env,
            inspector,
            inspect_ctx,
        )
    }

>>>>>>> ddf8b757
    pub fn new_borrowed(backend: &'a Backend) -> Self {
        Self { backend: Cow::Borrowed(backend), is_initialized: false, spec_id: SpecId::LATEST }
    }

    /// Returns whether there was a state snapshot failure in the backend.
    ///
    /// This is bubbled up from the underlying Copy-On-Write backend when a revert occurs.
    pub fn has_state_snapshot_failure(&self) -> bool {
        self.backend.has_state_snapshot_failure()
    }

    /// Returns a mutable instance of the Backend.
    ///
    /// If this is the first time this is called, the backed is cloned and initialized.
    fn backend_mut(&mut self, env: &Env) -> &mut Backend {
        if !self.is_initialized {
            let backend = self.backend.to_mut();
            let env = EnvWithHandlerCfg::new_with_spec_id(Box::new(env.clone()), self.spec_id);
            backend.initialize(&env);
            self.is_initialized = true;
            return backend
        }
        self.backend.to_mut()
    }

    /// Returns a mutable instance of the Backend if it is initialized.
    fn initialized_backend_mut(&mut self) -> Option<&mut Backend> {
        if self.is_initialized {
            return Some(self.backend.to_mut())
        }
        None
    }
}

impl DatabaseExt for CowBackend<'_> {
    fn get_fork_info(&mut self, id: LocalForkId) -> eyre::Result<ForkInfo> {
        self.backend.to_mut().get_fork_info(id)
    }

    fn get_strategy(&mut self) -> &mut BackendStrategy {
        &mut self.backend.to_mut().strategy
    }

    fn snapshot_state(&mut self, journaled_state: &JournaledState, env: &Env) -> U256 {
        self.backend_mut(env).snapshot_state(journaled_state, env)
    }

    fn revert_state(
        &mut self,
        id: U256,
        journaled_state: &JournaledState,
        current: &mut Env,
        action: RevertStateSnapshotAction,
    ) -> Option<JournaledState> {
        self.backend_mut(current).revert_state(id, journaled_state, current, action)
    }

    fn delete_state_snapshot(&mut self, id: U256) -> bool {
        // delete state snapshot requires a previous snapshot to be initialized
        if let Some(backend) = self.initialized_backend_mut() {
            return backend.delete_state_snapshot(id)
        }
        false
    }

    fn delete_state_snapshots(&mut self) {
        if let Some(backend) = self.initialized_backend_mut() {
            backend.delete_state_snapshots()
        }
    }

    fn create_fork(&mut self, fork: CreateFork) -> eyre::Result<LocalForkId> {
        self.backend.to_mut().create_fork(fork)
    }

    fn create_fork_at_transaction(
        &mut self,
        fork: CreateFork,
        transaction: B256,
    ) -> eyre::Result<LocalForkId> {
        self.backend.to_mut().create_fork_at_transaction(fork, transaction)
    }

    fn select_fork(
        &mut self,
        id: LocalForkId,
        env: &mut Env,
        journaled_state: &mut JournaledState,
    ) -> eyre::Result<()> {
        self.backend_mut(env).select_fork(id, env, journaled_state)
    }

    fn roll_fork(
        &mut self,
        id: Option<LocalForkId>,
        block_number: u64,
        env: &mut Env,
        journaled_state: &mut JournaledState,
    ) -> eyre::Result<()> {
        self.backend_mut(env).roll_fork(id, block_number, env, journaled_state)
    }

    fn roll_fork_to_transaction(
        &mut self,
        id: Option<LocalForkId>,
        transaction: B256,
        env: &mut Env,
        journaled_state: &mut JournaledState,
    ) -> eyre::Result<()> {
        self.backend_mut(env).roll_fork_to_transaction(id, transaction, env, journaled_state)
    }

    fn transact(
        &mut self,
        id: Option<LocalForkId>,
        transaction: B256,
        env: Env,
        journaled_state: &mut JournaledState,
        inspector: &mut dyn InspectorExt,
    ) -> eyre::Result<()> {
        self.backend_mut(&env).transact(id, transaction, env, journaled_state, inspector)
    }

    fn transact_from_tx(
        &mut self,
        transaction: &TransactionRequest,
        env: Env,
        journaled_state: &mut JournaledState,
        inspector: &mut dyn InspectorExt,
    ) -> eyre::Result<()> {
        self.backend_mut(&env).transact_from_tx(transaction, env, journaled_state, inspector)
    }

    fn active_fork_id(&self) -> Option<LocalForkId> {
        self.backend.active_fork_id()
    }

    fn active_fork_url(&self) -> Option<String> {
        self.backend.active_fork_url()
    }

    fn ensure_fork(&self, id: Option<LocalForkId>) -> eyre::Result<LocalForkId> {
        self.backend.ensure_fork(id)
    }

    fn ensure_fork_id(&self, id: LocalForkId) -> eyre::Result<&ForkId> {
        self.backend.ensure_fork_id(id)
    }

    fn diagnose_revert(
        &self,
        callee: Address,
        journaled_state: &JournaledState,
    ) -> Option<RevertDiagnostic> {
        self.backend.diagnose_revert(callee, journaled_state)
    }

    fn load_allocs(
        &mut self,
        allocs: &BTreeMap<Address, GenesisAccount>,
        journaled_state: &mut JournaledState,
    ) -> Result<(), BackendError> {
        self.backend_mut(&Env::default()).load_allocs(allocs, journaled_state)
    }

    fn clone_account(
        &mut self,
        source: &GenesisAccount,
        target: &Address,
        journaled_state: &mut JournaledState,
    ) -> Result<(), BackendError> {
        self.backend_mut(&Env::default()).clone_account(source, target, journaled_state)
    }

    fn is_persistent(&self, acc: &Address) -> bool {
        self.backend.is_persistent(acc)
    }

    fn persistent_accounts(&self) -> Vec<Address> {
        self.backend.persistent_accounts()
    }

    fn remove_persistent_account(&mut self, account: &Address) -> bool {
        self.backend.to_mut().remove_persistent_account(account)
    }

    fn add_persistent_account(&mut self, account: Address) -> bool {
        self.backend.to_mut().add_persistent_account(account)
    }

    fn allow_cheatcode_access(&mut self, account: Address) -> bool {
        self.backend.to_mut().allow_cheatcode_access(account)
    }

    fn revoke_cheatcode_access(&mut self, account: &Address) -> bool {
        self.backend.to_mut().revoke_cheatcode_access(account)
    }

    fn has_cheatcode_access(&self, account: &Address) -> bool {
        self.backend.has_cheatcode_access(account)
    }

    fn set_blockhash(&mut self, block_number: U256, block_hash: B256) {
        self.backend.to_mut().set_blockhash(block_number, block_hash);
    }

    fn get_test_contract_address(&self) -> Option<Address> {
        self.backend.get_test_contract_address()
    }
}

impl DatabaseRef for CowBackend<'_> {
    type Error = DatabaseError;

    fn basic_ref(&self, address: Address) -> Result<Option<AccountInfo>, Self::Error> {
        DatabaseRef::basic_ref(self.backend.as_ref(), address)
    }

    fn code_by_hash_ref(&self, code_hash: B256) -> Result<Bytecode, Self::Error> {
        DatabaseRef::code_by_hash_ref(self.backend.as_ref(), code_hash)
    }

    fn storage_ref(&self, address: Address, index: U256) -> Result<U256, Self::Error> {
        DatabaseRef::storage_ref(self.backend.as_ref(), address, index)
    }

    fn block_hash_ref(&self, number: u64) -> Result<B256, Self::Error> {
        DatabaseRef::block_hash_ref(self.backend.as_ref(), number)
    }
}

impl Database for CowBackend<'_> {
    type Error = DatabaseError;

    fn basic(&mut self, address: Address) -> Result<Option<AccountInfo>, Self::Error> {
        DatabaseRef::basic_ref(self, address)
    }

    fn code_by_hash(&mut self, code_hash: B256) -> Result<Bytecode, Self::Error> {
        DatabaseRef::code_by_hash_ref(self, code_hash)
    }

    fn storage(&mut self, address: Address, index: U256) -> Result<U256, Self::Error> {
        DatabaseRef::storage_ref(self, address, index)
    }

    fn block_hash(&mut self, number: u64) -> Result<B256, Self::Error> {
        DatabaseRef::block_hash_ref(self, number)
    }
}

impl DatabaseCommit for CowBackend<'_> {
    fn commit(&mut self, changes: Map<Address, Account>) {
        self.backend.to_mut().commit(changes)
    }
}<|MERGE_RESOLUTION|>--- conflicted
+++ resolved
@@ -52,9 +52,7 @@
 
 impl<'a> CowBackend<'a> {
     /// Creates a new `CowBackend` with the given `Backend`.
-<<<<<<< HEAD
-=======
-    pub fn new(backend: &'a Backend) -> Self {
+    pub fn new_borrowed(backend: &'a Backend) -> Self {
         Self { backend: Cow::Borrowed(backend), is_initialized: false, spec_id: SpecId::LATEST }
     }
 
@@ -80,11 +78,6 @@
             inspector,
             inspect_ctx,
         )
-    }
-
->>>>>>> ddf8b757
-    pub fn new_borrowed(backend: &'a Backend) -> Self {
-        Self { backend: Cow::Borrowed(backend), is_initialized: false, spec_id: SpecId::LATEST }
     }
 
     /// Returns whether there was a state snapshot failure in the backend.
