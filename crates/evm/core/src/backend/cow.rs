--- conflicted
+++ resolved
@@ -49,59 +49,6 @@
 
 impl<'a> CowBackend<'a> {
     /// Creates a new `CowBackend` with the given `Backend`.
-    pub fn new(backend: &'a Backend) -> Self {
-        Self { backend: Cow::Borrowed(backend), is_initialized: false, spec_id: SpecId::LATEST }
-    }
-
-<<<<<<< HEAD
-    /// Executes the configured zk transaction of the `env` without committing state changes
-    pub fn inspect_ref_zk(
-        &mut self,
-        env: &mut Env,
-        zk_env: &ZkEnv,
-        persisted_factory_deps: &mut HashMap<foundry_zksync_core::H256, Vec<u8>>,
-        factory_deps: Option<Vec<Vec<u8>>>,
-        paymaster_data: Option<PaymasterParams>,
-    ) -> eyre::Result<ResultAndState> {
-        // this is a new call to inspect with a new env, so even if we've cloned the backend
-        // already, we reset the initialized state
-        self.is_initialized = false;
-
-        foundry_zksync_core::vm::transact(
-            Some(persisted_factory_deps),
-            factory_deps,
-            paymaster_data,
-            env,
-            zk_env,
-            self,
-        )
-    }
-
-    /// Executes the configured transaction of the `env` without committing state changes
-    ///
-    /// Note: in case there are any cheatcodes executed that modify the environment, this will
-    /// update the given `env` with the new values.
-    #[instrument(name = "inspect", level = "debug", skip_all)]
-    pub fn inspect<I: InspectorExt>(
-        &mut self,
-        env: &mut EnvWithHandlerCfg,
-        inspector: &mut I,
-    ) -> eyre::Result<ResultAndState> {
-        // this is a new call to inspect with a new env, so even if we've cloned the backend
-        // already, we reset the initialized state
-        self.is_initialized = false;
-        self.spec_id = env.handler_cfg.spec_id;
-        let mut evm = crate::utils::new_evm_with_inspector(self, env.clone(), inspector);
-
-        let res = evm.transact().wrap_err("EVM error")?;
-
-        env.env = evm.context.evm.inner.env;
-
-        Ok(res)
-    }
-
-=======
->>>>>>> 5353a103
     pub fn new_borrowed(backend: &'a Backend) -> Self {
         Self { backend: Cow::Borrowed(backend), is_initialized: false, spec_id: SpecId::LATEST }
     }
