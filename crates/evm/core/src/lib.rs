--- conflicted
+++ resolved
@@ -49,14 +49,12 @@
     // Simulates `console.log` invocation.
     fn console_log(&mut self, _input: String) {}
 
-<<<<<<< HEAD
     // Appends provided zksync traces.
     fn trace_zksync(&mut self, _context: &mut EvmContext<DB>, _call_traces: Vec<Call>) {}
-=======
+
     fn is_alphanet(&self) -> bool {
         false
     }
->>>>>>> 91656a28
 }
 
 impl<DB: Database> InspectorExt<DB> for NoOpInspector {}
