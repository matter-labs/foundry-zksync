//! # foundry-evm-core
//!
//! Core EVM abstractions.

#![cfg_attr(not(test), warn(unused_crate_dependencies))]
#![cfg_attr(docsrs, feature(doc_cfg, doc_auto_cfg))]

use auto_impl::auto_impl;
use revm::{inspectors::NoOpInspector, interpreter::CreateInputs, Database, EvmContext, Inspector};
use revm_inspectors::access_list::AccessListInspector;

#[macro_use]
extern crate tracing;

pub mod abi {
    pub use foundry_cheatcodes_spec::Vm;
    pub use foundry_evm_abi::*;
}

mod ic;

pub mod backend;
pub mod constants;
pub mod decode;
pub mod fork;
pub mod opcodes;
pub mod opts;
pub mod precompiles;
pub mod snapshot;
pub mod utils;

/// An extension trait that allows us to add additional hooks to Inspector for later use in
/// handlers.
#[auto_impl(&mut, Box)]
pub trait InspectorExt<DB: Database>: Inspector<DB> {
    /// Determines whether the `DEFAULT_CREATE2_DEPLOYER` should be used for a CREATE2 frame.
    ///
    /// If this function returns true, we'll replace CREATE2 frame with a CALL frame to CREATE2
    /// factory.
    fn should_use_create2_factory(
        &mut self,
        _context: &mut EvmContext<DB>,
        _inputs: &mut CreateInputs,
    ) -> bool {
        false
    }
<<<<<<< HEAD
=======

    // Simulates `console.log` invocation.
    fn console_log(&mut self, _input: String) {}
>>>>>>> 62cdea8f
}

impl<DB: Database> InspectorExt<DB> for NoOpInspector {}
impl<DB: Database> InspectorExt<DB> for AccessListInspector {}<|MERGE_RESOLUTION|>--- conflicted
+++ resolved
@@ -44,12 +44,9 @@
     ) -> bool {
         false
     }
-<<<<<<< HEAD
-=======
 
     // Simulates `console.log` invocation.
     fn console_log(&mut self, _input: String) {}
->>>>>>> 62cdea8f
 }
 
 impl<DB: Database> InspectorExt<DB> for NoOpInspector {}
