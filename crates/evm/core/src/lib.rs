--- conflicted
+++ resolved
@@ -6,13 +6,9 @@
 #![cfg_attr(docsrs, feature(doc_cfg, doc_auto_cfg))]
 
 use auto_impl::auto_impl;
-<<<<<<< HEAD
+use backend::DatabaseExt;
 use foundry_zksync_core::Call;
-use revm::{inspectors::NoOpInspector, interpreter::CreateInputs, Database, EvmContext, Inspector};
-=======
-use backend::DatabaseExt;
 use revm::{inspectors::NoOpInspector, interpreter::CreateInputs, EvmContext, Inspector};
->>>>>>> f5aa05ee
 use revm_inspectors::access_list::AccessListInspector;
 
 #[macro_use]
@@ -55,15 +51,17 @@
     /// Simulates `console.log` invocation.
     fn console_log(&mut self, _input: String) {}
 
-<<<<<<< HEAD
-    // Appends provided zksync traces.
-    fn trace_zksync(&mut self, _context: &mut EvmContext<DB>, _call_traces: Vec<Call>) {}
-
-=======
     /// Returns `true` if the current network is Alphanet.
->>>>>>> f5aa05ee
     fn is_alphanet(&self) -> bool {
         false
+    }
+
+    /// Appends provided zksync traces.
+    fn trace_zksync(
+        &mut self,
+        _context: &mut EvmContext<&mut dyn DatabaseExt>,
+        _call_traces: Vec<Call>,
+    ) {
     }
 }
 
