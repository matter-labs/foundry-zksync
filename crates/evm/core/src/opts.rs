use super::fork::environment;
use crate::{constants::DEFAULT_CREATE2_DEPLOYER, fork::CreateFork};
use alloy_primitives::{Address, B256, U256};
use alloy_provider::{network::AnyRpcBlock, Provider};
use eyre::WrapErr;
use foundry_common::{provider::ProviderBuilder, ALCHEMY_FREE_TIER_CUPS};
use foundry_config::{Chain, Config, GasLimit};
use revm::primitives::{BlockEnv, CfgEnv, TxEnv};
<<<<<<< HEAD
use serde::{Deserialize, Deserializer, Serialize};
=======
use serde::{Deserialize, Serialize};
use std::fmt::Write;
>>>>>>> 59f354c1
use url::Url;

#[derive(Clone, Debug, Serialize, Deserialize)]
pub struct EvmOpts {
    /// The EVM environment configuration.
    #[serde(flatten)]
    pub env: Env,

    /// Fetch state over a remote instead of starting from empty state.
    #[serde(rename = "eth_rpc_url")]
    pub fork_url: Option<String>,

    /// Pins the block number for the state fork.
    pub fork_block_number: Option<u64>,

    /// The number of retries.
    pub fork_retries: Option<u32>,

    /// Initial retry backoff.
    pub fork_retry_backoff: Option<u64>,

    /// The available compute units per second.
    ///
    /// See also <https://docs.alchemy.com/reference/compute-units#what-are-cups-compute-units-per-second>
    pub compute_units_per_second: Option<u64>,

    /// Disables RPC rate limiting entirely.
    pub no_rpc_rate_limit: bool,

    /// Disables storage caching entirely.
    pub no_storage_caching: bool,

    /// The initial balance of each deployed test contract.
    pub initial_balance: U256,

    /// The address which will be executing all tests.
    pub sender: Address,

    /// Enables the FFI cheatcode.
    pub ffi: bool,

    /// Use the create 2 factory in all cases including tests and non-broadcasting scripts.
    pub always_use_create_2_factory: bool,

    /// Verbosity mode of EVM output as number of occurrences.
    pub verbosity: u8,

    /// The memory limit per EVM execution in bytes.
    /// If this limit is exceeded, a `MemoryLimitOOG` result is thrown.
    pub memory_limit: u64,

    /// Whether to enable isolation of calls.
    pub isolate: bool,

    /// Whether to disable block gas limit checks.
    pub disable_block_gas_limit: bool,

    /// whether to enable Odyssey features.
    pub odyssey: bool,

    /// The CREATE2 deployer's address.
    pub create2_deployer: Address,
}

impl Default for EvmOpts {
    fn default() -> Self {
        Self {
            env: Env::default(),
            fork_url: None,
            fork_block_number: None,
            fork_retries: None,
            fork_retry_backoff: None,
            compute_units_per_second: None,
            no_rpc_rate_limit: false,
            no_storage_caching: false,
            initial_balance: U256::default(),
            sender: Address::default(),
            ffi: false,
            always_use_create_2_factory: false,
            verbosity: 0,
            memory_limit: 0,
            isolate: false,
            disable_block_gas_limit: false,
            odyssey: false,
            create2_deployer: DEFAULT_CREATE2_DEPLOYER,
        }
    }
}

impl EvmOpts {
    /// Configures a new `revm::Env`
    ///
    /// If a `fork_url` is set, it gets configured with settings fetched from the endpoint (chain
    /// id, )
    pub async fn evm_env(&self) -> eyre::Result<revm::primitives::Env> {
        if let Some(ref fork_url) = self.fork_url {
            Ok(self.fork_evm_env(fork_url).await?.0)
        } else {
            Ok(self.local_evm_env())
        }
    }

    /// Returns the `revm::Env` that is configured with settings retrieved from the endpoint.
    /// And the block that was used to configure the environment.
    pub async fn fork_evm_env(
        &self,
<<<<<<< HEAD
        fork_url: impl AsRef<str>,
    ) -> eyre::Result<(revm::primitives::Env, AnyRpcBlock)> {
        let fork_url = fork_url.as_ref();
=======
        fork_url: &str,
    ) -> eyre::Result<(revm::primitives::Env, AnyRpcBlock)> {
>>>>>>> 59f354c1
        let provider = ProviderBuilder::new(fork_url)
            .compute_units_per_second(self.get_compute_units_per_second())
            .build()?;
        environment(
            &provider,
            self.memory_limit,
            self.env.gas_price.map(|v| v as u128),
            self.env.chain_id,
            self.fork_block_number,
            self.sender,
            self.disable_block_gas_limit,
        )
        .await
        .wrap_err_with(|| {
<<<<<<< HEAD
            let mut err_msg = "Could not instantiate forked environment".to_string();
            if let Ok(url) = Url::parse(fork_url) {
                if let Some(provider) = url.host() {
                    err_msg.push_str(&format!(" with provider {provider}"));
                }
            }
            err_msg
=======
            let mut msg = "Could not instantiate forked environment".to_string();
            if let Ok(url) = Url::parse(fork_url) {
                if let Some(provider) = url.host() {
                    write!(msg, " with provider {provider}").unwrap();
                }
            }
            msg
>>>>>>> 59f354c1
        })
    }

    /// Returns the `revm::Env` configured with only local settings
    pub fn local_evm_env(&self) -> revm::primitives::Env {
        let mut cfg = CfgEnv::default();
        cfg.chain_id = self.env.chain_id.unwrap_or(foundry_common::DEV_CHAIN_ID);
        cfg.limit_contract_code_size = self.env.code_size_limit.or(Some(usize::MAX));
        cfg.memory_limit = self.memory_limit;
        // EIP-3607 rejects transactions from senders with deployed code.
        // If EIP-3607 is enabled it can cause issues during fuzz/invariant tests if the
        // caller is a contract. So we disable the check by default.
        cfg.disable_eip3607 = true;
        cfg.disable_block_gas_limit = self.disable_block_gas_limit;

        revm::primitives::Env {
            block: BlockEnv {
                number: U256::from(self.env.block_number),
                coinbase: self.env.block_coinbase,
                timestamp: U256::from(self.env.block_timestamp),
                difficulty: U256::from(self.env.block_difficulty),
                prevrandao: Some(self.env.block_prevrandao),
                basefee: U256::from(self.env.block_base_fee_per_gas),
                gas_limit: U256::from(self.gas_limit()),
                ..Default::default()
            },
            cfg,
            tx: TxEnv {
                gas_price: U256::from(self.env.gas_price.unwrap_or_default()),
                gas_limit: self.gas_limit(),
                caller: self.sender,
                ..Default::default()
            },
        }
    }

    /// Helper function that returns the [CreateFork] to use, if any.
    ///
    /// storage caching for the [CreateFork] will be enabled if
    ///   - `fork_url` is present
    ///   - `fork_block_number` is present
    ///   - `StorageCachingConfig` allows the `fork_url` + chain ID pair
    ///   - storage is allowed (`no_storage_caching = false`)
    ///
    /// If all these criteria are met, then storage caching is enabled and storage info will be
    /// written to `<Config::foundry_cache_dir()>/<str(chainid)>/<block>/storage.json`.
    ///
    /// for `mainnet` and `--fork-block-number 14435000` on mac the corresponding storage cache will
    /// be at `~/.foundry/cache/mainnet/14435000/storage.json`.
    pub fn get_fork(&self, config: &Config, env: revm::primitives::Env) -> Option<CreateFork> {
        let url = self.fork_url.clone()?;
        let enable_caching = config.enable_caching(&url, env.cfg.chain_id);
        Some(CreateFork { url, enable_caching, env, evm_opts: self.clone() })
    }

    /// Returns the gas limit to use
    pub fn gas_limit(&self) -> u64 {
        self.env.block_gas_limit.unwrap_or(self.env.gas_limit).0
    }

    /// Returns the configured chain id, which will be
    ///   - the value of `chain_id` if set
    ///   - mainnet if `fork_url` contains "mainnet"
    ///   - the chain if `fork_url` is set and the endpoints returned its chain id successfully
    ///   - mainnet otherwise
    pub async fn get_chain_id(&self) -> u64 {
        if let Some(id) = self.env.chain_id {
            return id;
        }
        self.get_remote_chain_id().await.unwrap_or(Chain::mainnet()).id()
    }

    /// Returns the available compute units per second, which will be
    /// - u64::MAX, if `no_rpc_rate_limit` if set (as rate limiting is disabled)
    /// - the assigned compute units, if `compute_units_per_second` is set
    /// - ALCHEMY_FREE_TIER_CUPS (330) otherwise
    pub fn get_compute_units_per_second(&self) -> u64 {
        if self.no_rpc_rate_limit {
            u64::MAX
        } else if let Some(cups) = self.compute_units_per_second {
            return cups;
        } else {
            ALCHEMY_FREE_TIER_CUPS
        }
    }

    /// Returns the chain ID from the RPC, if any.
    pub async fn get_remote_chain_id(&self) -> Option<Chain> {
        if let Some(ref url) = self.fork_url {
            trace!(?url, "retrieving chain via eth_chainId");
            let provider = ProviderBuilder::new(url.as_str())
                .compute_units_per_second(self.get_compute_units_per_second())
                .build()
                .ok()
                .unwrap_or_else(|| panic!("Failed to establish provider to {url}"));

            if let Ok(id) = provider.get_chain_id().await {
                return Some(Chain::from(id));
            }

            // Provider URLs could be of the format `{CHAIN_IDENTIFIER}-mainnet`
            // (e.g. Alchemy `opt-mainnet`, `arb-mainnet`), fallback to this method only
            // if we're not able to retrieve chain id from `RetryProvider`.
            if url.contains("mainnet") {
                trace!(?url, "auto detected mainnet chain");
                return Some(Chain::mainnet());
            }
        }

        None
    }
}

#[derive(Clone, Debug, Default, Serialize, Deserialize)]
pub struct Env {
    /// The block gas limit.
    pub gas_limit: GasLimit,

    /// The `CHAINID` opcode value.
    pub chain_id: Option<u64>,

    /// the tx.gasprice value during EVM execution
    ///
    /// This is an Option, so we can determine in fork mode whether to use the config's gas price
    /// (if set by user) or the remote client's gas price.
    #[serde(default, skip_serializing_if = "Option::is_none")]
    pub gas_price: Option<u64>,

    /// the base fee in a block
    pub block_base_fee_per_gas: u64,

    /// the tx.origin value during EVM execution
    pub tx_origin: Address,

    /// the block.coinbase value during EVM execution
    pub block_coinbase: Address,

    /// the block.timestamp value during EVM execution
    pub block_timestamp: u64,

    /// the block.number value during EVM execution"
    pub block_number: u64,

    /// the block.difficulty value during EVM execution
    pub block_difficulty: u64,

    /// Previous block beacon chain random value. Before merge this field is used for mix_hash
    pub block_prevrandao: B256,

    /// the block.gaslimit value during EVM execution
    #[serde(default, skip_serializing_if = "Option::is_none")]
    pub block_gas_limit: Option<GasLimit>,

    /// EIP-170: Contract code size limit in bytes. Useful to increase this because of tests.
    #[serde(default, skip_serializing_if = "Option::is_none")]
    pub code_size_limit: Option<usize>,
}<|MERGE_RESOLUTION|>--- conflicted
+++ resolved
@@ -6,12 +6,8 @@
 use foundry_common::{provider::ProviderBuilder, ALCHEMY_FREE_TIER_CUPS};
 use foundry_config::{Chain, Config, GasLimit};
 use revm::primitives::{BlockEnv, CfgEnv, TxEnv};
-<<<<<<< HEAD
 use serde::{Deserialize, Deserializer, Serialize};
-=======
-use serde::{Deserialize, Serialize};
 use std::fmt::Write;
->>>>>>> 59f354c1
 use url::Url;
 
 #[derive(Clone, Debug, Serialize, Deserialize)]
@@ -118,14 +114,8 @@
     /// And the block that was used to configure the environment.
     pub async fn fork_evm_env(
         &self,
-<<<<<<< HEAD
-        fork_url: impl AsRef<str>,
-    ) -> eyre::Result<(revm::primitives::Env, AnyRpcBlock)> {
-        let fork_url = fork_url.as_ref();
-=======
         fork_url: &str,
     ) -> eyre::Result<(revm::primitives::Env, AnyRpcBlock)> {
->>>>>>> 59f354c1
         let provider = ProviderBuilder::new(fork_url)
             .compute_units_per_second(self.get_compute_units_per_second())
             .build()?;
@@ -140,15 +130,6 @@
         )
         .await
         .wrap_err_with(|| {
-<<<<<<< HEAD
-            let mut err_msg = "Could not instantiate forked environment".to_string();
-            if let Ok(url) = Url::parse(fork_url) {
-                if let Some(provider) = url.host() {
-                    err_msg.push_str(&format!(" with provider {provider}"));
-                }
-            }
-            err_msg
-=======
             let mut msg = "Could not instantiate forked environment".to_string();
             if let Ok(url) = Url::parse(fork_url) {
                 if let Some(provider) = url.host() {
@@ -156,7 +137,6 @@
                 }
             }
             msg
->>>>>>> 59f354c1
         })
     }
 
