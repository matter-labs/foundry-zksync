use super::{AddressIdentity, TraceIdentifier};
use crate::debug::ContractSources;
use alloy_primitives::Address;
use foundry_block_explorers::{
    contract::{ContractMetadata, Metadata},
    errors::EtherscanError,
};
<<<<<<< HEAD
use foundry_common::compile::{etherscan_project, ContractSources};
=======
use foundry_common::compile::etherscan_project;
>>>>>>> 62cdea8f
use foundry_config::{Chain, Config};
use futures::{
    future::{join_all, Future},
    stream::{FuturesUnordered, Stream, StreamExt},
    task::{Context, Poll},
};
use std::{
    borrow::Cow,
    collections::BTreeMap,
    pin::Pin,
    sync::{
        atomic::{AtomicBool, Ordering},
        Arc,
    },
};
use tokio::time::{Duration, Interval};

/// A trace identifier that tries to identify addresses using Etherscan.
pub struct EtherscanIdentifier {
    /// The Etherscan client
    client: Arc<foundry_block_explorers::Client>,
    /// Tracks whether the API key provides was marked as invalid
    ///
    /// After the first [EtherscanError::InvalidApiKey] this will get set to true, so we can
    /// prevent any further attempts
    invalid_api_key: Arc<AtomicBool>,
    pub contracts: BTreeMap<Address, Metadata>,
    pub sources: BTreeMap<u32, String>,
}

impl EtherscanIdentifier {
    /// Creates a new Etherscan identifier with the given client
    pub fn new(config: &Config, chain: Option<Chain>) -> eyre::Result<Option<Self>> {
        // In offline mode, don't use Etherscan.
        if config.offline {
            return Ok(None);
        }
        let Some(config) = config.get_etherscan_config_with_chain(chain)? else {
            return Ok(None);
        };
        trace!(target: "traces::etherscan", chain=?config.chain, url=?config.api_url, "using etherscan identifier");
        Ok(Some(Self {
            client: Arc::new(config.into_client()?),
            invalid_api_key: Arc::new(AtomicBool::new(false)),
            contracts: BTreeMap::new(),
            sources: BTreeMap::new(),
        }))
    }

    /// Goes over the list of contracts we have pulled from the traces, clones their source from
    /// Etherscan and compiles them locally, for usage in the debugger.
    pub async fn get_compiled_contracts(&self) -> eyre::Result<ContractSources> {
        // TODO: Add caching so we dont double-fetch contracts.
        let outputs_fut = self
            .contracts
            .iter()
            // filter out vyper files
            .filter(|(_, metadata)| !metadata.is_vyper())
            .map(|(address, metadata)| async move {
                println!("Compiling: {} {address}", metadata.contract_name);
                let root = tempfile::tempdir()?;
                let root_path = root.path();
                let project = etherscan_project(metadata, root_path)?;
                let output = project.compile()?;

                if output.has_compiler_errors() {
                    eyre::bail!("{output}")
                }

                Ok((project, output, root))
            })
            .collect::<Vec<_>>();

        // poll all the futures concurrently
        let outputs = join_all(outputs_fut).await;

        let mut sources: ContractSources = Default::default();

        // construct the map
        for res in outputs {
<<<<<<< HEAD
            let (project, output, _) = res?;
=======
            let (project, output, _root) = res?;
>>>>>>> 62cdea8f
            sources.insert(&output, project.root(), None)?;
        }

        Ok(sources)
    }
}

impl TraceIdentifier for EtherscanIdentifier {
    fn identify_addresses<'a, A>(&mut self, addresses: A) -> Vec<AddressIdentity<'_>>
    where
        A: Iterator<Item = (&'a Address, Option<&'a [u8]>)>,
    {
        trace!(target: "evm::traces", "identify {:?} addresses", addresses.size_hint().1);

        if self.invalid_api_key.load(Ordering::Relaxed) {
            // api key was marked as invalid
            return Vec::new()
        }

        let mut identities = Vec::new();
        let mut fetcher = EtherscanFetcher::new(
            self.client.clone(),
            Duration::from_secs(1),
            5,
            Arc::clone(&self.invalid_api_key),
        );

        for (addr, _) in addresses {
            if let Some(metadata) = self.contracts.get(addr) {
                let label = metadata.contract_name.clone();
                let abi = metadata.abi().ok().map(Cow::Owned);

                identities.push(AddressIdentity {
                    address: *addr,
                    label: Some(label.clone()),
                    contract: Some(label),
                    abi,
                    artifact_id: None,
                });
            } else {
                fetcher.push(*addr);
            }
        }

        let fetched_identities = foundry_common::block_on(
            fetcher
                .map(|(address, metadata)| {
                    let label = metadata.contract_name.clone();
                    let abi = metadata.abi().ok().map(Cow::Owned);
                    self.contracts.insert(address, metadata);

                    AddressIdentity {
                        address,
                        label: Some(label.clone()),
                        contract: Some(label),
                        abi,
                        artifact_id: None,
                    }
                })
                .collect::<Vec<AddressIdentity<'_>>>(),
        );

        identities.extend(fetched_identities);
        identities
    }
}

type EtherscanFuture =
    Pin<Box<dyn Future<Output = (Address, Result<ContractMetadata, EtherscanError>)>>>;

/// A rate limit aware Etherscan client.
///
/// Fetches information about multiple addresses concurrently, while respecting rate limits.
struct EtherscanFetcher {
    /// The Etherscan client
    client: Arc<foundry_block_explorers::Client>,
    /// The time we wait if we hit the rate limit
    timeout: Duration,
    /// The interval we are currently waiting for before making a new request
    backoff: Option<Interval>,
    /// The maximum amount of requests to send concurrently
    concurrency: usize,
    /// The addresses we have yet to make requests for
    queue: Vec<Address>,
    /// The in progress requests
    in_progress: FuturesUnordered<EtherscanFuture>,
    /// tracks whether the API key provides was marked as invalid
    invalid_api_key: Arc<AtomicBool>,
}

impl EtherscanFetcher {
    fn new(
        client: Arc<foundry_block_explorers::Client>,
        timeout: Duration,
        concurrency: usize,
        invalid_api_key: Arc<AtomicBool>,
    ) -> Self {
        Self {
            client,
            timeout,
            backoff: None,
            concurrency,
            queue: Vec::new(),
            in_progress: FuturesUnordered::new(),
            invalid_api_key,
        }
    }

    fn push(&mut self, address: Address) {
        self.queue.push(address);
    }

    fn queue_next_reqs(&mut self) {
        while self.in_progress.len() < self.concurrency {
            let Some(addr) = self.queue.pop() else { break };
            let client = Arc::clone(&self.client);
            self.in_progress.push(Box::pin(async move {
                trace!(target: "traces::etherscan", ?addr, "fetching info");
                let res = client.contract_source_code(addr).await;
                (addr, res)
            }));
        }
    }
}

impl Stream for EtherscanFetcher {
    type Item = (Address, Metadata);

    fn poll_next(self: Pin<&mut Self>, cx: &mut Context<'_>) -> Poll<Option<Self::Item>> {
        let pin = self.get_mut();

        loop {
            if let Some(mut backoff) = pin.backoff.take() {
                if backoff.poll_tick(cx).is_pending() {
                    pin.backoff = Some(backoff);
                    return Poll::Pending
                }
            }

            pin.queue_next_reqs();

            let mut made_progress_this_iter = false;
            match pin.in_progress.poll_next_unpin(cx) {
                Poll::Pending => {}
                Poll::Ready(None) => return Poll::Ready(None),
                Poll::Ready(Some((addr, res))) => {
                    made_progress_this_iter = true;
                    match res {
                        Ok(mut metadata) => {
                            if let Some(item) = metadata.items.pop() {
                                return Poll::Ready(Some((addr, item)))
                            }
                        }
                        Err(EtherscanError::RateLimitExceeded) => {
                            warn!(target: "traces::etherscan", "rate limit exceeded on attempt");
                            pin.backoff = Some(tokio::time::interval(pin.timeout));
                            pin.queue.push(addr);
                        }
                        Err(EtherscanError::InvalidApiKey) => {
                            warn!(target: "traces::etherscan", "invalid api key");
                            // mark key as invalid
                            pin.invalid_api_key.store(true, Ordering::Relaxed);
                            return Poll::Ready(None)
                        }
                        Err(EtherscanError::BlockedByCloudflare) => {
                            warn!(target: "traces::etherscan", "blocked by cloudflare");
                            // mark key as invalid
                            pin.invalid_api_key.store(true, Ordering::Relaxed);
                            return Poll::Ready(None)
                        }
                        Err(err) => {
                            warn!(target: "traces::etherscan", "could not get etherscan info: {:?}", err);
                        }
                    }
                }
            }

            if !made_progress_this_iter {
                return Poll::Pending
            }
        }
    }
}<|MERGE_RESOLUTION|>--- conflicted
+++ resolved
@@ -5,11 +5,7 @@
     contract::{ContractMetadata, Metadata},
     errors::EtherscanError,
 };
-<<<<<<< HEAD
-use foundry_common::compile::{etherscan_project, ContractSources};
-=======
 use foundry_common::compile::etherscan_project;
->>>>>>> 62cdea8f
 use foundry_config::{Chain, Config};
 use futures::{
     future::{join_all, Future},
@@ -90,11 +86,7 @@
 
         // construct the map
         for res in outputs {
-<<<<<<< HEAD
-            let (project, output, _) = res?;
-=======
             let (project, output, _root) = res?;
->>>>>>> 62cdea8f
             sources.insert(&output, project.root(), None)?;
         }
 
