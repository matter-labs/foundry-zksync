--- conflicted
+++ resolved
@@ -16,16 +16,8 @@
 };
 use foundry_config::zksync::ZKSYNC_ARTIFACTS_DIR;
 use foundry_evm_core::{
-<<<<<<< HEAD
     abi::console,
-    constants::{
-        CALLER, CHEATCODE_ADDRESS, DEFAULT_CREATE2_DEPLOYER, HARDHAT_CONSOLE_ADDRESS,
-        TEST_CONTRACT_ADDRESS,
-    },
-=======
-    abi::{Vm, console},
     constants::{CALLER, CHEATCODE_ADDRESS, DEFAULT_CREATE2_DEPLOYER, HARDHAT_CONSOLE_ADDRESS},
->>>>>>> 005e7373
     decode::RevertDecoder,
     precompiles::{
         BLAKE_2F, EC_ADD, EC_MUL, EC_PAIRING, EC_RECOVER, IDENTITY, MOD_EXP, POINT_EVALUATION,
