--- conflicted
+++ resolved
@@ -17,16 +17,11 @@
 };
 use foundry_config::zksync::ZKSYNC_ARTIFACTS_DIR;
 use foundry_evm_core::{
-<<<<<<< HEAD
-    abi::{Console, HardhatConsole, HARDHAT_CONSOLE_ADDRESS, HARDHAT_CONSOLE_SELECTOR_PATCHES},
-    constants::{CALLER, CHEATCODE_ADDRESS, DEFAULT_CREATE2_DEPLOYER, TEST_CONTRACT_ADDRESS},
-=======
     abi::{console, Vm},
     constants::{
         CALLER, CHEATCODE_ADDRESS, DEFAULT_CREATE2_DEPLOYER, HARDHAT_CONSOLE_ADDRESS,
         TEST_CONTRACT_ADDRESS,
     },
->>>>>>> 9f11e6df
     decode::RevertDecoder,
     precompiles::{
         BLAKE_2F, EC_ADD, EC_MUL, EC_PAIRING, EC_RECOVER, IDENTITY, MOD_EXP, POINT_EVALUATION,
