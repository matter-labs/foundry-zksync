--- conflicted
+++ resolved
@@ -25,14 +25,10 @@
 use itertools::Itertools;
 use revm_inspectors::tracing::types::{DecodedCallLog, DecodedCallTrace};
 use rustc_hash::FxHashMap;
-<<<<<<< HEAD
 use std::{
-    collections::{hash_map::Entry, BTreeMap, HashMap},
+    collections::{hash_map::Entry, BTreeMap, HashMap, HashSet},
     sync::OnceLock,
 };
-=======
-use std::collections::{hash_map::Entry, BTreeMap, HashMap, HashSet};
->>>>>>> dbb13e7f
 
 mod precompiles;
 
