use crate::{
    identifier::{
        AddressIdentity, LocalTraceIdentifier, SingleSignaturesIdentifier, TraceIdentifier,
    },
    CallTrace, CallTraceArena, CallTraceNode, DecodedCallData, DecodedCallLog, DecodedCallTrace,
};
use alloy_dyn_abi::{DecodedEvent, DynSolValue, EventExt, FunctionExt, JsonAbiExt};
use alloy_json_abi::{Error, Event, Function, JsonAbi};
use alloy_primitives::{Address, LogData, Selector, B256};
<<<<<<< HEAD
use foundry_cheatcodes_spec::Vm;
use foundry_common::{
    abi::get_indexed_event,
    console::{Console, HardhatConsole, HARDHAT_CONSOLE_SELECTOR_PATCHES},
    fmt::format_token,
    SELECTOR_LEN,
=======
use foundry_common::{
    abi::get_indexed_event, fmt::format_token, ContractsByArtifact, SELECTOR_LEN,
>>>>>>> 4af6cfae
};
use foundry_evm_core::{
    constants::{
        CALLER, CHEATCODE_ADDRESS, DEFAULT_CREATE2_DEPLOYER, HARDHAT_CONSOLE_ADDRESS,
        TEST_CONTRACT_ADDRESS,
    },
    decode::RevertDecoder,
};
use itertools::Itertools;
use once_cell::sync::OnceCell;
use rustc_hash::FxHashMap;
use std::collections::{hash_map::Entry, BTreeMap, HashMap};

mod precompiles;

/// Build a new [CallTraceDecoder].
#[derive(Default)]
#[must_use = "builders do nothing unless you call `build` on them"]
pub struct CallTraceDecoderBuilder {
    decoder: CallTraceDecoder,
}

impl CallTraceDecoderBuilder {
    /// Create a new builder.
    #[inline]
    pub fn new() -> Self {
        Self { decoder: CallTraceDecoder::new().clone() }
    }

    /// Add known labels to the decoder.
    #[inline]
    pub fn with_labels(mut self, labels: impl IntoIterator<Item = (Address, String)>) -> Self {
        self.decoder.labels.extend(labels);
        self
    }

    /// Add known errors to the decoder.
    #[inline]
    pub fn with_abi(mut self, abi: &JsonAbi) -> Self {
        self.decoder.collect_abi(abi, None);
        self
    }

    /// Add known contracts to the decoder.
    #[inline]
    pub fn with_known_contracts(mut self, contracts: &ContractsByArtifact) -> Self {
        trace!(target: "evm::traces", len=contracts.len(), "collecting known contract ABIs");
        for contract in contracts.values() {
            self.decoder.collect_abi(&contract.abi, None);
        }
        self
    }

    /// Add known contracts to the decoder from a `LocalTraceIdentifier`.
    #[inline]
    pub fn with_local_identifier_abis(self, identifier: &LocalTraceIdentifier<'_>) -> Self {
        self.with_known_contracts(identifier.contracts())
    }

    /// Sets the verbosity level of the decoder.
    #[inline]
    pub fn with_verbosity(mut self, level: u8) -> Self {
        self.decoder.verbosity = level;
        self
    }

    /// Sets the signature identifier for events and functions.
    #[inline]
    pub fn with_signature_identifier(mut self, identifier: SingleSignaturesIdentifier) -> Self {
        self.decoder.signature_identifier = Some(identifier);
        self
    }

    /// Build the decoder.
    #[inline]
    pub fn build(self) -> CallTraceDecoder {
        self.decoder
    }
}

/// The call trace decoder.
///
/// The decoder collects address labels and ABIs from any number of [TraceIdentifier]s, which it
/// then uses to decode the call trace.
///
/// Note that a call trace decoder is required for each new set of traces, since addresses in
/// different sets might overlap.
#[derive(Clone, Debug, Default)]
pub struct CallTraceDecoder {
    /// Addresses identified to be a specific contract.
    ///
    /// The values are in the form `"<artifact>:<contract>"`.
    pub contracts: HashMap<Address, String>,
    /// Address labels.
    pub labels: HashMap<Address, String>,
    /// Contract addresses that have a receive function.
    pub receive_contracts: Vec<Address>,

    /// All known functions.
    pub functions: FxHashMap<Selector, Vec<Function>>,
    /// All known events.
    pub events: BTreeMap<(B256, usize), Vec<Event>>,
    /// Revert decoder. Contains all known custom errors.
    pub revert_decoder: RevertDecoder,

    /// A signature identifier for events and functions.
    pub signature_identifier: Option<SingleSignaturesIdentifier>,
    /// Verbosity level
    pub verbosity: u8,
}

impl CallTraceDecoder {
    /// Creates a new call trace decoder.
    ///
    /// The call trace decoder always knows how to decode calls to the cheatcode address, as well
    /// as DSTest-style logs.
    pub fn new() -> &'static Self {
        // If you want to take arguments in this function, assign them to the fields of the cloned
        // lazy instead of removing it
        static INIT: OnceCell<CallTraceDecoder> = OnceCell::new();
        INIT.get_or_init(Self::init)
    }

    fn init() -> Self {
        /// All functions from the Hardhat console ABI.
        ///
        /// See [`HARDHAT_CONSOLE_SELECTOR_PATCHES`] for more details.
        fn hh_funcs() -> impl Iterator<Item = (Selector, Function)> {
            let functions = HardhatConsole::abi::functions();
            let mut functions: Vec<_> =
                functions.into_values().flatten().map(|func| (func.selector(), func)).collect();
            let len = functions.len();
            // `functions` is the list of all patched functions; duplicate the unpatched ones
            for (unpatched, patched) in HARDHAT_CONSOLE_SELECTOR_PATCHES.iter() {
                if let Some((_, func)) = functions[..len].iter().find(|(sel, _)| sel == patched) {
                    functions.push((unpatched.into(), func.clone()));
                }
            }
            functions.into_iter()
        }

        Self {
            contracts: Default::default(),
            labels: [
                (CHEATCODE_ADDRESS, "VM".to_string()),
                (HARDHAT_CONSOLE_ADDRESS, "console".to_string()),
                (DEFAULT_CREATE2_DEPLOYER, "Create2Deployer".to_string()),
                (CALLER, "DefaultSender".to_string()),
                (TEST_CONTRACT_ADDRESS, "DefaultTestContract".to_string()),
            ]
            .into(),
            receive_contracts: Default::default(),

            functions: hh_funcs()
                .chain(
                    Vm::abi::functions()
                        .into_values()
                        .flatten()
                        .map(|func| (func.selector(), func)),
                )
                .map(|(selector, func)| (selector, vec![func]))
                .collect(),
            events: Console::abi::events()
                .into_values()
                .flatten()
                .map(|event| ((event.selector(), indexed_inputs(&event)), vec![event]))
                .collect(),
            revert_decoder: Default::default(),

            signature_identifier: None,
            verbosity: 0,
        }
    }

    /// Clears all known addresses.
    pub fn clear_addresses(&mut self) {
        self.contracts.clear();

        let default_labels = &Self::new().labels;
        if self.labels.len() > default_labels.len() {
            self.labels.clone_from(default_labels);
        }

        self.receive_contracts.clear();
    }

    /// Identify unknown addresses in the specified call trace using the specified identifier.
    ///
    /// Unknown contracts are contracts that either lack a label or an ABI.
    pub fn identify(&mut self, trace: &CallTraceArena, identifier: &mut impl TraceIdentifier) {
        self.collect_identities(identifier.identify_addresses(self.trace_addresses(trace)));
    }

    /// Adds a single event to the decoder.
    pub fn push_event(&mut self, event: Event) {
        self.events.entry((event.selector(), indexed_inputs(&event))).or_default().push(event);
    }

    /// Adds a single function to the decoder.
    pub fn push_function(&mut self, function: Function) {
        match self.functions.entry(function.selector()) {
            Entry::Occupied(entry) => {
                // This shouldn't happen that often.
                if entry.get().contains(&function) {
                    return;
                }
                trace!(target: "evm::traces", selector=%entry.key(), new=%function.signature(), "duplicate function selector");
                entry.into_mut().push(function);
            }
            Entry::Vacant(entry) => {
                entry.insert(vec![function]);
            }
        }
    }

    /// Adds a single error to the decoder.
    pub fn push_error(&mut self, error: Error) {
        self.revert_decoder.push_error(error);
    }

    /// Returns an iterator over the trace addresses.
    pub fn trace_addresses<'a>(
        &'a self,
        arena: &'a CallTraceArena,
    ) -> impl Iterator<Item = (&'a Address, Option<&'a [u8]>)> + Clone + 'a {
        arena
            .nodes()
            .iter()
            .map(|node| {
                (
                    &node.trace.address,
                    node.trace.kind.is_any_create().then_some(&node.trace.output[..]),
                )
            })
            .filter(|&(address, _)| {
                !self.labels.contains_key(address) || !self.contracts.contains_key(address)
            })
    }

    fn collect_identities(&mut self, identities: Vec<AddressIdentity<'_>>) {
        // Skip logging if there are no identities.
        if identities.is_empty() {
            return;
        }

        trace!(target: "evm::traces", len=identities.len(), "collecting address identities");
        for AddressIdentity { address, label, contract, abi, artifact_id: _ } in identities {
            let _span = trace_span!(target: "evm::traces", "identity", ?contract, ?label).entered();

            if let Some(contract) = contract {
                self.contracts.entry(address).or_insert(contract);
            }

            if let Some(label) = label {
                self.labels.entry(address).or_insert(label);
            }

            if let Some(abi) = abi {
                self.collect_abi(&abi, Some(&address));
            }
        }
    }

    fn collect_abi(&mut self, abi: &JsonAbi, address: Option<&Address>) {
        trace!(target: "evm::traces", len=abi.len(), ?address, "collecting ABI");
        for function in abi.functions() {
            self.push_function(function.clone());
        }
        for event in abi.events() {
            self.push_event(event.clone());
        }
        for error in abi.errors() {
            self.push_error(error.clone());
        }
        if let Some(address) = address {
            if abi.receive.is_some() {
                self.receive_contracts.push(*address);
            }
        }
    }

    pub async fn decode_function(&self, trace: &CallTrace) -> DecodedCallTrace {
        // Decode precompile
        if let Some((label, func)) = precompiles::decode(trace, 1) {
            return DecodedCallTrace {
                label: Some(label),
                return_data: None,
                contract: None,
                func: Some(func),
            };
        }

        // Set label
        let label = self.labels.get(&trace.address).cloned();

        // Set contract name
        let contract = self.contracts.get(&trace.address).cloned();

        let cdata = &trace.data;
        if trace.address == DEFAULT_CREATE2_DEPLOYER {
            return DecodedCallTrace {
                label,
                return_data: (!trace.status.is_ok())
                    .then(|| self.revert_decoder.decode(&trace.output, Some(trace.status))),
                contract,
                func: Some(DecodedCallData { signature: "create2".to_string(), args: vec![] }),
            };
        }

        if cdata.len() >= SELECTOR_LEN {
            let selector = &cdata[..SELECTOR_LEN];
            let mut functions = Vec::new();
            let functions = match self.functions.get(selector) {
                Some(fs) => fs,
                None => {
                    if let Some(identifier) = &self.signature_identifier {
                        if let Some(function) =
                            identifier.write().await.identify_function(selector).await
                        {
                            functions.push(function);
                        }
                    }
                    &functions
                }
            };
            let [func, ..] = &functions[..] else {
                return DecodedCallTrace { label, return_data: None, contract, func: None };
            };

            DecodedCallTrace {
                label,
                func: Some(self.decode_function_input(trace, func)),
                return_data: self.decode_function_output(trace, functions),
                contract,
            }
        } else {
            let has_receive = self.receive_contracts.contains(&trace.address);
            let signature =
                if cdata.is_empty() && has_receive { "receive()" } else { "fallback()" }.into();
            let args = if cdata.is_empty() { Vec::new() } else { vec![cdata.to_string()] };
            DecodedCallTrace {
                label,
                return_data: if !trace.success {
                    Some(self.revert_decoder.decode(&trace.output, Some(trace.status)))
                } else {
                    None
                },
                contract,
                func: Some(DecodedCallData { signature, args }),
            }
        }
    }

    /// Decodes a function's input into the given trace.
    fn decode_function_input(&self, trace: &CallTrace, func: &Function) -> DecodedCallData {
        let mut args = None;
        if trace.data.len() >= SELECTOR_LEN {
            if trace.address == CHEATCODE_ADDRESS {
                // Try to decode cheatcode inputs in a more custom way
                if let Some(v) = self.decode_cheatcode_inputs(func, &trace.data) {
                    args = Some(v);
                }
            }

            if args.is_none() {
                if let Ok(v) = func.abi_decode_input(&trace.data[SELECTOR_LEN..], false) {
                    args = Some(v.iter().map(|value| self.apply_label(value)).collect());
                }
            }
        }

        DecodedCallData { signature: func.signature(), args: args.unwrap_or_default() }
    }

    /// Custom decoding for cheatcode inputs.
    fn decode_cheatcode_inputs(&self, func: &Function, data: &[u8]) -> Option<Vec<String>> {
        match func.name.as_str() {
            "expectRevert" => Some(vec![self.revert_decoder.decode(data, None)]),
            "addr" | "createWallet" | "deriveKey" | "rememberKey" => {
                // Redact private key in all cases
                Some(vec!["<pk>".to_string()])
            }
            "broadcast" | "startBroadcast" => {
                // Redact private key if defined
                // broadcast(uint256) / startBroadcast(uint256)
                if !func.inputs.is_empty() && func.inputs[0].ty == "uint256" {
                    Some(vec!["<pk>".to_string()])
                } else {
                    None
                }
            }
            "getNonce" => {
                // Redact private key if defined
                // getNonce(Wallet)
                if !func.inputs.is_empty() && func.inputs[0].ty == "tuple" {
                    Some(vec!["<pk>".to_string()])
                } else {
                    None
                }
            }
            "sign" | "signP256" => {
                let mut decoded = func.abi_decode_input(&data[SELECTOR_LEN..], false).ok()?;

                // Redact private key and replace in trace
                // sign(uint256,bytes32) / signP256(uint256,bytes32) / sign(Wallet,bytes32)
                if !decoded.is_empty() &&
                    (func.inputs[0].ty == "uint256" || func.inputs[0].ty == "tuple")
                {
                    decoded[0] = DynSolValue::String("<pk>".to_string());
                }

                Some(decoded.iter().map(format_token).collect())
            }
            "parseJson" |
            "parseJsonUint" |
            "parseJsonUintArray" |
            "parseJsonInt" |
            "parseJsonIntArray" |
            "parseJsonString" |
            "parseJsonStringArray" |
            "parseJsonAddress" |
            "parseJsonAddressArray" |
            "parseJsonBool" |
            "parseJsonBoolArray" |
            "parseJsonBytes" |
            "parseJsonBytesArray" |
            "parseJsonBytes32" |
            "parseJsonBytes32Array" |
            "writeJson" |
            // `keyExists` is being deprecated in favor of `keyExistsJson`. It will be removed in future versions.
            "keyExists" | 
            "keyExistsJson" |
            "serializeBool" |
            "serializeUint" |
            "serializeUintToHex" |
            "serializeInt" |
            "serializeAddress" |
            "serializeBytes32" |
            "serializeString" |
            "serializeBytes" => {
                if self.verbosity >= 5 {
                    None
                } else {
                    let mut decoded = func.abi_decode_input(&data[SELECTOR_LEN..], false).ok()?;
                    let token = if func.name.as_str() == "parseJson" ||
                        // `keyExists` is being deprecated in favor of `keyExistsJson`. It will be removed in future versions.
                        func.name.as_str() == "keyExists" || 
                        func.name.as_str() == "keyExistsJson"
                    {
                        "<JSON file>"
                    } else {
                        "<stringified JSON>"
                    };
                    decoded[0] = DynSolValue::String(token.to_string());
                    Some(decoded.iter().map(format_token).collect())
                }
            }
            s if s.contains("Toml") => {
                if self.verbosity >= 5 {
                    None
                } else {
                    let mut decoded = func.abi_decode_input(&data[SELECTOR_LEN..], false).ok()?;
                    let token = if func.name.as_str() == "parseToml" ||
                        func.name.as_str() == "keyExistsToml"
                    {
                        "<TOML file>"
                    } else {
                        "<stringified TOML>"
                    };
                    decoded[0] = DynSolValue::String(token.to_string());
                    Some(decoded.iter().map(format_token).collect())
                }
            }
            _ => None,
        }
    }

    /// Decodes a function's output into the given trace.
    fn decode_function_output(&self, trace: &CallTrace, funcs: &[Function]) -> Option<String> {
        let data = &trace.output;
        if trace.success {
            if trace.address == CHEATCODE_ADDRESS {
                if let Some(decoded) =
                    funcs.iter().find_map(|func| self.decode_cheatcode_outputs(func))
                {
                    return Some(decoded);
                }
            }

            if let Some(values) =
                funcs.iter().find_map(|func| func.abi_decode_output(data, false).ok())
            {
                // Functions coming from an external database do not have any outputs specified,
                // and will lead to returning an empty list of values.
                if values.is_empty() {
                    return None;
                }

                return Some(
                    values.iter().map(|value| self.apply_label(value)).format(", ").to_string(),
                );
            }

            None
        } else {
            Some(self.revert_decoder.decode(data, Some(trace.status)))
        }
    }

    /// Custom decoding for cheatcode outputs.
    fn decode_cheatcode_outputs(&self, func: &Function) -> Option<String> {
        match func.name.as_str() {
            s if s.starts_with("env") => Some("<env var value>"),
            "createWallet" | "deriveKey" => Some("<pk>"),
            "promptSecret" | "promptSecretUint" => Some("<secret>"),
            "parseJson" if self.verbosity < 5 => Some("<encoded JSON value>"),
            "readFile" if self.verbosity < 5 => Some("<file>"),
            _ => None,
        }
        .map(Into::into)
    }

    /// Decodes an event.
    pub async fn decode_event<'a>(&self, log: &'a LogData) -> DecodedCallLog<'a> {
        let &[t0, ..] = log.topics() else { return DecodedCallLog::Raw(log) };

        let mut events = Vec::new();
        let events = match self.events.get(&(t0, log.topics().len() - 1)) {
            Some(es) => es,
            None => {
                if let Some(identifier) = &self.signature_identifier {
                    if let Some(event) = identifier.write().await.identify_event(&t0[..]).await {
                        events.push(get_indexed_event(event, log));
                    }
                }
                &events
            }
        };
        for event in events {
            if let Ok(decoded) = event.decode_log(log, false) {
                let params = reconstruct_params(event, &decoded);
                return DecodedCallLog::Decoded(
                    event.name.clone(),
                    params
                        .into_iter()
                        .zip(event.inputs.iter())
                        .map(|(param, input)| {
                            // undo patched names
                            let name = input.name.clone();
                            (name, self.apply_label(&param))
                        })
                        .collect(),
                );
            }
        }

        DecodedCallLog::Raw(log)
    }

    /// Prefetches function and event signatures into the identifier cache
    pub async fn prefetch_signatures(&self, nodes: &[CallTraceNode]) {
        let Some(identifier) = &self.signature_identifier else { return };

        let events_it = nodes
            .iter()
            .flat_map(|node| node.logs.iter().filter_map(|log| log.topics().first()))
            .unique();
        identifier.write().await.identify_events(events_it).await;

        const DEFAULT_CREATE2_DEPLOYER_BYTES: [u8; 20] = DEFAULT_CREATE2_DEPLOYER.0 .0;
        let funcs_it = nodes
            .iter()
            .filter_map(|n| match n.trace.address.0 .0 {
                DEFAULT_CREATE2_DEPLOYER_BYTES => None,
                [0, 0, 0, 0, 0, 0, 0, 0, 0, 0, 0, 0, 0, 0, 0, 0, 0, 0, 0, 0x01..=0x0a] => None,
                _ => n.trace.data.get(..SELECTOR_LEN),
            })
            .filter(|v| !self.functions.contains_key(*v))
            .unique();
        identifier.write().await.identify_functions(funcs_it).await;
    }

    fn apply_label(&self, value: &DynSolValue) -> String {
        if let DynSolValue::Address(addr) = value {
            if let Some(label) = self.labels.get(addr) {
                return format!("{label}: [{addr}]");
            }
        }
        format_token(value)
    }
}

/// Restore the order of the params of a decoded event,
/// as Alloy returns the indexed and unindexed params separately.
fn reconstruct_params(event: &Event, decoded: &DecodedEvent) -> Vec<DynSolValue> {
    let mut indexed = 0;
    let mut unindexed = 0;
    let mut inputs = vec![];
    for input in event.inputs.iter() {
        if input.indexed {
            inputs.push(decoded.indexed[indexed].clone());
            indexed += 1;
        } else {
            inputs.push(decoded.body[unindexed].clone());
            unindexed += 1;
        }
    }

    inputs
}

fn indexed_inputs(event: &Event) -> usize {
    event.inputs.iter().filter(|param| param.indexed).count()
}

#[cfg(test)]
mod tests {
    use super::*;
    use alloy_primitives::hex;

    #[test]
    fn test_should_redact_pk() {
        let decoder = CallTraceDecoder::new();

        // [function_signature, data, expected]
        let cheatcode_input_test_cases = vec![
            // Should redact private key from traces in all cases:
            ("addr(uint256)", vec![], Some(vec!["<pk>".to_string()])),
            ("createWallet(string)", vec![], Some(vec!["<pk>".to_string()])),
            ("createWallet(uint256)", vec![], Some(vec!["<pk>".to_string()])),
            ("deriveKey(string,uint32)", vec![], Some(vec!["<pk>".to_string()])),
            ("deriveKey(string,string,uint32)", vec![], Some(vec!["<pk>".to_string()])),
            ("deriveKey(string,uint32,string)", vec![], Some(vec!["<pk>".to_string()])),
            ("deriveKey(string,string,uint32,string)", vec![], Some(vec!["<pk>".to_string()])),
            ("rememberKey(uint256)", vec![], Some(vec!["<pk>".to_string()])),
            //
            // Should redact private key from traces in specific cases with exceptions:
            ("broadcast(uint256)", vec![], Some(vec!["<pk>".to_string()])),
            ("broadcast()", vec![], None), // Ignore: `private key` is not passed.
            ("startBroadcast(uint256)", vec![], Some(vec!["<pk>".to_string()])),
            ("startBroadcast()", vec![], None), // Ignore: `private key` is not passed.
            ("getNonce((address,uint256,uint256,uint256))", vec![], Some(vec!["<pk>".to_string()])),
            ("getNonce(address)", vec![], None), // Ignore: `address` is public.
            //
            // Should redact private key and replace in trace in cases:
            (
                "sign(uint256,bytes32)",
                hex!(
                    "
                    e341eaa4
                    7c852118294e51e653712a81e05800f419141751be58f605c371e15141b007a6
                    0000000000000000000000000000000000000000000000000000000000000000
                "
                )
                .to_vec(),
                Some(vec![
                    "\"<pk>\"".to_string(),
                    "0x0000000000000000000000000000000000000000000000000000000000000000"
                        .to_string(),
                ]),
            ),
            (
                "signP256(uint256,bytes32)",
                hex!(
                    "
                    83211b40
                    7c852118294e51e653712a81e05800f419141751be58f605c371e15141b007a6
                    0000000000000000000000000000000000000000000000000000000000000000
                "
                )
                .to_vec(),
                Some(vec![
                    "\"<pk>\"".to_string(),
                    "0x0000000000000000000000000000000000000000000000000000000000000000"
                        .to_string(),
                ]),
            ),
        ];

        // [function_signature, expected]
        let cheatcode_output_test_cases = vec![
            // Should redact private key on output in all cases:
            ("createWallet(string)", Some("<pk>".to_string())),
            ("deriveKey(string,uint32)", Some("<pk>".to_string())),
        ];

        for (function_signature, data, expected) in cheatcode_input_test_cases {
            let function = Function::parse(function_signature).unwrap();
            let result = decoder.decode_cheatcode_inputs(&function, &data);
            assert_eq!(result, expected, "Input case failed for: {function_signature}");
        }

        for (function_signature, expected) in cheatcode_output_test_cases {
            let function = Function::parse(function_signature).unwrap();
            let result = Some(decoder.decode_cheatcode_outputs(&function).unwrap_or_default());
            assert_eq!(result, expected, "Output case failed for: {function_signature}");
        }
    }
}<|MERGE_RESOLUTION|>--- conflicted
+++ resolved
@@ -7,17 +7,10 @@
 use alloy_dyn_abi::{DecodedEvent, DynSolValue, EventExt, FunctionExt, JsonAbiExt};
 use alloy_json_abi::{Error, Event, Function, JsonAbi};
 use alloy_primitives::{Address, LogData, Selector, B256};
-<<<<<<< HEAD
 use foundry_cheatcodes_spec::Vm;
 use foundry_common::{
-    abi::get_indexed_event,
-    console::{Console, HardhatConsole, HARDHAT_CONSOLE_SELECTOR_PATCHES},
-    fmt::format_token,
-    SELECTOR_LEN,
-=======
-use foundry_common::{
-    abi::get_indexed_event, fmt::format_token, ContractsByArtifact, SELECTOR_LEN,
->>>>>>> 4af6cfae
+    abi::get_indexed_event, fmt::format_token, Console, ContractsByArtifact, HardhatConsole,
+    HARDHAT_CONSOLE_SELECTOR_PATCHES, SELECTOR_LEN,
 };
 use foundry_evm_core::{
     constants::{
