use crate::{
    debug::DebugTraceIdentifier,
    identifier::{
        AddressIdentity, LocalTraceIdentifier, SingleSignaturesIdentifier, TraceIdentifier,
    },
    CallTrace, CallTraceArena, CallTraceNode, DecodedCallData,
};
use alloy_dyn_abi::{DecodedEvent, DynSolValue, EventExt, FunctionExt, JsonAbiExt};
use alloy_json_abi::{Error, Event, Function, JsonAbi};
<<<<<<< HEAD
use alloy_primitives::{Address, LogData, Selector, B256};
use foundry_cheatcodes_spec::Vm;
=======
use alloy_primitives::{
    map::{hash_map::Entry, HashMap},
    Address, LogData, Selector, B256,
};
>>>>>>> f5aa05ee
use foundry_common::{
    abi::get_indexed_event, fmt::format_token, get_contract_name, ContractsByArtifact, SELECTOR_LEN,
};
use foundry_evm_core::{
    abi::{Console, HardhatConsole, HARDHAT_CONSOLE_ADDRESS, HARDHAT_CONSOLE_SELECTOR_PATCHES},
    constants::{CALLER, CHEATCODE_ADDRESS, DEFAULT_CREATE2_DEPLOYER, TEST_CONTRACT_ADDRESS},
    decode::RevertDecoder,
    precompiles::{
        BLAKE_2F, EC_ADD, EC_MUL, EC_PAIRING, EC_RECOVER, IDENTITY, MOD_EXP, POINT_EVALUATION,
        RIPEMD_160, SHA_256,
    },
};
use foundry_zksync_compiler::ZKSYNC_ARTIFACTS_DIR;
use itertools::Itertools;
use revm_inspectors::tracing::types::{DecodedCallLog, DecodedCallTrace};
<<<<<<< HEAD
use rustc_hash::FxHashMap;
use std::{
    collections::{hash_map::Entry, BTreeMap, HashMap, HashSet},
    sync::OnceLock,
};
=======
use std::{collections::BTreeMap, sync::OnceLock};
>>>>>>> f5aa05ee

mod precompiles;

/// Build a new [CallTraceDecoder].
#[derive(Default)]
#[must_use = "builders do nothing unless you call `build` on them"]
pub struct CallTraceDecoderBuilder {
    decoder: CallTraceDecoder,
}

impl CallTraceDecoderBuilder {
    /// Create a new builder.
    #[inline]
    pub fn new() -> Self {
        Self { decoder: CallTraceDecoder::new().clone() }
    }

    /// Add known labels to the decoder.
    #[inline]
    pub fn with_labels(mut self, labels: impl IntoIterator<Item = (Address, String)>) -> Self {
        self.decoder.labels.extend(labels);
        self
    }

    /// Add known errors to the decoder.
    #[inline]
    pub fn with_abi(mut self, abi: &JsonAbi) -> Self {
        self.decoder.collect_abi(abi, None);
        self
    }

    /// Add known contracts to the decoder.
    #[inline]
    pub fn with_known_contracts(mut self, contracts: &ContractsByArtifact) -> Self {
        trace!(target: "evm::traces", len=contracts.len(), "collecting known contract ABIs");
        for contract in contracts.values() {
            self.decoder.collect_abi(&contract.abi, None);
        }
        self
    }

    /// Add known contracts to the decoder from a `LocalTraceIdentifier`.
    #[inline]
    pub fn with_local_identifier_abis(self, identifier: &LocalTraceIdentifier<'_>) -> Self {
        self.with_known_contracts(identifier.contracts())
    }

    /// Sets the verbosity level of the decoder.
    #[inline]
    pub fn with_verbosity(mut self, level: u8) -> Self {
        self.decoder.verbosity = level;
        self
    }

    /// Sets the signature identifier for events and functions.
    #[inline]
    pub fn with_signature_identifier(mut self, identifier: SingleSignaturesIdentifier) -> Self {
        self.decoder.signature_identifier = Some(identifier);
        self
    }

    /// Sets the debug identifier for the decoder.
    #[inline]
    pub fn with_debug_identifier(mut self, identifier: DebugTraceIdentifier) -> Self {
        self.decoder.debug_identifier = Some(identifier);
        self
    }

    /// Build the decoder.
    #[inline]
    pub fn build(self) -> CallTraceDecoder {
        self.decoder
    }
}

/// The call trace decoder.
///
/// The decoder collects address labels and ABIs from any number of [TraceIdentifier]s, which it
/// then uses to decode the call trace.
///
/// Note that a call trace decoder is required for each new set of traces, since addresses in
/// different sets might overlap.
#[derive(Clone, Debug, Default)]
pub struct CallTraceDecoder {
    /// Addresses identified to be a specific contract.
    ///
    /// The values are in the form `"<artifact>:<contract>"`.
    pub contracts: HashMap<Address, String>,
    /// Address labels.
    pub labels: HashMap<Address, String>,
    /// Contract addresses that have a receive function.
    pub receive_contracts: Vec<Address>,

    /// All known functions.
    pub functions: HashMap<Selector, Vec<Function>>,
    /// All known events.
    pub events: BTreeMap<(B256, usize), Vec<Event>>,
    /// Revert decoder. Contains all known custom errors.
    pub revert_decoder: RevertDecoder,

    /// A signature identifier for events and functions.
    pub signature_identifier: Option<SingleSignaturesIdentifier>,
    /// Verbosity level
    pub verbosity: u8,

    /// Optional identifier of individual trace steps.
    pub debug_identifier: Option<DebugTraceIdentifier>,

    /// Addresses that are contracts on the ZkVm
    pub zk_contracts: HashSet<Address>,
}

impl CallTraceDecoder {
    /// Creates a new call trace decoder.
    ///
    /// The call trace decoder always knows how to decode calls to the cheatcode address, as well
    /// as DSTest-style logs.
    pub fn new() -> &'static Self {
        // If you want to take arguments in this function, assign them to the fields of the cloned
        // lazy instead of removing it
        static INIT: OnceLock<CallTraceDecoder> = OnceLock::new();
        INIT.get_or_init(Self::init)
    }

    fn init() -> Self {
        /// All functions from the Hardhat console ABI.
        ///
        /// See [`HARDHAT_CONSOLE_SELECTOR_PATCHES`] for more details.
        fn hh_funcs() -> impl Iterator<Item = (Selector, Function)> {
            let functions = HardhatConsole::abi::functions();
            let mut functions: Vec<_> =
                functions.into_values().flatten().map(|func| (func.selector(), func)).collect();
            let len = functions.len();
            // `functions` is the list of all patched functions; duplicate the unpatched ones
            for (unpatched, patched) in HARDHAT_CONSOLE_SELECTOR_PATCHES.iter() {
                if let Some((_, func)) = functions[..len].iter().find(|(sel, _)| sel == patched) {
                    functions.push((unpatched.into(), func.clone()));
                }
            }
            functions.into_iter()
        }

        Self {
            contracts: Default::default(),
            labels: HashMap::from_iter([
                (CHEATCODE_ADDRESS, "VM".to_string()),
                (HARDHAT_CONSOLE_ADDRESS, "console".to_string()),
                (DEFAULT_CREATE2_DEPLOYER, "Create2Deployer".to_string()),
                (CALLER, "DefaultSender".to_string()),
                (TEST_CONTRACT_ADDRESS, "DefaultTestContract".to_string()),
                (EC_RECOVER, "ECRecover".to_string()),
                (SHA_256, "SHA-256".to_string()),
                (RIPEMD_160, "RIPEMD-160".to_string()),
                (IDENTITY, "Identity".to_string()),
                (MOD_EXP, "ModExp".to_string()),
                (EC_ADD, "ECAdd".to_string()),
                (EC_MUL, "ECMul".to_string()),
                (EC_PAIRING, "ECPairing".to_string()),
                (BLAKE_2F, "Blake2F".to_string()),
                (POINT_EVALUATION, "PointEvaluation".to_string()),
            ]),
            receive_contracts: Default::default(),

            functions: hh_funcs()
                .chain(
                    Vm::abi::functions()
                        .into_values()
                        .flatten()
                        .map(|func| (func.selector(), func)),
                )
                .map(|(selector, func)| (selector, vec![func]))
                .collect(),
            events: Console::abi::events()
                .into_values()
                .flatten()
                .map(|event| ((event.selector(), indexed_inputs(&event)), vec![event]))
                .collect(),
            revert_decoder: Default::default(),

            signature_identifier: None,
            verbosity: 0,

            debug_identifier: None,

            zk_contracts: Default::default(),
        }
    }

    /// Clears all known addresses.
    pub fn clear_addresses(&mut self) {
        self.contracts.clear();

        let default_labels = &Self::new().labels;
        if self.labels.len() > default_labels.len() {
            self.labels.clone_from(default_labels);
        }

        self.receive_contracts.clear();
    }

    /// Identify unknown addresses in the specified call trace using the specified identifier.
    ///
    /// Unknown contracts are contracts that either lack a label or an ABI.
    pub fn identify(&mut self, trace: &CallTraceArena, identifier: &mut impl TraceIdentifier) {
        self.collect_identities(identifier.identify_addresses(self.trace_addresses(trace)));
    }

    /// Adds a single event to the decoder.
    pub fn push_event(&mut self, event: Event) {
        self.events.entry((event.selector(), indexed_inputs(&event))).or_default().push(event);
    }

    /// Adds a single function to the decoder.
    pub fn push_function(&mut self, function: Function) {
        match self.functions.entry(function.selector()) {
            Entry::Occupied(entry) => {
                // This shouldn't happen that often.
                if entry.get().contains(&function) {
                    return;
                }
                trace!(target: "evm::traces", selector=%entry.key(), new=%function.signature(), "duplicate function selector");
                entry.into_mut().push(function);
            }
            Entry::Vacant(entry) => {
                entry.insert(vec![function]);
            }
        }
    }

    /// Adds a single error to the decoder.
    pub fn push_error(&mut self, error: Error) {
        self.revert_decoder.push_error(error);
    }

    /// Returns an iterator over the trace addresses.
    pub fn trace_addresses<'a>(
        &'a self,
        arena: &'a CallTraceArena,
    ) -> impl Iterator<Item = (&'a Address, Option<&'a [u8]>, Option<&'a [u8]>)> + Clone + 'a {
        arena
            .nodes()
            .iter()
            .map(|node| {
<<<<<<< HEAD
                let address = &node.trace.address;
                let output = node.trace.kind.is_any_create().then_some(&node.trace.output[..]);
                (address, output)
=======
                (
                    &node.trace.address,
                    node.trace.kind.is_any_create().then_some(&node.trace.output[..]),
                    node.trace.kind.is_any_create().then_some(&node.trace.data[..]),
                )
>>>>>>> f5aa05ee
            })
            .filter(|&(address, _, _)| {
                !self.labels.contains_key(address) || !self.contracts.contains_key(address)
            })
    }

    fn collect_identities(&mut self, identities: Vec<AddressIdentity<'_>>) {
        // Skip logging if there are no identities.
        if identities.is_empty() {
            return;
        }

        trace!(target: "evm::traces", len=identities.len(), "collecting address identities");
        for AddressIdentity { address, label, contract, abi, artifact_id } in identities {
            let _span = trace_span!(target: "evm::traces", "identity", ?contract, ?label).entered();

            if let Some(contract) = contract {
                self.contracts.entry(address).or_insert(contract);
            }

            if let Some(label) = label {
                self.labels.entry(address).or_insert(label);
            }

            if let Some(abi) = abi {
                self.collect_abi(&abi, Some(&address));
            }

            if let Some(artifact_id) = artifact_id {
                if artifact_id.path.to_string_lossy().contains(ZKSYNC_ARTIFACTS_DIR) {
                    self.zk_contracts.insert(address);
                }
            }
        }
    }

    fn collect_abi(&mut self, abi: &JsonAbi, address: Option<&Address>) {
        trace!(target: "evm::traces", len=abi.len(), ?address, "collecting ABI");
        for function in abi.functions() {
            self.push_function(function.clone());
        }
        for event in abi.events() {
            self.push_event(event.clone());
        }
        for error in abi.errors() {
            self.push_error(error.clone());
        }
        if let Some(address) = address {
            if abi.receive.is_some() {
                self.receive_contracts.push(*address);
            }
        }
    }

    /// Populates the traces with decoded data by mutating the
    /// [CallTrace] in place. See [CallTraceDecoder::decode_function] and
    /// [CallTraceDecoder::decode_event] for more details.
    pub async fn populate_traces(&self, traces: &mut Vec<CallTraceNode>) {
        for node in traces {
            node.trace.decoded = self.decode_function(&node.trace).await;
            for log in node.logs.iter_mut() {
                log.decoded = self.decode_event(&log.raw_log).await;
            }

            if let Some(debug) = self.debug_identifier.as_ref() {
                if let Some(identified) = self.contracts.get(&node.trace.address) {
                    debug.identify_node_steps(node, get_contract_name(identified))
                }
            }
        }
    }

    /// Decodes a call trace.
    pub async fn decode_function(&self, trace: &CallTrace) -> DecodedCallTrace {
        if let Some(trace) = precompiles::decode(trace, 1) {
            return trace;
        }

        let label = self.labels.get(&trace.address).cloned();

        let cdata = &trace.data;
        if trace.address == DEFAULT_CREATE2_DEPLOYER {
            return DecodedCallTrace {
                label,
                call_data: Some(DecodedCallData { signature: "create2".to_string(), args: vec![] }),
                return_data: self.default_return_data(trace),
            };
        }

        if cdata.len() >= SELECTOR_LEN {
            let selector = &cdata[..SELECTOR_LEN];
            let mut functions = Vec::new();
            let functions = match self.functions.get(selector) {
                Some(fs) => fs,
                None => {
                    if let Some(identifier) = &self.signature_identifier {
                        if let Some(function) =
                            identifier.write().await.identify_function(selector).await
                        {
                            functions.push(function);
                        }
                    }
                    &functions
                }
            };
            let [func, ..] = &functions[..] else {
                return DecodedCallTrace {
                    label,
                    call_data: None,
                    return_data: self.default_return_data(trace),
                };
            };

            DecodedCallTrace {
                label,
                call_data: Some(self.decode_function_input(trace, func)),
                return_data: self.decode_function_output(trace, functions),
            }
        } else {
            let has_receive = self.receive_contracts.contains(&trace.address);
            let signature =
                if cdata.is_empty() && has_receive { "receive()" } else { "fallback()" }.into();
            let args = if cdata.is_empty() { Vec::new() } else { vec![cdata.to_string()] };
            DecodedCallTrace {
                label,
                call_data: Some(DecodedCallData { signature, args }),
                return_data: self.default_return_data(trace),
            }
        }
    }

    /// Decodes a function's input into the given trace.
    fn decode_function_input(&self, trace: &CallTrace, func: &Function) -> DecodedCallData {
        let mut args = None;
        if trace.data.len() >= SELECTOR_LEN {
            if trace.address == CHEATCODE_ADDRESS {
                // Try to decode cheatcode inputs in a more custom way
                if let Some(v) = self.decode_cheatcode_inputs(func, &trace.data) {
                    args = Some(v);
                }
            }

            if args.is_none() {
                if let Ok(v) = func.abi_decode_input(&trace.data[SELECTOR_LEN..], false) {
                    args = Some(v.iter().map(|value| self.format_value(value)).collect());
                }
            }
        }

        DecodedCallData { signature: func.signature(), args: args.unwrap_or_default() }
    }

    /// Custom decoding for cheatcode inputs.
    fn decode_cheatcode_inputs(&self, func: &Function, data: &[u8]) -> Option<Vec<String>> {
        match func.name.as_str() {
            "expectRevert" => Some(vec![self.revert_decoder.decode(data, None)]),
            "addr" | "createWallet" | "deriveKey" | "rememberKey" => {
                // Redact private key in all cases
                Some(vec!["<pk>".to_string()])
            }
            "broadcast" | "startBroadcast" => {
                // Redact private key if defined
                // broadcast(uint256) / startBroadcast(uint256)
                if !func.inputs.is_empty() && func.inputs[0].ty == "uint256" {
                    Some(vec!["<pk>".to_string()])
                } else {
                    None
                }
            }
            "getNonce" => {
                // Redact private key if defined
                // getNonce(Wallet)
                if !func.inputs.is_empty() && func.inputs[0].ty == "tuple" {
                    Some(vec!["<pk>".to_string()])
                } else {
                    None
                }
            }
            "sign" | "signP256" => {
                let mut decoded = func.abi_decode_input(&data[SELECTOR_LEN..], false).ok()?;

                // Redact private key and replace in trace
                // sign(uint256,bytes32) / signP256(uint256,bytes32) / sign(Wallet,bytes32)
                if !decoded.is_empty() &&
                    (func.inputs[0].ty == "uint256" || func.inputs[0].ty == "tuple")
                {
                    decoded[0] = DynSolValue::String("<pk>".to_string());
                }

                Some(decoded.iter().map(format_token).collect())
            }
            "parseJson" |
            "parseJsonUint" |
            "parseJsonUintArray" |
            "parseJsonInt" |
            "parseJsonIntArray" |
            "parseJsonString" |
            "parseJsonStringArray" |
            "parseJsonAddress" |
            "parseJsonAddressArray" |
            "parseJsonBool" |
            "parseJsonBoolArray" |
            "parseJsonBytes" |
            "parseJsonBytesArray" |
            "parseJsonBytes32" |
            "parseJsonBytes32Array" |
            "writeJson" |
            // `keyExists` is being deprecated in favor of `keyExistsJson`. It will be removed in future versions.
            "keyExists" | 
            "keyExistsJson" |
            "serializeBool" |
            "serializeUint" |
            "serializeUintToHex" |
            "serializeInt" |
            "serializeAddress" |
            "serializeBytes32" |
            "serializeString" |
            "serializeBytes" => {
                if self.verbosity >= 5 {
                    None
                } else {
                    let mut decoded = func.abi_decode_input(&data[SELECTOR_LEN..], false).ok()?;
                    let token = if func.name.as_str() == "parseJson" ||
                        // `keyExists` is being deprecated in favor of `keyExistsJson`. It will be removed in future versions.
                        func.name.as_str() == "keyExists" || 
                        func.name.as_str() == "keyExistsJson"
                    {
                        "<JSON file>"
                    } else {
                        "<stringified JSON>"
                    };
                    decoded[0] = DynSolValue::String(token.to_string());
                    Some(decoded.iter().map(format_token).collect())
                }
            }
            s if s.contains("Toml") => {
                if self.verbosity >= 5 {
                    None
                } else {
                    let mut decoded = func.abi_decode_input(&data[SELECTOR_LEN..], false).ok()?;
                    let token = if func.name.as_str() == "parseToml" ||
                        func.name.as_str() == "keyExistsToml"
                    {
                        "<TOML file>"
                    } else {
                        "<stringified TOML>"
                    };
                    decoded[0] = DynSolValue::String(token.to_string());
                    Some(decoded.iter().map(format_token).collect())
                }
            }
            "createFork" |
            "createSelectFork" |
            "rpc" => {
                let mut decoded = func.abi_decode_input(&data[SELECTOR_LEN..], false).ok()?;

                // Redact RPC URL except if referenced by an alias
                if !decoded.is_empty() && func.inputs[0].ty == "string" {
                    let url_or_alias = decoded[0].as_str().unwrap_or_default();

                    if url_or_alias.starts_with("http") || url_or_alias.starts_with("ws") {
                        decoded[0] = DynSolValue::String("<rpc url>".to_string());
                    }
                } else {
                    return None;
                }

                Some(decoded.iter().map(format_token).collect())
            }
            _ => None,
        }
    }

    /// Decodes a function's output into the given trace.
    fn decode_function_output(&self, trace: &CallTrace, funcs: &[Function]) -> Option<String> {
        if !trace.success {
            return self.default_return_data(trace);
        }

        if trace.address == CHEATCODE_ADDRESS {
            if let Some(decoded) = funcs.iter().find_map(|func| self.decode_cheatcode_outputs(func))
            {
                return Some(decoded);
            }
        }

        if let Some(values) =
            funcs.iter().find_map(|func| func.abi_decode_output(&trace.output, false).ok())
        {
            // Functions coming from an external database do not have any outputs specified,
            // and will lead to returning an empty list of values.
            if values.is_empty() {
                return None;
            }

            return Some(
                values.iter().map(|value| self.format_value(value)).format(", ").to_string(),
            );
        }

        None
    }

    /// Custom decoding for cheatcode outputs.
    fn decode_cheatcode_outputs(&self, func: &Function) -> Option<String> {
        match func.name.as_str() {
            s if s.starts_with("env") => Some("<env var value>"),
            "createWallet" | "deriveKey" => Some("<pk>"),
            "promptSecret" | "promptSecretUint" => Some("<secret>"),
            "parseJson" if self.verbosity < 5 => Some("<encoded JSON value>"),
            "readFile" if self.verbosity < 5 => Some("<file>"),
            "rpcUrl" | "rpcUrls" | "rpcUrlStructs" => Some("<rpc url>"),
            _ => None,
        }
        .map(Into::into)
    }

    /// The default decoded return data for a trace.
    fn default_return_data(&self, trace: &CallTrace) -> Option<String> {
        (!trace.success).then(|| self.revert_decoder.decode(&trace.output, Some(trace.status)))
    }

    /// Decodes an event.
    pub async fn decode_event(&self, log: &LogData) -> DecodedCallLog {
        let &[t0, ..] = log.topics() else { return DecodedCallLog { name: None, params: None } };

        let mut events = Vec::new();
        let events = match self.events.get(&(t0, log.topics().len() - 1)) {
            Some(es) => es,
            None => {
                if let Some(identifier) = &self.signature_identifier {
                    if let Some(event) = identifier.write().await.identify_event(&t0[..]).await {
                        events.push(get_indexed_event(event, log));
                    }
                }
                &events
            }
        };
        for event in events {
            if let Ok(decoded) = event.decode_log(log, false) {
                let params = reconstruct_params(event, &decoded);
                return DecodedCallLog {
                    name: Some(event.name.clone()),
                    params: Some(
                        params
                            .into_iter()
                            .zip(event.inputs.iter())
                            .map(|(param, input)| {
                                // undo patched names
                                let name = input.name.clone();
                                (name, self.format_value(&param))
                            })
                            .collect(),
                    ),
                };
            }
        }

        DecodedCallLog { name: None, params: None }
    }

    /// Prefetches function and event signatures into the identifier cache
    pub async fn prefetch_signatures(&self, nodes: &[CallTraceNode]) {
        let Some(identifier) = &self.signature_identifier else { return };

        let events_it = nodes
            .iter()
            .flat_map(|node| node.logs.iter().filter_map(|log| log.raw_log.topics().first()))
            .unique();
        identifier.write().await.identify_events(events_it).await;

        const DEFAULT_CREATE2_DEPLOYER_BYTES: [u8; 20] = DEFAULT_CREATE2_DEPLOYER.0 .0;
        let funcs_it = nodes
            .iter()
            .filter_map(|n| match n.trace.address.0 .0 {
                DEFAULT_CREATE2_DEPLOYER_BYTES => None,
                [0, 0, 0, 0, 0, 0, 0, 0, 0, 0, 0, 0, 0, 0, 0, 0, 0, 0, 0, 0x01..=0x0a] => None,
                _ => n.trace.data.get(..SELECTOR_LEN),
            })
            .filter(|v| !self.functions.contains_key(*v))
            .unique();
        identifier.write().await.identify_functions(funcs_it).await;
    }

    /// Pretty-prints a value.
    fn format_value(&self, value: &DynSolValue) -> String {
        if let DynSolValue::Address(addr) = value {
            if let Some(label) = self.labels.get(addr) {
                return format!("{label}: [{addr}]");
            }
        }
        format_token(value)
    }
}

/// Restore the order of the params of a decoded event,
/// as Alloy returns the indexed and unindexed params separately.
fn reconstruct_params(event: &Event, decoded: &DecodedEvent) -> Vec<DynSolValue> {
    let mut indexed = 0;
    let mut unindexed = 0;
    let mut inputs = vec![];
    for input in event.inputs.iter() {
        if input.indexed {
            inputs.push(decoded.indexed[indexed].clone());
            indexed += 1;
        } else {
            inputs.push(decoded.body[unindexed].clone());
            unindexed += 1;
        }
    }

    inputs
}

fn indexed_inputs(event: &Event) -> usize {
    event.inputs.iter().filter(|param| param.indexed).count()
}

#[cfg(test)]
mod tests {
    use super::*;
    use alloy_primitives::hex;

    #[test]
    fn test_should_redact() {
        let decoder = CallTraceDecoder::new();

        // [function_signature, data, expected]
        let cheatcode_input_test_cases = vec![
            // Should redact private key from traces in all cases:
            ("addr(uint256)", vec![], Some(vec!["<pk>".to_string()])),
            ("createWallet(string)", vec![], Some(vec!["<pk>".to_string()])),
            ("createWallet(uint256)", vec![], Some(vec!["<pk>".to_string()])),
            ("deriveKey(string,uint32)", vec![], Some(vec!["<pk>".to_string()])),
            ("deriveKey(string,string,uint32)", vec![], Some(vec!["<pk>".to_string()])),
            ("deriveKey(string,uint32,string)", vec![], Some(vec!["<pk>".to_string()])),
            ("deriveKey(string,string,uint32,string)", vec![], Some(vec!["<pk>".to_string()])),
            ("rememberKey(uint256)", vec![], Some(vec!["<pk>".to_string()])),
            //
            // Should redact private key from traces in specific cases with exceptions:
            ("broadcast(uint256)", vec![], Some(vec!["<pk>".to_string()])),
            ("broadcast()", vec![], None), // Ignore: `private key` is not passed.
            ("startBroadcast(uint256)", vec![], Some(vec!["<pk>".to_string()])),
            ("startBroadcast()", vec![], None), // Ignore: `private key` is not passed.
            ("getNonce((address,uint256,uint256,uint256))", vec![], Some(vec!["<pk>".to_string()])),
            ("getNonce(address)", vec![], None), // Ignore: `address` is public.
            //
            // Should redact private key and replace in trace in cases:
            (
                "sign(uint256,bytes32)",
                hex!(
                    "
                    e341eaa4
                    7c852118294e51e653712a81e05800f419141751be58f605c371e15141b007a6
                    0000000000000000000000000000000000000000000000000000000000000000
                "
                )
                .to_vec(),
                Some(vec![
                    "\"<pk>\"".to_string(),
                    "0x0000000000000000000000000000000000000000000000000000000000000000"
                        .to_string(),
                ]),
            ),
            (
                "signP256(uint256,bytes32)",
                hex!(
                    "
                    83211b40
                    7c852118294e51e653712a81e05800f419141751be58f605c371e15141b007a6
                    0000000000000000000000000000000000000000000000000000000000000000
                "
                )
                .to_vec(),
                Some(vec![
                    "\"<pk>\"".to_string(),
                    "0x0000000000000000000000000000000000000000000000000000000000000000"
                        .to_string(),
                ]),
            ),
            (
                // cast calldata "createFork(string)" "https://eth-mainnet.g.alchemy.com/v2/api_key"
                "createFork(string)",
                hex!(
                    "
                    31ba3498
                    0000000000000000000000000000000000000000000000000000000000000020
                    000000000000000000000000000000000000000000000000000000000000002c
                    68747470733a2f2f6574682d6d61696e6e65742e672e616c6368656d792e636f
                    6d2f76322f6170695f6b65790000000000000000000000000000000000000000
                    "
                )
                .to_vec(),
                Some(vec!["\"<rpc url>\"".to_string()]),
            ),
            (
                // cast calldata "createFork(string)" "wss://eth-mainnet.g.alchemy.com/v2/api_key"
                "createFork(string)",
                hex!(
                    "
                    31ba3498
                    0000000000000000000000000000000000000000000000000000000000000020
                    000000000000000000000000000000000000000000000000000000000000002a
                    7773733a2f2f6574682d6d61696e6e65742e672e616c6368656d792e636f6d2f
                    76322f6170695f6b657900000000000000000000000000000000000000000000
                    "
                )
                .to_vec(),
                Some(vec!["\"<rpc url>\"".to_string()]),
            ),
            (
                // cast calldata "createFork(string)" "mainnet"
                "createFork(string)",
                hex!(
                    "
                    31ba3498
                    0000000000000000000000000000000000000000000000000000000000000020
                    0000000000000000000000000000000000000000000000000000000000000007
                    6d61696e6e657400000000000000000000000000000000000000000000000000
                    "
                )
                .to_vec(),
                Some(vec!["\"mainnet\"".to_string()]),
            ),
            (
                // cast calldata "createFork(string,uint256)" "https://eth-mainnet.g.alchemy.com/v2/api_key" 1
                "createFork(string,uint256)",
                hex!(
                    "
                    6ba3ba2b
                    0000000000000000000000000000000000000000000000000000000000000040
                    0000000000000000000000000000000000000000000000000000000000000001
                    000000000000000000000000000000000000000000000000000000000000002c
                    68747470733a2f2f6574682d6d61696e6e65742e672e616c6368656d792e636f
                    6d2f76322f6170695f6b65790000000000000000000000000000000000000000
                "
                )
                .to_vec(),
                Some(vec!["\"<rpc url>\"".to_string(), "1".to_string()]),
            ),
            (
                // cast calldata "createFork(string,uint256)" "mainnet" 1
                "createFork(string,uint256)",
                hex!(
                    "
                    6ba3ba2b
                    0000000000000000000000000000000000000000000000000000000000000040
                    0000000000000000000000000000000000000000000000000000000000000001
                    0000000000000000000000000000000000000000000000000000000000000007
                    6d61696e6e657400000000000000000000000000000000000000000000000000
                "
                )
                .to_vec(),
                Some(vec!["\"mainnet\"".to_string(), "1".to_string()]),
            ),
            (
                // cast calldata "createFork(string,bytes32)" "https://eth-mainnet.g.alchemy.com/v2/api_key" 0xffffffffffffffffffffffffffffffffffffffffffffffffffffffffffffffff
                "createFork(string,bytes32)",
                hex!(
                    "
                    7ca29682
                    0000000000000000000000000000000000000000000000000000000000000040
                    ffffffffffffffffffffffffffffffffffffffffffffffffffffffffffffffff
                    000000000000000000000000000000000000000000000000000000000000002c
                    68747470733a2f2f6574682d6d61696e6e65742e672e616c6368656d792e636f
                    6d2f76322f6170695f6b65790000000000000000000000000000000000000000
                "
                )
                .to_vec(),
                Some(vec![
                    "\"<rpc url>\"".to_string(),
                    "0xffffffffffffffffffffffffffffffffffffffffffffffffffffffffffffffff"
                        .to_string(),
                ]),
            ),
            (
                // cast calldata "createFork(string,bytes32)" "mainnet"
                // 0xffffffffffffffffffffffffffffffffffffffffffffffffffffffffffffffff
                "createFork(string,bytes32)",
                hex!(
                    "
                    7ca29682
                    0000000000000000000000000000000000000000000000000000000000000040
                    ffffffffffffffffffffffffffffffffffffffffffffffffffffffffffffffff
                    0000000000000000000000000000000000000000000000000000000000000007
                    6d61696e6e657400000000000000000000000000000000000000000000000000
                "
                )
                .to_vec(),
                Some(vec![
                    "\"mainnet\"".to_string(),
                    "0xffffffffffffffffffffffffffffffffffffffffffffffffffffffffffffffff"
                        .to_string(),
                ]),
            ),
            (
                // cast calldata "createSelectFork(string)" "https://eth-mainnet.g.alchemy.com/v2/api_key"
                "createSelectFork(string)",
                hex!(
                    "
                    98680034
                    0000000000000000000000000000000000000000000000000000000000000020
                    000000000000000000000000000000000000000000000000000000000000002c
                    68747470733a2f2f6574682d6d61696e6e65742e672e616c6368656d792e636f
                    6d2f76322f6170695f6b65790000000000000000000000000000000000000000
                    "
                )
                .to_vec(),
                Some(vec!["\"<rpc url>\"".to_string()]),
            ),
            (
                // cast calldata "createSelectFork(string)" "mainnet"
                "createSelectFork(string)",
                hex!(
                    "
                    98680034
                    0000000000000000000000000000000000000000000000000000000000000020
                    0000000000000000000000000000000000000000000000000000000000000007
                    6d61696e6e657400000000000000000000000000000000000000000000000000
                    "
                )
                .to_vec(),
                Some(vec!["\"mainnet\"".to_string()]),
            ),
            (
                // cast calldata "createSelectFork(string,uint256)" "https://eth-mainnet.g.alchemy.com/v2/api_key" 1
                "createSelectFork(string,uint256)",
                hex!(
                    "
                    71ee464d
                    0000000000000000000000000000000000000000000000000000000000000040
                    0000000000000000000000000000000000000000000000000000000000000001
                    000000000000000000000000000000000000000000000000000000000000002c
                    68747470733a2f2f6574682d6d61696e6e65742e672e616c6368656d792e636f
                    6d2f76322f6170695f6b65790000000000000000000000000000000000000000
                "
                )
                .to_vec(),
                Some(vec!["\"<rpc url>\"".to_string(), "1".to_string()]),
            ),
            (
                // cast calldata "createSelectFork(string,uint256)" "mainnet" 1
                "createSelectFork(string,uint256)",
                hex!(
                    "
                    71ee464d
                    0000000000000000000000000000000000000000000000000000000000000040
                    0000000000000000000000000000000000000000000000000000000000000001
                    0000000000000000000000000000000000000000000000000000000000000007
                    6d61696e6e657400000000000000000000000000000000000000000000000000
                "
                )
                .to_vec(),
                Some(vec!["\"mainnet\"".to_string(), "1".to_string()]),
            ),
            (
                // cast calldata "createSelectFork(string,bytes32)" "https://eth-mainnet.g.alchemy.com/v2/api_key" 0xffffffffffffffffffffffffffffffffffffffffffffffffffffffffffffffff
                "createSelectFork(string,bytes32)",
                hex!(
                    "
                    84d52b7a
                    0000000000000000000000000000000000000000000000000000000000000040
                    ffffffffffffffffffffffffffffffffffffffffffffffffffffffffffffffff
                    000000000000000000000000000000000000000000000000000000000000002c
                    68747470733a2f2f6574682d6d61696e6e65742e672e616c6368656d792e636f
                    6d2f76322f6170695f6b65790000000000000000000000000000000000000000
                "
                )
                .to_vec(),
                Some(vec![
                    "\"<rpc url>\"".to_string(),
                    "0xffffffffffffffffffffffffffffffffffffffffffffffffffffffffffffffff"
                        .to_string(),
                ]),
            ),
            (
                // cast calldata "createSelectFork(string,bytes32)" "mainnet"
                // 0xffffffffffffffffffffffffffffffffffffffffffffffffffffffffffffffff
                "createSelectFork(string,bytes32)",
                hex!(
                    "
                    84d52b7a
                    0000000000000000000000000000000000000000000000000000000000000040
                    ffffffffffffffffffffffffffffffffffffffffffffffffffffffffffffffff
                    0000000000000000000000000000000000000000000000000000000000000007
                    6d61696e6e657400000000000000000000000000000000000000000000000000
                "
                )
                .to_vec(),
                Some(vec![
                    "\"mainnet\"".to_string(),
                    "0xffffffffffffffffffffffffffffffffffffffffffffffffffffffffffffffff"
                        .to_string(),
                ]),
            ),
            (
                // cast calldata "rpc(string,string,string)" "https://eth-mainnet.g.alchemy.com/v2/api_key" "eth_getBalance" "[\"0x551e7784778ef8e048e495df49f2614f84a4f1dc\",\"0x0\"]"
                "rpc(string,string,string)",
                hex!(
                    "
                    0199a220
                    0000000000000000000000000000000000000000000000000000000000000060
                    00000000000000000000000000000000000000000000000000000000000000c0
                    0000000000000000000000000000000000000000000000000000000000000100
                    000000000000000000000000000000000000000000000000000000000000002c
                    68747470733a2f2f6574682d6d61696e6e65742e672e616c6368656d792e636f
                    6d2f76322f6170695f6b65790000000000000000000000000000000000000000
                    000000000000000000000000000000000000000000000000000000000000000e
                    6574685f67657442616c616e6365000000000000000000000000000000000000
                    0000000000000000000000000000000000000000000000000000000000000034
                    5b22307835353165373738343737386566386530343865343935646634396632
                    363134663834613466316463222c22307830225d000000000000000000000000
                "
                )
                .to_vec(),
                Some(vec![
                    "\"<rpc url>\"".to_string(),
                    "\"eth_getBalance\"".to_string(),
                    "\"[\\\"0x551e7784778ef8e048e495df49f2614f84a4f1dc\\\",\\\"0x0\\\"]\""
                        .to_string(),
                ]),
            ),
            (
                // cast calldata "rpc(string,string,string)" "mainnet" "eth_getBalance"
                // "[\"0x551e7784778ef8e048e495df49f2614f84a4f1dc\",\"0x0\"]"
                "rpc(string,string,string)",
                hex!(
                    "
                    0199a220
                    0000000000000000000000000000000000000000000000000000000000000060
                    00000000000000000000000000000000000000000000000000000000000000a0
                    00000000000000000000000000000000000000000000000000000000000000e0
                    0000000000000000000000000000000000000000000000000000000000000007
                    6d61696e6e657400000000000000000000000000000000000000000000000000
                    000000000000000000000000000000000000000000000000000000000000000e
                    6574685f67657442616c616e6365000000000000000000000000000000000000
                    0000000000000000000000000000000000000000000000000000000000000034
                    5b22307835353165373738343737386566386530343865343935646634396632
                    363134663834613466316463222c22307830225d000000000000000000000000
                "
                )
                .to_vec(),
                Some(vec![
                    "\"mainnet\"".to_string(),
                    "\"eth_getBalance\"".to_string(),
                    "\"[\\\"0x551e7784778ef8e048e495df49f2614f84a4f1dc\\\",\\\"0x0\\\"]\""
                        .to_string(),
                ]),
            ),
        ];

        // [function_signature, expected]
        let cheatcode_output_test_cases = vec![
            // Should redact private key on output in all cases:
            ("createWallet(string)", Some("<pk>".to_string())),
            ("deriveKey(string,uint32)", Some("<pk>".to_string())),
            // Should redact RPC URL if defined, except if referenced by an alias:
            ("rpcUrl(string)", Some("<rpc url>".to_string())),
            ("rpcUrls()", Some("<rpc url>".to_string())),
            ("rpcUrlStructs()", Some("<rpc url>".to_string())),
        ];

        for (function_signature, data, expected) in cheatcode_input_test_cases {
            let function = Function::parse(function_signature).unwrap();
            let result = decoder.decode_cheatcode_inputs(&function, &data);
            assert_eq!(result, expected, "Input case failed for: {function_signature}");
        }

        for (function_signature, expected) in cheatcode_output_test_cases {
            let function = Function::parse(function_signature).unwrap();
            let result = Some(decoder.decode_cheatcode_outputs(&function).unwrap_or_default());
            assert_eq!(result, expected, "Output case failed for: {function_signature}");
        }
    }
}<|MERGE_RESOLUTION|>--- conflicted
+++ resolved
@@ -7,15 +7,11 @@
 };
 use alloy_dyn_abi::{DecodedEvent, DynSolValue, EventExt, FunctionExt, JsonAbiExt};
 use alloy_json_abi::{Error, Event, Function, JsonAbi};
-<<<<<<< HEAD
-use alloy_primitives::{Address, LogData, Selector, B256};
-use foundry_cheatcodes_spec::Vm;
-=======
 use alloy_primitives::{
     map::{hash_map::Entry, HashMap},
     Address, LogData, Selector, B256,
 };
->>>>>>> f5aa05ee
+use foundry_cheatcodes_spec::Vm;
 use foundry_common::{
     abi::get_indexed_event, fmt::format_token, get_contract_name, ContractsByArtifact, SELECTOR_LEN,
 };
@@ -31,15 +27,10 @@
 use foundry_zksync_compiler::ZKSYNC_ARTIFACTS_DIR;
 use itertools::Itertools;
 use revm_inspectors::tracing::types::{DecodedCallLog, DecodedCallTrace};
-<<<<<<< HEAD
-use rustc_hash::FxHashMap;
 use std::{
-    collections::{hash_map::Entry, BTreeMap, HashMap, HashSet},
+    collections::{BTreeMap, HashSet},
     sync::OnceLock,
 };
-=======
-use std::{collections::BTreeMap, sync::OnceLock};
->>>>>>> f5aa05ee
 
 mod precompiles;
 
@@ -283,17 +274,11 @@
             .nodes()
             .iter()
             .map(|node| {
-<<<<<<< HEAD
-                let address = &node.trace.address;
-                let output = node.trace.kind.is_any_create().then_some(&node.trace.output[..]);
-                (address, output)
-=======
                 (
                     &node.trace.address,
                     node.trace.kind.is_any_create().then_some(&node.trace.output[..]),
                     node.trace.kind.is_any_create().then_some(&node.trace.data[..]),
                 )
->>>>>>> f5aa05ee
             })
             .filter(|&(address, _, _)| {
                 !self.labels.contains_key(address) || !self.contracts.contains_key(address)
