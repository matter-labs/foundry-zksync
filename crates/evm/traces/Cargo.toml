[package]
name = "foundry-evm-traces"
description = "EVM trace identifying and decoding"

version.workspace = true
edition.workspace = true
rust-version.workspace = true
authors.workspace = true
license.workspace = true
homepage.workspace = true
repository.workspace = true

[lints]
workspace = true

[dependencies]
foundry-block-explorers.workspace = true
foundry-common.workspace = true
foundry-cheatcodes-spec.workspace = true
foundry-compilers.workspace = true
foundry-linking.workspace = true
foundry-config.workspace = true
foundry-evm-core.workspace = true

alloy-dyn-abi = { workspace = true, features = ["arbitrary", "eip712"] }
alloy-json-abi.workspace = true
alloy-primitives = { workspace = true, features = [
    "serde",
    "getrandom",
    "arbitrary",
    "rlp",
] }
alloy-sol-types.workspace = true
revm-inspectors.workspace = true

async-trait.workspace = true
eyre.workspace = true
futures.workspace = true
itertools.workspace = true
memchr.workspace = true
rayon.workspace = true
reqwest.workspace = true
revm.workspace = true
serde_json = { workspace = true, features = ["raw_value"] }
serde.workspace = true
solar.workspace = true
tempfile.workspace = true
tokio = { workspace = true, features = ["time", "macros"] }
tracing.workspace = true
<<<<<<< HEAD
tempfile.workspace = true
rayon.workspace = true
solar.workspace = true
revm.workspace = true
yansi.workspace = true
memchr.workspace = true
=======
yansi.workspace = true
>>>>>>> 1a5de245

[dev-dependencies]
tempfile.workspace = true<|MERGE_RESOLUTION|>--- conflicted
+++ resolved
@@ -47,16 +47,7 @@
 tempfile.workspace = true
 tokio = { workspace = true, features = ["time", "macros"] }
 tracing.workspace = true
-<<<<<<< HEAD
-tempfile.workspace = true
-rayon.workspace = true
-solar.workspace = true
-revm.workspace = true
 yansi.workspace = true
-memchr.workspace = true
-=======
-yansi.workspace = true
->>>>>>> 1a5de245
 
 [dev-dependencies]
 tempfile.workspace = true