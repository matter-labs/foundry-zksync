--- conflicted
+++ resolved
@@ -128,9 +128,5 @@
             .returns()
             .first()
             .is_some_and(|ret| ret.ty.kind.is_elementary() || ret.ty.kind.is_custom())
-<<<<<<< HEAD
-        && is_screaming_snake_case(header.name.unwrap().as_str())
-=======
         && check_screaming_snake_case(header.name.unwrap().as_str()).is_none()
->>>>>>> 1a5de245
 }