--- conflicted
+++ resolved
@@ -39,10 +39,7 @@
     lints.extend_from_slice(med::REGISTERED_LINTS);
     lints.extend_from_slice(info::REGISTERED_LINTS);
     lints.extend_from_slice(gas::REGISTERED_LINTS);
-<<<<<<< HEAD
-=======
     lints.extend_from_slice(codesize::REGISTERED_LINTS);
->>>>>>> b57f7c15
     lints.into_iter().map(|lint| lint.id()).collect()
 });
 
@@ -114,16 +111,10 @@
         passes_and_lints.extend(med::create_early_lint_passes());
         passes_and_lints.extend(info::create_early_lint_passes());
 
-<<<<<<< HEAD
-        // Do not apply gas-severity rules on tests and scripts
-        if !self.path_config.is_test_or_script(path) {
-            passes_and_lints.extend(gas::create_early_lint_passes());
-=======
         // Do not apply 'gas' and 'codesize' severity rules on tests and scripts
         if !self.path_config.is_test_or_script(path) {
             passes_and_lints.extend(gas::create_early_lint_passes());
             passes_and_lints.extend(codesize::create_early_lint_passes());
->>>>>>> b57f7c15
         }
 
         // Filter passes based on linter config
@@ -158,19 +149,12 @@
         passes_and_lints.extend(med::create_late_lint_passes());
         passes_and_lints.extend(info::create_late_lint_passes());
 
-<<<<<<< HEAD
-        // Do not apply gas-severity rules on tests and scripts
-=======
         // Do not apply 'gas' and 'codesize' severity rules on tests and scripts
->>>>>>> b57f7c15
         if let FileName::Real(ref path) = file.name
             && !self.path_config.is_test_or_script(path)
         {
             passes_and_lints.extend(gas::create_late_lint_passes());
-<<<<<<< HEAD
-=======
             passes_and_lints.extend(codesize::create_late_lint_passes());
->>>>>>> b57f7c15
         }
 
         // Filter passes based on config
@@ -219,22 +203,12 @@
         sess
     }
 
-<<<<<<< HEAD
-    /// Run AST-based lints
-    fn early_lint<'sess>(&self, input: &[PathBuf], mut pcx: ParsingContext<'sess>) {
-        let sess = pcx.sess;
-        _ = sess.enter_parallel(|| -> Result<(), diagnostics::ErrorGuaranteed> {
-            // Load all files into the parsing ctx
-            pcx.load_files(input)?;
-
-=======
     /// Run AST-based lints.
     ///
     /// Note: the `ParsingContext` should already have the sources loaded.
     fn early_lint<'sess>(&self, input: &[PathBuf], pcx: ParsingContext<'sess>) {
         let sess = pcx.sess;
         _ = sess.enter_parallel(|| -> Result<(), diagnostics::ErrorGuaranteed> {
->>>>>>> b57f7c15
             // Parse the sources
             let ast_arena = solar_sema::thread_local::ThreadLocal::new();
             let ast_result = pcx.parse(&ast_arena);
@@ -252,22 +226,12 @@
         });
     }
 
-<<<<<<< HEAD
-    /// Run HIR-based lints
-    fn late_lint<'sess>(&self, input: &[PathBuf], mut pcx: ParsingContext<'sess>) {
-        let sess = pcx.sess;
-        _ = sess.enter_parallel(|| -> Result<(), diagnostics::ErrorGuaranteed> {
-            // Load all files into the parsing ctx
-            pcx.load_files(input)?;
-
-=======
     /// Run HIR-based lints.
     ///
     /// Note: the `ParsingContext` should already have the sources loaded.
     fn late_lint<'sess>(&self, input: &[PathBuf], pcx: ParsingContext<'sess>) {
         let sess = pcx.sess;
         _ = sess.enter_parallel(|| -> Result<(), diagnostics::ErrorGuaranteed> {
->>>>>>> b57f7c15
             // Parse and lower to HIR
             let hir_arena = solar_sema::thread_local::ThreadLocal::new();
             let hir_result = pcx.parse_and_lower(&hir_arena);
