use super::{install, test::TestArgs};
use alloy_primitives::{map::HashMap, Address, Bytes, U256};
use clap::{Parser, ValueEnum, ValueHint};
use eyre::{Context, Result};
use forge::{
    coverage::{
        analysis::{SourceAnalysis, SourceAnalyzer, SourceFile, SourceFiles},
        anchors::find_anchors,
        BytecodeReporter, ContractId, CoverageReport, CoverageReporter, CoverageSummaryReporter,
        DebugReporter, ItemAnchor, LcovReporter,
    },
    opts::EvmOpts,
    utils::IcPcMap,
    MultiContractRunnerBuilder,
};
use foundry_cli::utils::{self, LoadConfig, STATIC_FUZZ_SEED};
use foundry_common::{compile::ProjectCompiler, fs};
use foundry_compilers::{
    artifacts::{
        sourcemap::SourceMap, CompactBytecode, CompactDeployedBytecode, SolcLanguage, Source,
    },
    compilers::multi::MultiCompiler,
    Artifact, ArtifactId, Project, ProjectCompileOutput,
};
use foundry_config::{Config, SolcReq};
<<<<<<< HEAD
use foundry_zksync_compilers::dual_compiled_contracts::DualCompiledContracts;
=======
>>>>>>> 5353a103
use rayon::prelude::*;
use semver::{Version, VersionReq};
use std::{
    io,
    path::{Path, PathBuf},
    sync::Arc,
};

// Loads project's figment and merges the build cli arguments into it
foundry_config::impl_figment_convert!(CoverageArgs, test);

/// CLI arguments for `forge coverage`.
#[derive(Clone, Debug, Parser)]
pub struct CoverageArgs {
    /// The report type to use for coverage.
    ///
    /// This flag can be used multiple times.
    #[arg(long, value_enum, default_value = "summary")]
    report: Vec<CoverageReportKind>,

    /// The version of the LCOV "tracefile" format to use.
    ///
    /// Format: `MAJOR[.MINOR]`.
    ///
    /// Main differences:
    /// - `1.x`: The original v1 format.
    /// - `2.0`: Adds support for "line end" numbers for functions.
    /// - `2.2`: Changes the format of functions.
    #[arg(long, default_value = "1", value_parser = parse_lcov_version)]
    lcov_version: Version,

    /// Enable viaIR with minimum optimization
    ///
    /// This can fix most of the "stack too deep" errors while resulting a
    /// relatively accurate source map.
    #[arg(long)]
    ir_minimum: bool,

    /// The path to output the report.
    ///
    /// If not specified, the report will be stored in the root of the project.
    #[arg(
        long,
        short,
        value_hint = ValueHint::FilePath,
        value_name = "PATH"
    )]
    report_file: Option<PathBuf>,

    /// Whether to include libraries in the coverage report.
    #[arg(long)]
    include_libs: bool,

    #[command(flatten)]
    test: TestArgs,
}

impl CoverageArgs {
    pub async fn run(self) -> Result<()> {
        let (mut config, evm_opts) = self.load_config_and_evm_opts_emit_warnings()?;

        // install missing dependencies
        if install::install_missing_dependencies(&mut config) && config.auto_detect_remappings {
            // need to re-configure here to also catch additional remappings
            config = self.load_config();
        }

        // Set fuzz seed so coverage reports are deterministic
        config.fuzz.seed = Some(U256::from_be_bytes(STATIC_FUZZ_SEED));

        // Coverage analysis requires the Solc AST output.
        config.ast = true;

        let (project, output) = self.build(&config)?;
        sh_println!("Analysing contracts...")?;
        let report = self.prepare(&project, &output)?;

        sh_println!("Running tests...")?;
        self.collect(project, &output, report, Arc::new(config), evm_opts).await
    }

    /// Builds the project.
    fn build(&self, config: &Config) -> Result<(Project, ProjectCompileOutput)> {
        // Set up the project
        let mut project = config.create_project(false, false)?;
        if self.ir_minimum {
            // print warning message
            sh_warn!("{}", concat!(
                "`--ir-minimum` enables viaIR with minimum optimization, \
                 which can result in inaccurate source mappings.\n",
                "Only use this flag as a workaround if you are experiencing \"stack too deep\" errors.\n",
                "Note that \"viaIR\" is production ready since Solidity 0.8.13 and above.\n",
                "See more: https://github.com/foundry-rs/foundry/issues/3357",
            ))?;

            // Enable viaIR with minimum optimization
            // https://github.com/ethereum/solidity/issues/12533#issuecomment-1013073350
            // And also in new releases of solidity:
            // https://github.com/ethereum/solidity/issues/13972#issuecomment-1628632202
            project.settings.solc.settings =
                project.settings.solc.settings.with_via_ir_minimum_optimization();
            let version = if let Some(SolcReq::Version(version)) = &config.solc {
                version
            } else {
                // Sanitize settings for solc 0.8.4 if version cannot be detected.
                // See <https://github.com/foundry-rs/foundry/issues/9322>.
                &Version::new(0, 8, 4)
            };
            project.settings.solc.settings.sanitize(version, SolcLanguage::Solidity);
        } else {
            project.settings.solc.optimizer.disable();
            project.settings.solc.optimizer.runs = None;
            project.settings.solc.optimizer.details = None;
            project.settings.solc.via_ir = None;
        }

        let output = ProjectCompiler::default()
            .compile(&project)?
            .with_stripped_file_prefixes(project.root());

        Ok((project, output))
    }

    /// Builds the coverage report.
    #[instrument(name = "prepare", skip_all)]
    fn prepare(&self, project: &Project, output: &ProjectCompileOutput) -> Result<CoverageReport> {
        let mut report = CoverageReport::default();

        // Collect source files.
        let project_paths = &project.paths;
        let mut versioned_sources = HashMap::<Version, SourceFiles<'_>>::default();
        for (path, source_file, version) in output.output().sources.sources_with_version() {
            report.add_source(version.clone(), source_file.id as usize, path.clone());

            // Filter out dependencies
            if !self.include_libs && project_paths.has_library_ancestor(path) {
                continue;
            }

            if let Some(ast) = &source_file.ast {
                let file = project_paths.root.join(path);
                trace!(root=?project_paths.root, ?file, "reading source file");

                let source = SourceFile {
                    ast,
                    source: Source::read(&file)
                        .wrap_err("Could not read source code for analysis")?,
                };
                versioned_sources
                    .entry(version.clone())
                    .or_default()
                    .sources
                    .insert(source_file.id as usize, source);
            }
        }

        // Get source maps and bytecodes
        let artifacts: Vec<ArtifactData> = output
            .artifact_ids()
            .par_bridge() // This parses source maps, so we want to run it in parallel.
            .filter_map(|(id, artifact)| {
                let source_id = report.get_source_id(id.version.clone(), id.source.clone())?;
                ArtifactData::new(&id, source_id, artifact)
            })
            .collect();

        // Add coverage items
        for (version, sources) in &versioned_sources {
            let source_analysis = SourceAnalyzer::new(sources).analyze()?;

            // Build helper mapping used by `find_anchors`
            let mut items_by_source_id = HashMap::<_, Vec<_>>::with_capacity_and_hasher(
                source_analysis.items.len(),
                Default::default(),
            );

            for (item_id, item) in source_analysis.items.iter().enumerate() {
                items_by_source_id.entry(item.loc.source_id).or_default().push(item_id);
            }

            let anchors = artifacts
                .par_iter()
                .filter(|artifact| artifact.contract_id.version == *version)
                .map(|artifact| {
                    let creation_code_anchors =
                        artifact.creation.find_anchors(&source_analysis, &items_by_source_id);
                    let deployed_code_anchors =
                        artifact.deployed.find_anchors(&source_analysis, &items_by_source_id);
                    (artifact.contract_id.clone(), (creation_code_anchors, deployed_code_anchors))
                })
                .collect::<Vec<_>>();

            report.add_anchors(anchors);
            report.add_items(version.clone(), source_analysis.items);
        }

        report.add_source_maps(artifacts.into_iter().map(|artifact| {
            (artifact.contract_id, (artifact.creation.source_map, artifact.deployed.source_map))
        }));

        Ok(report)
    }

    /// Runs tests, collects coverage data and generates the final report.
    async fn collect(
        self,
        project: Project,
        output: &ProjectCompileOutput,
        mut report: CoverageReport,
        config: Arc<Config>,
        evm_opts: EvmOpts,
    ) -> Result<()> {
        let root = project.paths.root;
        let verbosity = evm_opts.verbosity;
        let strategy = utils::get_executor_strategy(&config);

        // Build the contract runner
        let env = evm_opts.evm_env().await?;
        let runner = MultiContractRunnerBuilder::new(config.clone())
            .initial_balance(evm_opts.initial_balance)
            .evm_spec(config.evm_spec_id())
            .sender(evm_opts.sender)
            .with_fork(evm_opts.get_fork(&config, env.clone()))
            .set_coverage(true)
<<<<<<< HEAD
            .build::<MultiCompiler>(
                &root,
                output,
                None,
                env,
                evm_opts,
                DualCompiledContracts::default(),
            )?;
=======
            .build(&root, output.clone(), None, env, evm_opts, strategy)?;
>>>>>>> 5353a103

        let known_contracts = runner.known_contracts.clone();

        let filter = self.test.filter(&config);
        let outcome =
            self.test.run_tests(runner, config.clone(), verbosity, &filter, output).await?;

        outcome.ensure_ok(false)?;

        // Add hit data to the coverage report
        let data = outcome.results.iter().flat_map(|(_, suite)| {
            let mut hits = Vec::new();
            for result in suite.test_results.values() {
                let Some(hit_maps) = result.coverage.as_ref() else { continue };
                for map in hit_maps.0.values() {
                    if let Some((id, _)) = known_contracts.find_by_deployed_code(map.bytecode()) {
                        hits.push((id, map, true));
                    } else if let Some((id, _)) =
                        known_contracts.find_by_creation_code(map.bytecode())
                    {
                        hits.push((id, map, false));
                    }
                }
            }
            hits
        });

        for (artifact_id, map, is_deployed_code) in data {
            if let Some(source_id) =
                report.get_source_id(artifact_id.version.clone(), artifact_id.source.clone())
            {
                report.add_hit_map(
                    &ContractId {
                        version: artifact_id.version.clone(),
                        source_id,
                        contract_name: artifact_id.name.as_str().into(),
                    },
                    map,
                    is_deployed_code,
                )?;
            }
        }

        // Filter out ignored sources from the report
        let file_pattern = filter.args().coverage_pattern_inverse.as_ref();
        let file_root = &filter.paths().root;
        report.filter_out_ignored_sources(|path: &Path| {
            file_pattern.is_none_or(|re| {
                !re.is_match(&path.strip_prefix(file_root).unwrap_or(path).to_string_lossy())
            })
        });

        // Output final report
        for report_kind in self.report {
            match report_kind {
                CoverageReportKind::Summary => CoverageSummaryReporter::default().report(&report),
                CoverageReportKind::Lcov => {
                    let path =
                        root.join(self.report_file.as_deref().unwrap_or("lcov.info".as_ref()));
                    let mut file = io::BufWriter::new(fs::create_file(path)?);
                    LcovReporter::new(&mut file, self.lcov_version.clone()).report(&report)
                }
                CoverageReportKind::Bytecode => {
                    let destdir = root.join("bytecode-coverage");
                    fs::create_dir_all(&destdir)?;
                    BytecodeReporter::new(root.clone(), destdir).report(&report)
                }
                CoverageReportKind::Debug => DebugReporter.report(&report),
            }?;
        }
        Ok(())
    }
}

/// Coverage reports to generate.
#[derive(Clone, Debug, Default, ValueEnum)]
pub enum CoverageReportKind {
    #[default]
    Summary,
    Lcov,
    Debug,
    Bytecode,
}

/// Helper function that will link references in unlinked bytecode to the 0 address.
///
/// This is needed in order to analyze the bytecode for contracts that use libraries.
fn dummy_link_bytecode(mut obj: CompactBytecode) -> Option<Bytes> {
    let link_references = obj.link_references.clone();
    for (file, libraries) in link_references {
        for library in libraries.keys() {
            obj.link(&file, library, Address::ZERO);
        }
    }

    obj.object.resolve();
    obj.object.into_bytes()
}

/// Helper function that will link references in unlinked bytecode to the 0 address.
///
/// This is needed in order to analyze the bytecode for contracts that use libraries.
fn dummy_link_deployed_bytecode(obj: CompactDeployedBytecode) -> Option<Bytes> {
    obj.bytecode.and_then(dummy_link_bytecode)
}

pub struct ArtifactData {
    pub contract_id: ContractId,
    pub creation: BytecodeData,
    pub deployed: BytecodeData,
}

impl ArtifactData {
    pub fn new(id: &ArtifactId, source_id: usize, artifact: &impl Artifact) -> Option<Self> {
        Some(Self {
            contract_id: ContractId {
                version: id.version.clone(),
                source_id,
                contract_name: id.name.as_str().into(),
            },
            creation: BytecodeData::new(
                artifact.get_source_map()?.ok()?,
                artifact
                    .get_bytecode()
                    .and_then(|bytecode| dummy_link_bytecode(bytecode.into_owned()))?,
            ),
            deployed: BytecodeData::new(
                artifact.get_source_map_deployed()?.ok()?,
                artifact
                    .get_deployed_bytecode()
                    .and_then(|bytecode| dummy_link_deployed_bytecode(bytecode.into_owned()))?,
            ),
        })
    }
}

pub struct BytecodeData {
    source_map: SourceMap,
    bytecode: Bytes,
    /// The instruction counter to program counter mapping.
    ///
    /// The source maps are indexed by *instruction counters*, which are the indexes of
    /// instructions in the bytecode *minus any push bytes*.
    ///
    /// Since our coverage inspector collects hit data using program counters, the anchors
    /// also need to be based on program counters.
    ic_pc_map: IcPcMap,
}

impl BytecodeData {
    fn new(source_map: SourceMap, bytecode: Bytes) -> Self {
        let ic_pc_map = IcPcMap::new(&bytecode);
        Self { source_map, bytecode, ic_pc_map }
    }

    pub fn find_anchors(
        &self,
        source_analysis: &SourceAnalysis,
        items_by_source_id: &HashMap<usize, Vec<usize>>,
    ) -> Vec<ItemAnchor> {
        find_anchors(
            &self.bytecode,
            &self.source_map,
            &self.ic_pc_map,
            &source_analysis.items,
            items_by_source_id,
        )
    }
}

fn parse_lcov_version(s: &str) -> Result<Version, String> {
    let vr = VersionReq::parse(&format!("={s}")).map_err(|e| e.to_string())?;
    let [c] = &vr.comparators[..] else {
        return Err("invalid version".to_string());
    };
    if c.op != semver::Op::Exact {
        return Err("invalid version".to_string());
    }
    if !c.pre.is_empty() {
        return Err("pre-releases are not supported".to_string());
    }
    Ok(Version::new(c.major, c.minor.unwrap_or(0), c.patch.unwrap_or(0)))
}

#[cfg(test)]
mod tests {
    use super::*;

    #[test]
    fn lcov_version() {
        assert_eq!(parse_lcov_version("0").unwrap(), Version::new(0, 0, 0));
        assert_eq!(parse_lcov_version("1").unwrap(), Version::new(1, 0, 0));
        assert_eq!(parse_lcov_version("1.0").unwrap(), Version::new(1, 0, 0));
        assert_eq!(parse_lcov_version("1.1").unwrap(), Version::new(1, 1, 0));
        assert_eq!(parse_lcov_version("1.11").unwrap(), Version::new(1, 11, 0));
    }
}<|MERGE_RESOLUTION|>--- conflicted
+++ resolved
@@ -23,10 +23,6 @@
     Artifact, ArtifactId, Project, ProjectCompileOutput,
 };
 use foundry_config::{Config, SolcReq};
-<<<<<<< HEAD
-use foundry_zksync_compilers::dual_compiled_contracts::DualCompiledContracts;
-=======
->>>>>>> 5353a103
 use rayon::prelude::*;
 use semver::{Version, VersionReq};
 use std::{
@@ -251,18 +247,7 @@
             .sender(evm_opts.sender)
             .with_fork(evm_opts.get_fork(&config, env.clone()))
             .set_coverage(true)
-<<<<<<< HEAD
-            .build::<MultiCompiler>(
-                &root,
-                output,
-                None,
-                env,
-                evm_opts,
-                DualCompiledContracts::default(),
-            )?;
-=======
-            .build(&root, output.clone(), None, env, evm_opts, strategy)?;
->>>>>>> 5353a103
+            .build::<MultiCompiler>(&root, output, None, env, evm_opts, strategy)?;
 
         let known_contracts = runner.known_contracts.clone();
 
