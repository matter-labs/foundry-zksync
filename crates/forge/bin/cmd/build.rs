--- conflicted
+++ resolved
@@ -87,7 +87,7 @@
             project = config.project()?;
         }
 
-        if !config.zksync {
+        if !config.zksync.enable {
             let mut compiler = ProjectCompiler::new()
                 .print_names(self.names)
                 .print_sizes(self.sizes)
@@ -99,19 +99,11 @@
                 }
             }
 
-<<<<<<< HEAD
-        if self.format_json {
-            println!("{}", serde_json::to_string_pretty(&output.clone().output())?);
-        }
-
-        if config.zksync.enable {
-=======
             let output = compiler.compile(&project)?;
             if self.format_json {
                 println!("{}", serde_json::to_string_pretty(&output.output())?);
             }
         } else {
->>>>>>> 0a1cfe53
             let zk_compiler = ProjectCompiler::new()
                 .print_names(self.names)
                 .print_sizes(self.sizes)
