use super::{install, watch::WatchArgs};
use clap::Parser;
use eyre::Result;
use foundry_cli::{opts::CoreBuildArgs, utils::LoadConfig};
use foundry_common::{compile::ProjectCompiler, shell};
use foundry_compilers::{
    compilers::{multi::MultiCompilerLanguage, Language},
    utils::source_files_iter,
    Project,
};
use foundry_config::{
    figment::{
        self,
        error::Kind::InvalidType,
        value::{Dict, Map, Value},
        Metadata, Profile, Provider,
    },
    Config,
};
use serde::Serialize;
use std::path::PathBuf;

foundry_config::merge_impl_figment_convert!(BuildArgs, args);

/// CLI arguments for `forge build`.
///
/// CLI arguments take the highest precedence in the Config/Figment hierarchy.
/// In order to override them in the foundry `Config` they need to be merged into an existing
/// `figment::Provider`, like `foundry_config::Config` is.
///
/// # Example
///
/// ```
/// use foundry_cli::cmd::forge::build::BuildArgs;
/// use foundry_config::Config;
/// # fn t(args: BuildArgs) {
/// let config = Config::from(&args);
/// # }
/// ```
///
/// `BuildArgs` implements `figment::Provider` in which all config related fields are serialized and
/// then merged into an existing `Config`, effectively overwriting them.
///
/// Some arguments are marked as `#[serde(skip)]` and require manual processing in
/// `figment::Provider` implementation
#[derive(Clone, Debug, Default, Serialize, Parser)]
#[command(next_help_heading = "Build options", about = None, long_about = None)] // override doc
pub struct BuildArgs {
    /// Build source files from specified paths.
    #[serde(skip)]
    pub paths: Option<Vec<PathBuf>>,

    /// Print compiled contract names.
    #[arg(long)]
    #[serde(skip)]
    pub names: bool,

    /// Print compiled contract sizes.
    /// Constructor argument length is not included in the calculation of initcode size.
    #[arg(long)]
    #[serde(skip)]
    pub sizes: bool,

    /// Ignore initcode contract bytecode size limit introduced by EIP-3860.
    #[arg(long, alias = "ignore-initcode-size")]
    #[serde(skip)]
    pub ignore_eip_3860: bool,

    #[command(flatten)]
    #[serde(flatten)]
    pub args: CoreBuildArgs,

    #[command(flatten)]
    #[serde(skip)]
    pub watch: WatchArgs,
}

impl BuildArgs {
    pub fn run(self) -> Result<()> {
        let mut config = self.try_load_config_emit_warnings()?;

        if install::install_missing_dependencies(&mut config) && config.auto_detect_remappings {
            // need to re-configure here to also catch additional remappings
            config = self.load_config();
        }

        if !config.zksync.should_compile() {
            let project = config.project()?;

            // Collect sources to compile if build subdirectories specified.
            let mut files = vec![];
            if let Some(paths) = self.paths {
                for path in paths {
                    files.extend(source_files_iter(
                        path.as_path(),
                        MultiCompilerLanguage::FILE_EXTENSIONS,
                    ));
                }
            }
<<<<<<< HEAD
=======
        }

        let format_json = shell::is_json();
        let compiler = ProjectCompiler::new()
            .files(files)
            .print_names(self.names)
            .print_sizes(self.sizes)
            .ignore_eip_3860(self.ignore_eip_3860)
            .quiet(format_json)
            .bail(!format_json);
>>>>>>> 57bb12e0

            let compiler = ProjectCompiler::new()
                .print_names(self.names)
                .print_sizes(self.sizes)
                .quiet(self.format_json)
                .bail(!self.format_json);

<<<<<<< HEAD
            let output = compiler.compile(&project)?;
            if self.format_json {
                println!("{}", serde_json::to_string_pretty(&output.output())?);
            }
        } else {
            let zk_project =
                foundry_zksync_compiler::config_create_project(&config, config.cache, false)?;
            let zk_compiler = ProjectCompiler::new()
                .print_names(self.names)
                .print_sizes(self.sizes)
                .zksync_sizes()
                .quiet(self.format_json)
                .bail(!self.format_json);

            let zk_output =
                zk_compiler.zksync_compile(&zk_project, config.zksync.avoid_contracts())?;
            if self.format_json {
                println!("{}", serde_json::to_string_pretty(&zk_output.output())?);
            }
=======
        if format_json {
            sh_println!("{}", serde_json::to_string_pretty(&output.output())?)?;
>>>>>>> 57bb12e0
        }

        Ok(())
    }

    /// Returns the `Project` for the current workspace
    ///
    /// This loads the `foundry_config::Config` for the current workspace (see
    /// [`utils::find_project_root`] and merges the cli `BuildArgs` into it before returning
    /// [`foundry_config::Config::project()`]
    pub fn project(&self) -> Result<Project> {
        self.args.project()
    }

    /// Returns whether `BuildArgs` was configured with `--watch`
    pub fn is_watch(&self) -> bool {
        self.watch.watch.is_some()
    }

    /// Returns the [`watchexec::InitConfig`] and [`watchexec::RuntimeConfig`] necessary to
    /// bootstrap a new [`watchexe::Watchexec`] loop.
    pub(crate) fn watchexec_config(&self) -> Result<watchexec::Config> {
        // Use the path arguments or if none where provided the `src`, `test` and `script`
        // directories as well as the `foundry.toml` configuration file.
        self.watch.watchexec_config(|| {
            let config = Config::from(self);
            let foundry_toml: PathBuf = config.root.0.join(Config::FILE_NAME);
            [config.src, config.test, config.script, foundry_toml]
        })
    }
}

// Make this args a `figment::Provider` so that it can be merged into the `Config`
impl Provider for BuildArgs {
    fn metadata(&self) -> Metadata {
        Metadata::named("Build Args Provider")
    }

    fn data(&self) -> Result<Map<Profile, Dict>, figment::Error> {
        let value = Value::serialize(self)?;
        let error = InvalidType(value.to_actual(), "map".into());
        let mut dict = value.into_dict().ok_or(error)?;

        if self.names {
            dict.insert("names".to_string(), true.into());
        }

        if self.sizes {
            dict.insert("sizes".to_string(), true.into());
        }

        if self.ignore_eip_3860 {
            dict.insert("ignore_eip_3860".to_string(), true.into());
        }

        Ok(Map::from([(Config::selected_profile(), dict)]))
    }
}<|MERGE_RESOLUTION|>--- conflicted
+++ resolved
@@ -97,32 +97,25 @@
                     ));
                 }
             }
-<<<<<<< HEAD
-=======
-        }
 
-        let format_json = shell::is_json();
-        let compiler = ProjectCompiler::new()
-            .files(files)
-            .print_names(self.names)
-            .print_sizes(self.sizes)
-            .ignore_eip_3860(self.ignore_eip_3860)
-            .quiet(format_json)
-            .bail(!format_json);
->>>>>>> 57bb12e0
-
+            let format_json = shell::is_json();
             let compiler = ProjectCompiler::new()
+                .files(files)
                 .print_names(self.names)
                 .print_sizes(self.sizes)
-                .quiet(self.format_json)
-                .bail(!self.format_json);
+                .ignore_eip_3860(self.ignore_eip_3860)
+                .quiet(format_json)
+                .bail(!format_json);
 
-<<<<<<< HEAD
             let output = compiler.compile(&project)?;
-            if self.format_json {
-                println!("{}", serde_json::to_string_pretty(&output.output())?);
+
+            if format_json {
+                sh_println!("{}", serde_json::to_string_pretty(&output.output())?)?;
             }
+
+            Ok(output)
         } else {
+            let format_json = shell::is_json();
             let zk_project =
                 foundry_zksync_compiler::config_create_project(&config, config.cache, false)?;
             let zk_compiler = ProjectCompiler::new()
@@ -134,16 +127,12 @@
 
             let zk_output =
                 zk_compiler.zksync_compile(&zk_project, config.zksync.avoid_contracts())?;
-            if self.format_json {
+            if format_json {
                 println!("{}", serde_json::to_string_pretty(&zk_output.output())?);
             }
-=======
-        if format_json {
-            sh_println!("{}", serde_json::to_string_pretty(&output.output())?)?;
->>>>>>> 57bb12e0
+
+            Ok(zk_output)
         }
-
-        Ok(())
     }
 
     /// Returns the `Project` for the current workspace
