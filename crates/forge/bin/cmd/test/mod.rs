--- conflicted
+++ resolved
@@ -366,14 +366,6 @@
         };
 
         // Prepare the test builder.
-<<<<<<< HEAD
-        let should_debug = self.debug.is_some();
-
-        // Clone the output only if we actually need it later for the debugger.
-        let output_clone = should_debug.then(|| output.clone());
-
-=======
->>>>>>> 0079a114
         let config = Arc::new(config);
 
         let runner = MultiContractRunnerBuilder::new(config.clone())
@@ -473,7 +465,7 @@
                 outcome.remove_first().ok_or_eyre("no tests were executed")?;
 
             let sources = ContractSources::from_project_output(
-                output_clone.as_ref().unwrap(),
+                &output,
                 project.root(),
                 Some(&libraries),
             )?;
