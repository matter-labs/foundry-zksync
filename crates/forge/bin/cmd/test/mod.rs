--- conflicted
+++ resolved
@@ -23,14 +23,10 @@
 use foundry_common::{compile::ProjectCompiler, evm::EvmArgs, fs, shell, TestFunctionExt};
 use foundry_compilers::{
     artifacts::output_selection::OutputSelection,
-<<<<<<< HEAD
-    compilers::{multi::MultiCompilerLanguage, Language},
-=======
     compilers::{
         multi::{MultiCompiler, MultiCompilerLanguage},
         Language,
     },
->>>>>>> 59f354c1
     utils::source_files_iter,
     ProjectCompileOutput,
 };
@@ -373,23 +369,9 @@
             .evm_spec(config.evm_spec_id())
             .sender(evm_opts.sender)
             .with_fork(evm_opts.get_fork(&config, env.clone()))
-<<<<<<< HEAD
-            .with_test_options(test_options.clone())
-            .enable_isolation(evm_opts.isolate)
-            .alphanet(evm_opts.alphanet)
-            .build(
-                project_root,
-                output.clone(),
-                zk_output,
-                env,
-                evm_opts,
-                dual_compiled_contracts.unwrap_or_default(),
-            )?;
-=======
             .enable_isolation(evm_opts.isolate)
             .odyssey(evm_opts.odyssey)
             .build::<MultiCompiler>(project_root, &output, env, evm_opts)?;
->>>>>>> 59f354c1
 
         let mut maybe_override_mt = |flag, maybe_regex: Option<&Option<Regex>>| {
             if let Some(Some(regex)) = maybe_regex {
@@ -1037,11 +1019,7 @@
     fn extract_chain() {
         let test = |arg: &str, expected: Chain| {
             let args = TestArgs::parse_from(["foundry-cli", arg]);
-<<<<<<< HEAD
-            assert_eq!(args.evm_opts.env.chain, Some(expected));
-=======
             assert_eq!(args.evm_args.env.chain, Some(expected));
->>>>>>> 59f354c1
             let (config, evm_opts) = args.load_config_and_evm_opts().unwrap();
             assert_eq!(config.chain, Some(expected));
             assert_eq!(evm_opts.env.chain_id, Some(expected.id()));
