use super::{install, test::filter::ProjectPathsAwareFilter, watch::WatchArgs};
use alloy_primitives::U256;
use clap::Parser;
use eyre::Result;
use forge::{
    decode::decode_console_logs,
    gas_report::GasReport,
    multi_runner::matches_contract,
    result::{SuiteResult, TestOutcome, TestStatus},
    traces::{identifier::SignaturesIdentifier, CallTraceDecoderBuilder, TraceKind},
    MultiContractRunner, MultiContractRunnerBuilder, TestFilter, TestOptions, TestOptionsBuilder,
};
use foundry_cli::{
    opts::CoreBuildArgs,
    utils::{self, LoadConfig},
};
use foundry_common::{
    compile::{ContractSources, ProjectCompiler},
    evm::EvmArgs,
    shell,
};
use foundry_compilers::{
    artifacts::output_selection::OutputSelection,
    compilers::{multi::MultiCompilerLanguage, CompilerSettings, Language},
    utils::source_files_iter,
};
use foundry_config::{
    figment,
    figment::{
        value::{Dict, Map},
        Metadata, Profile, Provider,
    },
    get_available_profiles, Config,
};
use foundry_debugger::Debugger;
<<<<<<< HEAD
use foundry_zksync_compiler::DualCompiledContracts;
=======
use foundry_evm::traces::identifier::TraceIdentifiers;
>>>>>>> 4af6cfae
use regex::Regex;
use std::{
    collections::{BTreeMap, BTreeSet},
    path::PathBuf,
    sync::{mpsc::channel, Arc},
    time::Instant,
};
use watchexec::config::{InitConfig, RuntimeConfig};
use yansi::Paint;

mod filter;
mod summary;
use summary::TestSummaryReporter;

pub use filter::FilterArgs;
use forge::traces::render_trace_arena;

// Loads project's figment and merges the build cli arguments into it
foundry_config::merge_impl_figment_convert!(TestArgs, opts, evm_opts);

/// CLI arguments for `forge test`.
#[derive(Clone, Debug, Parser)]
#[command(next_help_heading = "Test options")]
pub struct TestArgs {
    /// Run a test in the debugger.
    ///
    /// The argument passed to this flag is the name of the test function you want to run, and it
    /// works the same as --match-test.
    ///
    /// If more than one test matches your specified criteria, you must add additional filters
    /// until only one test is found (see --match-contract and --match-path).
    ///
    /// The matching test will be opened in the debugger regardless of the outcome of the test.
    ///
    /// If the matching test is a fuzz test, then it will open the debugger on the first failure
    /// case.
    /// If the fuzz test does not fail, it will open the debugger on the last fuzz case.
    ///
    /// For more fine-grained control of which fuzz case is run, see forge run.
    #[arg(long, value_name = "TEST_FUNCTION")]
    debug: Option<Regex>,

    /// Print a gas report.
    #[arg(long, env = "FORGE_GAS_REPORT")]
    gas_report: bool,

    /// Exit with code 0 even if a test fails.
    #[arg(long, env = "FORGE_ALLOW_FAILURE")]
    allow_failure: bool,

    /// Output test results in JSON format.
    #[arg(long, short, help_heading = "Display options")]
    json: bool,

    /// Stop running tests after the first failure.
    #[arg(long)]
    pub fail_fast: bool,

    /// The Etherscan (or equivalent) API key.
    #[arg(long, env = "ETHERSCAN_API_KEY", value_name = "KEY")]
    etherscan_api_key: Option<String>,

    /// List tests instead of running them.
    #[arg(long, short, help_heading = "Display options")]
    list: bool,

    /// Set seed used to generate randomness during your fuzz runs.
    #[arg(long)]
    pub fuzz_seed: Option<U256>,

    #[arg(long, env = "FOUNDRY_FUZZ_RUNS", value_name = "RUNS")]
    pub fuzz_runs: Option<u64>,

    /// File to rerun fuzz failures from.
    #[arg(long)]
    pub fuzz_input_file: Option<String>,

    /// Max concurrent threads to use.
    /// Default value is the number of available CPUs.
    #[arg(long)]
    pub max_threads: Option<u64>,

    #[command(flatten)]
    filter: FilterArgs,

    #[command(flatten)]
    evm_opts: EvmArgs,

    #[command(flatten)]
    opts: CoreBuildArgs,

    #[command(flatten)]
    pub watch: WatchArgs,

    /// Print test summary table.
    #[arg(long, help_heading = "Display options")]
    pub summary: bool,

    /// Print detailed test summary table.
    #[arg(long, help_heading = "Display options", requires = "summary")]
    pub detailed: bool,

    /// Show test execution progress.
    #[arg(long)]
    pub show_progress: bool,
}

impl TestArgs {
    /// Returns the flattened [`CoreBuildArgs`].
    pub fn build_args(&self) -> &CoreBuildArgs {
        &self.opts
    }

    pub async fn run(self) -> Result<TestOutcome> {
        trace!(target: "forge::test", "executing test command");
        shell::set_shell(shell::Shell::from_args(self.opts.silent, self.json))?;
        self.execute_tests().await
    }

    /// Returns sources which include any tests to be executed.
    /// If no filters are provided, sources are filtered by existence of test/invariant methods in
    /// them, If filters are provided, sources are additionaly filtered by them.
    pub fn get_sources_to_compile(
        &self,
        config: &Config,
        filter: &ProjectPathsAwareFilter,
    ) -> Result<BTreeSet<PathBuf>> {
        let mut project = config.create_project(true, true)?;
        project.settings.update_output_selection(|selection| {
            *selection = OutputSelection::common_output_selection(["abi".to_string()]);
        });

        let output = project.compile()?;

        if output.has_compiler_errors() {
            println!("{output}");
            eyre::bail!("Compilation failed");
        }

        // ABIs of all sources
        let abis = output
            .into_artifacts()
            .filter_map(|(id, artifact)| artifact.abi.map(|abi| (id, abi)))
            .collect::<BTreeMap<_, _>>();

        // Filter sources by their abis and contract names.
        let mut test_sources = abis
            .iter()
            .filter(|(id, abi)| matches_contract(id, abi, filter))
            .map(|(id, _)| id.source.clone())
            .collect::<BTreeSet<_>>();

        if test_sources.is_empty() {
            if filter.is_empty() {
                println!(
                    "No tests found in project! \
                        Forge looks for functions that starts with `test`."
                );
            } else {
                println!("No tests match the provided pattern:");
                print!("{filter}");

                // Try to suggest a test when there's no match
                if let Some(test_pattern) = &filter.args().test_pattern {
                    let test_name = test_pattern.as_str();
                    let candidates = abis
                        .into_iter()
                        .filter(|(id, _)| {
                            filter.matches_path(&id.source) && filter.matches_contract(&id.name)
                        })
                        .flat_map(|(_, abi)| abi.functions.into_keys())
                        .collect::<Vec<_>>();
                    if let Some(suggestion) = utils::did_you_mean(test_name, candidates).pop() {
                        println!("\nDid you mean `{suggestion}`?");
                    }
                }
            }

            eyre::bail!("No tests to run");
        }

        // Always recompile all sources to ensure that `getCode` cheatcode can use any artifact.
        test_sources.extend(source_files_iter(
            project.paths.sources,
            MultiCompilerLanguage::FILE_EXTENSIONS,
        ));

        Ok(test_sources)
    }

    /// Executes all the tests in the project.
    ///
    /// This will trigger the build process first. On success all test contracts that match the
    /// configured filter will be executed
    ///
    /// Returns the test results for all matching tests.
    pub async fn execute_tests(self) -> Result<TestOutcome> {
        // Set number of max threads to execute tests.
        // If not specified then the number of threads determined by rayon will be used.
        if let Some(test_threads) = self.max_threads {
            trace!(target: "forge::test", "execute tests with {} max threads", test_threads);
            rayon::ThreadPoolBuilder::new().num_threads(test_threads as usize).build_global()?;
        }

        // Merge all configs
        let (mut config, mut evm_opts) = self.load_config_and_evm_opts_emit_warnings()?;

        // Explicitly enable isolation for gas reports for more correct gas accounting
        if self.gas_report {
            evm_opts.isolate = true;
        } else {
            // Do not collect gas report traces if gas report is not enabled.
            config.fuzz.gas_report_samples = 0;
            config.invariant.gas_report_samples = 0;
        }

        // Set up the project.
        let mut project = config.project()?;

        // Install missing dependencies.
        if install::install_missing_dependencies(&mut config, self.build_args().silent) &&
            config.auto_detect_remappings
        {
            // need to re-configure here to also catch additional remappings
            config = self.load_config();
            project = config.project()?;
        }

        let mut filter = self.filter(&config);
        trace!(target: "forge::test", ?filter, "using filter");

        let sources_to_compile = self.get_sources_to_compile(&config, &filter)?;

        let compiler = ProjectCompiler::new()
            .quiet_if(self.json || self.opts.silent)
            .files(sources_to_compile);

        let output = compiler.compile(&project)?;

        let zk_compiler = ProjectCompiler::new().quiet_if(self.json || self.opts.silent);
        let zk_output = zk_compiler.zksync_compile(&project)?;
        let dual_compiled_contracts =
            DualCompiledContracts::new(&output, &zk_output, &project.paths);

        // Create test options from general project settings and compiler output.
        let project_root = &project.paths.root;
        let toml = config.get_config_path();
        let profiles = get_available_profiles(toml)?;

        let test_options: TestOptions = TestOptionsBuilder::default()
            .fuzz(config.fuzz.clone())
            .invariant(config.invariant.clone())
            .profiles(profiles)
            .build(&output, project_root)?;

        // Determine print verbosity and executor verbosity
        let verbosity = evm_opts.verbosity;
        if self.gas_report && evm_opts.verbosity < 3 {
            evm_opts.verbosity = 3;
        }

        let env = evm_opts.evm_env().await?;

        // Prepare the test builder
        let should_debug = self.debug.is_some();

        // Clone the output only if we actually need it later for the debugger.
        let output_clone = should_debug.then(|| output.clone());

<<<<<<< HEAD
        let mut runner = MultiContractRunnerBuilder::default()
=======
        let config = Arc::new(config);

        let runner = MultiContractRunnerBuilder::new(config.clone())
>>>>>>> 4af6cfae
            .set_debug(should_debug)
            .initial_balance(evm_opts.initial_balance)
            .evm_spec(config.evm_spec_id())
            .sender(evm_opts.sender)
            .with_fork(evm_opts.get_fork(&config, env.clone()))
<<<<<<< HEAD
            .with_cheats_config(CheatsConfig::new(
                &config,
                evm_opts.clone(),
                None,
                dual_compiled_contracts,
                config.zksync,
            ))
            .with_test_options(test_options.clone())
=======
            .with_test_options(test_options)
>>>>>>> 4af6cfae
            .enable_isolation(evm_opts.isolate)
            .build(project_root, output, env, evm_opts)?;

        if let Some(debug_test_pattern) = &self.debug {
            let test_pattern = &mut filter.args_mut().test_pattern;
            if test_pattern.is_some() {
                eyre::bail!(
                    "Cannot specify both --debug and --match-test. \
                     Use --match-contract and --match-path to further limit the search instead."
                );
            }
            *test_pattern = Some(debug_test_pattern.clone());
        }
        runner.use_zk = config.zksync;

        let libraries = runner.libraries.clone();
        let outcome = self.run_tests(runner, config, verbosity, &filter).await?;

        if should_debug {
            // Get first non-empty suite result. We will have only one such entry
            let Some((_, test_result)) = outcome
                .results
                .iter()
                .find(|(_, r)| !r.test_results.is_empty())
                .map(|(_, r)| (r, r.test_results.values().next().unwrap()))
            else {
                return Err(eyre::eyre!("no tests were executed"));
            };

            let sources = ContractSources::from_project_output(
                output_clone.as_ref().unwrap(),
                project.root(),
                Some(&libraries),
            )?;

            // Run the debugger.
            let mut builder = Debugger::builder()
                .debug_arenas(test_result.debug.as_slice())
                .sources(sources)
                .breakpoints(test_result.breakpoints.clone());
            if let Some(decoder) = &outcome.last_run_decoder {
                builder = builder.decoder(decoder);
            }
            let mut debugger = builder.build();
            debugger.try_run()?;
        }

        Ok(outcome)
    }

    /// Run all tests that matches the filter predicate from a test runner
    pub async fn run_tests(
        &self,
        mut runner: MultiContractRunner,
        config: Arc<Config>,
        verbosity: u8,
        filter: &ProjectPathsAwareFilter,
    ) -> eyre::Result<TestOutcome> {
        if self.list {
            return list(runner, filter, self.json);
        }

        trace!(target: "forge::test", "running all tests");

        let num_filtered = runner.matching_test_functions(filter).count();
        if self.debug.is_some() && num_filtered != 1 {
            eyre::bail!(
                "{num_filtered} tests matched your criteria, but exactly 1 test must match in order to run the debugger.\n\n\
                 Use --match-contract and --match-path to further limit the search.\n\
                 Filter used:\n{filter}"
            );
        }

        if self.json {
            let results = runner.test_collect(filter);
            println!("{}", serde_json::to_string(&results)?);
            return Ok(TestOutcome::new(results, self.allow_failure));
        }

        let remote_chain_id = runner.evm_opts.get_remote_chain_id().await;
        let known_contracts = runner.known_contracts.clone();

        // Run tests.
        let (tx, rx) = channel::<(String, SuiteResult)>();
        let timer = Instant::now();
        let show_progress = self.show_progress;
        let handle = tokio::task::spawn_blocking({
            let filter = filter.clone();
            move || runner.test(&filter, tx, show_progress)
        });

        // Set up trace identifiers.
        let mut identifier = TraceIdentifiers::new().with_local(&known_contracts);

        // Avoid using etherscan for gas report as we decode more traces and this will be
        // expensive.
        if !self.gas_report {
            identifier = identifier.with_etherscan(&config, remote_chain_id)?;
        }

        // Build the trace decoder.
        let mut builder = CallTraceDecoderBuilder::new()
            .with_known_contracts(&known_contracts)
            .with_verbosity(verbosity);
        // Signatures are of no value for gas reports.
        if !self.gas_report {
            builder = builder.with_signature_identifier(SignaturesIdentifier::new(
                Config::foundry_cache_dir(),
                config.offline,
            )?);
        }
        let mut decoder = builder.build();

        let mut gas_report = self
            .gas_report
            .then(|| GasReport::new(config.gas_reports.clone(), config.gas_reports_ignore.clone()));

        let mut outcome = TestOutcome::empty(self.allow_failure);

        let mut any_test_failed = false;
        for (contract_name, suite_result) in rx {
            let tests = &suite_result.test_results;

            // Clear the addresses and labels from previous test.
            decoder.clear_addresses();

            // We identify addresses if we're going to print *any* trace or gas report.
            let identify_addresses = verbosity >= 3 || self.gas_report || self.debug.is_some();

            // Print suite header.
            println!();
            for warning in suite_result.warnings.iter() {
                eprintln!("{} {warning}", "Warning:".yellow().bold());
            }
            if !tests.is_empty() {
                let len = tests.len();
                let tests = if len > 1 { "tests" } else { "test" };
                println!("Ran {len} {tests} for {contract_name}");
            }

            // Process individual test results, printing logs and traces when necessary.
            for (name, result) in tests {
                shell::println(result.short_result(name))?;

                // We only display logs at level 2 and above
                if verbosity >= 2 {
                    // We only decode logs from Hardhat and DS-style console events
                    let console_logs = decode_console_logs(&result.logs);
                    if !console_logs.is_empty() {
                        println!("Logs:");
                        for log in console_logs {
                            println!("  {log}");
                        }
                        println!();
                    }
                }

                // We shouldn't break out of the outer loop directly here so that we finish
                // processing the remaining tests and print the suite summary.
                any_test_failed |= result.status == TestStatus::Failure;

                // Clear the addresses and labels from previous runs.
                decoder.clear_addresses();
                decoder
                    .labels
                    .extend(result.labeled_addresses.iter().map(|(k, v)| (*k, v.clone())));

                // Identify addresses and decode traces.
                let mut decoded_traces = Vec::with_capacity(result.traces.len());
                for (kind, arena) in &result.traces {
                    if identify_addresses {
                        decoder.identify(arena, &mut identifier);
                    }

                    // verbosity:
                    // - 0..3: nothing
                    // - 3: only display traces for failed tests
                    // - 4: also display the setup trace for failed tests
                    // - 5..: display all traces for all tests
                    let should_include = match kind {
                        TraceKind::Execution => {
                            (verbosity == 3 && result.status.is_failure()) || verbosity >= 4
                        }
                        TraceKind::Setup => {
                            (verbosity == 4 && result.status.is_failure()) || verbosity >= 5
                        }
                        TraceKind::Deployment => false,
                    };

                    if should_include {
                        decoded_traces.push(render_trace_arena(arena, &decoder).await?);
                    }
                }

                if !decoded_traces.is_empty() {
                    shell::println("Traces:")?;
                    for trace in &decoded_traces {
                        shell::println(trace)?;
                    }
                }

                if let Some(gas_report) = &mut gas_report {
                    gas_report
                        .analyze(result.traces.iter().map(|(_, arena)| arena), &decoder)
                        .await;

                    for trace in result.gas_report_traces.iter() {
                        decoder.clear_addresses();

                        // Re-execute setup and deployment traces to collect identities created in
                        // setUp and constructor.
                        for (kind, arena) in &result.traces {
                            if !matches!(kind, TraceKind::Execution) {
                                decoder.identify(arena, &mut identifier);
                            }
                        }

                        for arena in trace {
                            decoder.identify(arena, &mut identifier);
                            gas_report.analyze([arena], &decoder).await;
                        }
                    }
                }
            }

            // Print suite summary.
            shell::println(suite_result.summary())?;

            // Add the suite result to the outcome.
            outcome.results.insert(contract_name, suite_result);

            // Stop processing the remaining suites if any test failed and `fail_fast` is set.
            if self.fail_fast && any_test_failed {
                break;
            }
        }
        outcome.last_run_decoder = Some(decoder);
        let duration = timer.elapsed();

        trace!(target: "forge::test", len=outcome.results.len(), %any_test_failed, "done with results");

        if let Some(gas_report) = gas_report {
            let finalized = gas_report.finalize();
            shell::println(&finalized)?;
            outcome.gas_report = Some(finalized);
        }

        if !outcome.results.is_empty() {
            shell::println(outcome.summary(duration))?;

            if self.summary {
                let mut summary_table = TestSummaryReporter::new(self.detailed);
                shell::println("\n\nTest Summary:")?;
                summary_table.print_summary(&outcome);
            }
        }

        // Reattach the task.
        if let Err(e) = handle.await {
            match e.try_into_panic() {
                Ok(payload) => std::panic::resume_unwind(payload),
                Err(e) => return Err(e.into()),
            }
        }

        Ok(outcome)
    }

    /// Returns the flattened [`FilterArgs`] arguments merged with [`Config`].
    pub fn filter(&self, config: &Config) -> ProjectPathsAwareFilter {
        self.filter.clone().merge_with_config(config)
    }

    /// Returns whether `BuildArgs` was configured with `--watch`
    pub fn is_watch(&self) -> bool {
        self.watch.watch.is_some()
    }

    /// Returns the [`watchexec::InitConfig`] and [`watchexec::RuntimeConfig`] necessary to
    /// bootstrap a new [`watchexe::Watchexec`] loop.
    pub(crate) fn watchexec_config(&self) -> Result<(InitConfig, RuntimeConfig)> {
        self.watch.watchexec_config(|| {
            let config = Config::from(self);
            vec![config.src, config.test]
        })
    }
}

impl Provider for TestArgs {
    fn metadata(&self) -> Metadata {
        Metadata::named("Core Build Args Provider")
    }

    fn data(&self) -> Result<Map<Profile, Dict>, figment::Error> {
        let mut dict = Dict::default();

        let mut fuzz_dict = Dict::default();
        if let Some(fuzz_seed) = self.fuzz_seed {
            fuzz_dict.insert("seed".to_string(), fuzz_seed.to_string().into());
        }
        if let Some(fuzz_runs) = self.fuzz_runs {
            fuzz_dict.insert("runs".to_string(), fuzz_runs.into());
        }
        if let Some(fuzz_input_file) = self.fuzz_input_file.clone() {
            fuzz_dict.insert("failure_persist_file".to_string(), fuzz_input_file.into());
        }
        dict.insert("fuzz".to_string(), fuzz_dict.into());

        if let Some(etherscan_api_key) =
            self.etherscan_api_key.as_ref().filter(|s| !s.trim().is_empty())
        {
            dict.insert("etherscan_api_key".to_string(), etherscan_api_key.to_string().into());
        }

        Ok(Map::from([(Config::selected_profile(), dict)]))
    }
}

/// Lists all matching tests
fn list(
    runner: MultiContractRunner,
    filter: &ProjectPathsAwareFilter,
    json: bool,
) -> Result<TestOutcome> {
    let results = runner.list(filter);

    if json {
        println!("{}", serde_json::to_string(&results)?);
    } else {
        for (file, contracts) in results.iter() {
            println!("{file}");
            for (contract, tests) in contracts.iter() {
                println!("  {contract}");
                println!("    {}\n", tests.join("\n    "));
            }
        }
    }
    Ok(TestOutcome::empty(false))
}

#[cfg(test)]
mod tests {
    use super::*;
    use foundry_config::{Chain, InvariantConfig};
    use foundry_test_utils::forgetest_async;

    #[test]
    fn watch_parse() {
        let args: TestArgs = TestArgs::parse_from(["foundry-cli", "-vw"]);
        assert!(args.watch.watch.is_some());
    }

    #[test]
    fn fuzz_seed() {
        let args: TestArgs = TestArgs::parse_from(["foundry-cli", "--fuzz-seed", "0x10"]);
        assert!(args.fuzz_seed.is_some());
    }

    // <https://github.com/foundry-rs/foundry/issues/5913>
    #[test]
    fn fuzz_seed_exists() {
        let args: TestArgs =
            TestArgs::parse_from(["foundry-cli", "-vvv", "--gas-report", "--fuzz-seed", "0x10"]);
        assert!(args.fuzz_seed.is_some());
    }

    #[test]
    fn extract_chain() {
        let test = |arg: &str, expected: Chain| {
            let args = TestArgs::parse_from(["foundry-cli", arg]);
            assert_eq!(args.evm_opts.env.chain, Some(expected));
            let (config, evm_opts) = args.load_config_and_evm_opts().unwrap();
            assert_eq!(config.chain, Some(expected));
            assert_eq!(evm_opts.env.chain_id, Some(expected.id()));
        };
        test("--chain-id=1", Chain::mainnet());
        test("--chain-id=42", Chain::from_id(42));
    }

    forgetest_async!(gas_report_fuzz_invariant, |prj, _cmd| {
        // speed up test by running with depth of 15
        let config = Config {
            invariant: { InvariantConfig { depth: 15, ..Default::default() } },
            ..Default::default()
        };
        prj.write_config(config);

        prj.insert_ds_test();
        prj.add_source(
            "Contracts.sol",
            r#"
//SPDX-license-identifier: MIT

import "./test.sol";

contract Foo {
    function foo() public {}
}

contract Bar {
    function bar() public {}
}


contract FooBarTest is DSTest {
    Foo public targetContract;

    function setUp() public {
        targetContract = new Foo();
    }

    function invariant_dummy() public {
        assertTrue(true);
    }

    function testFuzz_bar(uint256 _val) public {
        (new Bar()).bar();
    }
}
        "#,
        )
        .unwrap();

        let args = TestArgs::parse_from([
            "foundry-cli",
            "--gas-report",
            "--root",
            &prj.root().to_string_lossy(),
            "--silent",
        ]);

        let outcome = args.run().await.unwrap();
        let gas_report = outcome.gas_report.unwrap();

        assert_eq!(gas_report.contracts.len(), 3);
        let call_cnts = gas_report
            .contracts
            .values()
            .flat_map(|c| c.functions.values().flat_map(|f| f.values().map(|v| v.calls.len())))
            .collect::<Vec<_>>();
        // assert that all functions were called at least 100 times
        assert!(call_cnts.iter().all(|c| *c > 100));
    });
}<|MERGE_RESOLUTION|>--- conflicted
+++ resolved
@@ -33,11 +33,8 @@
     get_available_profiles, Config,
 };
 use foundry_debugger::Debugger;
-<<<<<<< HEAD
+use foundry_evm::traces::identifier::TraceIdentifiers;
 use foundry_zksync_compiler::DualCompiledContracts;
-=======
-use foundry_evm::traces::identifier::TraceIdentifiers;
->>>>>>> 4af6cfae
 use regex::Regex;
 use std::{
     collections::{BTreeMap, BTreeSet},
@@ -277,8 +274,7 @@
 
         let output = compiler.compile(&project)?;
 
-        let zk_compiler = ProjectCompiler::new().quiet_if(self.json || self.opts.silent);
-        let zk_output = zk_compiler.zksync_compile(&project)?;
+        let zk_output = foundry_zksync_compiler::compile_project(&project)?;
         let dual_compiled_contracts =
             DualCompiledContracts::new(&output, &zk_output, &project.paths);
 
@@ -307,32 +303,17 @@
         // Clone the output only if we actually need it later for the debugger.
         let output_clone = should_debug.then(|| output.clone());
 
-<<<<<<< HEAD
-        let mut runner = MultiContractRunnerBuilder::default()
-=======
         let config = Arc::new(config);
 
         let runner = MultiContractRunnerBuilder::new(config.clone())
->>>>>>> 4af6cfae
             .set_debug(should_debug)
             .initial_balance(evm_opts.initial_balance)
             .evm_spec(config.evm_spec_id())
             .sender(evm_opts.sender)
             .with_fork(evm_opts.get_fork(&config, env.clone()))
-<<<<<<< HEAD
-            .with_cheats_config(CheatsConfig::new(
-                &config,
-                evm_opts.clone(),
-                None,
-                dual_compiled_contracts,
-                config.zksync,
-            ))
-            .with_test_options(test_options.clone())
-=======
             .with_test_options(test_options)
->>>>>>> 4af6cfae
             .enable_isolation(evm_opts.isolate)
-            .build(project_root, output, env, evm_opts)?;
+            .build(project_root, output, env, evm_opts, dual_compiled_contracts, config.zksync)?;
 
         if let Some(debug_test_pattern) = &self.debug {
             let test_pattern = &mut filter.args_mut().test_pattern;
@@ -344,7 +325,6 @@
             }
             *test_pattern = Some(debug_test_pattern.clone());
         }
-        runner.use_zk = config.zksync;
 
         let libraries = runner.libraries.clone();
         let outcome = self.run_tests(runner, config, verbosity, &filter).await?;
