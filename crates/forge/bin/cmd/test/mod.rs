--- conflicted
+++ resolved
@@ -361,7 +361,7 @@
             .with_fork(evm_opts.get_fork(&config, env.clone()))
             .with_test_options(test_options.clone())
             .enable_isolation(evm_opts.isolate)
-<<<<<<< HEAD
+            .alphanet(evm_opts.alphanet)
             .build(
                 project_root,
                 output.clone(),
@@ -370,10 +370,6 @@
                 evm_opts,
                 dual_compiled_contracts.unwrap_or_default(),
             )?;
-=======
-            .alphanet(evm_opts.alphanet)
-            .build(project_root, &output, env, evm_opts)?;
->>>>>>> 91656a28
 
         let mut maybe_override_mt = |flag, maybe_regex: Option<&Regex>| {
             if let Some(regex) = maybe_regex {
