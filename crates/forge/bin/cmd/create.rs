--- conflicted
+++ resolved
@@ -109,12 +109,8 @@
 impl CreateArgs {
     /// Executes the command to create a contract
     pub async fn run(mut self) -> Result<()> {
-<<<<<<< HEAD
         let mut config = self.load_config()?;
         let timeout = config.transaction_timeout;
-=======
-        let mut config = self.try_load_config_emit_warnings()?;
->>>>>>> 5c61abd0
         // Install missing dependencies.
         if install::install_missing_dependencies(&mut config) && config.auto_detect_remappings {
             // need to re-configure here to also catch additional remappings
@@ -124,180 +120,8 @@
         // Find Project & Compile
         let project = config.project()?;
 
-<<<<<<< HEAD
-        let zksync = self.build.compiler.zk.enabled();
-        if zksync {
-            let paymaster_params =
-                if let Some(paymaster_address) = self.build.compiler.zk.paymaster_address {
-                    Some(PaymasterParams {
-                        paymaster: paymaster_address,
-                        paymaster_input: self
-                            .build
-                            .compiler
-                            .zk
-                            .paymaster_input
-                            .clone()
-                            .unwrap_or_default(),
-                    })
-                } else {
-                    None
-                };
-            let target_path = if let Some(ref mut path) = self.contract.path {
-                canonicalize(project.root().join(path))?
-            } else {
-                project.find_contract_path(&self.contract.name)?
-            };
-
-            let config = self.load_config()?;
-            let zk_project =
-                foundry_config::zksync::config_create_project(&config, config.cache, false)?;
-            let zk_compiler = ProjectCompiler::new().files([target_path.clone()]);
-            let mut zk_output = zk_compiler.zksync_compile(&zk_project)?;
-
-            let (artifact, id) =
-                remove_zk_contract(&mut zk_output, &target_path, &self.contract.name)?;
-
-            let ZkContractArtifact { bytecode, abi, factory_dependencies, .. } = &artifact;
-
-            let abi = abi.clone().expect("Abi not found");
-            let bin = bytecode.as_ref().expect("Bytecode not found");
-
-            let bytecode = match bin.object() {
-                BytecodeObject::Bytecode(bytes) => bytes.to_vec(),
-                _ => {
-                    let link_refs = bin
-                        .missing_libraries
-                        .iter()
-                        .map(|library| {
-                            let mut parts = library.split(':');
-                            let path = parts.next().unwrap();
-                            let name = parts.next().unwrap();
-                            format!("\t{name}: {path}")
-                        })
-                        .collect::<HashSet<String>>()
-                        .into_iter()
-                        .collect::<Vec<String>>()
-                        .join("\n");
-                    eyre::bail!("Dynamic linking not supported in `create` command - deploy the following library contracts first, then provide the address to link at compile time\n{}", link_refs)
-                }
-            };
-
-            // Add arguments to constructor
-            let config = self.eth.load_config()?;
-            let provider = utils::get_provider_zksync(&config)?;
-            let params = match abi.constructor {
-                Some(ref v) => {
-                    let constructor_args =
-                        if let Some(ref constructor_args_path) = self.constructor_args_path {
-                            read_constructor_args_file(constructor_args_path.to_path_buf())?
-                        } else {
-                            self.constructor_args.clone()
-                        };
-                    self.parse_constructor_args(v, &constructor_args)?
-                }
-                None => vec![],
-            };
-
-            // respect chain, if set explicitly via cmd args
-            let chain_id = if let Some(chain_id) = self.chain_id() {
-                chain_id
-            } else {
-                provider.get_chain_id().await?
-            };
-
-            let factory_deps: Vec<Vec<u8>> = {
-                let factory_dependencies_map =
-                    factory_dependencies.as_ref().expect("factory deps not found");
-                let mut visited_paths = HashSet::new();
-                let mut visited_bytecodes = HashSet::new();
-                let mut queue = VecDeque::new();
-
-                for dep in factory_dependencies_map.values() {
-                    queue.push_back(dep.clone());
-                }
-
-                while let Some(dep_info) = queue.pop_front() {
-                    if visited_paths.insert(dep_info.clone()) {
-                        let mut split = dep_info.split(':');
-                        let contract_path = split
-                            .next()
-                            .expect("Failed to extract contract path for factory dependency");
-                        let contract_name = split
-                            .next()
-                            .expect("Failed to extract contract name for factory dependency");
-                        let mut abs_path_buf = PathBuf::new();
-                        abs_path_buf.push(project.root());
-                        abs_path_buf.push(contract_path);
-                        let fdep_art =
-                            zk_output.find(&abs_path_buf, contract_name).unwrap_or_else(|| {
-                                panic!(
-                                    "Could not find contract {contract_name} at path {contract_path} for compilation output",
-                                )
-                            });
-                        let fdep_fdeps_map =
-                            fdep_art.factory_dependencies.as_ref().expect("factory deps not found");
-                        for dep in fdep_fdeps_map.values() {
-                            queue.push_back(dep.clone())
-                        }
-
-                        // NOTE(zk): unlinked factory deps don't show up in `factory_dependencies`
-                        let fdep_bytecode = fdep_art
-                            .bytecode
-                            .clone()
-                            .expect("Bytecode not found for factory dependency")
-                            .object()
-                            .into_bytes()
-                            .unwrap()
-                            .to_vec();
-                        visited_bytecodes.insert(fdep_bytecode);
-                    }
-                }
-                visited_bytecodes.insert(bytecode.clone());
-                visited_bytecodes.into_iter().collect()
-            };
-            let zk_data = ZkSyncData { bytecode, factory_deps, paymaster_params };
-
-            return if self.unlocked {
-                // Deploy with unlocked account
-                let sender = self.eth.wallet.from.expect("required");
-                self.deploy_zk(
-                    abi,
-                    bin.object(),
-                    params,
-                    provider,
-                    chain_id,
-                    sender,
-                    config.transaction_timeout,
-                    id,
-                    zk_data,
-                )
-                .await
-            } else {
-                // Deploy with signer
-                // Avoid initializing `signer` twice as it will error out with Ledger
-                // and potentially other devices that rely on HID too
-                let zk_signer = self.eth.wallet.signer().await?;
-                let deployer = zk_signer.address();
-                let provider = ProviderBuilder::<_, _, Zksync>::default()
-                    .wallet(ZksyncWallet::new(zk_signer))
-                    .on_provider(provider);
-                self.deploy_zk(
-                    abi,
-                    bin.object(),
-                    params,
-                    provider,
-                    chain_id,
-                    deployer,
-                    timeout,
-                    id,
-                    zk_data,
-                )
-                .await
-            }
-=======
         if self.build.compiler.zk.enabled() {
             return self.run_zksync(project).await;
->>>>>>> 5c61abd0
         }
 
         let target_path = if let Some(ref mut path) = self.contract.path {
