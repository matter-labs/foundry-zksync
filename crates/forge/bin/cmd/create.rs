use alloy_chains::Chain;
use alloy_dyn_abi::{DynSolValue, JsonAbiExt, Specifier};
use alloy_json_abi::{Constructor, JsonAbi};
use alloy_network::{AnyNetwork, EthereumWallet, TransactionBuilder};
use alloy_primitives::{hex, Address, Bytes};
use alloy_provider::{PendingTransactionError, Provider, ProviderBuilder};
use alloy_rpc_types::{AnyTransactionReceipt, TransactionRequest};
use alloy_serde::WithOtherFields;
use alloy_signer::Signer;
use alloy_transport::{Transport, TransportError};
use alloy_zksync::{
    network::{unsigned_tx::eip712::PaymasterParams, Zksync},
    wallet::ZksyncWallet,
};
use clap::{Parser, ValueHint};
use eyre::{Context, Result};
use forge_verify::{zk_provider::CompilerVerificationContext, RetryArgs, VerifierArgs, VerifyArgs};
use foundry_cli::{
    opts::{CoreBuildArgs, EthereumOpts, EtherscanOpts, TransactionOpts},
    utils::{self, read_constructor_args_file, remove_contract, remove_zk_contract, LoadConfig},
};
use foundry_common::{
    compile::{self, ProjectCompiler},
    fmt::parse_tokens,
    shell,
};
use foundry_compilers::{
    artifacts::BytecodeObject, info::ContractInfo, utils::canonicalize,
    zksync::artifact_output::zk::ZkContractArtifact, ArtifactId,
};
use foundry_config::{
    figment::{
        self,
        value::{Dict, Map},
        Metadata, Profile,
    },
    merge_impl_figment_convert, Config,
};
use foundry_zksync_core::convert::ConvertH160;
use serde_json::json;
use std::{
    borrow::Borrow,
    collections::{HashSet, VecDeque},
    marker::PhantomData,
    path::PathBuf,
    sync::Arc,
};

merge_impl_figment_convert!(CreateArgs, opts, eth);

/// CLI arguments for `forge create`.
#[derive(Clone, Debug, Parser)]
pub struct CreateArgs {
    /// The contract identifier in the form `<path>:<contractname>`.
    contract: ContractInfo,

    /// The constructor arguments.
    #[arg(
        long,
        num_args(1..),
        conflicts_with = "constructor_args_path",
        value_name = "ARGS",
        allow_hyphen_values = true,
    )]
    constructor_args: Vec<String>,

    /// The path to a file containing the constructor arguments.
    #[arg(
        long,
        value_hint = ValueHint::FilePath,
        value_name = "PATH",
        conflicts_with = "constructor_args",
    )]
    constructor_args_path: Option<PathBuf>,

    /// Verify contract after creation.
    #[arg(long)]
    verify: bool,

    /// Send via `eth_sendTransaction` using the `--from` argument or `$ETH_FROM` as sender
    #[arg(long, requires = "from")]
    unlocked: bool,

    /// Prints the standard json compiler input if `--verify` is provided.
    ///
    /// The standard json compiler input can be used to manually submit contract verification in
    /// the browser.
    #[arg(long, requires = "verify")]
    show_standard_json_input: bool,

    /// Timeout to use for broadcasting transactions.
    #[arg(long, env = "ETH_TIMEOUT")]
    pub timeout: Option<u64>,

    #[command(flatten)]
    opts: CoreBuildArgs,

    #[command(flatten)]
    tx: TransactionOpts,

    #[command(flatten)]
    eth: EthereumOpts,

    #[command(flatten)]
    pub verifier: VerifierArgs,

    #[command(flatten)]
    retry: RetryArgs,
}

/// Data used to deploy a contract on zksync
pub struct ZkSyncData {
    #[allow(dead_code)]
    bytecode: Vec<u8>,
    factory_deps: Vec<Vec<u8>>,
    paymaster_params: Option<PaymasterParams>,
}

impl CreateArgs {
    /// Executes the command to create a contract
    pub async fn run(mut self) -> Result<()> {
        let config = self.try_load_config_emit_warnings()?;
        // Find Project & Compile
        let project = config.project()?;

        let zksync = self.opts.compiler.zk.enabled();
        if zksync {
            let paymaster_params =
                if let Some(paymaster_address) = self.opts.compiler.zk.paymaster_address {
                    Some(PaymasterParams {
                        paymaster: paymaster_address,
                        paymaster_input: self
                            .opts
                            .compiler
                            .zk
                            .paymaster_input
                            .clone()
                            .unwrap_or_default(),
                    })
                } else {
                    None
                };
            let target_path = if let Some(ref mut path) = self.contract.path {
                canonicalize(project.root().join(path))?
            } else {
                project.find_contract_path(&self.contract.name)?
            };

            let config = self.opts.try_load_config_emit_warnings()?;
            let zk_project =
                foundry_zksync_compiler::config_create_project(&config, config.cache, false)?;
            let zk_compiler = ProjectCompiler::new().files([target_path.clone()]);
            let mut zk_output = zk_compiler.zksync_compile(&zk_project)?;

            let (artifact, id) =
                remove_zk_contract(&mut zk_output, &target_path, &self.contract.name)?;

            let ZkContractArtifact { bytecode, factory_dependencies, abi, .. } = artifact;

            let abi = abi.expect("Abi not found");
            let bin = bytecode.expect("Bytecode not found");

            let bytecode = match bin.object() {
                BytecodeObject::Bytecode(bytes) => bytes.to_vec(),
                _ => {
                    let link_refs = bin
                        .missing_libraries
                        .iter()
                        .map(|library| {
                            let mut parts = library.split(':');
                            let path = parts.next().unwrap();
                            let name = parts.next().unwrap();
                            format!("\t{name}: {path}")
                        })
                        .collect::<HashSet<String>>()
                        .into_iter()
                        .collect::<Vec<String>>()
                        .join("\n");
                    eyre::bail!("Dynamic linking not supported in `create` command - deploy the following library contracts first, then provide the address to link at compile time\n{}", link_refs)
                }
            };

            // Add arguments to constructor
            let config = self.eth.try_load_config_emit_warnings()?;
            let provider = utils::get_provider_zksync(&config)?;
            let params = match abi.constructor {
                Some(ref v) => {
                    let constructor_args =
                        if let Some(ref constructor_args_path) = self.constructor_args_path {
                            read_constructor_args_file(constructor_args_path.to_path_buf())?
                        } else {
                            self.constructor_args.clone()
                        };
                    self.parse_constructor_args(v, &constructor_args)?
                }
                None => vec![],
            };

            // respect chain, if set explicitly via cmd args
            let chain_id = if let Some(chain_id) = self.chain_id() {
                chain_id
            } else {
                provider.get_chain_id().await?
            };

            let factory_deps: Vec<Vec<u8>> = {
                let factory_dependencies_map =
                    factory_dependencies.expect("factory deps not found");
                let mut visited_paths = HashSet::new();
                let mut visited_bytecodes = HashSet::new();
                let mut queue = VecDeque::new();

                for dep in factory_dependencies_map.values() {
                    queue.push_back(dep.clone());
                }

                while let Some(dep_info) = queue.pop_front() {
                    if visited_paths.insert(dep_info.clone()) {
                        let mut split = dep_info.split(':');
                        let contract_path = split
                            .next()
                            .expect("Failed to extract contract path for factory dependency");
                        let contract_name = split
                            .next()
                            .expect("Failed to extract contract name for factory dependency");
                        let mut abs_path_buf = PathBuf::new();
                        abs_path_buf.push(project.root());
                        abs_path_buf.push(contract_path);
                        let fdep_art =
                            zk_output.find(&abs_path_buf, contract_name).unwrap_or_else(|| {
                                panic!(
                                    "Could not find contract {contract_name} at path {contract_path} for compilation output",
                                )
                            });
                        let fdep_fdeps_map =
                            fdep_art.factory_dependencies.clone().expect("factory deps not found");
                        for dep in fdep_fdeps_map.values() {
                            queue.push_back(dep.clone())
                        }

                        // TODO(zk): ensure factory deps are also linked
                        let fdep_bytecode = fdep_art
                            .bytecode
                            .clone()
                            .expect("Bytecode not found for factory dependency")
                            .object()
                            .into_bytes()
                            .unwrap()
                            .to_vec();
                        visited_bytecodes.insert(fdep_bytecode);
                    }
                }
                visited_bytecodes.insert(bytecode.clone());
                visited_bytecodes.into_iter().collect()
            };
            let zk_data = ZkSyncData { bytecode, factory_deps, paymaster_params };

            return if self.unlocked {
                // Deploy with unlocked account
                let sender = self.eth.wallet.from.expect("required");
                self.deploy_zk(
                    abi,
                    bin.object(),
                    params,
                    provider,
                    chain_id,
                    sender,
                    config.transaction_timeout,
                    id,
                    zk_data,
                )
                .await
            } else {
                // Deploy with signer
                // Avoid initializing `signer` twice as it will error out with Ledger
                // and potentially other devices that rely on HID too
                let zk_signer = self.eth.wallet.signer().await?;
                let deployer = zk_signer.address();
                let provider = ProviderBuilder::<_, _, Zksync>::default()
                    .wallet(ZksyncWallet::new(zk_signer))
                    .on_provider(provider);
                self.deploy_zk(
                    abi,
                    bin.object(),
                    params,
                    provider,
                    chain_id,
                    deployer,
                    config.transaction_timeout,
                    id,
                    zk_data,
                )
                .await
            }
        }

        let target_path = if let Some(ref mut path) = self.contract.path {
            canonicalize(project.root().join(path))?
        } else {
            project.find_contract_path(&self.contract.name)?
        };

        let output = compile::compile_target(&target_path, &project, shell::is_json())?;

        let (abi, bin, id) = remove_contract(output, &target_path, &self.contract.name)?;

        let bin = match bin.object {
            BytecodeObject::Bytecode(_) => bin.object,
            _ => {
                let link_refs = bin
                    .link_references
                    .iter()
                    .flat_map(|(path, names)| {
                        names.keys().map(move |name| format!("\t{name}: {path}"))
                    })
                    .collect::<Vec<String>>()
                    .join("\n");
                eyre::bail!("Dynamic linking not supported in `create` command - deploy the following library contracts first, then provide the address to link at compile time\n{}", link_refs)
            }
        };

        // Add arguments to constructor
        let params = if let Some(constructor) = &abi.constructor {
            let constructor_args =
                self.constructor_args_path.clone().map(read_constructor_args_file).transpose()?;
            self.parse_constructor_args(
                constructor,
                constructor_args.as_deref().unwrap_or(&self.constructor_args),
            )?
        } else {
            vec![]
        };

        let provider = utils::get_provider(&config)?;

        // respect chain, if set explicitly via cmd args
        let chain_id = if let Some(chain_id) = self.chain_id() {
            chain_id
        } else {
            provider.get_chain_id().await?
        };
        if self.unlocked {
            // Deploy with unlocked account
            let sender = self.eth.wallet.from.expect("required");
            self.deploy(
                abi,
                bin,
                params,
                provider,
                chain_id,
                sender,
                config.transaction_timeout,
                id,
            )
            .await
        } else {
            // Deploy with signer
            let signer = self.eth.wallet.signer().await?;
            let deployer = signer.address();
            let provider = ProviderBuilder::<_, _, AnyNetwork>::default()
                .wallet(EthereumWallet::new(signer))
                .on_provider(provider);
            self.deploy(
                abi,
                bin,
                params,
                provider,
                chain_id,
                deployer,
                config.transaction_timeout,
                id,
            )
            .await
        }
    }

    /// Returns the provided chain id, if any.
    fn chain_id(&self) -> Option<u64> {
        self.eth.etherscan.chain.map(|chain| chain.id())
    }

    /// Ensures the verify command can be executed.
    ///
    /// This is supposed to check any things that might go wrong when preparing a verify request
    /// before the contract is deployed. This should prevent situations where a contract is deployed
    /// successfully, but we fail to prepare a verify request which would require manual
    /// verification.
    async fn verify_preflight_check(
        &self,
        constructor_args: Option<String>,
        chain: u64,
        id: &ArtifactId,
    ) -> Result<()> {
        // NOTE: this does not represent the same `VerifyArgs` that would be sent after deployment,
        // since we don't know the address yet.
        let mut verify = VerifyArgs {
            address: Default::default(),
            contract: Some(self.contract.clone()),
            compiler_version: Some(id.version.to_string()),
            constructor_args,
            constructor_args_path: None,
            num_of_optimizations: None,
            etherscan: EtherscanOpts {
                key: self.eth.etherscan.key.clone(),
                chain: Some(chain.into()),
            },
            rpc: Default::default(),
            flatten: false,
            force: false,
            skip_is_verified_check: true,
            watch: true,
            retry: self.retry,
            libraries: self.opts.libraries.clone(),
            root: None,
            verifier: self.verifier.clone(),
            via_ir: self.opts.via_ir,
            evm_version: self.opts.compiler.evm_version,
            show_standard_json_input: self.show_standard_json_input,
            guess_constructor_args: false,
            compilation_profile: Some(id.profile.to_string()),
            zksync: self.opts.compiler.zk.enabled(),
        };

        // Check config for Etherscan API Keys to avoid preflight check failing if no
        // ETHERSCAN_API_KEY value set.
        let config = verify.load_config_emit_warnings();
        verify.etherscan.key =
            config.get_etherscan_config_with_chain(Some(chain.into()))?.map(|c| c.key);

        let context = if verify.zksync {
            CompilerVerificationContext::ZkSolc(verify.zk_resolve_context().await?)
        } else {
            CompilerVerificationContext::Solc(verify.resolve_context().await?)
        };

        verify.verification_provider()?.preflight_verify_check(verify, context).await?;
        Ok(())
    }

    /// Deploys the contract
    #[allow(clippy::too_many_arguments)]
    async fn deploy<P: Provider<T, AnyNetwork>, T: Transport + Clone>(
        self,
        abi: JsonAbi,
        bin: BytecodeObject,
        args: Vec<DynSolValue>,
        provider: P,
        chain: u64,
        deployer_address: Address,
        timeout: u64,
        id: ArtifactId,
    ) -> Result<()> {
        let bin = bin.into_bytes().unwrap_or_else(|| {
            panic!("no bytecode found in bin object for {}", self.contract.name)
        });
        let provider = Arc::new(provider);
        let factory = ContractFactory::new(abi.clone(), bin.clone(), provider.clone(), timeout);

        let is_args_empty = args.is_empty();
        let mut deployer =
            factory.deploy_tokens(args.clone()).context("failed to deploy contract").map_err(|e| {
                if is_args_empty {
                    e.wrap_err("no arguments provided for contract constructor; consider --constructor-args or --constructor-args-path")
                } else {
                    e
                }
            })?;
        let is_legacy = self.tx.legacy || Chain::from(chain).is_legacy();

        deployer.tx.set_from(deployer_address);
        deployer.tx.set_chain_id(chain);
        // `to` field must be set explicitly, cannot be None.
        if deployer.tx.to.is_none() {
            deployer.tx.set_create();
        }
        deployer.tx.set_nonce(if let Some(nonce) = self.tx.nonce {
            Ok(nonce.to())
        } else {
            provider.get_transaction_count(deployer_address).await
        }?);

        // set tx value if specified
        if let Some(value) = self.tx.value {
            deployer.tx.set_value(value);
        }

        deployer.tx.set_gas_limit(if let Some(gas_limit) = self.tx.gas_limit {
            Ok(gas_limit.to())
        } else {
            provider.estimate_gas(&deployer.tx).await
        }?);

        if is_legacy {
            let gas_price = if let Some(gas_price) = self.tx.gas_price {
                gas_price.to()
            } else {
                provider.get_gas_price().await?
            };
            deployer.tx.set_gas_price(gas_price);
        } else {
            let estimate = provider.estimate_eip1559_fees(None).await.wrap_err("Failed to estimate EIP1559 fees. This chain might not support EIP1559, try adding --legacy to your command.")?;
            let priority_fee = if let Some(priority_fee) = self.tx.priority_gas_price {
                priority_fee.to()
            } else {
                estimate.max_priority_fee_per_gas
            };
            let max_fee = if let Some(max_fee) = self.tx.gas_price {
                max_fee.to()
            } else {
                estimate.max_fee_per_gas
            };

            deployer.tx.set_max_fee_per_gas(max_fee);
            deployer.tx.set_max_priority_fee_per_gas(priority_fee);
        }

        // Before we actually deploy the contract we try check if the verify settings are valid
        let mut constructor_args = None;
        if self.verify {
            if !args.is_empty() {
                let encoded_args = abi
                    .constructor()
                    .ok_or_else(|| eyre::eyre!("could not find constructor"))?
                    .abi_encode_input(&args)?;
                constructor_args = Some(hex::encode_prefixed(encoded_args));
            }

            self.verify_preflight_check(constructor_args.clone(), chain, &id).await?;
        }

        // Deploy the actual contract
        let (deployed_contract, receipt) = deployer.send_with_receipt().await?;

        let address = deployed_contract;
        if shell::is_json() {
            let output = json!({
                "deployer": deployer_address.to_string(),
                "deployedTo": address.to_string(),
                "transactionHash": receipt.transaction_hash
            });
            sh_println!("{output}")?;
        } else {
            sh_println!("Deployer: {deployer_address}")?;
            sh_println!("Deployed to: {address}")?;
            sh_println!("Transaction hash: {:?}", receipt.transaction_hash)?;
        };

        if !self.verify {
            return Ok(());
        }

        sh_println!("Starting contract verification...")?;

        let num_of_optimizations = if self.opts.compiler.optimize.unwrap_or_default() {
            self.opts.compiler.optimizer_runs
        } else {
            None
        };
        let verify = VerifyArgs {
            address,
            contract: Some(self.contract),
            compiler_version: Some(id.version.to_string()),
            constructor_args,
            constructor_args_path: None,
            num_of_optimizations,
            etherscan: EtherscanOpts { key: self.eth.etherscan.key(), chain: Some(chain.into()) },
            rpc: Default::default(),
            flatten: false,
            force: false,
            skip_is_verified_check: true,
            watch: true,
            retry: self.retry,
            libraries: self.opts.libraries.clone(),
            root: None,
            verifier: self.verifier,
            via_ir: self.opts.via_ir,
            evm_version: self.opts.compiler.evm_version,
            show_standard_json_input: self.show_standard_json_input,
            guess_constructor_args: false,
            compilation_profile: Some(id.profile.to_string()),
            zksync: self.opts.compiler.zk.enabled(),
        };
        sh_println!("Waiting for {} to detect contract deployment...", verify.verifier.verifier)?;
        verify.run().await
    }

    /// Deploys the contract using ZKsync provider.
    #[allow(clippy::too_many_arguments)]
    async fn deploy_zk<P: Provider<T, Zksync>, T: Transport + Clone>(
        self,
        abi: JsonAbi,
        bin: BytecodeObject,
        args: Vec<DynSolValue>,
        provider: P,
        chain: u64,
        deployer_address: Address,
        timeout: u64,
        id: ArtifactId,
        zk_data: ZkSyncData,
    ) -> Result<()> {
        let bin = bin.into_bytes().unwrap_or_else(|| {
            panic!("no bytecode found in bin object for {}", self.contract.name)
        });
        let provider = Arc::new(provider);
        let factory = ContractFactory::new_zk(abi.clone(), bin.clone(), provider.clone(), timeout);

        let is_args_empty = args.is_empty();
        let mut deployer =
            factory.deploy_tokens_zk(args.clone(), &zk_data).context("failed to deploy contract").map_err(|e| {
                if is_args_empty {
                    e.wrap_err("no arguments provided for contract constructor; consider --constructor-args or --constructor-args-path")
                } else {
                    e
                }
            })?;
        let is_legacy = self.tx.legacy || Chain::from(chain).is_legacy();

        deployer.tx = deployer.tx.with_factory_deps(
            zk_data.factory_deps.clone().into_iter().map(|dep| dep.into()).collect(),
        );
        if let Some(paymaster_params) = zk_data.paymaster_params {
            deployer.tx.set_paymaster(paymaster_params);
        }
        deployer.tx.set_from(deployer_address);
        deployer.tx.set_chain_id(chain);
        // `to` field must be set explicitly, cannot be None.
        if deployer.tx.to().is_none() {
            deployer.tx.set_create();
        }
        deployer.tx.set_nonce(if let Some(nonce) = self.tx.nonce {
            Ok(nonce.to())
        } else {
            provider.get_transaction_count(deployer_address).await
        }?);

        // set tx value if specified
        if let Some(value) = self.tx.value {
            deployer.tx.set_value(value);
        }

        let gas_price = if let Some(gas_price) = self.tx.gas_price {
            gas_price.to()
        } else {
            provider.get_gas_price().await?
        };
        deployer.tx.set_gas_price(gas_price);

        // estimate fee
        foundry_zksync_core::estimate_gas(&mut deployer.tx, &provider).await?;

        if !is_legacy {
            let estimate = provider.estimate_eip1559_fees(None).await.wrap_err("Failed to estimate EIP1559 fees. This chain might not support EIP1559, try adding --legacy to your command.")?;
            let priority_fee = if let Some(priority_fee) = self.tx.priority_gas_price {
                priority_fee.to()
            } else {
                estimate.max_priority_fee_per_gas
            };
            let max_fee = if let Some(max_fee) = self.tx.gas_price {
                max_fee.to()
            } else {
                estimate.max_fee_per_gas
            };

            deployer.tx.set_max_fee_per_gas(max_fee);
            deployer.tx.set_max_priority_fee_per_gas(priority_fee);
        }

        if let Some(gas_limit) = self.tx.gas_limit {
            deployer.tx.set_gas_limit(gas_limit.to::<u64>());
        };

        // Before we actually deploy the contract we try check if the verify settings are valid
        let mut constructor_args = None;
        if self.verify {
            if !args.is_empty() {
                let encoded_args = abi
                    .constructor()
                    .ok_or_else(|| eyre::eyre!("could not find constructor"))?
                    .abi_encode_input(&args)?;
                constructor_args = Some(hex::encode_prefixed(encoded_args));
            }

            self.verify_preflight_check(constructor_args.clone(), chain, &id).await?;
        }

        // Deploy the actual contract
        let (deployed_contract, receipt) = deployer.send_with_receipt().await?;

        let address = deployed_contract;
        if shell::is_json() {
            let output = json!({
                "deployer": deployer_address.to_string(),
                "deployedTo": address.to_string(),
                "transactionHash": receipt.transaction_hash
            });
            sh_println!("{output}")?;
        } else {
            sh_println!("Deployer: {deployer_address}")?;
            sh_println!("Deployed to: {address}")?;
            sh_println!("Transaction hash: {:?}", receipt.transaction_hash)?;
        };

        if !self.verify {
            return Ok(());
        }

        sh_println!("Starting contract verification...")?;

        let num_of_optimizations = if self.opts.compiler.optimize.unwrap_or_default() {
            self.opts.compiler.optimizer_runs
        } else {
            None
        };
        let verify = VerifyArgs {
            address,
            contract: Some(self.contract),
            compiler_version: None,
            constructor_args,
            constructor_args_path: None,
            num_of_optimizations,
            etherscan: EtherscanOpts { key: self.eth.etherscan.key(), chain: Some(chain.into()) },
            rpc: Default::default(),
            flatten: false,
            force: false,
            skip_is_verified_check: true,
            watch: true,
            retry: self.retry,
            libraries: self.opts.libraries.clone(),
            root: None,
            verifier: self.verifier,
            via_ir: self.opts.via_ir,
            evm_version: self.opts.compiler.evm_version,
            show_standard_json_input: self.show_standard_json_input,
            guess_constructor_args: false,
<<<<<<< HEAD
            compilation_profile: None, //TODO(zk): provide comp profile
            zksync: true,
=======
            zksync: self.opts.compiler.zk.enabled(),
>>>>>>> 15b47588
        };
        sh_println!("Waiting for {} to detect contract deployment...", verify.verifier.verifier)?;
        verify.run().await
    }

    /// Parses the given constructor arguments into a vector of `DynSolValue`s, by matching them
    /// against the constructor's input params.
    ///
    /// Returns a list of parsed values that match the constructor's input params.
    fn parse_constructor_args(
        &self,
        constructor: &Constructor,
        constructor_args: &[String],
    ) -> Result<Vec<DynSolValue>> {
        let expected_params = constructor.inputs.len();

        let mut params = Vec::with_capacity(expected_params);
        for (input, arg) in constructor.inputs.iter().zip(constructor_args) {
            // resolve the input type directly
            let ty = input
                .resolve()
                .wrap_err_with(|| format!("Could not resolve constructor arg: input={input}"))?;
            params.push((ty, arg));
        }

        let actual_params = params.len();

        if actual_params != expected_params {
            tracing::warn!(
                given = actual_params,
                expected = expected_params,
               "Constructor argument mismatch: expected {expected_params} arguments, but received {actual_params}. Ensure that the number of arguments provided matches the constructor definition."
            );
        }

        let params = params.iter().map(|(ty, arg)| (ty, arg.as_str()));
        parse_tokens(params).map_err(Into::into)
    }
}

impl figment::Provider for CreateArgs {
    fn metadata(&self) -> Metadata {
        Metadata::named("Create Args Provider")
    }

    fn data(&self) -> Result<Map<Profile, Dict>, figment::Error> {
        let mut dict = Dict::default();
        if let Some(timeout) = self.timeout {
            dict.insert("transaction_timeout".to_string(), timeout.into());
        }
        Ok(Map::from([(Config::selected_profile(), dict)]))
    }
}

/// `ContractFactory` is a [`DeploymentTxFactory`] object with an
/// [`Arc`] middleware. This type alias exists to preserve backwards
/// compatibility with less-abstract Contracts.
///
/// For full usage docs, see [`DeploymentTxFactory`].
pub type ContractFactory<P, T> = DeploymentTxFactory<Arc<P>, P, T>;

/// Helper which manages the deployment transaction of a smart contract. It
/// wraps a deployment transaction, and retrieves the contract address output
/// by it.
///
/// Currently, we recommend using the [`ContractDeployer`] type alias.
#[derive(Debug)]
#[must_use = "ContractDeploymentTx does nothing unless you `send` it"]
pub struct ContractDeploymentTx<B, P, T, C> {
    /// the actual deployer, exposed for overriding the defaults
    pub deployer: Deployer<B, P, T>,
    /// marker for the `Contract` type to create afterwards
    ///
    /// this type will be used to construct it via `From::from(Contract)`
    _contract: PhantomData<C>,
}

impl<B, P, T, C> Clone for ContractDeploymentTx<B, P, T, C>
where
    B: Clone,
{
    fn clone(&self) -> Self {
        Self { deployer: self.deployer.clone(), _contract: self._contract }
    }
}

impl<B, P, T, C> From<Deployer<B, P, T>> for ContractDeploymentTx<B, P, T, C> {
    fn from(deployer: Deployer<B, P, T>) -> Self {
        Self { deployer, _contract: PhantomData }
    }
}

/// Helper which manages the deployment transaction of a smart contract
#[derive(Debug)]
#[must_use = "Deployer does nothing unless you `send` it"]
pub struct Deployer<B, P, T> {
    /// The deployer's transaction, exposed for overriding the defaults
    pub tx: WithOtherFields<TransactionRequest>,
    abi: JsonAbi,
    client: B,
    confs: usize,
    timeout: u64,
    zk_factory_deps: Option<Vec<Vec<u8>>>,
    zk_paymaster_params: Option<PaymasterParams>,
    _p: PhantomData<P>,
    _t: PhantomData<T>,
}

impl<B, P, T> Clone for Deployer<B, P, T>
where
    B: Clone,
{
    fn clone(&self) -> Self {
        Self {
            tx: self.tx.clone(),
            abi: self.abi.clone(),
            client: self.client.clone(),
            confs: self.confs,
            timeout: self.timeout,
            zk_factory_deps: self.zk_factory_deps.clone(),
            zk_paymaster_params: self.zk_paymaster_params.clone(),
            _p: PhantomData,
            _t: PhantomData,
        }
    }
}

impl<B, P, T> Deployer<B, P, T>
where
    B: Borrow<P> + Clone,
    P: Provider<T, AnyNetwork>,
    T: Transport + Clone,
{
    /// Broadcasts the contract deployment transaction and after waiting for it to
    /// be sufficiently confirmed (default: 1), it returns a tuple with
    /// the [`Contract`](crate::Contract) struct at the deployed contract's address
    /// and the corresponding [`AnyReceipt`].
    pub async fn send_with_receipt(
        self,
    ) -> Result<(Address, AnyTransactionReceipt), ContractDeploymentError> {
        let receipt = self
            .client
            .borrow()
            .send_transaction(self.tx)
            .await?
            .with_required_confirmations(self.confs as u64)
            .get_receipt()
            .await?;

        let address =
            receipt.contract_address.ok_or(ContractDeploymentError::ContractNotDeployed)?;

        Ok((address, receipt))
    }
}

/// Helper which manages the deployment transaction of a smart contract
#[derive(Debug)]
#[must_use = "Deployer does nothing unless you `send` it"]
pub struct ZkDeployer<B, P, T> {
    /// The deployer's transaction, exposed for overriding the defaults
    pub tx: alloy_zksync::network::transaction_request::TransactionRequest,
    abi: JsonAbi,
    client: B,
    confs: usize,
    timeout: u64,
    zk_factory_deps: Option<Vec<Vec<u8>>>,
    _p: PhantomData<P>,
    _t: PhantomData<T>,
}

impl<B, P, T> Clone for ZkDeployer<B, P, T>
where
    B: Clone,
{
    fn clone(&self) -> Self {
        Self {
            tx: self.tx.clone(),
            abi: self.abi.clone(),
            client: self.client.clone(),
            confs: self.confs,
            timeout: self.timeout,
            zk_factory_deps: self.zk_factory_deps.clone(),
            _p: PhantomData,
            _t: PhantomData,
        }
    }
}

impl<B, P, T> ZkDeployer<B, P, T>
where
    B: Borrow<P> + Clone,
    P: Provider<T, Zksync>,
    T: Transport + Clone,
{
    /// Broadcasts the contract deployment transaction and after waiting for it to
    /// be sufficiently confirmed (default: 1), it returns a tuple with
    /// the [`Contract`](crate::Contract) struct at the deployed contract's address
    /// and the corresponding [`AnyReceipt`].
    pub async fn send_with_receipt(
        self,
    ) -> Result<(Address, AnyTransactionReceipt), ContractDeploymentError> {
        let receipt = self
            .client
            .borrow()
            .send_transaction(self.tx)
            .await?
            .with_required_confirmations(self.confs as u64)
            .get_receipt()
            .await?;

        let address =
            receipt.contract_address.ok_or(ContractDeploymentError::ContractNotDeployed)?;

        Ok((address, receipt))
    }
}

/// To deploy a contract to the Ethereum network, a `ContractFactory` can be
/// created which manages the Contract bytecode and Application Binary Interface
/// (ABI), usually generated from the Solidity compiler.
///
/// Once the factory's deployment transaction is mined with sufficient confirmations,
/// the [`Contract`](crate::Contract) object is returned.
///
/// # Example
///
/// ```
/// # async fn foo() -> Result<(), Box<dyn std::error::Error>> {
/// use alloy_primitives::Bytes;
/// use ethers_contract::ContractFactory;
/// use ethers_providers::{Provider, Http};
///
/// // get the contract ABI and bytecode
/// let abi = Default::default();
/// let bytecode = Bytes::from_static(b"...");
///
/// // connect to the network
/// let client = Provider::<Http>::try_from("http://localhost:8545").unwrap();
/// let client = std::sync::Arc::new(client);
///
/// // create a factory which will be used to deploy instances of the contract
/// let factory = ContractFactory::new(abi, bytecode, client);
///
/// // The deployer created by the `deploy` call exposes a builder which gets consumed
/// // by the async `send` call
/// let contract = factory
///     .deploy("initial value".to_string())?
///     .confirmations(0usize)
///     .send()
///     .await?;
/// println!("{}", contract.address());
/// # Ok(())
/// # }
#[derive(Debug)]
pub struct DeploymentTxFactory<B, P, T> {
    client: B,
    abi: JsonAbi,
    bytecode: Bytes,
    timeout: u64,
    _p: PhantomData<P>,
    _t: PhantomData<T>,
}

impl<B, P, T> Clone for DeploymentTxFactory<B, P, T>
where
    B: Clone,
{
    fn clone(&self) -> Self {
        Self {
            client: self.client.clone(),
            abi: self.abi.clone(),
            bytecode: self.bytecode.clone(),
            timeout: self.timeout,
            _p: PhantomData,
            _t: PhantomData,
        }
    }
}

impl<P, T, B> DeploymentTxFactory<B, P, T>
where
    B: Borrow<P> + Clone,
    P: Provider<T, AnyNetwork>,
    T: Transport + Clone,
{
    /// Creates a factory for deployment of the Contract with bytecode, and the
    /// constructor defined in the abi. The client will be used to send any deployment
    /// transaction.
    pub fn new(abi: JsonAbi, bytecode: Bytes, client: B, timeout: u64) -> Self {
        Self { client, abi, bytecode, timeout, _p: PhantomData, _t: PhantomData }
    }

    /// Create a deployment tx using the provided tokens as constructor
    /// arguments
    pub fn deploy_tokens(
        self,
        params: Vec<DynSolValue>,
    ) -> Result<Deployer<B, P, T>, ContractDeploymentError>
    where
        B: Clone,
    {
        // Encode the constructor args & concatenate with the bytecode if necessary
        let data: Bytes = match (self.abi.constructor(), params.is_empty()) {
            (None, false) => return Err(ContractDeploymentError::ConstructorError),
            (None, true) => self.bytecode.clone(),
            (Some(constructor), _) => {
                let input: Bytes = constructor
                    .abi_encode_input(&params)
                    .map_err(ContractDeploymentError::DetokenizationError)?
                    .into();
                // Concatenate the bytecode and abi-encoded constructor call.
                self.bytecode.iter().copied().chain(input).collect()
            }
        };

        // create the tx object. Since we're deploying a contract, `to` is `None`
        let tx = WithOtherFields::new(TransactionRequest::default().input(data.into()));

        Ok(Deployer {
            client: self.client.clone(),
            abi: self.abi,
            tx,
            confs: 1,
            timeout: self.timeout,
            zk_factory_deps: None,
            zk_paymaster_params: None,
            _p: PhantomData,
            _t: PhantomData,
        })
    }
}

impl<P, T, B> DeploymentTxFactory<B, P, T>
where
    B: Borrow<P> + Clone,
    P: Provider<T, Zksync>,
    T: Transport + Clone,
{
    /// Creates a factory for deployment of the Contract with bytecode, and the
    /// constructor defined in the abi. The client will be used to send any deployment
    /// transaction.
    pub fn new_zk(abi: JsonAbi, bytecode: Bytes, client: B, timeout: u64) -> Self {
        Self { client, abi, bytecode, timeout, _p: PhantomData, _t: PhantomData }
    }

    /// Create a deployment tx using the provided tokens as constructor
    /// arguments
    pub fn deploy_tokens_zk(
        self,
        params: Vec<DynSolValue>,
        zk_data: &ZkSyncData,
    ) -> Result<ZkDeployer<B, P, T>, ContractDeploymentError>
    where
        B: Clone,
    {
        // Encode the constructor args & concatenate with the bytecode if necessary
        if self.abi.constructor().is_none() && !params.is_empty() {
            return Err(ContractDeploymentError::ConstructorError)
        }

        // Encode the constructor args & concatenate with the bytecode if necessary
        let constructor_args = match self.abi.constructor() {
            None => Default::default(),
            Some(constructor) => constructor.abi_encode_input(&params).unwrap_or_default(),
        };

        let mut tx: alloy_zksync::network::transaction_request::TransactionRequest =
            TransactionRequest::default()
                .to(foundry_zksync_core::CONTRACT_DEPLOYER_ADDRESS.to_address())
                .into();

        tx = tx
            .zksync_deploy(zk_data.bytecode.clone(), constructor_args, zk_data.factory_deps.clone())
            .map_err(|_| ContractDeploymentError::TransactionBuildError)?;

        Ok(ZkDeployer {
            client: self.client.clone(),
            abi: self.abi,
            tx,
            confs: 1,
            timeout: self.timeout,
            zk_factory_deps: None,
            _p: PhantomData,
            _t: PhantomData,
        })
    }
}

#[derive(thiserror::Error, Debug)]
/// An Error which is thrown when interacting with a smart contract
pub enum ContractDeploymentError {
    #[error("constructor is not defined in the ABI")]
    ConstructorError,
    #[error(transparent)]
    DetokenizationError(#[from] alloy_dyn_abi::Error),
    #[error("contract was not deployed")]
    ContractNotDeployed,
    #[error(transparent)]
    RpcError(#[from] TransportError),
    #[error("failed building transaction")]
    TransactionBuildError,
}

impl From<PendingTransactionError> for ContractDeploymentError {
    fn from(_err: PendingTransactionError) -> Self {
        Self::ContractNotDeployed
    }
}

#[cfg(test)]
mod tests {
    use super::*;
    use alloy_primitives::I256;

    #[test]
    fn can_parse_create() {
        let args: CreateArgs = CreateArgs::parse_from([
            "foundry-cli",
            "src/Domains.sol:Domains",
            "--verify",
            "--retries",
            "10",
            "--delay",
            "30",
        ]);
        assert_eq!(args.retry.retries, 10);
        assert_eq!(args.retry.delay, 30);
    }
    #[test]
    fn can_parse_chain_id() {
        let args: CreateArgs = CreateArgs::parse_from([
            "foundry-cli",
            "src/Domains.sol:Domains",
            "--verify",
            "--retries",
            "10",
            "--delay",
            "30",
            "--chain-id",
            "9999",
        ]);
        assert_eq!(args.chain_id(), Some(9999));
    }

    #[test]
    fn test_parse_constructor_args() {
        let args: CreateArgs = CreateArgs::parse_from([
            "foundry-cli",
            "src/Domains.sol:Domains",
            "--constructor-args",
            "Hello",
        ]);
        let constructor: Constructor = serde_json::from_str(r#"{"type":"constructor","inputs":[{"name":"_name","type":"string","internalType":"string"}],"stateMutability":"nonpayable"}"#).unwrap();
        let params = args.parse_constructor_args(&constructor, &args.constructor_args).unwrap();
        assert_eq!(params, vec![DynSolValue::String("Hello".to_string())]);
    }

    #[test]
    fn test_parse_tuple_constructor_args() {
        let args: CreateArgs = CreateArgs::parse_from([
            "foundry-cli",
            "src/Domains.sol:Domains",
            "--constructor-args",
            "[(1,2), (2,3), (3,4)]",
        ]);
        let constructor: Constructor = serde_json::from_str(r#"{"type":"constructor","inputs":[{"name":"_points","type":"tuple[]","internalType":"struct Point[]","components":[{"name":"x","type":"uint256","internalType":"uint256"},{"name":"y","type":"uint256","internalType":"uint256"}]}],"stateMutability":"nonpayable"}"#).unwrap();
        let _params = args.parse_constructor_args(&constructor, &args.constructor_args).unwrap();
    }

    #[test]
    fn test_parse_int_constructor_args() {
        let args: CreateArgs = CreateArgs::parse_from([
            "foundry-cli",
            "src/Domains.sol:Domains",
            "--constructor-args",
            "-5",
        ]);
        let constructor: Constructor = serde_json::from_str(r#"{"type":"constructor","inputs":[{"name":"_name","type":"int256","internalType":"int256"}],"stateMutability":"nonpayable"}"#).unwrap();
        let params = args.parse_constructor_args(&constructor, &args.constructor_args).unwrap();
        assert_eq!(params, vec![DynSolValue::Int(I256::unchecked_from(-5), 256)]);
    }
}<|MERGE_RESOLUTION|>--- conflicted
+++ resolved
@@ -732,12 +732,8 @@
             evm_version: self.opts.compiler.evm_version,
             show_standard_json_input: self.show_standard_json_input,
             guess_constructor_args: false,
-<<<<<<< HEAD
             compilation_profile: None, //TODO(zk): provide comp profile
-            zksync: true,
-=======
             zksync: self.opts.compiler.zk.enabled(),
->>>>>>> 15b47588
         };
         sh_println!("Waiting for {} to detect contract deployment...", verify.verifier.verifier)?;
         verify.run().await
