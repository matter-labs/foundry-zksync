use crate::cmd::install;
use alloy_chains::Chain;
use alloy_dyn_abi::{DynSolValue, JsonAbiExt, Specifier};
use alloy_json_abi::{Constructor, JsonAbi};
use alloy_network::{
    AnyNetwork, AnyTransactionReceipt, EthereumWallet, Network, ReceiptResponse, TransactionBuilder,
};
use alloy_primitives::{hex, Address, Bytes};
use alloy_provider::{PendingTransactionError, Provider, ProviderBuilder};
use alloy_rpc_types::TransactionRequest;
use alloy_serde::WithOtherFields;
use alloy_signer::Signer;
use alloy_transport::{Transport, TransportError};
use alloy_zksync::{
    network::{unsigned_tx::eip712::PaymasterParams, Zksync},
    wallet::ZksyncWallet,
};
use clap::{Parser, ValueHint};
use eyre::{Context, Result};
use forge_verify::{zk_provider::CompilerVerificationContext, RetryArgs, VerifierArgs, VerifyArgs};
use foundry_cli::{
<<<<<<< HEAD
    opts::{CoreBuildArgs, EthereumOpts, EtherscanOpts, TransactionOpts},
    utils::{self, read_constructor_args_file, remove_contract, remove_zk_contract, LoadConfig},
=======
    opts::{BuildOpts, EthereumOpts, EtherscanOpts, TransactionOpts},
    utils::{self, read_constructor_args_file, remove_contract, LoadConfig},
>>>>>>> 5e72c69e
};
use foundry_common::{
    compile::{self, ProjectCompiler},
    fmt::parse_tokens,
    shell,
};
use foundry_compilers::{
    artifacts::BytecodeObject, info::ContractInfo, utils::canonicalize, ArtifactId,
};
use foundry_config::{
    figment::{
        self,
        value::{Dict, Map},
        Metadata, Profile,
    },
    merge_impl_figment_convert, Config,
};
use foundry_zksync_compilers::compilers::artifact_output::zk::ZkContractArtifact;
use foundry_zksync_core::convert::ConvertH160;
use serde_json::json;
use std::{
    borrow::Borrow,
    collections::{HashSet, VecDeque},
    marker::PhantomData,
    path::PathBuf,
    sync::Arc,
};

merge_impl_figment_convert!(CreateArgs, build, eth);

/// CLI arguments for `forge create`.
#[derive(Clone, Debug, Parser)]
pub struct CreateArgs {
    /// The contract identifier in the form `<path>:<contractname>`.
    contract: ContractInfo,

    /// The constructor arguments.
    #[arg(
        long,
        num_args(1..),
        conflicts_with = "constructor_args_path",
        value_name = "ARGS",
        allow_hyphen_values = true,
    )]
    constructor_args: Vec<String>,

    /// The path to a file containing the constructor arguments.
    #[arg(
        long,
        value_hint = ValueHint::FilePath,
        value_name = "PATH",
        conflicts_with = "constructor_args",
    )]
    constructor_args_path: Option<PathBuf>,

    /// Broadcast the transaction.
    #[arg(long)]
    pub broadcast: bool,

    /// Verify contract after creation.
    #[arg(long)]
    verify: bool,

    /// Send via `eth_sendTransaction` using the `--from` argument or `$ETH_FROM` as sender
    #[arg(long, requires = "from")]
    unlocked: bool,

    /// Prints the standard json compiler input if `--verify` is provided.
    ///
    /// The standard json compiler input can be used to manually submit contract verification in
    /// the browser.
    #[arg(long, requires = "verify")]
    show_standard_json_input: bool,

    /// Timeout to use for broadcasting transactions.
    #[arg(long, env = "ETH_TIMEOUT")]
    pub timeout: Option<u64>,

    #[command(flatten)]
    build: BuildOpts,

    #[command(flatten)]
    tx: TransactionOpts,

    #[command(flatten)]
    eth: EthereumOpts,

    #[command(flatten)]
    pub verifier: VerifierArgs,

    #[command(flatten)]
    retry: RetryArgs,
}

#[derive(Debug, Default)]
/// Data used to deploy a contract on zksync
pub struct ZkSyncData {
    #[allow(dead_code)]
    bytecode: Vec<u8>,
    factory_deps: Vec<Vec<u8>>,
    paymaster_params: Option<PaymasterParams>,
}

impl CreateArgs {
    /// Executes the command to create a contract
    pub async fn run(mut self) -> Result<()> {
        let mut config = self.try_load_config_emit_warnings()?;

        // Install missing dependencies.
        if install::install_missing_dependencies(&mut config) && config.auto_detect_remappings {
            // need to re-configure here to also catch additional remappings
            config = self.load_config();
        }

        // Find Project & Compile
        let project = config.project()?;

        let zksync = self.opts.compiler.zk.enabled();
        if zksync {
            let paymaster_params =
                if let Some(paymaster_address) = self.opts.compiler.zk.paymaster_address {
                    Some(PaymasterParams {
                        paymaster: paymaster_address,
                        paymaster_input: self
                            .opts
                            .compiler
                            .zk
                            .paymaster_input
                            .clone()
                            .unwrap_or_default(),
                    })
                } else {
                    None
                };
            let target_path = if let Some(ref mut path) = self.contract.path {
                canonicalize(project.root().join(path))?
            } else {
                project.find_contract_path(&self.contract.name)?
            };

            let config = self.opts.try_load_config_emit_warnings()?;
            let zk_project =
                foundry_config::zksync::config_create_project(&config, config.cache, false)?;
            let zk_compiler = ProjectCompiler::new().files([target_path.clone()]);
            let mut zk_output = zk_compiler.zksync_compile(&zk_project)?;

            let (artifact, id) =
                remove_zk_contract(&mut zk_output, &target_path, &self.contract.name)?;

            let ZkContractArtifact { bytecode, factory_dependencies, abi, .. } = artifact;

            let abi = abi.expect("Abi not found");
            let bin = bytecode.expect("Bytecode not found");

            let bytecode = match bin.object() {
                BytecodeObject::Bytecode(bytes) => bytes.to_vec(),
                _ => {
                    let link_refs = bin
                        .missing_libraries
                        .iter()
                        .map(|library| {
                            let mut parts = library.split(':');
                            let path = parts.next().unwrap();
                            let name = parts.next().unwrap();
                            format!("\t{name}: {path}")
                        })
                        .collect::<HashSet<String>>()
                        .into_iter()
                        .collect::<Vec<String>>()
                        .join("\n");
                    eyre::bail!("Dynamic linking not supported in `create` command - deploy the following library contracts first, then provide the address to link at compile time\n{}", link_refs)
                }
            };

            // Add arguments to constructor
            let config = self.eth.try_load_config_emit_warnings()?;
            let provider = utils::get_provider_zksync(&config)?;
            let params = match abi.constructor {
                Some(ref v) => {
                    let constructor_args =
                        if let Some(ref constructor_args_path) = self.constructor_args_path {
                            read_constructor_args_file(constructor_args_path.to_path_buf())?
                        } else {
                            self.constructor_args.clone()
                        };
                    self.parse_constructor_args(v, &constructor_args)?
                }
                None => vec![],
            };

            // respect chain, if set explicitly via cmd args
            let chain_id = if let Some(chain_id) = self.chain_id() {
                chain_id
            } else {
                provider.get_chain_id().await?
            };

            let factory_deps: Vec<Vec<u8>> = {
                let factory_dependencies_map =
                    factory_dependencies.expect("factory deps not found");
                let mut visited_paths = HashSet::new();
                let mut visited_bytecodes = HashSet::new();
                let mut queue = VecDeque::new();

                for dep in factory_dependencies_map.values() {
                    queue.push_back(dep.clone());
                }

                while let Some(dep_info) = queue.pop_front() {
                    if visited_paths.insert(dep_info.clone()) {
                        let mut split = dep_info.split(':');
                        let contract_path = split
                            .next()
                            .expect("Failed to extract contract path for factory dependency");
                        let contract_name = split
                            .next()
                            .expect("Failed to extract contract name for factory dependency");
                        let mut abs_path_buf = PathBuf::new();
                        abs_path_buf.push(project.root());
                        abs_path_buf.push(contract_path);
                        let fdep_art =
                            zk_output.find(&abs_path_buf, contract_name).unwrap_or_else(|| {
                                panic!(
                                    "Could not find contract {contract_name} at path {contract_path} for compilation output",
                                )
                            });
                        let fdep_fdeps_map =
                            fdep_art.factory_dependencies.clone().expect("factory deps not found");
                        for dep in fdep_fdeps_map.values() {
                            queue.push_back(dep.clone())
                        }

                        // TODO(zk): ensure factory deps are also linked
                        let fdep_bytecode = fdep_art
                            .bytecode
                            .clone()
                            .expect("Bytecode not found for factory dependency")
                            .object()
                            .into_bytes()
                            .unwrap()
                            .to_vec();
                        visited_bytecodes.insert(fdep_bytecode);
                    }
                }
                visited_bytecodes.insert(bytecode.clone());
                visited_bytecodes.into_iter().collect()
            };
            let zk_data = ZkSyncData { bytecode, factory_deps, paymaster_params };

            return if self.unlocked {
                // Deploy with unlocked account
                let sender = self.eth.wallet.from.expect("required");
                self.deploy_zk(
                    abi,
                    bin.object(),
                    params,
                    provider,
                    chain_id,
                    sender,
                    config.transaction_timeout,
                    id,
                    zk_data,
                )
                .await
            } else {
                // Deploy with signer
                // Avoid initializing `signer` twice as it will error out with Ledger
                // and potentially other devices that rely on HID too
                let zk_signer = self.eth.wallet.signer().await?;
                let deployer = zk_signer.address();
                let provider = ProviderBuilder::<_, _, Zksync>::default()
                    .wallet(ZksyncWallet::new(zk_signer))
                    .on_provider(provider);
                self.deploy_zk(
                    abi,
                    bin.object(),
                    params,
                    provider,
                    chain_id,
                    deployer,
                    config.transaction_timeout,
                    id,
                    zk_data,
                )
                .await
            }
        }

        let target_path = if let Some(ref mut path) = self.contract.path {
            canonicalize(project.root().join(path))?
        } else {
            project.find_contract_path(&self.contract.name)?
        };

        let output = compile::compile_target(&target_path, &project, shell::is_json())?;

        let (abi, bin, id) = remove_contract(output, &target_path, &self.contract.name)?;

        let bin = match bin.object {
            BytecodeObject::Bytecode(_) => bin.object,
            _ => {
                let link_refs = bin
                    .link_references
                    .iter()
                    .flat_map(|(path, names)| {
                        names.keys().map(move |name| format!("\t{name}: {path}"))
                    })
                    .collect::<Vec<String>>()
                    .join("\n");
                eyre::bail!("Dynamic linking not supported in `create` command - deploy the following library contracts first, then provide the address to link at compile time\n{}", link_refs)
            }
        };

        // Add arguments to constructor
        let params = if let Some(constructor) = &abi.constructor {
            let constructor_args =
                self.constructor_args_path.clone().map(read_constructor_args_file).transpose()?;
            self.parse_constructor_args(
                constructor,
                constructor_args.as_deref().unwrap_or(&self.constructor_args),
            )?
        } else {
            vec![]
        };

        let provider = utils::get_provider(&config)?;

        // respect chain, if set explicitly via cmd args
        let chain_id = if let Some(chain_id) = self.chain_id() {
            chain_id
        } else {
            provider.get_chain_id().await?
        };

        // Whether to broadcast the transaction or not
        let dry_run = !self.broadcast;

        if self.unlocked {
            // Deploy with unlocked account
            let sender = self.eth.wallet.from.expect("required");
            self.deploy(
                abi,
                bin,
                params,
                provider,
                chain_id,
                sender,
                config.transaction_timeout,
                id,
                dry_run,
            )
            .await
        } else {
            // Deploy with signer
            let signer = self.eth.wallet.signer().await?;
            let deployer = signer.address();
            let provider = ProviderBuilder::<_, _, AnyNetwork>::default()
                .wallet(EthereumWallet::new(signer))
                .on_provider(provider);
            self.deploy(
                abi,
                bin,
                params,
                provider,
                chain_id,
                deployer,
                config.transaction_timeout,
                id,
                dry_run,
            )
            .await
        }
    }

    /// Returns the provided chain id, if any.
    fn chain_id(&self) -> Option<u64> {
        self.eth.etherscan.chain.map(|chain| chain.id())
    }

    /// Ensures the verify command can be executed.
    ///
    /// This is supposed to check any things that might go wrong when preparing a verify request
    /// before the contract is deployed. This should prevent situations where a contract is deployed
    /// successfully, but we fail to prepare a verify request which would require manual
    /// verification.
    async fn verify_preflight_check(
        &self,
        constructor_args: Option<String>,
        chain: u64,
        id: &ArtifactId,
    ) -> Result<()> {
        // NOTE: this does not represent the same `VerifyArgs` that would be sent after deployment,
        // since we don't know the address yet.
        let mut verify = VerifyArgs {
            address: Default::default(),
            contract: Some(self.contract.clone()),
            compiler_version: Some(id.version.to_string()),
            constructor_args,
            constructor_args_path: None,
            num_of_optimizations: None,
            etherscan: EtherscanOpts {
                key: self.eth.etherscan.key.clone(),
                chain: Some(chain.into()),
            },
            rpc: Default::default(),
            flatten: false,
            force: false,
            skip_is_verified_check: true,
            watch: true,
            retry: self.retry,
            libraries: self.build.libraries.clone(),
            root: None,
            verifier: self.verifier.clone(),
            via_ir: self.build.via_ir,
            evm_version: self.build.compiler.evm_version,
            show_standard_json_input: self.show_standard_json_input,
            guess_constructor_args: false,
            compilation_profile: Some(id.profile.to_string()),
            zksync: self.opts.compiler.zk.enabled(),
        };

        // Check config for Etherscan API Keys to avoid preflight check failing if no
        // ETHERSCAN_API_KEY value set.
        let config = verify.load_config_emit_warnings();
        verify.etherscan.key =
            config.get_etherscan_config_with_chain(Some(chain.into()))?.map(|c| c.key);

        let context = if verify.zksync {
            CompilerVerificationContext::ZkSolc(verify.zk_resolve_context().await?)
        } else {
            CompilerVerificationContext::Solc(verify.resolve_context().await?)
        };

        verify.verification_provider()?.preflight_verify_check(verify, context).await?;
        Ok(())
    }

    /// Deploys the contract
    #[allow(clippy::too_many_arguments)]
    async fn deploy<P: Provider<T, AnyNetwork>, T: Transport + Clone>(
        self,
        abi: JsonAbi,
        bin: BytecodeObject,
        args: Vec<DynSolValue>,
        provider: P,
        chain: u64,
        deployer_address: Address,
        timeout: u64,
        id: ArtifactId,
        dry_run: bool,
    ) -> Result<()> {
        let bin = bin.into_bytes().unwrap_or_else(|| {
            panic!("no bytecode found in bin object for {}", self.contract.name)
        });
        let provider = Arc::new(provider);
        let factory = ContractFactory::new(abi.clone(), bin.clone(), provider.clone(), timeout);

        let is_args_empty = args.is_empty();
        let mut deployer =
            factory.deploy_tokens(args.clone()).context("failed to deploy contract").map_err(|e| {
                if is_args_empty {
                    e.wrap_err("no arguments provided for contract constructor; consider --constructor-args or --constructor-args-path")
                } else {
                    e
                }
            })?;
        let is_legacy = self.tx.legacy || Chain::from(chain).is_legacy();

        deployer.tx.set_from(deployer_address);
        deployer.tx.set_chain_id(chain);
        // `to` field must be set explicitly, cannot be None.
        if deployer.tx.to.is_none() {
            deployer.tx.set_create();
        }
        deployer.tx.set_nonce(if let Some(nonce) = self.tx.nonce {
            Ok(nonce.to())
        } else {
            provider.get_transaction_count(deployer_address).await
        }?);

        // set tx value if specified
        if let Some(value) = self.tx.value {
            deployer.tx.set_value(value);
        }

        deployer.tx.set_gas_limit(if let Some(gas_limit) = self.tx.gas_limit {
            Ok(gas_limit.to())
        } else {
            provider.estimate_gas(&deployer.tx).await
        }?);

        if is_legacy {
            let gas_price = if let Some(gas_price) = self.tx.gas_price {
                gas_price.to()
            } else {
                provider.get_gas_price().await?
            };
            deployer.tx.set_gas_price(gas_price);
        } else {
            let estimate = provider.estimate_eip1559_fees(None).await.wrap_err("Failed to estimate EIP1559 fees. This chain might not support EIP1559, try adding --legacy to your command.")?;
            let priority_fee = if let Some(priority_fee) = self.tx.priority_gas_price {
                priority_fee.to()
            } else {
                estimate.max_priority_fee_per_gas
            };
            let max_fee = if let Some(max_fee) = self.tx.gas_price {
                max_fee.to()
            } else {
                estimate.max_fee_per_gas
            };

            deployer.tx.set_max_fee_per_gas(max_fee);
            deployer.tx.set_max_priority_fee_per_gas(priority_fee);
        }

        // Before we actually deploy the contract we try check if the verify settings are valid
        let mut constructor_args = None;
        if self.verify {
            if !args.is_empty() {
                let encoded_args = abi
                    .constructor()
                    .ok_or_else(|| eyre::eyre!("could not find constructor"))?
                    .abi_encode_input(&args)?;
                constructor_args = Some(hex::encode_prefixed(encoded_args));
            }

            self.verify_preflight_check(constructor_args.clone(), chain, &id).await?;
        }

        if dry_run {
            if !shell::is_json() {
                sh_warn!("Dry run enabled, not broadcasting transaction\n")?;

                sh_println!("Contract: {}", self.contract.name)?;
                sh_println!(
                    "Transaction: {}",
                    serde_json::to_string_pretty(&deployer.tx.clone())?
                )?;
                sh_println!("ABI: {}\n", serde_json::to_string_pretty(&abi)?)?;

                sh_warn!("To broadcast this transaction, add --broadcast to the previous command. See forge create --help for more.")?;
            } else {
                let output = json!({
                    "contract": self.contract.name,
                    "transaction": &deployer.tx,
                    "abi":&abi
                });
                sh_println!("{}", serde_json::to_string_pretty(&output)?)?;
            }

            return Ok(());
        }

        // Deploy the actual contract
        let (deployed_contract, receipt) = deployer.send_with_receipt().await?;

        let address = deployed_contract;
        if shell::is_json() {
            let output = json!({
                "deployer": deployer_address.to_string(),
                "deployedTo": address.to_string(),
                "transactionHash": receipt.transaction_hash
            });
            sh_println!("{}", serde_json::to_string_pretty(&output)?)?;
        } else {
            sh_println!("Deployer: {deployer_address}")?;
            sh_println!("Deployed to: {address}")?;
            sh_println!("Transaction hash: {:?}", receipt.transaction_hash)?;
        };

        if !self.verify {
            return Ok(());
        }

        sh_println!("Starting contract verification...")?;

        let num_of_optimizations = if self.build.compiler.optimize.unwrap_or_default() {
            self.build.compiler.optimizer_runs
        } else {
            None
        };
        let verify = VerifyArgs {
            address,
            contract: Some(self.contract),
            compiler_version: Some(id.version.to_string()),
            constructor_args,
            constructor_args_path: None,
            num_of_optimizations,
            etherscan: EtherscanOpts { key: self.eth.etherscan.key(), chain: Some(chain.into()) },
            rpc: Default::default(),
            flatten: false,
            force: false,
            skip_is_verified_check: true,
            watch: true,
            retry: self.retry,
            libraries: self.build.libraries.clone(),
            root: None,
            verifier: self.verifier,
            via_ir: self.build.via_ir,
            evm_version: self.build.compiler.evm_version,
            show_standard_json_input: self.show_standard_json_input,
            guess_constructor_args: false,
            compilation_profile: Some(id.profile.to_string()),
            zksync: self.opts.compiler.zk.enabled(),
        };
        sh_println!("Waiting for {} to detect contract deployment...", verify.verifier.verifier)?;
        verify.run().await
    }

    /// Deploys the contract using ZKsync provider.
    #[allow(clippy::too_many_arguments)]
    async fn deploy_zk<P: Provider<T, Zksync>, T: Transport + Clone>(
        self,
        abi: JsonAbi,
        bin: BytecodeObject,
        args: Vec<DynSolValue>,
        provider: P,
        chain: u64,
        deployer_address: Address,
        timeout: u64,
        id: ArtifactId,
        zk_data: ZkSyncData,
    ) -> Result<()> {
        let bin = bin.into_bytes().unwrap_or_else(|| {
            panic!("no bytecode found in bin object for {}", self.contract.name)
        });
        let provider = Arc::new(provider);
        let factory = ContractFactory::new_zk(abi.clone(), bin.clone(), provider.clone(), timeout);

        let is_args_empty = args.is_empty();
        let mut deployer =
            factory.deploy_tokens_zk(args.clone(), &zk_data).context("failed to deploy contract").map_err(|e| {
                if is_args_empty {
                    e.wrap_err("no arguments provided for contract constructor; consider --constructor-args or --constructor-args-path")
                } else {
                    e
                }
            })?;
        let is_legacy = self.tx.legacy || Chain::from(chain).is_legacy();

        deployer.tx = deployer.tx.with_factory_deps(
            zk_data.factory_deps.clone().into_iter().map(|dep| dep.into()).collect(),
        );
        if let Some(paymaster_params) = zk_data.paymaster_params {
            deployer.tx.set_paymaster_params(paymaster_params);
        }
        deployer.tx.set_from(deployer_address);
        deployer.tx.set_chain_id(chain);
        // `to` field must be set explicitly, cannot be None.
        if deployer.tx.to().is_none() {
            deployer.tx.set_create();
        }
        deployer.tx.set_nonce(if let Some(nonce) = self.tx.nonce {
            Ok(nonce.to())
        } else {
            provider.get_transaction_count(deployer_address).await
        }?);

        // set tx value if specified
        if let Some(value) = self.tx.value {
            deployer.tx.set_value(value);
        }

        let gas_price = if let Some(gas_price) = self.tx.gas_price {
            gas_price.to()
        } else {
            provider.get_gas_price().await?
        };
        deployer.tx.set_gas_price(gas_price);

        // estimate fee
        foundry_zksync_core::estimate_gas(&mut deployer.tx, &provider).await?;

        if !is_legacy {
            let estimate = provider.estimate_eip1559_fees(None).await.wrap_err("Failed to estimate EIP1559 fees. This chain might not support EIP1559, try adding --legacy to your command.")?;
            let priority_fee = if let Some(priority_fee) = self.tx.priority_gas_price {
                priority_fee.to()
            } else {
                estimate.max_priority_fee_per_gas
            };
            let max_fee = if let Some(max_fee) = self.tx.gas_price {
                max_fee.to()
            } else {
                estimate.max_fee_per_gas
            };

            deployer.tx.set_max_fee_per_gas(max_fee);
            deployer.tx.set_max_priority_fee_per_gas(priority_fee);
        }

        if let Some(gas_limit) = self.tx.gas_limit {
            deployer.tx.set_gas_limit(gas_limit.to::<u64>());
        };

        // Before we actually deploy the contract we try check if the verify settings are valid
        let mut constructor_args = None;
        if self.verify {
            if !args.is_empty() {
                let encoded_args = abi
                    .constructor()
                    .ok_or_else(|| eyre::eyre!("could not find constructor"))?
                    .abi_encode_input(&args)?;
                constructor_args = Some(hex::encode_prefixed(encoded_args));
            }

            self.verify_preflight_check(constructor_args.clone(), chain, &id).await?;
        }

        // Deploy the actual contract
        let (deployed_contract, receipt) = deployer.send_with_receipt().await?;
        let tx_hash = receipt.transaction_hash();

        let address = deployed_contract;
        if shell::is_json() {
            let output = json!({
                "deployer": deployer_address.to_string(),
                "deployedTo": address.to_string(),
                "transactionHash": tx_hash
            });
            sh_println!("{output}")?;
        } else {
            sh_println!("Deployer: {deployer_address}")?;
            sh_println!("Deployed to: {address}")?;
            sh_println!("Transaction hash: {:?}", tx_hash)?;
        };

        if !self.verify {
            return Ok(());
        }

        sh_println!("Starting contract verification...")?;

        let num_of_optimizations = if self.opts.compiler.optimize.unwrap_or_default() {
            self.opts.compiler.optimizer_runs
        } else {
            None
        };
        let verify = VerifyArgs {
            address,
            contract: Some(self.contract),
            compiler_version: None,
            constructor_args,
            constructor_args_path: None,
            num_of_optimizations,
            etherscan: EtherscanOpts { key: self.eth.etherscan.key(), chain: Some(chain.into()) },
            rpc: Default::default(),
            flatten: false,
            force: false,
            skip_is_verified_check: true,
            watch: true,
            retry: self.retry,
            libraries: self.opts.libraries.clone(),
            root: None,
            verifier: self.verifier,
            via_ir: self.opts.via_ir,
            evm_version: self.opts.compiler.evm_version,
            show_standard_json_input: self.show_standard_json_input,
            guess_constructor_args: false,
            compilation_profile: None, //TODO(zk): provide comp profile
            zksync: self.opts.compiler.zk.enabled(),
        };
        sh_println!("Waiting for {} to detect contract deployment...", verify.verifier.verifier)?;
        verify.run().await
    }

    /// Parses the given constructor arguments into a vector of `DynSolValue`s, by matching them
    /// against the constructor's input params.
    ///
    /// Returns a list of parsed values that match the constructor's input params.
    fn parse_constructor_args(
        &self,
        constructor: &Constructor,
        constructor_args: &[String],
    ) -> Result<Vec<DynSolValue>> {
        let expected_params = constructor.inputs.len();

        let mut params = Vec::with_capacity(expected_params);
        for (input, arg) in constructor.inputs.iter().zip(constructor_args) {
            // resolve the input type directly
            let ty = input
                .resolve()
                .wrap_err_with(|| format!("Could not resolve constructor arg: input={input}"))?;
            params.push((ty, arg));
        }

        let actual_params = params.len();

        if actual_params != expected_params {
            tracing::warn!(
                given = actual_params,
                expected = expected_params,
               "Constructor argument mismatch: expected {expected_params} arguments, but received {actual_params}. Ensure that the number of arguments provided matches the constructor definition."
            );
        }

        let params = params.iter().map(|(ty, arg)| (ty, arg.as_str()));
        parse_tokens(params).map_err(Into::into)
    }
}

impl figment::Provider for CreateArgs {
    fn metadata(&self) -> Metadata {
        Metadata::named("Create Args Provider")
    }

    fn data(&self) -> Result<Map<Profile, Dict>, figment::Error> {
        let mut dict = Dict::default();
        if let Some(timeout) = self.timeout {
            dict.insert("transaction_timeout".to_string(), timeout.into());
        }
        Ok(Map::from([(Config::selected_profile(), dict)]))
    }
}

/// `ContractFactory` is a [`DeploymentTxFactory`] object with an
/// [`Arc`] middleware. This type alias exists to preserve backwards
/// compatibility with less-abstract Contracts.
///
/// For full usage docs, see [`DeploymentTxFactory`].
pub type ContractFactory<P, T> = DeploymentTxFactory<Arc<P>, P, T>;

/// Helper which manages the deployment transaction of a smart contract. It
/// wraps a deployment transaction, and retrieves the contract address output
/// by it.
///
/// Currently, we recommend using the [`ContractDeployer`] type alias.
#[derive(Debug)]
#[must_use = "ContractDeploymentTx does nothing unless you `send` it"]
pub struct ContractDeploymentTx<B, P, T, C> {
    /// the actual deployer, exposed for overriding the defaults
    pub deployer: Deployer<B, P, T>,
    /// marker for the `Contract` type to create afterwards
    ///
    /// this type will be used to construct it via `From::from(Contract)`
    _contract: PhantomData<C>,
}

impl<B, P, T, C> Clone for ContractDeploymentTx<B, P, T, C>
where
    B: Clone,
{
    fn clone(&self) -> Self {
        Self { deployer: self.deployer.clone(), _contract: self._contract }
    }
}

impl<B, P, T, C> From<Deployer<B, P, T>> for ContractDeploymentTx<B, P, T, C> {
    fn from(deployer: Deployer<B, P, T>) -> Self {
        Self { deployer, _contract: PhantomData }
    }
}

/// Helper which manages the deployment transaction of a smart contract
#[derive(Debug)]
#[must_use = "Deployer does nothing unless you `send` it"]
pub struct Deployer<B, P, T> {
    /// The deployer's transaction, exposed for overriding the defaults
    pub tx: WithOtherFields<TransactionRequest>,
    abi: JsonAbi,
    client: B,
    confs: usize,
    timeout: u64,
    zk_factory_deps: Option<Vec<Vec<u8>>>,
    zk_paymaster_params: Option<PaymasterParams>,
    _p: PhantomData<P>,
    _t: PhantomData<T>,
}

impl<B, P, T> Clone for Deployer<B, P, T>
where
    B: Clone,
{
    fn clone(&self) -> Self {
        Self {
            tx: self.tx.clone(),
            abi: self.abi.clone(),
            client: self.client.clone(),
            confs: self.confs,
            timeout: self.timeout,
            zk_factory_deps: self.zk_factory_deps.clone(),
            zk_paymaster_params: self.zk_paymaster_params.clone(),
            _p: PhantomData,
            _t: PhantomData,
        }
    }
}

impl<B, P, T> Deployer<B, P, T>
where
    B: Borrow<P> + Clone,
    P: Provider<T, AnyNetwork>,
    T: Transport + Clone,
{
    /// Broadcasts the contract deployment transaction and after waiting for it to
    /// be sufficiently confirmed (default: 1), it returns a tuple with
    /// the [`Contract`](crate::Contract) struct at the deployed contract's address
    /// and the corresponding [`AnyReceipt`].
    pub async fn send_with_receipt(
        self,
    ) -> Result<(Address, AnyTransactionReceipt), ContractDeploymentError> {
        let receipt = self
            .client
            .borrow()
            .send_transaction(self.tx)
            .await?
            .with_required_confirmations(self.confs as u64)
            .get_receipt()
            .await?;

        let address =
            receipt.contract_address.ok_or(ContractDeploymentError::ContractNotDeployed)?;

        Ok((address, receipt))
    }
}

/// Helper which manages the deployment transaction of a smart contract
#[derive(Debug)]
#[must_use = "Deployer does nothing unless you `send` it"]
pub struct ZkDeployer<B, P, T> {
    /// The deployer's transaction, exposed for overriding the defaults
    pub tx: alloy_zksync::network::transaction_request::TransactionRequest,
    abi: JsonAbi,
    client: B,
    confs: usize,
    timeout: u64,
    zk_factory_deps: Option<Vec<Vec<u8>>>,
    _p: PhantomData<P>,
    _t: PhantomData<T>,
}

impl<B, P, T> Clone for ZkDeployer<B, P, T>
where
    B: Clone,
{
    fn clone(&self) -> Self {
        Self {
            tx: self.tx.clone(),
            abi: self.abi.clone(),
            client: self.client.clone(),
            confs: self.confs,
            timeout: self.timeout,
            zk_factory_deps: self.zk_factory_deps.clone(),
            _p: PhantomData,
            _t: PhantomData,
        }
    }
}

impl<B, P, T> ZkDeployer<B, P, T>
where
    B: Borrow<P> + Clone,
    P: Provider<T, Zksync>,
    T: Transport + Clone,
{
    /// Broadcasts the contract deployment transaction and after waiting for it to
    /// be sufficiently confirmed (default: 1), it returns a tuple with
    /// the [`Contract`](crate::Contract) struct at the deployed contract's address
    /// and the corresponding [`AnyReceipt`].
    pub async fn send_with_receipt(
        self,
    ) -> Result<(Address, <Zksync as Network>::ReceiptResponse), ContractDeploymentError> {
        let receipt = self
            .client
            .borrow()
            .send_transaction(self.tx)
            .await?
            .with_required_confirmations(self.confs as u64)
            .get_receipt()
            .await?;

        let address =
            receipt.contract_address().ok_or(ContractDeploymentError::ContractNotDeployed)?;

        Ok((address, receipt))
    }
}

/// To deploy a contract to the Ethereum network, a `ContractFactory` can be
/// created which manages the Contract bytecode and Application Binary Interface
/// (ABI), usually generated from the Solidity compiler.
///
/// Once the factory's deployment transaction is mined with sufficient confirmations,
/// the [`Contract`](crate::Contract) object is returned.
///
/// # Example
///
/// ```
/// # async fn foo() -> Result<(), Box<dyn std::error::Error>> {
/// use alloy_primitives::Bytes;
/// use ethers_contract::ContractFactory;
/// use ethers_providers::{Provider, Http};
///
/// // get the contract ABI and bytecode
/// let abi = Default::default();
/// let bytecode = Bytes::from_static(b"...");
///
/// // connect to the network
/// let client = Provider::<Http>::try_from("http://localhost:8545").unwrap();
/// let client = std::sync::Arc::new(client);
///
/// // create a factory which will be used to deploy instances of the contract
/// let factory = ContractFactory::new(abi, bytecode, client);
///
/// // The deployer created by the `deploy` call exposes a builder which gets consumed
/// // by the async `send` call
/// let contract = factory
///     .deploy("initial value".to_string())?
///     .confirmations(0usize)
///     .send()
///     .await?;
/// println!("{}", contract.address());
/// # Ok(())
/// # }
#[derive(Debug)]
pub struct DeploymentTxFactory<B, P, T> {
    client: B,
    abi: JsonAbi,
    bytecode: Bytes,
    timeout: u64,
    _p: PhantomData<P>,
    _t: PhantomData<T>,
}

impl<B, P, T> Clone for DeploymentTxFactory<B, P, T>
where
    B: Clone,
{
    fn clone(&self) -> Self {
        Self {
            client: self.client.clone(),
            abi: self.abi.clone(),
            bytecode: self.bytecode.clone(),
            timeout: self.timeout,
            _p: PhantomData,
            _t: PhantomData,
        }
    }
}

impl<P, T, B> DeploymentTxFactory<B, P, T>
where
    B: Borrow<P> + Clone,
    P: Provider<T, AnyNetwork>,
    T: Transport + Clone,
{
    /// Creates a factory for deployment of the Contract with bytecode, and the
    /// constructor defined in the abi. The client will be used to send any deployment
    /// transaction.
    pub fn new(abi: JsonAbi, bytecode: Bytes, client: B, timeout: u64) -> Self {
        Self { client, abi, bytecode, timeout, _p: PhantomData, _t: PhantomData }
    }

    /// Create a deployment tx using the provided tokens as constructor
    /// arguments
    pub fn deploy_tokens(
        self,
        params: Vec<DynSolValue>,
    ) -> Result<Deployer<B, P, T>, ContractDeploymentError>
    where
        B: Clone,
    {
        // Encode the constructor args & concatenate with the bytecode if necessary
        let data: Bytes = match (self.abi.constructor(), params.is_empty()) {
            (None, false) => return Err(ContractDeploymentError::ConstructorError),
            (None, true) => self.bytecode.clone(),
            (Some(constructor), _) => {
                let input: Bytes = constructor
                    .abi_encode_input(&params)
                    .map_err(ContractDeploymentError::DetokenizationError)?
                    .into();
                // Concatenate the bytecode and abi-encoded constructor call.
                self.bytecode.iter().copied().chain(input).collect()
            }
        };

        // create the tx object. Since we're deploying a contract, `to` is `None`
        let tx = WithOtherFields::new(TransactionRequest::default().input(data.into()));

        Ok(Deployer {
            client: self.client.clone(),
            abi: self.abi,
            tx,
            confs: 1,
            timeout: self.timeout,
            zk_factory_deps: None,
            zk_paymaster_params: None,
            _p: PhantomData,
            _t: PhantomData,
        })
    }
}

impl<P, T, B> DeploymentTxFactory<B, P, T>
where
    B: Borrow<P> + Clone,
    P: Provider<T, Zksync>,
    T: Transport + Clone,
{
    /// Creates a factory for deployment of the Contract with bytecode, and the
    /// constructor defined in the abi. The client will be used to send any deployment
    /// transaction.
    pub fn new_zk(abi: JsonAbi, bytecode: Bytes, client: B, timeout: u64) -> Self {
        Self { client, abi, bytecode, timeout, _p: PhantomData, _t: PhantomData }
    }

    /// Create a deployment tx using the provided tokens as constructor
    /// arguments
    pub fn deploy_tokens_zk(
        self,
        params: Vec<DynSolValue>,
        zk_data: &ZkSyncData,
    ) -> Result<ZkDeployer<B, P, T>, ContractDeploymentError>
    where
        B: Clone,
    {
        // Encode the constructor args & concatenate with the bytecode if necessary
        if self.abi.constructor().is_none() && !params.is_empty() {
            return Err(ContractDeploymentError::ConstructorError)
        }

        // Encode the constructor args & concatenate with the bytecode if necessary
        let constructor_args = match self.abi.constructor() {
            None => Default::default(),
            Some(constructor) => constructor.abi_encode_input(&params).unwrap_or_default(),
        };

        let tx = alloy_zksync::network::transaction_request::TransactionRequest::default()
            .with_to(foundry_zksync_core::CONTRACT_DEPLOYER_ADDRESS.to_address())
            .with_create_params(
                zk_data.bytecode.clone(),
                constructor_args,
                zk_data.factory_deps.clone(),
            )
            .map_err(|_| ContractDeploymentError::TransactionBuildError)?;

        Ok(ZkDeployer {
            client: self.client.clone(),
            abi: self.abi,
            tx,
            confs: 1,
            timeout: self.timeout,
            zk_factory_deps: None,
            _p: PhantomData,
            _t: PhantomData,
        })
    }
}

#[derive(thiserror::Error, Debug)]
/// An Error which is thrown when interacting with a smart contract
pub enum ContractDeploymentError {
    #[error("constructor is not defined in the ABI")]
    ConstructorError,
    #[error(transparent)]
    DetokenizationError(#[from] alloy_dyn_abi::Error),
    #[error("contract was not deployed")]
    ContractNotDeployed,
    #[error(transparent)]
    RpcError(#[from] TransportError),
    #[error("failed building transaction")]
    TransactionBuildError,
}

impl From<PendingTransactionError> for ContractDeploymentError {
    fn from(_err: PendingTransactionError) -> Self {
        Self::ContractNotDeployed
    }
}

#[cfg(test)]
mod tests {
    use super::*;
    use alloy_primitives::I256;
    use alloy_zksync::network::tx_type::TxType;
    use utils::get_provider_zksync;

    #[test]
    fn can_parse_create() {
        let args: CreateArgs = CreateArgs::parse_from([
            "foundry-cli",
            "src/Domains.sol:Domains",
            "--verify",
            "--retries",
            "10",
            "--delay",
            "30",
        ]);
        assert_eq!(args.retry.retries, 10);
        assert_eq!(args.retry.delay, 30);
    }
    #[test]
    fn can_parse_chain_id() {
        let args: CreateArgs = CreateArgs::parse_from([
            "foundry-cli",
            "src/Domains.sol:Domains",
            "--verify",
            "--retries",
            "10",
            "--delay",
            "30",
            "--chain-id",
            "9999",
        ]);
        assert_eq!(args.chain_id(), Some(9999));
    }

    #[test]
    fn test_parse_constructor_args() {
        let args: CreateArgs = CreateArgs::parse_from([
            "foundry-cli",
            "src/Domains.sol:Domains",
            "--constructor-args",
            "Hello",
        ]);
        let constructor: Constructor = serde_json::from_str(r#"{"type":"constructor","inputs":[{"name":"_name","type":"string","internalType":"string"}],"stateMutability":"nonpayable"}"#).unwrap();
        let params = args.parse_constructor_args(&constructor, &args.constructor_args).unwrap();
        assert_eq!(params, vec![DynSolValue::String("Hello".to_string())]);
    }

    #[test]
    fn test_parse_tuple_constructor_args() {
        let args: CreateArgs = CreateArgs::parse_from([
            "foundry-cli",
            "src/Domains.sol:Domains",
            "--constructor-args",
            "[(1,2), (2,3), (3,4)]",
        ]);
        let constructor: Constructor = serde_json::from_str(r#"{"type":"constructor","inputs":[{"name":"_points","type":"tuple[]","internalType":"struct Point[]","components":[{"name":"x","type":"uint256","internalType":"uint256"},{"name":"y","type":"uint256","internalType":"uint256"}]}],"stateMutability":"nonpayable"}"#).unwrap();
        let _params = args.parse_constructor_args(&constructor, &args.constructor_args).unwrap();
    }

    #[test]
    fn test_parse_int_constructor_args() {
        let args: CreateArgs = CreateArgs::parse_from([
            "foundry-cli",
            "src/Domains.sol:Domains",
            "--constructor-args",
            "-5",
        ]);
        let constructor: Constructor = serde_json::from_str(r#"{"type":"constructor","inputs":[{"name":"_name","type":"int256","internalType":"int256"}],"stateMutability":"nonpayable"}"#).unwrap();
        let params = args.parse_constructor_args(&constructor, &args.constructor_args).unwrap();
        assert_eq!(params, vec![DynSolValue::Int(I256::unchecked_from(-5), 256)]);
    }

    #[test]
    fn test_zk_deployer_builds_eip712_transactions() {
        let client = get_provider_zksync(&Default::default()).expect("failed creating client");
        let factory =
            DeploymentTxFactory::new_zk(Default::default(), Default::default(), client, 0);

        let deployer = factory
            .deploy_tokens_zk(
                Default::default(),
                &ZkSyncData { bytecode: [0u8; 32].into(), ..Default::default() },
            )
            .expect("failed deploying tokens");

        assert_eq!(TxType::Eip712, deployer.tx.output_tx_type());
    }
}<|MERGE_RESOLUTION|>--- conflicted
+++ resolved
@@ -19,13 +19,8 @@
 use eyre::{Context, Result};
 use forge_verify::{zk_provider::CompilerVerificationContext, RetryArgs, VerifierArgs, VerifyArgs};
 use foundry_cli::{
-<<<<<<< HEAD
-    opts::{CoreBuildArgs, EthereumOpts, EtherscanOpts, TransactionOpts},
+    opts::{BuildOpts, EthereumOpts, EtherscanOpts, TransactionOpts},
     utils::{self, read_constructor_args_file, remove_contract, remove_zk_contract, LoadConfig},
-=======
-    opts::{BuildOpts, EthereumOpts, EtherscanOpts, TransactionOpts},
-    utils::{self, read_constructor_args_file, remove_contract, LoadConfig},
->>>>>>> 5e72c69e
 };
 use foundry_common::{
     compile::{self, ProjectCompiler},
