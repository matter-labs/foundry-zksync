--- conflicted
+++ resolved
@@ -150,16 +150,10 @@
             let config = self.opts.try_load_config_emit_warnings()?;
             let zk_project =
                 foundry_zksync_compiler::config_create_project(&config, config.cache, false)?;
-<<<<<<< HEAD
             let zk_compiler = ProjectCompiler::new()
                 .quiet(self.json || self.opts.silent)
                 .files([target_path.clone()]);
             let mut zk_output = zk_compiler.zksync_compile(&zk_project)?;
-=======
-            let zk_compiler = ProjectCompiler::new().files([target_path.clone()]);
-            let mut zk_output =
-                zk_compiler.zksync_compile(&zk_project, config.zksync.avoid_contracts())?;
->>>>>>> 28bdb6c6
 
             let artifact = remove_zk_contract(&mut zk_output, &target_path, &self.contract.name)?;
 
