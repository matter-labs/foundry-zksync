use alloy_chains::Chain;
use alloy_dyn_abi::{DynSolValue, JsonAbiExt, Specifier};
use alloy_json_abi::{Constructor, JsonAbi};
use alloy_network::{AnyNetwork, EthereumWallet, TransactionBuilder};
use alloy_primitives::{hex, Address, Bytes};
use alloy_provider::{Provider, ProviderBuilder};
use alloy_rpc_types::{AnyTransactionReceipt, TransactionRequest};
use alloy_serde::WithOtherFields;
use alloy_signer::Signer;
use alloy_transport::{Transport, TransportError};
use clap::{Parser, ValueHint};
use eyre::{Context, Result};
use forge_verify::RetryArgs;
use foundry_cli::{
    opts::{CoreBuildArgs, EthereumOpts, EtherscanOpts, TransactionOpts},
    utils::{self, read_constructor_args_file, remove_contract, LoadConfig},
};
use foundry_common::{
    compile::{self},
    fmt::parse_tokens,
};
use foundry_compilers::{artifacts::BytecodeObject, info::ContractInfo, utils::canonicalize};
use serde_json::json;
use std::{borrow::Borrow, marker::PhantomData, path::PathBuf, sync::Arc};

/// CLI arguments for `forge create`.
#[derive(Clone, Debug, Parser)]
pub struct CreateArgs {
    /// The contract identifier in the form `<path>:<contractname>`.
    contract: ContractInfo,

    /// The constructor arguments.
    #[arg(
        long,
        num_args(1..),
        conflicts_with = "constructor_args_path",
        value_name = "ARGS",
    )]
    constructor_args: Vec<String>,

    /// The path to a file containing the constructor arguments.
    #[arg(
        long,
        value_hint = ValueHint::FilePath,
        value_name = "PATH",
    )]
    constructor_args_path: Option<PathBuf>,

    /// Print the deployment information as JSON.
    #[arg(long, help_heading = "Display options")]
    json: bool,

    /// Verify contract after creation.
    #[arg(long)]
    verify: bool,

    /// Send via `eth_sendTransaction` using the `--from` argument or `$ETH_FROM` as sender
    #[arg(long, requires = "from")]
    unlocked: bool,

    /// Prints the standard json compiler input if `--verify` is provided.
    ///
    /// The standard json compiler input can be used to manually submit contract verification in
    /// the browser.
    #[arg(long, requires = "verify")]
    show_standard_json_input: bool,

    #[command(flatten)]
    opts: CoreBuildArgs,

    #[command(flatten)]
    tx: TransactionOpts,

    #[command(flatten)]
    eth: EthereumOpts,

    #[command(flatten)]
    pub verifier: forge_verify::VerifierArgs,

    #[command(flatten)]
    retry: RetryArgs,
}

impl CreateArgs {
    /// Executes the command to create a contract
<<<<<<< HEAD
    pub async fn run(mut self) -> Result<()> {
        // Find Project & Compile
        let project = self.opts.project()?;
=======
    pub async fn run(self) -> Result<()> {
        let mut config = self.eth.try_load_config_emit_warnings()?;
        let project_root = config.project_paths().root;
        let zksync = self.opts.compiler.zk.enabled();

        // Resolve missing libraries
        let libs_batches = if zksync && self.deploy_missing_libraries {
            let missing_libraries = zklibs::get_detected_missing_libraries(&project_root)?;

            let mut all_deployed_libraries = Vec::with_capacity(config.libraries.len());
            for library in &config.libraries {
                let split_lib = library.split(':').collect::<Vec<&str>>();
                let lib_path = split_lib[0];
                let lib_name = split_lib[1];
                all_deployed_libraries.push(ContractInfo {
                    name: lib_name.to_string(),
                    path: Some(lib_path.to_string()),
                });
            }
            info!("Resolving missing libraries");
>>>>>>> f505a536

        let target_path = if let Some(ref mut path) = self.contract.path {
            canonicalize(project.root().join(path))?
        } else {
            project.find_contract_path(&self.contract.name)?
        };

        let mut output =
            compile::compile_target(&target_path, &project, self.json || self.opts.silent)?;

        let (abi, bin, _) = remove_contract(&mut output, &target_path, &self.contract.name)?;

        let bin = match bin.object {
            BytecodeObject::Bytecode(_) => bin.object,
            _ => {
                let link_refs = bin
                    .link_references
                    .iter()
                    .flat_map(|(path, names)| {
                        names.keys().map(move |name| format!("\t{name}: {path}"))
                    })
                    .collect::<Vec<String>>()
                    .join("\n");
                eyre::bail!("Dynamic linking not supported in `create` command - deploy the following library contracts first, then provide the address to link at compile time\n{}", link_refs)
            }
        };

        // Add arguments to constructor
        let config = self.eth.try_load_config_emit_warnings()?;
        let provider = utils::get_provider(&config)?;
        let params = match abi.constructor {
            Some(ref v) => {
                let constructor_args =
                    if let Some(ref constructor_args_path) = self.constructor_args_path {
                        read_constructor_args_file(constructor_args_path.to_path_buf())?
                    } else {
                        self.constructor_args.clone()
                    };
                self.parse_constructor_args(v, &constructor_args)?
            }
            None => vec![],
        };

        // respect chain, if set explicitly via cmd args
        let chain_id = if let Some(chain_id) = self.chain_id() {
            chain_id
        } else {
            provider.get_chain_id().await?
        };
        if self.unlocked {
            // Deploy with unlocked account
            let sender = self.eth.wallet.from.expect("required");
            self.deploy(abi, bin, params, provider, chain_id, sender).await
        } else {
            // Deploy with signer
            let signer = self.eth.wallet.signer().await?;
            let deployer = signer.address();
            let provider = ProviderBuilder::<_, _, AnyNetwork>::default()
                .wallet(EthereumWallet::new(signer))
                .on_provider(provider);
            self.deploy(abi, bin, params, provider, chain_id, deployer).await
        }
    }

    /// Returns the provided chain id, if any.
    fn chain_id(&self) -> Option<u64> {
        self.eth.etherscan.chain.map(|chain| chain.id())
    }

    /// Ensures the verify command can be executed.
    ///
    /// This is supposed to check any things that might go wrong when preparing a verify request
    /// before the contract is deployed. This should prevent situations where a contract is deployed
    /// successfully, but we fail to prepare a verify request which would require manual
    /// verification.
    async fn verify_preflight_check(
        &self,
        constructor_args: Option<String>,
        chain: u64,
    ) -> Result<()> {
        // NOTE: this does not represent the same `VerifyArgs` that would be sent after deployment,
        // since we don't know the address yet.
        let mut verify = forge_verify::VerifyArgs {
            address: Default::default(),
            contract: Some(self.contract.clone()),
            compiler_version: None,
            constructor_args,
            constructor_args_path: None,
            num_of_optimizations: None,
            etherscan: EtherscanOpts {
                key: self.eth.etherscan.key.clone(),
                chain: Some(chain.into()),
            },
            rpc: Default::default(),
            flatten: false,
            force: false,
            skip_is_verified_check: true,
            watch: true,
            retry: self.retry,
            libraries: self.opts.libraries.clone(),
            root: None,
            verifier: self.verifier.clone(),
            via_ir: self.opts.via_ir,
            evm_version: self.opts.compiler.evm_version,
            show_standard_json_input: self.show_standard_json_input,
            guess_constructor_args: false,
        };

        // Check config for Etherscan API Keys to avoid preflight check failing if no
        // ETHERSCAN_API_KEY value set.
        let config = verify.load_config_emit_warnings();
        verify.etherscan.key =
            config.get_etherscan_config_with_chain(Some(chain.into()))?.map(|c| c.key);

        let context = verify.resolve_context().await?;

        verify.verification_provider()?.preflight_check(verify, context).await?;
        Ok(())
    }

    /// Deploys the contract
    async fn deploy<P: Provider<T, AnyNetwork>, T: Transport + Clone>(
        self,
        abi: JsonAbi,
        bin: BytecodeObject,
        args: Vec<DynSolValue>,
        provider: P,
        chain: u64,
        deployer_address: Address,
    ) -> Result<()> {
        let bin = bin.into_bytes().unwrap_or_else(|| {
            panic!("no bytecode found in bin object for {}", self.contract.name)
        });
        let provider = Arc::new(provider);
        let factory = ContractFactory::new(abi.clone(), bin.clone(), provider.clone());

        let is_args_empty = args.is_empty();
        let mut deployer =
            factory.deploy_tokens(args.clone()).context("failed to deploy contract").map_err(|e| {
                if is_args_empty {
                    e.wrap_err("no arguments provided for contract constructor; consider --constructor-args or --constructor-args-path")
                } else {
                    e
                }
            })?;
        let is_legacy = self.tx.legacy || Chain::from(chain).is_legacy();

        deployer.tx.set_from(deployer_address);
        deployer.tx.set_chain_id(chain);
        // `to` field must be set explicitly, cannot be None.
        if deployer.tx.to.is_none() {
            deployer.tx.set_create();
        }
        deployer.tx.set_nonce(if let Some(nonce) = self.tx.nonce {
            Ok(nonce.to())
        } else {
            provider.get_transaction_count(deployer_address).await
        }?);

        // set tx value if specified
        if let Some(value) = self.tx.value {
            deployer.tx.set_value(value);
        }

        deployer.tx.set_gas_limit(if let Some(gas_limit) = self.tx.gas_limit {
            Ok(gas_limit.to())
        } else {
            provider.estimate_gas(&deployer.tx).await
        }?);

        if is_legacy {
            let gas_price = if let Some(gas_price) = self.tx.gas_price {
                gas_price.to()
            } else {
                provider.get_gas_price().await?
            };
            deployer.tx.set_gas_price(gas_price);
        } else {
            let estimate = provider.estimate_eip1559_fees(None).await.wrap_err("Failed to estimate EIP1559 fees. This chain might not support EIP1559, try adding --legacy to your command.")?;
            let priority_fee = if let Some(priority_fee) = self.tx.priority_gas_price {
                priority_fee.to()
            } else {
                estimate.max_priority_fee_per_gas
            };
            let max_fee = if let Some(max_fee) = self.tx.gas_price {
                max_fee.to()
            } else {
                estimate.max_fee_per_gas
            };

            deployer.tx.set_max_fee_per_gas(max_fee);
            deployer.tx.set_max_priority_fee_per_gas(priority_fee);
        }

        // Before we actually deploy the contract we try check if the verify settings are valid
        let mut constructor_args = None;
        if self.verify {
            if !args.is_empty() {
                let encoded_args = abi
                    .constructor()
                    .ok_or_else(|| eyre::eyre!("could not find constructor"))?
                    .abi_encode_input(&args)?;
                constructor_args = Some(hex::encode(encoded_args));
            }

            self.verify_preflight_check(constructor_args.clone(), chain).await?;
        }

        // Deploy the actual contract
        let (deployed_contract, receipt) = deployer.send_with_receipt().await?;

        let address = deployed_contract;
        if self.json {
            let output = json!({
                "deployer": deployer_address.to_string(),
                "deployedTo": address.to_string(),
                "transactionHash": receipt.transaction_hash
            });
            println!("{output}");
        } else {
            println!("Deployer: {deployer_address}");
            println!("Deployed to: {address}");
            println!("Transaction hash: {:?}", receipt.transaction_hash);
        };

        if !self.verify {
            return Ok(());
        }

        println!("Starting contract verification...");

        let num_of_optimizations =
            if self.opts.compiler.optimize { self.opts.compiler.optimizer_runs } else { None };
        let verify = forge_verify::VerifyArgs {
            address,
            contract: Some(self.contract),
            compiler_version: None,
            constructor_args,
            constructor_args_path: None,
            num_of_optimizations,
            etherscan: EtherscanOpts { key: self.eth.etherscan.key(), chain: Some(chain.into()) },
            rpc: Default::default(),
            flatten: false,
            force: false,
            skip_is_verified_check: false,
            watch: true,
            retry: self.retry,
            libraries: self.opts.libraries.clone(),
            root: None,
            verifier: self.verifier,
            via_ir: self.opts.via_ir,
            evm_version: self.opts.compiler.evm_version,
            show_standard_json_input: self.show_standard_json_input,
            guess_constructor_args: false,
        };
        println!("Waiting for {} to detect contract deployment...", verify.verifier.verifier);
        verify.run().await
    }

    /// Parses the given constructor arguments into a vector of `DynSolValue`s, by matching them
    /// against the constructor's input params.
    ///
    /// Returns a list of parsed values that match the constructor's input params.
    fn parse_constructor_args(
        &self,
        constructor: &Constructor,
        constructor_args: &[String],
    ) -> Result<Vec<DynSolValue>> {
        let mut params = Vec::with_capacity(constructor.inputs.len());
        for (input, arg) in constructor.inputs.iter().zip(constructor_args) {
            // resolve the input type directly
            let ty = input
                .resolve()
                .wrap_err_with(|| format!("Could not resolve constructor arg: input={input}"))?;
            params.push((ty, arg));
        }
        let params = params.iter().map(|(ty, arg)| (ty, arg.as_str()));
        parse_tokens(params).map_err(Into::into)
    }
}

/// `ContractFactory` is a [`DeploymentTxFactory`] object with an
/// [`Arc`] middleware. This type alias exists to preserve backwards
/// compatibility with less-abstract Contracts.
///
/// For full usage docs, see [`DeploymentTxFactory`].
pub type ContractFactory<P, T> = DeploymentTxFactory<Arc<P>, P, T>;

/// Helper which manages the deployment transaction of a smart contract. It
/// wraps a deployment transaction, and retrieves the contract address output
/// by it.
///
/// Currently, we recommend using the [`ContractDeployer`] type alias.
#[derive(Debug)]
#[must_use = "ContractDeploymentTx does nothing unless you `send` it"]
pub struct ContractDeploymentTx<B, P, T, C> {
    /// the actual deployer, exposed for overriding the defaults
    pub deployer: Deployer<B, P, T>,
    /// marker for the `Contract` type to create afterwards
    ///
    /// this type will be used to construct it via `From::from(Contract)`
    _contract: PhantomData<C>,
}

impl<B, P, T, C> Clone for ContractDeploymentTx<B, P, T, C>
where
    B: Clone,
{
    fn clone(&self) -> Self {
        Self { deployer: self.deployer.clone(), _contract: self._contract }
    }
}

impl<B, P, T, C> From<Deployer<B, P, T>> for ContractDeploymentTx<B, P, T, C> {
    fn from(deployer: Deployer<B, P, T>) -> Self {
        Self { deployer, _contract: PhantomData }
    }
}

/// Helper which manages the deployment transaction of a smart contract
#[derive(Debug)]
#[must_use = "Deployer does nothing unless you `send` it"]
pub struct Deployer<B, P, T> {
    /// The deployer's transaction, exposed for overriding the defaults
    pub tx: WithOtherFields<TransactionRequest>,
    abi: JsonAbi,
    client: B,
    confs: usize,
    _p: PhantomData<P>,
    _t: PhantomData<T>,
}

impl<B, P, T> Clone for Deployer<B, P, T>
where
    B: Clone,
{
    fn clone(&self) -> Self {
        Self {
            tx: self.tx.clone(),
            abi: self.abi.clone(),
            client: self.client.clone(),
            confs: self.confs,
            _p: PhantomData,
            _t: PhantomData,
        }
    }
}

impl<B, P, T> Deployer<B, P, T>
where
    B: Borrow<P> + Clone,
    P: Provider<T, AnyNetwork>,
    T: Transport + Clone,
{
    /// Broadcasts the contract deployment transaction and after waiting for it to
    /// be sufficiently confirmed (default: 1), it returns a tuple with
    /// the [`Contract`](crate::Contract) struct at the deployed contract's address
    /// and the corresponding [`AnyReceipt`].
    pub async fn send_with_receipt(
        self,
    ) -> Result<(Address, AnyTransactionReceipt), ContractDeploymentError> {
        let receipt = self
            .client
            .borrow()
            .send_transaction(self.tx)
            .await?
            .with_required_confirmations(self.confs as u64)
            .get_receipt()
            .await?;

        let address =
            receipt.contract_address.ok_or(ContractDeploymentError::ContractNotDeployed)?;

        Ok((address, receipt))
    }
}

/// To deploy a contract to the Ethereum network, a `ContractFactory` can be
/// created which manages the Contract bytecode and Application Binary Interface
/// (ABI), usually generated from the Solidity compiler.
///
/// Once the factory's deployment transaction is mined with sufficient confirmations,
/// the [`Contract`](crate::Contract) object is returned.
///
/// # Example
///
/// ```
/// # async fn foo() -> Result<(), Box<dyn std::error::Error>> {
/// use alloy_primitives::Bytes;
/// use ethers_contract::ContractFactory;
/// use ethers_providers::{Provider, Http};
///
/// // get the contract ABI and bytecode
/// let abi = Default::default();
/// let bytecode = Bytes::from_static(b"...");
///
/// // connect to the network
/// let client = Provider::<Http>::try_from("http://localhost:8545").unwrap();
/// let client = std::sync::Arc::new(client);
///
/// // create a factory which will be used to deploy instances of the contract
/// let factory = ContractFactory::new(abi, bytecode, client);
///
/// // The deployer created by the `deploy` call exposes a builder which gets consumed
/// // by the async `send` call
/// let contract = factory
///     .deploy("initial value".to_string())?
///     .confirmations(0usize)
///     .send()
///     .await?;
/// println!("{}", contract.address());
/// # Ok(())
/// # }
#[derive(Debug)]
pub struct DeploymentTxFactory<B, P, T> {
    client: B,
    abi: JsonAbi,
    bytecode: Bytes,
    _p: PhantomData<P>,
    _t: PhantomData<T>,
}

impl<B, P, T> Clone for DeploymentTxFactory<B, P, T>
where
    B: Clone,
{
    fn clone(&self) -> Self {
        Self {
            client: self.client.clone(),
            abi: self.abi.clone(),
            bytecode: self.bytecode.clone(),
            _p: PhantomData,
            _t: PhantomData,
        }
    }
}

impl<P, T, B> DeploymentTxFactory<B, P, T>
where
    B: Borrow<P> + Clone,
    P: Provider<T, AnyNetwork>,
    T: Transport + Clone,
{
    /// Creates a factory for deployment of the Contract with bytecode, and the
    /// constructor defined in the abi. The client will be used to send any deployment
    /// transaction.
    pub fn new(abi: JsonAbi, bytecode: Bytes, client: B) -> Self {
        Self { client, abi, bytecode, _p: PhantomData, _t: PhantomData }
    }

    /// Create a deployment tx using the provided tokens as constructor
    /// arguments
    pub fn deploy_tokens(
        self,
        params: Vec<DynSolValue>,
    ) -> Result<Deployer<B, P, T>, ContractDeploymentError>
    where
        B: Clone,
    {
        // Encode the constructor args & concatenate with the bytecode if necessary
        let data: Bytes = match (self.abi.constructor(), params.is_empty()) {
            (None, false) => return Err(ContractDeploymentError::ConstructorError),
            (None, true) => self.bytecode.clone(),
            (Some(constructor), _) => {
                let input: Bytes = constructor
                    .abi_encode_input(&params)
                    .map_err(ContractDeploymentError::DetokenizationError)?
                    .into();
                // Concatenate the bytecode and abi-encoded constructor call.
                self.bytecode.iter().copied().chain(input).collect()
            }
        };

        // create the tx object. Since we're deploying a contract, `to` is `None`
        let tx = WithOtherFields::new(TransactionRequest::default().input(data.into()));

        Ok(Deployer {
            client: self.client.clone(),
            abi: self.abi,
            tx,
            confs: 1,
            _p: PhantomData,
            _t: PhantomData,
        })
    }
}

#[derive(thiserror::Error, Debug)]
/// An Error which is thrown when interacting with a smart contract
pub enum ContractDeploymentError {
    #[error("constructor is not defined in the ABI")]
    ConstructorError,
    #[error(transparent)]
    DetokenizationError(#[from] alloy_dyn_abi::Error),
    #[error("contract was not deployed")]
    ContractNotDeployed,
    #[error(transparent)]
    RpcError(#[from] TransportError),
}

#[cfg(test)]
mod tests {
    use super::*;

    #[test]
    fn can_parse_create() {
        let args: CreateArgs = CreateArgs::parse_from([
            "foundry-cli",
            "src/Domains.sol:Domains",
            "--verify",
            "--retries",
            "10",
            "--delay",
            "30",
        ]);
        assert_eq!(args.retry.retries, 10);
        assert_eq!(args.retry.delay, 30);
    }
    #[test]
    fn can_parse_chain_id() {
        let args: CreateArgs = CreateArgs::parse_from([
            "foundry-cli",
            "src/Domains.sol:Domains",
            "--verify",
            "--retries",
            "10",
            "--delay",
            "30",
            "--chain-id",
            "9999",
        ]);
        assert_eq!(args.chain_id(), Some(9999));
    }

    #[test]
    fn test_parse_constructor_args() {
        let args: CreateArgs = CreateArgs::parse_from([
            "foundry-cli",
            "src/Domains.sol:Domains",
            "--constructor-args",
            "Hello",
        ]);
        let constructor: Constructor = serde_json::from_str(r#"{"type":"constructor","inputs":[{"name":"_name","type":"string","internalType":"string"}],"stateMutability":"nonpayable"}"#).unwrap();
        let params = args.parse_constructor_args(&constructor, &args.constructor_args).unwrap();
        assert_eq!(params, vec![DynSolValue::String("Hello".to_string())]);
    }

    #[test]
    fn test_parse_tuple_constructor_args() {
        let args: CreateArgs = CreateArgs::parse_from([
            "foundry-cli",
            "src/Domains.sol:Domains",
            "--constructor-args",
            "[(1,2), (2,3), (3,4)]",
        ]);
        let constructor: Constructor = serde_json::from_str(r#"{"type":"constructor","inputs":[{"name":"_points","type":"tuple[]","internalType":"struct Point[]","components":[{"name":"x","type":"uint256","internalType":"uint256"},{"name":"y","type":"uint256","internalType":"uint256"}]}],"stateMutability":"nonpayable"}"#).unwrap();
        let _params = args.parse_constructor_args(&constructor, &args.constructor_args).unwrap();
    }
}<|MERGE_RESOLUTION|>--- conflicted
+++ resolved
@@ -83,32 +83,13 @@
 
 impl CreateArgs {
     /// Executes the command to create a contract
-<<<<<<< HEAD
     pub async fn run(mut self) -> Result<()> {
-        // Find Project & Compile
-        let project = self.opts.project()?;
-=======
-    pub async fn run(self) -> Result<()> {
         let mut config = self.eth.try_load_config_emit_warnings()?;
         let project_root = config.project_paths().root;
         let zksync = self.opts.compiler.zk.enabled();
-
-        // Resolve missing libraries
-        let libs_batches = if zksync && self.deploy_missing_libraries {
-            let missing_libraries = zklibs::get_detected_missing_libraries(&project_root)?;
-
-            let mut all_deployed_libraries = Vec::with_capacity(config.libraries.len());
-            for library in &config.libraries {
-                let split_lib = library.split(':').collect::<Vec<&str>>();
-                let lib_path = split_lib[0];
-                let lib_name = split_lib[1];
-                all_deployed_libraries.push(ContractInfo {
-                    name: lib_name.to_string(),
-                    path: Some(lib_path.to_string()),
-                });
-            }
-            info!("Resolving missing libraries");
->>>>>>> f505a536
+        
+        // Find Project & Compile
+        let project = self.opts.project()?;
 
         let target_path = if let Some(ref mut path) = self.contract.path {
             canonicalize(project.root().join(path))?
