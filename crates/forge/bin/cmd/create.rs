--- conflicted
+++ resolved
@@ -19,15 +19,10 @@
     compile::{self, ProjectCompiler},
     fmt::parse_tokens,
 };
-<<<<<<< HEAD
 use foundry_compilers::{
     artifacts::BytecodeObject, info::ContractInfo, utils::canonicalize,
     zksync::artifact_output::zk::ZkContractArtifact,
 };
-use foundry_wallets::WalletSigner;
-use foundry_zksync_core::convert::ConvertH160;
-=======
-use foundry_compilers::{artifacts::BytecodeObject, info::ContractInfo, utils::canonicalize};
 use foundry_config::{
     figment::{
         self,
@@ -36,7 +31,8 @@
     },
     merge_impl_figment_convert, Config,
 };
->>>>>>> 91656a28
+use foundry_wallets::WalletSigner;
+use foundry_zksync_core::convert::ConvertH160;
 use serde_json::json;
 use std::{
     borrow::Borrow,
@@ -232,7 +228,7 @@
             let result = if self.unlocked {
                 // Deploy with unlocked account
                 let sender = self.eth.wallet.from.expect("required");
-                self.deploy_zk(abi, bin.object, params, provider, chain_id, sender, zk_data, None)
+                self.deploy_zk(abi, bin.object, params, provider, chain_id, sender, config.transaction_timeout, zk_data, None)
                     .await
             } else {
                 // Deploy with signer
@@ -249,6 +245,7 @@
                     provider,
                     chain_id,
                     deployer,
+                    config.transaction_timeout,
                     zk_data,
                     Some(zk_signer),
                 )
@@ -535,6 +532,7 @@
         provider: P,
         chain: u64,
         deployer_address: Address,
+        timeout: u64,
         zk_data: ZkSyncData,
         zk_signer: Option<WalletSigner>,
     ) -> Result<()> {
@@ -542,7 +540,7 @@
             panic!("no bytecode found in bin object for {}", self.contract.name)
         });
         let provider = Arc::new(provider);
-        let factory = ContractFactory::new(abi.clone(), bin.clone(), provider.clone());
+        let factory = ContractFactory::new(abi.clone(), bin.clone(), provider.clone(), timeout);
 
         let is_args_empty = args.is_empty();
         let mut deployer =
@@ -767,11 +765,8 @@
     abi: JsonAbi,
     client: B,
     confs: usize,
-<<<<<<< HEAD
+    timeout: u64,
     zk_factory_deps: Option<Vec<Vec<u8>>>,
-=======
-    timeout: u64,
->>>>>>> 91656a28
     _p: PhantomData<P>,
     _t: PhantomData<T>,
 }
@@ -786,11 +781,8 @@
             abi: self.abi.clone(),
             client: self.client.clone(),
             confs: self.confs,
-<<<<<<< HEAD
+            timeout: self.timeout,
             zk_factory_deps: self.zk_factory_deps.clone(),
-=======
-            timeout: self.timeout,
->>>>>>> 91656a28
             _p: PhantomData,
             _t: PhantomData,
         }
@@ -971,7 +963,7 @@
             abi: self.abi,
             tx,
             confs: 1,
-<<<<<<< HEAD
+            timeout: self.timeout,
             zk_factory_deps: None,
             _p: PhantomData,
             _t: PhantomData,
@@ -1016,10 +1008,8 @@
             abi: self.abi,
             tx,
             confs: 1,
+            timeout: self.timeout,
             zk_factory_deps: Some(vec![zk_data.bytecode.clone()]),
-=======
-            timeout: self.timeout,
->>>>>>> 91656a28
             _p: PhantomData,
             _t: PhantomData,
         })
