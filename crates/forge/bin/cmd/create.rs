--- conflicted
+++ resolved
@@ -131,13 +131,8 @@
 impl CreateArgs {
     /// Executes the command to create a contract
     pub async fn run(mut self) -> Result<()> {
-<<<<<<< HEAD
         let mut config = self.try_load_config_emit_warnings()?;
         let timeout = config.transaction_timeout;
-=======
-        let mut config = self.load_config()?;
-
->>>>>>> 9f11e6df
         // Install missing dependencies.
         if install::install_missing_dependencies(&mut config) && config.auto_detect_remappings {
             // need to re-configure here to also catch additional remappings
