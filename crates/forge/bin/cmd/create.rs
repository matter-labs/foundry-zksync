--- conflicted
+++ resolved
@@ -19,13 +19,10 @@
     compile::{self, ProjectCompiler},
     fmt::parse_tokens,
     shell,
-<<<<<<< HEAD
 };
 use foundry_compilers::{
     artifacts::BytecodeObject, info::ContractInfo, utils::canonicalize,
     zksync::artifact_output::zk::ZkContractArtifact,
-=======
->>>>>>> 58bf161b
 };
 use foundry_config::{
     figment::{
@@ -498,7 +495,6 @@
 
         let address = deployed_contract;
         if shell::is_json() {
-<<<<<<< HEAD
             let output = json!({
                 "deployer": deployer_address.to_string(),
                 "deployedTo": address.to_string(),
@@ -649,8 +645,6 @@
 
         let address = deployed_contract;
         if shell::is_json() {
-=======
->>>>>>> 58bf161b
             let output = json!({
                 "deployer": deployer_address.to_string(),
                 "deployedTo": address.to_string(),
