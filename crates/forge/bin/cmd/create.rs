--- conflicted
+++ resolved
@@ -10,11 +10,7 @@
 use alloy_transport::{Transport, TransportError};
 use clap::{Parser, ValueHint};
 use eyre::{Context, Result};
-<<<<<<< HEAD
-use forge_verify::{zk_provider::CompilerVerificationContext, RetryArgs};
-=======
-use forge_verify::{RetryArgs, VerifierArgs, VerifyArgs};
->>>>>>> fef20981
+use forge_verify::{zk_provider::CompilerVerificationContext, RetryArgs, VerifierArgs, VerifyArgs};
 use foundry_cli::{
     opts::{CoreBuildArgs, EthereumOpts, EtherscanOpts, TransactionOpts},
     utils::{self, read_constructor_args_file, remove_contract, remove_zk_contract, LoadConfig},
@@ -25,12 +21,8 @@
     shell,
 };
 use foundry_compilers::{
-<<<<<<< HEAD
     artifacts::BytecodeObject, info::ContractInfo, utils::canonicalize,
-    zksync::artifact_output::zk::ZkContractArtifact,
-=======
-    artifacts::BytecodeObject, info::ContractInfo, utils::canonicalize, ArtifactId,
->>>>>>> fef20981
+    zksync::artifact_output::zk::ZkContractArtifact, ArtifactId
 };
 use foundry_config::{
     figment::{
@@ -426,11 +418,8 @@
             evm_version: self.opts.compiler.evm_version,
             show_standard_json_input: self.show_standard_json_input,
             guess_constructor_args: false,
-<<<<<<< HEAD
+            compilation_profile: Some(id.profile.to_string()),
             zksync: self.opts.compiler.zk.enabled(),
-=======
-            compilation_profile: Some(id.profile.to_string()),
->>>>>>> fef20981
         };
 
         // Check config for Etherscan API Keys to avoid preflight check failing if no
@@ -589,7 +578,7 @@
             evm_version: self.opts.compiler.evm_version,
             show_standard_json_input: self.show_standard_json_input,
             guess_constructor_args: false,
-<<<<<<< HEAD
+            compilation_profile: Some(id.profile.to_string()),
             zksync: self.opts.compiler.zk.enabled(),
         };
         println!("Waiting for {} to detect contract deployment...", verify.verifier.verifier);
@@ -719,7 +708,7 @@
         } else {
             None
         };
-        let verify = forge_verify::VerifyArgs {
+        let verify = VerifyArgs {
             address,
             contract: Some(self.contract),
             compiler_version: None,
@@ -740,10 +729,8 @@
             evm_version: self.opts.compiler.evm_version,
             show_standard_json_input: self.show_standard_json_input,
             guess_constructor_args: false,
+            compilation_profile: None, //TODO(zk): provide comp profile
             zksync: true,
-=======
-            compilation_profile: Some(id.profile.to_string()),
->>>>>>> fef20981
         };
         sh_println!("Waiting for {} to detect contract deployment...", verify.verifier.verifier)?;
         verify.run().await
