use alloy_chains::Chain;
use alloy_dyn_abi::{DynSolValue, JsonAbiExt, Specifier};
use alloy_json_abi::{Constructor, JsonAbi};
use alloy_network::{AnyNetwork, EthereumWallet, TransactionBuilder};
use alloy_primitives::{hex, Address, Bytes};
use alloy_provider::{Provider, ProviderBuilder};
use alloy_rpc_types::{AnyTransactionReceipt, TransactionRequest};
use alloy_serde::WithOtherFields;
use alloy_signer::Signer;
use alloy_transport::{Transport, TransportError};
use clap::{Parser, ValueHint};
use eyre::{Context, Result};
use forge_verify::RetryArgs;
use foundry_cli::{
    opts::{CoreBuildArgs, EthereumOpts, EtherscanOpts, TransactionOpts},
    utils::{self, read_constructor_args_file, remove_contract, remove_zk_contract, LoadConfig},
};
use foundry_common::{
<<<<<<< HEAD
    compile::{self, ProjectCompiler},
    fmt::parse_tokens,
};
use foundry_compilers::{
    artifacts::BytecodeObject, info::ContractInfo, utils::canonicalize,
    zksync::artifact_output::zk::ZkContractArtifact,
};
use foundry_wallets::WalletSigner;
use foundry_zksync_core::convert::ConvertH160;
=======
    compile::{self},
    fmt::parse_tokens,
};
use foundry_compilers::{artifacts::BytecodeObject, info::ContractInfo, utils::canonicalize};
>>>>>>> 62cdea8f
use serde_json::json;
use std::{
    borrow::Borrow,
    collections::{HashSet, VecDeque},
    marker::PhantomData,
    path::PathBuf,
    str::FromStr,
    sync::Arc,
};
use zksync_types::H256;

/// CLI arguments for `forge create`.
#[derive(Clone, Debug, Parser)]
pub struct CreateArgs {
    /// The contract identifier in the form `<path>:<contractname>`.
    contract: ContractInfo,

    /// The constructor arguments.
    #[arg(
        long,
        num_args(1..),
        conflicts_with = "constructor_args_path",
        value_name = "ARGS",
    )]
    constructor_args: Vec<String>,

    /// The path to a file containing the constructor arguments.
    #[arg(
        long,
        value_hint = ValueHint::FilePath,
        value_name = "PATH",
        conflicts_with = "constructor_args",
    )]
    constructor_args_path: Option<PathBuf>,

    /// Print the deployment information as JSON.
    #[arg(long, help_heading = "Display options")]
    json: bool,

    /// Verify contract after creation.
    #[arg(long)]
    verify: bool,

    /// Send via `eth_sendTransaction` using the `--from` argument or `$ETH_FROM` as sender
    #[arg(long, requires = "from")]
    unlocked: bool,

    /// Prints the standard json compiler input if `--verify` is provided.
    ///
    /// The standard json compiler input can be used to manually submit contract verification in
    /// the browser.
    #[arg(long, requires = "verify")]
    show_standard_json_input: bool,

    #[command(flatten)]
    opts: CoreBuildArgs,

    #[command(flatten)]
    tx: TransactionOpts,

    #[command(flatten)]
    eth: EthereumOpts,

    #[command(flatten)]
    pub verifier: forge_verify::VerifierArgs,

    #[command(flatten)]
    retry: RetryArgs,
}

/// Data used to deploy a contract on zksync
pub struct ZkSyncData {
    bytecode: Vec<u8>,
    bytecode_hash: H256,
    factory_deps: Vec<Vec<u8>>,
}

impl CreateArgs {
    /// Executes the command to create a contract
    pub async fn run(mut self) -> Result<()> {
        // Find Project & Compile
        let project = self.opts.project()?;
<<<<<<< HEAD
        let zksync = self.opts.compiler.zk.enabled();
        if zksync {
            let target_path = if let Some(ref mut path) = self.contract.path {
                canonicalize(project.root().join(path))?
            } else {
                project.find_contract_path(&self.contract.name)?
            };

            let config = self.opts.try_load_config_emit_warnings()?;
            let zk_project = foundry_zksync_compiler::create_project(&config, config.cache, false)?;
            let zk_compiler = ProjectCompiler::new()
                .quiet(self.json || self.opts.silent)
                .files([target_path.clone()]);
            let mut zk_output =
                zk_compiler.zksync_compile(&zk_project, config.zksync.avoid_contracts())?;

            let artifact = remove_zk_contract(&mut zk_output, &target_path, &self.contract.name)?;

            let ZkContractArtifact { bytecode, hash, factory_dependencies, abi, .. } = artifact;

            let abi = abi.expect("Abi not found");

            let bin = bytecode.expect("Bytecode not found");
            let bytecode_hash = H256::from_str(&hash.expect("Contract hash not found"))?;
            let bytecode = bin.object.clone().into_bytes().unwrap().to_vec();

            // Add arguments to constructor
            let config = self.eth.try_load_config_emit_warnings()?;
            let provider = utils::get_provider(&config)?;
            let params = match abi.constructor {
                Some(ref v) => {
                    let constructor_args =
                        if let Some(ref constructor_args_path) = self.constructor_args_path {
                            read_constructor_args_file(constructor_args_path.to_path_buf())?
                        } else {
                            self.constructor_args.clone()
                        };
                    self.parse_constructor_args(v, &constructor_args)?
                }
                None => vec![],
            };

            // respect chain, if set explicitly via cmd args
            let chain_id = if let Some(chain_id) = self.chain_id() {
                chain_id
            } else {
                provider.get_chain_id().await?
            };

            let factory_deps: Vec<Vec<u8>> = {
                let factory_dependencies_map =
                    factory_dependencies.expect("factory deps not found");
                let mut visited_paths = HashSet::new();
                let mut visited_bytecodes = HashSet::new();
                let mut queue = VecDeque::new();

                for dep in factory_dependencies_map.values() {
                    queue.push_back(dep.clone());
                }

                while let Some(dep_info) = queue.pop_front() {
                    if visited_paths.insert(dep_info.clone()) {
                        let mut split = dep_info.split(':');
                        let contract_path = split
                            .next()
                            .expect("Failed to extract contract path for factory dependency");
                        let contract_name = split
                            .next()
                            .expect("Failed to extract contract name for factory dependency");
                        let mut abs_path_buf = PathBuf::new();
                        abs_path_buf.push(project.root());
                        abs_path_buf.push(contract_path);
                        let abs_path_str = abs_path_buf.to_string_lossy();
                        let fdep_art =
                            zk_output.find(abs_path_str, contract_name).unwrap_or_else(|| {
                                panic!(
                                    "Could not find contract {contract_name} at path {contract_path} for compilation output",
                                )
                            });
                        let fdep_fdeps_map =
                            fdep_art.factory_dependencies.clone().expect("factory deps not found");
                        for dep in fdep_fdeps_map.values() {
                            queue.push_back(dep.clone())
                        }

                        let fdep_bytecode = fdep_art
                            .bytecode
                            .clone()
                            .expect("Bytecode not found for factory dependency")
                            .object
                            .clone()
                            .into_bytes()
                            .unwrap()
                            .to_vec();
                        visited_bytecodes.insert(fdep_bytecode);
                    }
                }
                visited_bytecodes.insert(bytecode.clone());
                visited_bytecodes.into_iter().collect()
            };
            let zk_data = ZkSyncData { bytecode, bytecode_hash, factory_deps };

            let result = if self.unlocked {
                // Deploy with unlocked account
                let sender = self.eth.wallet.from.expect("required");
                self.deploy_zk(abi, bin.object, params, provider, chain_id, sender, zk_data, None)
                    .await
            } else {
                // Deploy with signer
                let signer = self.eth.wallet.signer().await?;
                let zk_signer = self.eth.wallet.signer().await?;
                let deployer = signer.address();
                let provider = ProviderBuilder::<_, _, AnyNetwork>::default()
                    .wallet(EthereumWallet::new(signer))
                    .on_provider(provider);
                self.deploy_zk(
                    abi,
                    bin.object,
                    params,
                    provider,
                    chain_id,
                    deployer,
                    zk_data,
                    Some(zk_signer),
                )
                .await
            };

            return result;
        }

        let target_path = if let Some(ref mut path) = self.contract.path {
            canonicalize(project.root().join(path))?
        } else {
            project.find_contract_path(&self.contract.name)?
        };

=======

        let target_path = if let Some(ref mut path) = self.contract.path {
            canonicalize(project.root().join(path))?
        } else {
            project.find_contract_path(&self.contract.name)?
        };

>>>>>>> 62cdea8f
        let mut output =
            compile::compile_target(&target_path, &project, self.json || self.opts.silent)?;

        let (abi, bin, _) = remove_contract(&mut output, &target_path, &self.contract.name)?;

        let bin = match bin.object {
            BytecodeObject::Bytecode(_) => bin.object,
            _ => {
                let link_refs = bin
                    .link_references
                    .iter()
                    .flat_map(|(path, names)| {
                        names.keys().map(move |name| format!("\t{name}: {path}"))
                    })
                    .collect::<Vec<String>>()
                    .join("\n");
                eyre::bail!("Dynamic linking not supported in `create` command - deploy the following library contracts first, then provide the address to link at compile time\n{}", link_refs)
            }
        };

        // Add arguments to constructor
        let config = self.eth.try_load_config_emit_warnings()?;
        let provider = utils::get_provider(&config)?;
        let params = match abi.constructor {
            Some(ref v) => {
                let constructor_args =
                    if let Some(ref constructor_args_path) = self.constructor_args_path {
                        read_constructor_args_file(constructor_args_path.to_path_buf())?
                    } else {
                        self.constructor_args.clone()
                    };
                self.parse_constructor_args(v, &constructor_args)?
            }
            None => vec![],
        };

        // respect chain, if set explicitly via cmd args
        let chain_id = if let Some(chain_id) = self.chain_id() {
            chain_id
        } else {
            provider.get_chain_id().await?
        };
        if self.unlocked {
            // Deploy with unlocked account
            let sender = self.eth.wallet.from.expect("required");
            self.deploy(abi, bin, params, provider, chain_id, sender).await
        } else {
            // Deploy with signer
            let signer = self.eth.wallet.signer().await?;
            let deployer = signer.address();
            let provider = ProviderBuilder::<_, _, AnyNetwork>::default()
                .wallet(EthereumWallet::new(signer))
                .on_provider(provider);
            self.deploy(abi, bin, params, provider, chain_id, deployer).await
        }
    }

    /// Returns the provided chain id, if any.
    fn chain_id(&self) -> Option<u64> {
        self.eth.etherscan.chain.map(|chain| chain.id())
    }

    /// Ensures the verify command can be executed.
    ///
    /// This is supposed to check any things that might go wrong when preparing a verify request
    /// before the contract is deployed. This should prevent situations where a contract is deployed
    /// successfully, but we fail to prepare a verify request which would require manual
    /// verification.
    async fn verify_preflight_check(
        &self,
        constructor_args: Option<String>,
        chain: u64,
    ) -> Result<()> {
        // NOTE: this does not represent the same `VerifyArgs` that would be sent after deployment,
        // since we don't know the address yet.
        let mut verify = forge_verify::VerifyArgs {
            address: Default::default(),
            contract: Some(self.contract.clone()),
            compiler_version: None,
            constructor_args,
            constructor_args_path: None,
            num_of_optimizations: None,
            etherscan: EtherscanOpts {
                key: self.eth.etherscan.key.clone(),
                chain: Some(chain.into()),
            },
            rpc: Default::default(),
            flatten: false,
            force: false,
            skip_is_verified_check: true,
            watch: true,
            retry: self.retry,
            libraries: self.opts.libraries.clone(),
            root: None,
            verifier: self.verifier.clone(),
            via_ir: self.opts.via_ir,
            evm_version: self.opts.compiler.evm_version,
            show_standard_json_input: self.show_standard_json_input,
            guess_constructor_args: false,
<<<<<<< HEAD
            zksync: self.opts.compiler.zk.enabled(),
=======
>>>>>>> 62cdea8f
        };

        // Check config for Etherscan API Keys to avoid preflight check failing if no
        // ETHERSCAN_API_KEY value set.
        let config = verify.load_config_emit_warnings();
        verify.etherscan.key =
            config.get_etherscan_config_with_chain(Some(chain.into()))?.map(|c| c.key);

        let context = verify.resolve_context().await?;

        verify.verification_provider()?.preflight_check(verify, context).await?;
        Ok(())
    }

    /// Deploys the contract
    async fn deploy<P: Provider<T, AnyNetwork>, T: Transport + Clone>(
        self,
        abi: JsonAbi,
        bin: BytecodeObject,
        args: Vec<DynSolValue>,
        provider: P,
        chain: u64,
        deployer_address: Address,
    ) -> Result<()> {
        let bin = bin.into_bytes().unwrap_or_else(|| {
            panic!("no bytecode found in bin object for {}", self.contract.name)
        });
        let provider = Arc::new(provider);
        let factory = ContractFactory::new(abi.clone(), bin.clone(), provider.clone());

        let is_args_empty = args.is_empty();
        let mut deployer =
            factory.deploy_tokens(args.clone()).context("failed to deploy contract").map_err(|e| {
                if is_args_empty {
                    e.wrap_err("no arguments provided for contract constructor; consider --constructor-args or --constructor-args-path")
                } else {
                    e
                }
            })?;
        let is_legacy = self.tx.legacy || Chain::from(chain).is_legacy();
<<<<<<< HEAD

        deployer.tx.set_from(deployer_address);
        deployer.tx.set_chain_id(chain);
        // `to` field must be set explicitly, cannot be None.
        if deployer.tx.to.is_none() {
            deployer.tx.set_create();
        }
        deployer.tx.set_nonce(if let Some(nonce) = self.tx.nonce {
            Ok(nonce.to())
        } else {
            provider.get_transaction_count(deployer_address).await
        }?);

        // set tx value if specified
        if let Some(value) = self.tx.value {
            deployer.tx.set_value(value);
        }

        deployer.tx.set_gas_limit(if let Some(gas_limit) = self.tx.gas_limit {
            Ok(gas_limit.to())
        } else {
            provider.estimate_gas(&deployer.tx).await
        }?);

        if is_legacy {
            let gas_price = if let Some(gas_price) = self.tx.gas_price {
                gas_price.to()
            } else {
                provider.get_gas_price().await?
            };
            deployer.tx.set_gas_price(gas_price);
        } else {
            let estimate = provider.estimate_eip1559_fees(None).await.wrap_err("Failed to estimate EIP1559 fees. This chain might not support EIP1559, try adding --legacy to your command.")?;
            let priority_fee = if let Some(priority_fee) = self.tx.priority_gas_price {
                priority_fee.to()
            } else {
                estimate.max_priority_fee_per_gas
            };
            let max_fee = if let Some(max_fee) = self.tx.gas_price {
                max_fee.to()
            } else {
                estimate.max_fee_per_gas
            };

            deployer.tx.set_max_fee_per_gas(max_fee);
            deployer.tx.set_max_priority_fee_per_gas(priority_fee);
        }

        // Before we actually deploy the contract we try check if the verify settings are valid
        let mut constructor_args = None;
        if self.verify {
            if !args.is_empty() {
                let encoded_args = abi
                    .constructor()
                    .ok_or_else(|| eyre::eyre!("could not find constructor"))?
                    .abi_encode_input(&args)?;
                constructor_args = Some(hex::encode_prefixed(encoded_args));
            }

            self.verify_preflight_check(constructor_args.clone(), chain).await?;
        }

        // Deploy the actual contract
        let (deployed_contract, receipt) = deployer.send_with_receipt().await?;

        let address = deployed_contract;
        if self.json {
            let output = json!({
                "deployer": deployer_address.to_string(),
                "deployedTo": address.to_string(),
                "transactionHash": receipt.transaction_hash
            });
            println!("{output}");
        } else {
            println!("Deployer: {deployer_address}");
            println!("Deployed to: {address}");
            println!("Transaction hash: {:?}", receipt.transaction_hash);
        };

        if !self.verify {
            return Ok(());
=======

        deployer.tx.set_from(deployer_address);
        deployer.tx.set_chain_id(chain);
        // `to` field must be set explicitly, cannot be None.
        if deployer.tx.to.is_none() {
            deployer.tx.set_create();
>>>>>>> 62cdea8f
        }
        deployer.tx.set_nonce(if let Some(nonce) = self.tx.nonce {
            Ok(nonce.to())
        } else {
            provider.get_transaction_count(deployer_address).await
        }?);

<<<<<<< HEAD
        println!("Starting contract verification...");

        let num_of_optimizations =
            if self.opts.compiler.optimize { self.opts.compiler.optimizer_runs } else { None };
        let verify = forge_verify::VerifyArgs {
            address,
            contract: Some(self.contract),
            compiler_version: None,
            constructor_args,
            constructor_args_path: None,
            num_of_optimizations,
            etherscan: EtherscanOpts { key: self.eth.etherscan.key(), chain: Some(chain.into()) },
            rpc: Default::default(),
            flatten: false,
            force: false,
            skip_is_verified_check: false,
            watch: true,
            retry: self.retry,
            libraries: self.opts.libraries.clone(),
            root: None,
            verifier: self.verifier,
            via_ir: self.opts.via_ir,
            evm_version: self.opts.compiler.evm_version,
            show_standard_json_input: self.show_standard_json_input,
            guess_constructor_args: false,
            zksync: self.opts.compiler.zk.enabled(),
        };
        println!("Waiting for {} to detect contract deployment...", verify.verifier.verifier);
        verify.run().await
    }

    // Deploys the zk contract
    #[allow(clippy::too_many_arguments)]
    async fn deploy_zk<P: Provider<T, AnyNetwork>, T: Transport + Clone>(
        self,
        abi: JsonAbi,
        bin: BytecodeObject,
        args: Vec<DynSolValue>,
        provider: P,
        chain: u64,
        deployer_address: Address,
        zk_data: ZkSyncData,
        zk_signer: Option<WalletSigner>,
    ) -> Result<()> {
        let bin = bin.into_bytes().unwrap_or_else(|| {
            panic!("no bytecode found in bin object for {}", self.contract.name)
        });
        let provider = Arc::new(provider);
        let factory = ContractFactory::new(abi.clone(), bin.clone(), provider.clone());

        let is_args_empty = args.is_empty();
        let mut deployer =
            factory.deploy_tokens_zk(args.clone(), &zk_data).context("failed to deploy contract")
                .map(|deployer| deployer.set_zk_factory_deps(zk_data.factory_deps.clone())).map_err(|e| {
                if is_args_empty {
                    e.wrap_err("no arguments provided for contract constructor; consider --constructor-args or --constructor-args-path")
                } else {
                    e
                }
            })?;

        deployer.tx.set_from(deployer_address);
        deployer.tx.set_chain_id(chain);
        // `to` field must be set explicitly, cannot be None.
        if deployer.tx.to.is_none() {
            deployer.tx.set_create();
=======
        // set tx value if specified
        if let Some(value) = self.tx.value {
            deployer.tx.set_value(value);
>>>>>>> 62cdea8f
        }
        deployer.tx.set_nonce(if let Some(nonce) = self.tx.nonce {
            Ok(nonce.to())
        } else {
            provider.get_transaction_count(deployer_address).await
        }?);

<<<<<<< HEAD
        // set tx value if specified
        if let Some(value) = self.tx.value {
            deployer.tx.set_value(value);
=======
        deployer.tx.set_gas_limit(if let Some(gas_limit) = self.tx.gas_limit {
            Ok(gas_limit.to())
        } else {
            provider.estimate_gas(&deployer.tx).await
        }?);

        if is_legacy {
            let gas_price = if let Some(gas_price) = self.tx.gas_price {
                gas_price.to()
            } else {
                provider.get_gas_price().await?
            };
            deployer.tx.set_gas_price(gas_price);
        } else {
            let estimate = provider.estimate_eip1559_fees(None).await.wrap_err("Failed to estimate EIP1559 fees. This chain might not support EIP1559, try adding --legacy to your command.")?;
            let priority_fee = if let Some(priority_fee) = self.tx.priority_gas_price {
                priority_fee.to()
            } else {
                estimate.max_priority_fee_per_gas
            };
            let max_fee = if let Some(max_fee) = self.tx.gas_price {
                max_fee.to()
            } else {
                estimate.max_fee_per_gas
            };

            deployer.tx.set_max_fee_per_gas(max_fee);
            deployer.tx.set_max_priority_fee_per_gas(priority_fee);
>>>>>>> 62cdea8f
        }

        let gas_price = if let Some(gas_price) = self.tx.gas_price {
            gas_price.to()
        } else {
            provider.get_gas_price().await?
        };
        deployer.tx.set_gas_price(gas_price);

        let estimated_gas = foundry_zksync_core::estimate_gas(
            &deployer.tx,
            zk_data.factory_deps.clone(),
            &provider,
        )
        .await?;

        deployer.tx.set_gas_limit(if let Some(gas_limit) = self.tx.gas_limit {
            gas_limit.to::<u128>()
        } else {
            estimated_gas.limit
        });

        let zk_constructor_args = match abi.constructor() {
            None => Default::default(),
            Some(constructor) => constructor.abi_encode_input(&args).unwrap_or_default(),
        };
        let data = foundry_zksync_core::encode_create_params(
            &forge::revm::primitives::CreateScheme::Create,
            zk_data.bytecode_hash,
            zk_constructor_args,
        );
        let data = Bytes::from(data);
        deployer.tx.set_input(data);

        deployer.tx.set_to(foundry_zksync_core::CONTRACT_DEPLOYER_ADDRESS.to_address());

        let mut constructor_args = None;
        if self.verify {
            if !args.is_empty() {
                let encoded_args = abi
                    .constructor()
                    .ok_or_else(|| eyre::eyre!("could not find constructor"))?
                    .abi_encode_input(&args)?;
                constructor_args = Some(hex::encode(encoded_args));
            }

            self.verify_preflight_check(constructor_args.clone(), chain).await?;
        }

        // Deploy the actual contract
        let (deployed_contract, receipt) = deployer.send_with_receipt_zk(zk_signer).await?;

        let address = deployed_contract;
        if self.json {
            let output = json!({
                "deployer": deployer_address.to_string(),
                "deployedTo": address.to_string(),
                "transactionHash": receipt.transaction_hash
            });
            println!("{output}");
        } else {
            println!("Deployer: {deployer_address}");
            println!("Deployed to: {address}");
            println!("Transaction hash: {:?}", receipt.transaction_hash);
        };

        if !self.verify {
            return Ok(());
        }

        println!("Starting contract verification...");

        let num_of_optimizations =
            if self.opts.compiler.optimize { self.opts.compiler.optimizer_runs } else { None };
        let verify = forge_verify::VerifyArgs {
            address,
            contract: Some(self.contract),
            compiler_version: None,
            constructor_args,
            constructor_args_path: None,
            num_of_optimizations,
            etherscan: EtherscanOpts { key: self.eth.etherscan.key(), chain: Some(chain.into()) },
            rpc: Default::default(),
            flatten: false,
            force: false,
            skip_is_verified_check: false,
            watch: true,
            retry: self.retry,
            libraries: self.opts.libraries.clone(),
            root: None,
            verifier: self.verifier,
            via_ir: self.opts.via_ir,
            evm_version: self.opts.compiler.evm_version,
            show_standard_json_input: self.show_standard_json_input,
            guess_constructor_args: false,
<<<<<<< HEAD
            zksync: true,
=======
>>>>>>> 62cdea8f
        };
        println!("Waiting for {} to detect contract deployment...", verify.verifier.verifier);
        verify.run().await
    }

    /// Parses the given constructor arguments into a vector of `DynSolValue`s, by matching them
    /// against the constructor's input params.
    ///
    /// Returns a list of parsed values that match the constructor's input params.
    fn parse_constructor_args(
        &self,
        constructor: &Constructor,
        constructor_args: &[String],
    ) -> Result<Vec<DynSolValue>> {
        let expected_params = constructor.inputs.len();

        let mut params = Vec::with_capacity(expected_params);
        for (input, arg) in constructor.inputs.iter().zip(constructor_args) {
            // resolve the input type directly
            let ty = input
                .resolve()
                .wrap_err_with(|| format!("Could not resolve constructor arg: input={input}"))?;
            params.push((ty, arg));
        }

        let actual_params = params.len();

        if actual_params != expected_params {
            tracing::warn!(
                given = actual_params,
                expected = expected_params,
               "Constructor argument mismatch: expected {expected_params} arguments, but received {actual_params}. Ensure that the number of arguments provided matches the constructor definition."
            );
        }

        let params = params.iter().map(|(ty, arg)| (ty, arg.as_str()));
        parse_tokens(params).map_err(Into::into)
    }
}

/// `ContractFactory` is a [`DeploymentTxFactory`] object with an
/// [`Arc`] middleware. This type alias exists to preserve backwards
/// compatibility with less-abstract Contracts.
///
/// For full usage docs, see [`DeploymentTxFactory`].
pub type ContractFactory<P, T> = DeploymentTxFactory<Arc<P>, P, T>;

/// Helper which manages the deployment transaction of a smart contract. It
/// wraps a deployment transaction, and retrieves the contract address output
/// by it.
///
/// Currently, we recommend using the [`ContractDeployer`] type alias.
#[derive(Debug)]
#[must_use = "ContractDeploymentTx does nothing unless you `send` it"]
pub struct ContractDeploymentTx<B, P, T, C> {
    /// the actual deployer, exposed for overriding the defaults
    pub deployer: Deployer<B, P, T>,
    /// marker for the `Contract` type to create afterwards
    ///
    /// this type will be used to construct it via `From::from(Contract)`
    _contract: PhantomData<C>,
}

impl<B, P, T, C> Clone for ContractDeploymentTx<B, P, T, C>
where
    B: Clone,
{
    fn clone(&self) -> Self {
        Self { deployer: self.deployer.clone(), _contract: self._contract }
    }
}

impl<B, P, T, C> From<Deployer<B, P, T>> for ContractDeploymentTx<B, P, T, C> {
    fn from(deployer: Deployer<B, P, T>) -> Self {
        Self { deployer, _contract: PhantomData }
    }
}

/// Helper which manages the deployment transaction of a smart contract
#[derive(Debug)]
#[must_use = "Deployer does nothing unless you `send` it"]
pub struct Deployer<B, P, T> {
    /// The deployer's transaction, exposed for overriding the defaults
    pub tx: WithOtherFields<TransactionRequest>,
    abi: JsonAbi,
    client: B,
    confs: usize,
<<<<<<< HEAD
    zk_factory_deps: Option<Vec<Vec<u8>>>,
=======
>>>>>>> 62cdea8f
    _p: PhantomData<P>,
    _t: PhantomData<T>,
}

impl<B, P, T> Clone for Deployer<B, P, T>
where
    B: Clone,
{
    fn clone(&self) -> Self {
        Self {
            tx: self.tx.clone(),
            abi: self.abi.clone(),
            client: self.client.clone(),
            confs: self.confs,
<<<<<<< HEAD
            zk_factory_deps: self.zk_factory_deps.clone(),
=======
>>>>>>> 62cdea8f
            _p: PhantomData,
            _t: PhantomData,
        }
    }
}

impl<B, P, T> Deployer<B, P, T>
where
    B: Borrow<P> + Clone,
    P: Provider<T, AnyNetwork>,
    T: Transport + Clone,
{
<<<<<<< HEAD
    /// Set zksync's factory deps.
    pub fn set_zk_factory_deps(mut self, deps: Vec<Vec<u8>>) -> Self {
        self.zk_factory_deps = Some(deps);
        self
    }

    /// Broadcasts the zk contract deployment transaction and after waiting for it to
    /// be sufficiently confirmed (default: 1), it returns a tuple with
    /// the [`Contract`](crate::Contract) struct at the deployed contract's address
    /// and the corresponding [`AnyReceipt`].
    pub async fn send_with_receipt_zk(
        self,
        signer: Option<WalletSigner>,
    ) -> Result<(Address, AnyTransactionReceipt), ContractDeploymentError> {
        let factory_deps = self.zk_factory_deps.unwrap_or_default();
        let tx = foundry_zksync_core::new_eip712_transaction(
            self.tx,
            factory_deps,
            self.client.borrow(),
            signer.expect("No signer was found"),
        )
        .await
        .map_err(|_| ContractDeploymentError::ContractNotDeployed)?;

        let receipt = self
            .client
            .borrow()
            .send_raw_transaction(&tx)
            .await?
            .with_required_confirmations(self.confs as u64)
            .get_receipt()
            .await?;

        let address =
            receipt.contract_address.ok_or(ContractDeploymentError::ContractNotDeployed)?;

        Ok((address, receipt))
    }

=======
>>>>>>> 62cdea8f
    /// Broadcasts the contract deployment transaction and after waiting for it to
    /// be sufficiently confirmed (default: 1), it returns a tuple with
    /// the [`Contract`](crate::Contract) struct at the deployed contract's address
    /// and the corresponding [`AnyReceipt`].
    pub async fn send_with_receipt(
        self,
    ) -> Result<(Address, AnyTransactionReceipt), ContractDeploymentError> {
        let receipt = self
            .client
            .borrow()
            .send_transaction(self.tx)
            .await?
            .with_required_confirmations(self.confs as u64)
            .get_receipt()
            .await?;

        let address =
            receipt.contract_address.ok_or(ContractDeploymentError::ContractNotDeployed)?;

        Ok((address, receipt))
    }
}

/// To deploy a contract to the Ethereum network, a `ContractFactory` can be
/// created which manages the Contract bytecode and Application Binary Interface
/// (ABI), usually generated from the Solidity compiler.
///
/// Once the factory's deployment transaction is mined with sufficient confirmations,
/// the [`Contract`](crate::Contract) object is returned.
///
/// # Example
///
/// ```
/// # async fn foo() -> Result<(), Box<dyn std::error::Error>> {
/// use alloy_primitives::Bytes;
/// use ethers_contract::ContractFactory;
/// use ethers_providers::{Provider, Http};
///
/// // get the contract ABI and bytecode
/// let abi = Default::default();
/// let bytecode = Bytes::from_static(b"...");
///
/// // connect to the network
/// let client = Provider::<Http>::try_from("http://localhost:8545").unwrap();
/// let client = std::sync::Arc::new(client);
///
/// // create a factory which will be used to deploy instances of the contract
/// let factory = ContractFactory::new(abi, bytecode, client);
///
/// // The deployer created by the `deploy` call exposes a builder which gets consumed
/// // by the async `send` call
/// let contract = factory
///     .deploy("initial value".to_string())?
///     .confirmations(0usize)
///     .send()
///     .await?;
/// println!("{}", contract.address());
/// # Ok(())
/// # }
#[derive(Debug)]
pub struct DeploymentTxFactory<B, P, T> {
    client: B,
    abi: JsonAbi,
    bytecode: Bytes,
    _p: PhantomData<P>,
    _t: PhantomData<T>,
}

impl<B, P, T> Clone for DeploymentTxFactory<B, P, T>
where
    B: Clone,
{
    fn clone(&self) -> Self {
        Self {
            client: self.client.clone(),
            abi: self.abi.clone(),
            bytecode: self.bytecode.clone(),
            _p: PhantomData,
            _t: PhantomData,
        }
    }
}

impl<P, T, B> DeploymentTxFactory<B, P, T>
where
    B: Borrow<P> + Clone,
    P: Provider<T, AnyNetwork>,
    T: Transport + Clone,
{
    /// Creates a factory for deployment of the Contract with bytecode, and the
    /// constructor defined in the abi. The client will be used to send any deployment
    /// transaction.
    pub fn new(abi: JsonAbi, bytecode: Bytes, client: B) -> Self {
        Self { client, abi, bytecode, _p: PhantomData, _t: PhantomData }
    }

    /// Create a deployment tx using the provided tokens as constructor
    /// arguments
    pub fn deploy_tokens(
        self,
        params: Vec<DynSolValue>,
    ) -> Result<Deployer<B, P, T>, ContractDeploymentError>
    where
        B: Clone,
    {
        // Encode the constructor args & concatenate with the bytecode if necessary
        let data: Bytes = match (self.abi.constructor(), params.is_empty()) {
            (None, false) => return Err(ContractDeploymentError::ConstructorError),
            (None, true) => self.bytecode.clone(),
            (Some(constructor), _) => {
                let input: Bytes = constructor
                    .abi_encode_input(&params)
                    .map_err(ContractDeploymentError::DetokenizationError)?
                    .into();
                // Concatenate the bytecode and abi-encoded constructor call.
                self.bytecode.iter().copied().chain(input).collect()
            }
        };

        // create the tx object. Since we're deploying a contract, `to` is `None`
        let tx = WithOtherFields::new(TransactionRequest::default().input(data.into()));
<<<<<<< HEAD

        Ok(Deployer {
            client: self.client.clone(),
            abi: self.abi,
            tx,
            confs: 1,
            zk_factory_deps: None,
            _p: PhantomData,
            _t: PhantomData,
        })
    }

    /// Create a deployment tx using the provided tokens as constructor
    /// arguments
    pub fn deploy_tokens_zk(
        self,
        params: Vec<DynSolValue>,
        zk_data: &ZkSyncData,
    ) -> Result<Deployer<B, P, T>, ContractDeploymentError>
    where
        B: Clone,
    {
        if self.abi.constructor().is_none() && !params.is_empty() {
            return Err(ContractDeploymentError::ConstructorError)
        }

        // Encode the constructor args & concatenate with the bytecode if necessary
        let constructor_args = match self.abi.constructor() {
            None => Default::default(),
            Some(constructor) => constructor.abi_encode_input(&params).unwrap_or_default(),
        };
        let data: Bytes = foundry_zksync_core::encode_create_params(
            &forge::revm::primitives::CreateScheme::Create,
            zk_data.bytecode_hash,
            constructor_args,
        )
        .into();

        // create the tx object.
        let tx = WithOtherFields::new(
            TransactionRequest::default()
                .to(foundry_zksync_core::CONTRACT_DEPLOYER_ADDRESS.to_address())
                .input(data.into()),
        );
=======
>>>>>>> 62cdea8f

        Ok(Deployer {
            client: self.client.clone(),
            abi: self.abi,
            tx,
            confs: 1,
<<<<<<< HEAD
            zk_factory_deps: Some(vec![zk_data.bytecode.clone()]),
=======
>>>>>>> 62cdea8f
            _p: PhantomData,
            _t: PhantomData,
        })
    }
}

#[derive(thiserror::Error, Debug)]
/// An Error which is thrown when interacting with a smart contract
pub enum ContractDeploymentError {
    #[error("constructor is not defined in the ABI")]
    ConstructorError,
    #[error(transparent)]
    DetokenizationError(#[from] alloy_dyn_abi::Error),
    #[error("contract was not deployed")]
    ContractNotDeployed,
    #[error(transparent)]
    RpcError(#[from] TransportError),
}

#[cfg(test)]
mod tests {
    use super::*;

    #[test]
    fn can_parse_create() {
        let args: CreateArgs = CreateArgs::parse_from([
            "foundry-cli",
            "src/Domains.sol:Domains",
            "--verify",
            "--retries",
            "10",
            "--delay",
            "30",
        ]);
        assert_eq!(args.retry.retries, 10);
        assert_eq!(args.retry.delay, 30);
    }
    #[test]
    fn can_parse_chain_id() {
        let args: CreateArgs = CreateArgs::parse_from([
            "foundry-cli",
            "src/Domains.sol:Domains",
            "--verify",
            "--retries",
            "10",
            "--delay",
            "30",
            "--chain-id",
            "9999",
        ]);
        assert_eq!(args.chain_id(), Some(9999));
    }

    #[test]
    fn test_parse_constructor_args() {
        let args: CreateArgs = CreateArgs::parse_from([
            "foundry-cli",
            "src/Domains.sol:Domains",
            "--constructor-args",
            "Hello",
        ]);
        let constructor: Constructor = serde_json::from_str(r#"{"type":"constructor","inputs":[{"name":"_name","type":"string","internalType":"string"}],"stateMutability":"nonpayable"}"#).unwrap();
        let params = args.parse_constructor_args(&constructor, &args.constructor_args).unwrap();
        assert_eq!(params, vec![DynSolValue::String("Hello".to_string())]);
    }

    #[test]
    fn test_parse_tuple_constructor_args() {
        let args: CreateArgs = CreateArgs::parse_from([
            "foundry-cli",
            "src/Domains.sol:Domains",
            "--constructor-args",
            "[(1,2), (2,3), (3,4)]",
        ]);
        let constructor: Constructor = serde_json::from_str(r#"{"type":"constructor","inputs":[{"name":"_points","type":"tuple[]","internalType":"struct Point[]","components":[{"name":"x","type":"uint256","internalType":"uint256"},{"name":"y","type":"uint256","internalType":"uint256"}]}],"stateMutability":"nonpayable"}"#).unwrap();
        let _params = args.parse_constructor_args(&constructor, &args.constructor_args).unwrap();
    }
}<|MERGE_RESOLUTION|>--- conflicted
+++ resolved
@@ -16,8 +16,7 @@
     utils::{self, read_constructor_args_file, remove_contract, remove_zk_contract, LoadConfig},
 };
 use foundry_common::{
-<<<<<<< HEAD
-    compile::{self, ProjectCompiler},
+    compile::{self},
     fmt::parse_tokens,
 };
 use foundry_compilers::{
@@ -26,12 +25,6 @@
 };
 use foundry_wallets::WalletSigner;
 use foundry_zksync_core::convert::ConvertH160;
-=======
-    compile::{self},
-    fmt::parse_tokens,
-};
-use foundry_compilers::{artifacts::BytecodeObject, info::ContractInfo, utils::canonicalize};
->>>>>>> 62cdea8f
 use serde_json::json;
 use std::{
     borrow::Borrow,
@@ -114,7 +107,7 @@
     pub async fn run(mut self) -> Result<()> {
         // Find Project & Compile
         let project = self.opts.project()?;
-<<<<<<< HEAD
+
         let zksync = self.opts.compiler.zk.enabled();
         if zksync {
             let target_path = if let Some(ref mut path) = self.contract.path {
@@ -252,15 +245,6 @@
             project.find_contract_path(&self.contract.name)?
         };
 
-=======
-
-        let target_path = if let Some(ref mut path) = self.contract.path {
-            canonicalize(project.root().join(path))?
-        } else {
-            project.find_contract_path(&self.contract.name)?
-        };
-
->>>>>>> 62cdea8f
         let mut output =
             compile::compile_target(&target_path, &project, self.json || self.opts.silent)?;
 
@@ -360,10 +344,7 @@
             evm_version: self.opts.compiler.evm_version,
             show_standard_json_input: self.show_standard_json_input,
             guess_constructor_args: false,
-<<<<<<< HEAD
             zksync: self.opts.compiler.zk.enabled(),
-=======
->>>>>>> 62cdea8f
         };
 
         // Check config for Etherscan API Keys to avoid preflight check failing if no
@@ -404,7 +385,6 @@
                 }
             })?;
         let is_legacy = self.tx.legacy || Chain::from(chain).is_legacy();
-<<<<<<< HEAD
 
         deployer.tx.set_from(deployer_address);
         deployer.tx.set_chain_id(chain);
@@ -486,22 +466,8 @@
 
         if !self.verify {
             return Ok(());
-=======
-
-        deployer.tx.set_from(deployer_address);
-        deployer.tx.set_chain_id(chain);
-        // `to` field must be set explicitly, cannot be None.
-        if deployer.tx.to.is_none() {
-            deployer.tx.set_create();
->>>>>>> 62cdea8f
-        }
-        deployer.tx.set_nonce(if let Some(nonce) = self.tx.nonce {
-            Ok(nonce.to())
-        } else {
-            provider.get_transaction_count(deployer_address).await
-        }?);
-
-<<<<<<< HEAD
+        }
+
         println!("Starting contract verification...");
 
         let num_of_optimizations =
@@ -568,11 +534,6 @@
         // `to` field must be set explicitly, cannot be None.
         if deployer.tx.to.is_none() {
             deployer.tx.set_create();
-=======
-        // set tx value if specified
-        if let Some(value) = self.tx.value {
-            deployer.tx.set_value(value);
->>>>>>> 62cdea8f
         }
         deployer.tx.set_nonce(if let Some(nonce) = self.tx.nonce {
             Ok(nonce.to())
@@ -580,40 +541,9 @@
             provider.get_transaction_count(deployer_address).await
         }?);
 
-<<<<<<< HEAD
         // set tx value if specified
         if let Some(value) = self.tx.value {
             deployer.tx.set_value(value);
-=======
-        deployer.tx.set_gas_limit(if let Some(gas_limit) = self.tx.gas_limit {
-            Ok(gas_limit.to())
-        } else {
-            provider.estimate_gas(&deployer.tx).await
-        }?);
-
-        if is_legacy {
-            let gas_price = if let Some(gas_price) = self.tx.gas_price {
-                gas_price.to()
-            } else {
-                provider.get_gas_price().await?
-            };
-            deployer.tx.set_gas_price(gas_price);
-        } else {
-            let estimate = provider.estimate_eip1559_fees(None).await.wrap_err("Failed to estimate EIP1559 fees. This chain might not support EIP1559, try adding --legacy to your command.")?;
-            let priority_fee = if let Some(priority_fee) = self.tx.priority_gas_price {
-                priority_fee.to()
-            } else {
-                estimate.max_priority_fee_per_gas
-            };
-            let max_fee = if let Some(max_fee) = self.tx.gas_price {
-                max_fee.to()
-            } else {
-                estimate.max_fee_per_gas
-            };
-
-            deployer.tx.set_max_fee_per_gas(max_fee);
-            deployer.tx.set_max_priority_fee_per_gas(priority_fee);
->>>>>>> 62cdea8f
         }
 
         let gas_price = if let Some(gas_price) = self.tx.gas_price {
@@ -709,10 +639,7 @@
             evm_version: self.opts.compiler.evm_version,
             show_standard_json_input: self.show_standard_json_input,
             guess_constructor_args: false,
-<<<<<<< HEAD
             zksync: true,
-=======
->>>>>>> 62cdea8f
         };
         println!("Waiting for {} to detect contract deployment...", verify.verifier.verifier);
         verify.run().await
@@ -800,10 +727,7 @@
     abi: JsonAbi,
     client: B,
     confs: usize,
-<<<<<<< HEAD
     zk_factory_deps: Option<Vec<Vec<u8>>>,
-=======
->>>>>>> 62cdea8f
     _p: PhantomData<P>,
     _t: PhantomData<T>,
 }
@@ -818,10 +742,7 @@
             abi: self.abi.clone(),
             client: self.client.clone(),
             confs: self.confs,
-<<<<<<< HEAD
             zk_factory_deps: self.zk_factory_deps.clone(),
-=======
->>>>>>> 62cdea8f
             _p: PhantomData,
             _t: PhantomData,
         }
@@ -834,7 +755,6 @@
     P: Provider<T, AnyNetwork>,
     T: Transport + Clone,
 {
-<<<<<<< HEAD
     /// Set zksync's factory deps.
     pub fn set_zk_factory_deps(mut self, deps: Vec<Vec<u8>>) -> Self {
         self.zk_factory_deps = Some(deps);
@@ -874,8 +794,6 @@
         Ok((address, receipt))
     }
 
-=======
->>>>>>> 62cdea8f
     /// Broadcasts the contract deployment transaction and after waiting for it to
     /// be sufficiently confirmed (default: 1), it returns a tuple with
     /// the [`Contract`](crate::Contract) struct at the deployed contract's address
@@ -997,7 +915,6 @@
 
         // create the tx object. Since we're deploying a contract, `to` is `None`
         let tx = WithOtherFields::new(TransactionRequest::default().input(data.into()));
-<<<<<<< HEAD
 
         Ok(Deployer {
             client: self.client.clone(),
@@ -1042,22 +959,30 @@
                 .to(foundry_zksync_core::CONTRACT_DEPLOYER_ADDRESS.to_address())
                 .input(data.into()),
         );
-=======
->>>>>>> 62cdea8f
 
         Ok(Deployer {
             client: self.client.clone(),
             abi: self.abi,
             tx,
             confs: 1,
-<<<<<<< HEAD
             zk_factory_deps: Some(vec![zk_data.bytecode.clone()]),
-=======
->>>>>>> 62cdea8f
             _p: PhantomData,
             _t: PhantomData,
         })
     }
+}
+
+#[derive(thiserror::Error, Debug)]
+/// An Error which is thrown when interacting with a smart contract
+pub enum ContractDeploymentError {
+    #[error("constructor is not defined in the ABI")]
+    ConstructorError,
+    #[error(transparent)]
+    DetokenizationError(#[from] alloy_dyn_abi::Error),
+    #[error("contract was not deployed")]
+    ContractNotDeployed,
+    #[error(transparent)]
+    RpcError(#[from] TransportError),
 }
 
 #[derive(thiserror::Error, Debug)]
