use clap::{Parser, ValueHint};
use eyre::Result;
use foundry_cli::{
    opts::{CoreBuildArgs, ProjectPathsArgs},
    utils::LoadConfig,
};
use foundry_common::{compile::with_compilation_reporter, fs};
use foundry_compilers::{
    compilers::solc::SolcLanguage,
    error::SolcError,
    flatten::{Flattener, FlattenerError},
};
use std::path::PathBuf;

/// CLI arguments for `forge flatten`.
#[derive(Clone, Debug, Parser)]
pub struct FlattenArgs {
    /// The path to the contract to flatten.
    #[arg(value_hint = ValueHint::FilePath, value_name = "PATH")]
    pub target_path: PathBuf,

    /// The path to output the flattened contract.
    ///
    /// If not specified, the flattened contract will be output to stdout.
    #[arg(
        long,
        short,
        value_hint = ValueHint::FilePath,
        value_name = "PATH",
    )]
    pub output: Option<PathBuf>,

    #[command(flatten)]
    project_paths: ProjectPathsArgs,
}

impl FlattenArgs {
    pub fn run(self) -> Result<()> {
        let Self { target_path, output, project_paths } = self;

        // flatten is a subset of `BuildArgs` so we can reuse that to get the config
        let build_args = CoreBuildArgs { project_paths, ..Default::default() };
        let config = build_args.try_load_config_emit_warnings()?;
        let project = config.create_project(false, true)?;

        let target_path = dunce::canonicalize(target_path)?;

<<<<<<< HEAD
        let flattener = with_compilation_reporter(build_args.silent, || {
            Flattener::new(project.clone(), &target_path)
        });
=======
        let flattener =
            with_compilation_reporter(true, || Flattener::new(project.clone(), &target_path));
>>>>>>> 62cdea8f

        let flattened = match flattener {
            Ok(flattener) => Ok(flattener.flatten()),
            Err(FlattenerError::Compilation(_)) => {
                // Fallback to the old flattening implementation if we couldn't compile the target
                // successfully. This would be the case if the target has invalid
                // syntax. (e.g. Solang)
<<<<<<< HEAD
                project.paths.clone().with_language::<SolcLanguage>().flatten(&target_path)
=======
                project.paths.with_language::<SolcLanguage>().flatten(&target_path)
>>>>>>> 62cdea8f
            }
            Err(FlattenerError::Other(err)) => Err(err),
        }
        .map_err(|err: SolcError| eyre::eyre!("Failed to flatten: {err}"))?;

        match output {
            Some(output) => {
                fs::create_dir_all(output.parent().unwrap())?;
                fs::write(&output, flattened)?;
                println!("Flattened file written at {}", output.display());
            }
            None => println!("{flattened}"),
        };

        Ok(())
    }
}<|MERGE_RESOLUTION|>--- conflicted
+++ resolved
@@ -45,14 +45,8 @@
 
         let target_path = dunce::canonicalize(target_path)?;
 
-<<<<<<< HEAD
-        let flattener = with_compilation_reporter(build_args.silent, || {
-            Flattener::new(project.clone(), &target_path)
-        });
-=======
         let flattener =
             with_compilation_reporter(true, || Flattener::new(project.clone(), &target_path));
->>>>>>> 62cdea8f
 
         let flattened = match flattener {
             Ok(flattener) => Ok(flattener.flatten()),
@@ -60,11 +54,7 @@
                 // Fallback to the old flattening implementation if we couldn't compile the target
                 // successfully. This would be the case if the target has invalid
                 // syntax. (e.g. Solang)
-<<<<<<< HEAD
-                project.paths.clone().with_language::<SolcLanguage>().flatten(&target_path)
-=======
                 project.paths.with_language::<SolcLanguage>().flatten(&target_path)
->>>>>>> 62cdea8f
             }
             Err(FlattenerError::Other(err)) => Err(err),
         }
