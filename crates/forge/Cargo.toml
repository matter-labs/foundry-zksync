[package]
name = "forge"
description = "Fast and flexible Ethereum testing framework"

version.workspace = true
edition.workspace = true
rust-version.workspace = true
authors.workspace = true
license.workspace = true
homepage.workspace = true
repository.workspace = true

[lints]
workspace = true

[[bin]]
name = "forge"
path = "bin/main.rs"

[build-dependencies]
vergen = { workspace = true, default-features = false, features = [
    "build",
    "git",
    "gitcl",
] }

[dependencies]

# lib
foundry-block-explorers = { workspace = true, features = ["foundry-compilers"] }
foundry-common.workspace = true
foundry-compilers = { workspace = true, features = ["full"] }
foundry-config.workspace = true
foundry-evm.workspace = true
foundry-evm-abi.workspace = true
foundry-wallets.workspace = true
foundry-linking.workspace = true
<<<<<<< HEAD
foundry-zksync-core.workspace = true
foundry-zksync-compiler.workspace = true
=======
>>>>>>> 58bf161b
forge-script-sequence.workspace = true

ethers-contract-abigen = { workspace = true, features = ["providers"] }

revm-inspectors.workspace = true

comfy-table.workspace = true
eyre.workspace = true
proptest.workspace = true
rayon.workspace = true
serde.workspace = true
tracing.workspace = true
yansi.workspace = true
humantime-serde = "1.1.1"
chrono.workspace = true

# bin
forge-doc.workspace = true
forge-fmt.workspace = true
forge-verify.workspace = true
forge-script.workspace = true
forge-sol-macro-gen.workspace = true
foundry-cli.workspace = true
foundry-debugger.workspace = true

alloy-chains.workspace = true
alloy-consensus.workspace = true
alloy-dyn-abi.workspace = true
alloy-json-abi.workspace = true
alloy-network.workspace = true
alloy-primitives = { workspace = true, features = ["serde"] }
alloy-provider = { workspace = true, features = ["reqwest", "ws", "ipc"] }
alloy-rpc-types.workspace = true
alloy-serde.workspace = true
alloy-signer.workspace = true
alloy-sol-macro-expander = { workspace = true, features = ["json"] }
alloy-sol-macro-input.workspace = true
alloy-transport.workspace = true

async-trait.workspace = true
clap = { version = "4", features = ["derive", "env", "unicode", "wrap_help"] }
clap_complete = "4"
clap_complete_fig = "4"
dialoguer = { version = "0.11", default-features = false }
dunce.workspace = true
futures.workspace = true
indicatif = "0.17"
inferno = { version = "0.11", default-features = false }
itertools.workspace = true
parking_lot.workspace = true
regex = { workspace = true, default-features = false }
reqwest = { workspace = true, features = ["json"] }
semver.workspace = true
serde_json.workspace = true
similar = { version = "2", features = ["inline"] }
solang-parser.workspace = true
strum = { workspace = true, features = ["derive"] }
thiserror.workspace = true
tokio = { workspace = true, features = ["time"] }
toml = { workspace = true, features = ["preserve_order"] }
toml_edit = "0.22"
watchexec = "4.1"
watchexec-events = "3.0"
watchexec-signals = "3.0"
clearscreen = "3.0"
evm-disassembler.workspace = true

# doc server
axum = { workspace = true, features = ["ws"] }
hyper.workspace = true
tower-http = { workspace = true, features = ["fs"] }
opener = "0.7"

# soldeer
soldeer-commands.workspace = true
quick-junit = "0.5.0"

# zk
zksync-web3-rs.workspace = true
zksync_types.workspace = true

[target.'cfg(unix)'.dependencies]
tikv-jemallocator = { workspace = true, optional = true }

[dev-dependencies]
anvil.workspace = true
foundry-test-utils.workspace = true

mockall = "0.13"
globset = "0.4"
paste = "1.0"
path-slash = "0.2"
similar-asserts.workspace = true
svm = { package = "svm-rs", version = "0.5", default-features = false, features = [
    "rustls",
] }
tempfile.workspace = true
tracing-subscriber = { workspace = true, features = ["env-filter"] }

alloy-signer-local.workspace = true

[features]
default = ["rustls", "jemalloc"]
rustls = [
    "foundry-cli/rustls",
    "foundry-wallets/rustls",
    "reqwest/rustls-tls",
    "reqwest/rustls-tls-native-roots",
]
openssl = ["foundry-cli/openssl", "reqwest/default-tls"]
asm-keccak = ["alloy-primitives/asm-keccak"]
jemalloc = ["dep:tikv-jemallocator"]
aws-kms = ["foundry-wallets/aws-kms"]
isolate-by-default = ["foundry-config/isolate-by-default"]<|MERGE_RESOLUTION|>--- conflicted
+++ resolved
@@ -35,11 +35,8 @@
 foundry-evm-abi.workspace = true
 foundry-wallets.workspace = true
 foundry-linking.workspace = true
-<<<<<<< HEAD
 foundry-zksync-core.workspace = true
 foundry-zksync-compiler.workspace = true
-=======
->>>>>>> 58bf161b
 forge-script-sequence.workspace = true
 
 ethers-contract-abigen = { workspace = true, features = ["providers"] }
