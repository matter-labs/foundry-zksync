--- conflicted
+++ resolved
@@ -69,11 +69,8 @@
 alloy-hardforks.workspace = true
 
 revm.workspace = true
-<<<<<<< HEAD
-=======
 
 alloy-zksync.workspace = true
->>>>>>> 6aa835bd
 
 clap = { version = "4", features = ["derive", "env", "unicode", "wrap_help"] }
 clap_complete = "4"
