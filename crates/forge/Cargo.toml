[package]
name = "forge"
description = "Fast and flexible Ethereum testing framework"

version.workspace = true
edition.workspace = true
rust-version.workspace = true
authors.workspace = true
license.workspace = true
homepage.workspace = true
repository.workspace = true

[lints]
workspace = true

[[bin]]
name = "forge"
path = "bin/main.rs"

[[test]]
name = "ui"
path = "tests/ui.rs"
harness = false

[dependencies]

# lib
foundry-block-explorers = { workspace = true, features = ["foundry-compilers"] }
foundry-common.workspace = true
foundry-compilers = { workspace = true, features = ["full"] }
foundry-config.workspace = true
foundry-evm.workspace = true
foundry-evm-core.workspace = true
foundry-linking.workspace = true
<<<<<<< HEAD
=======
foundry-zksync-core.workspace = true
foundry-zksync-compilers.workspace = true
forge-script-sequence.workspace = true
>>>>>>> 35f1cb18

comfy-table.workspace = true
eyre.workspace = true
proptest.workspace = true
rayon.workspace = true
serde.workspace = true
tracing.workspace = true
yansi.workspace = true
chrono.workspace = true

# bin
forge-doc.workspace = true
forge-fmt.workspace = true
forge-lint.workspace = true
forge-verify.workspace = true
forge-script.workspace = true
forge-sol-macro-gen.workspace = true
foundry-cli.workspace = true
foundry-debugger.workspace = true

alloy-chains.workspace = true
alloy-dyn-abi.workspace = true
alloy-json-abi.workspace = true
alloy-network.workspace = true
alloy-primitives = { workspace = true, features = ["serde"] }
alloy-provider = { workspace = true, features = ["reqwest", "ws", "ipc"] }
alloy-rpc-types.workspace = true
alloy-serde.workspace = true
alloy-signer.workspace = true
alloy-transport.workspace = true

revm.workspace = true

alloy-zksync.workspace = true

clap = { version = "4", features = ["derive", "env", "unicode", "wrap_help"] }
clap_complete = "4"
clap_complete_fig = "4"
dunce.workspace = true
indicatif.workspace = true
inferno = { version = "0.12", default-features = false }
itertools.workspace = true
parking_lot.workspace = true
regex = { workspace = true, default-features = false }
semver.workspace = true
serde_json.workspace = true
similar = { version = "2", features = ["inline"] }
solang-parser.workspace = true
solar-parse.workspace = true
solar-sema.workspace = true
strum = { workspace = true, features = ["derive"] }
thiserror.workspace = true
tokio = { workspace = true, features = ["time"] }
toml_edit = "0.22"
watchexec = "8.0"
watchexec-events = "6.0"
watchexec-signals = "5.0"
clearscreen = "4.0"
evm-disassembler.workspace = true
<<<<<<< HEAD
path-slash.workspace = true
=======
rustls = { version = "0.23", features = ["ring"] }
>>>>>>> 35f1cb18

# doc server
axum = { workspace = true, features = ["ws"] }
tower-http = { workspace = true, features = ["fs"] }
opener = "0.7"

# soldeer
soldeer-commands.workspace = true
quick-junit = "0.5.1"

# zk
zksync_types.workspace = true
zksync_telemetry.workspace = true

[target.'cfg(unix)'.dependencies]
tikv-jemallocator = { workspace = true, optional = true }

[dev-dependencies]
alloy-hardforks.workspace = true
anvil.workspace = true
forge-script-sequence.workspace = true
foundry-test-utils.workspace = true
foundry-wallets.workspace = true
futures.workspace = true
reqwest = { workspace = true, features = ["json"] }

mockall = "0.13"
globset = "0.4"
paste = "1.0"
similar-asserts.workspace = true
svm = { package = "svm-rs", version = "0.5", default-features = false, features = [
    "rustls",
] }
tempfile.workspace = true

alloy-signer-local.workspace = true

[features]
default = ["jemalloc"]
asm-keccak = ["alloy-primitives/asm-keccak"]
jemalloc = ["foundry-cli/jemalloc"]
mimalloc = ["foundry-cli/mimalloc"]
tracy-allocator = ["foundry-cli/tracy-allocator"]
aws-kms = ["foundry-wallets/aws-kms"]
gcp-kms = ["foundry-wallets/gcp-kms"]
isolate-by-default = ["foundry-config/isolate-by-default"]<|MERGE_RESOLUTION|>--- conflicted
+++ resolved
@@ -32,12 +32,8 @@
 foundry-evm.workspace = true
 foundry-evm-core.workspace = true
 foundry-linking.workspace = true
-<<<<<<< HEAD
-=======
 foundry-zksync-core.workspace = true
 foundry-zksync-compilers.workspace = true
-forge-script-sequence.workspace = true
->>>>>>> 35f1cb18
 
 comfy-table.workspace = true
 eyre.workspace = true
@@ -97,11 +93,8 @@
 watchexec-signals = "5.0"
 clearscreen = "4.0"
 evm-disassembler.workspace = true
-<<<<<<< HEAD
 path-slash.workspace = true
-=======
 rustls = { version = "0.23", features = ["ring"] }
->>>>>>> 35f1cb18
 
 # doc server
 axum = { workspace = true, features = ["ws"] }
