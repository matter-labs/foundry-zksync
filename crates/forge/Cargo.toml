[package]
name = "forge"
description = "Fast and flexible Ethereum testing framework"

version.workspace = true
edition.workspace = true
rust-version.workspace = true
authors.workspace = true
license.workspace = true
homepage.workspace = true
repository.workspace = true

[lints]
workspace = true

[[bin]]
name = "forge"
path = "bin/main.rs"

[dependencies]

# lib
foundry-block-explorers = { workspace = true, features = ["foundry-compilers"] }
foundry-common.workspace = true
foundry-compilers = { workspace = true, features = ["full"] }
foundry-config.workspace = true
foundry-evm.workspace = true
foundry-evm-abi.workspace = true
foundry-wallets.workspace = true
foundry-linking.workspace = true
foundry-zksync-core.workspace = true
foundry-zksync-compilers.workspace = true
forge-script-sequence.workspace = true

comfy-table.workspace = true
eyre.workspace = true
proptest.workspace = true
rayon.workspace = true
serde.workspace = true
tracing.workspace = true
yansi.workspace = true
chrono.workspace = true

# bin
forge-doc.workspace = true
forge-fmt.workspace = true
forge-verify.workspace = true
forge-script.workspace = true
forge-sol-macro-gen.workspace = true
foundry-cli.workspace = true
foundry-debugger.workspace = true

alloy-chains.workspace = true
alloy-dyn-abi.workspace = true
alloy-json-abi.workspace = true
alloy-network.workspace = true
alloy-primitives = { workspace = true, features = ["serde"] }
alloy-provider = { workspace = true, features = ["reqwest", "ws", "ipc"] }
alloy-rpc-types.workspace = true
alloy-serde.workspace = true
alloy-signer.workspace = true
alloy-transport.workspace = true
alloy-zksync.workspace = true

clap = { version = "4", features = ["derive", "env", "unicode", "wrap_help"] }
clap_complete = "4"
clap_complete_fig = "4"
dunce.workspace = true
futures.workspace = true
indicatif.workspace = true
inferno = { version = "0.12", default-features = false }
itertools.workspace = true
parking_lot.workspace = true
regex = { workspace = true, default-features = false }
reqwest = { workspace = true, features = ["json"] }
semver.workspace = true
serde_json.workspace = true
similar = { version = "2", features = ["inline"] }
solang-parser.workspace = true
solar-parse.workspace = true
strum = { workspace = true, features = ["derive"] }
thiserror.workspace = true
tokio = { workspace = true, features = ["time"] }
toml = { workspace = true, features = ["preserve_order"] }
toml_edit = "0.22"
watchexec = "6.0"
watchexec-events = "5.0"
watchexec-signals = "4.0"
clearscreen = "4.0"
evm-disassembler.workspace = true
rustls = { version = "0.23", features = ["ring"] }

# doc server
axum = { workspace = true, features = ["ws"] }
tower-http = { workspace = true, features = ["fs"] }
opener = "0.7"

# soldeer
soldeer-commands.workspace = true
quick-junit = "0.5.0"

<<<<<<< HEAD
# zk
zksync_types.workspace = true
zksync_telemetry.workspace = true

[target.'cfg(unix)'.dependencies]
tikv-jemallocator = { workspace = true, optional = true }

=======
>>>>>>> 39f524d6
[dev-dependencies]
anvil.workspace = true
foundry-test-utils.workspace = true

mockall = "0.13"
globset = "0.4"
paste = "1.0"
path-slash = "0.2"
similar-asserts.workspace = true
svm = { package = "svm-rs", version = "0.5", default-features = false, features = [
    "rustls",
] }
tempfile.workspace = true

alloy-signer-local.workspace = true

[features]
default = ["jemalloc"]
asm-keccak = ["alloy-primitives/asm-keccak"]
jemalloc = ["foundry-cli/jemalloc"]
aws-kms = ["foundry-wallets/aws-kms"]
gcp-kms = ["foundry-wallets/gcp-kms"]
isolate-by-default = ["foundry-config/isolate-by-default"]<|MERGE_RESOLUTION|>--- conflicted
+++ resolved
@@ -99,7 +99,6 @@
 soldeer-commands.workspace = true
 quick-junit = "0.5.0"
 
-<<<<<<< HEAD
 # zk
 zksync_types.workspace = true
 zksync_telemetry.workspace = true
@@ -107,8 +106,6 @@
 [target.'cfg(unix)'.dependencies]
 tikv-jemallocator = { workspace = true, optional = true }
 
-=======
->>>>>>> 39f524d6
 [dev-dependencies]
 anvil.workspace = true
 foundry-test-utils.workspace = true
