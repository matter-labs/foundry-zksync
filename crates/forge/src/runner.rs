//! The Forge test runner.

use crate::{
    fuzz::{invariant::BasicTxDetails, BaseCounterExample},
    multi_runner::{is_matching_test, TestContract},
    progress::{start_fuzz_progress, TestsProgress},
    result::{SuiteResult, TestResult, TestSetup},
    TestFilter, TestOptions,
};
use alloy_dyn_abi::DynSolValue;
use alloy_json_abi::Function;
use alloy_primitives::{address, map::HashMap, Address, Bytes, U256};
use eyre::Result;
use foundry_common::{
    contracts::{ContractsByAddress, ContractsByArtifact},
    TestFunctionExt, TestFunctionKind,
};
use foundry_config::{FuzzConfig, InvariantConfig};
use foundry_evm::{
    constants::CALLER,
    decode::RevertDecoder,
    executors::{
        fuzz::FuzzedExecutor,
        invariant::{
            check_sequence, replay_error, replay_run, InvariantExecutor, InvariantFuzzError,
        },
        CallResult, EvmError, Executor, ITest, RawCallResult,
    },
    fuzz::{
        fixture_name,
        invariant::{CallDetails, InvariantContract},
        CounterExample, FuzzFixtures,
    },
    traces::{load_contracts, TraceKind, TraceMode},
};
use proptest::test_runner::TestRunner;
use rayon::prelude::*;
use std::{borrow::Cow, cmp::min, collections::BTreeMap, time::Instant};

/// When running tests, we deploy all external libraries present in the project. To avoid additional
/// libraries affecting nonces of senders used in tests, we are using separate address to
/// predeploy libraries.
///
/// `address(uint160(uint256(keccak256("foundry library deployer"))))`
pub const LIBRARY_DEPLOYER: Address = address!("1F95D37F27EA0dEA9C252FC09D5A6eaA97647353");

/// A type that executes all tests of a contract
#[derive(Clone, Debug)]
pub struct ContractRunner<'a> {
    /// The name of the contract.
    pub name: &'a str,
    /// The data of the contract.
    pub contract: &'a TestContract,
    /// The libraries that need to be deployed before the contract.
    pub libs_to_deploy: &'a Vec<Bytes>,
    /// The executor used by the runner.
    pub executor: Executor,
    /// Revert decoder. Contains all known errors.
    pub revert_decoder: &'a RevertDecoder,
    /// The initial balance of the test contract.
    pub initial_balance: U256,
    /// The address which will be used as the `from` field in all EVM calls.
    pub sender: Address,
    /// Whether debug traces should be generated.
    pub debug: bool,
    /// Overall test run progress.
    pub progress: Option<&'a TestsProgress>,
    /// The handle to the tokio runtime.
    pub tokio_handle: &'a tokio::runtime::Handle,
    /// The span of the contract.
    pub span: tracing::Span,
}

impl ContractRunner<'_> {
    /// Deploys the test contract inside the runner from the sending account, and optionally runs
    /// the `setUp` function on the test contract.
    pub fn setup(&mut self, call_setup: bool) -> TestSetup {
        match self._setup(call_setup) {
            Ok(setup) => setup,
            Err(err) => TestSetup::failed(err.to_string()),
        }
    }

    fn _setup(&mut self, call_setup: bool) -> Result<TestSetup> {
        trace!(call_setup, "setting up");

        // We max out their balance so that they can deploy and make calls.
        self.executor.set_balance(self.sender, U256::MAX)?;
        self.executor.set_balance(CALLER, U256::MAX)?;

        // We set the nonce of the deployer accounts to 1 to get the same addresses as DappTools.
        self.executor.set_nonce(self.sender, 1)?;

        // Deploy libraries.
        self.executor.set_balance(LIBRARY_DEPLOYER, U256::MAX)?;

        let mut result = TestSetup::default();
        for code in self.libs_to_deploy.iter() {
            let deploy_result = self.executor.deploy(
                LIBRARY_DEPLOYER,
                code.clone(),
                U256::ZERO,
                Some(self.revert_decoder),
            );
            let (raw, reason) = RawCallResult::from_evm_result(deploy_result.map(Into::into))?;
            result.extend(raw, TraceKind::Deployment);
            if reason.is_some() {
                result.reason = reason;
                return Ok(result);
            }
        }

        let address = self.sender.create(self.executor.get_nonce(self.sender)?);
<<<<<<< HEAD
        // NOTE(zk): the test contract is set here instead of where upstream does it as
        // the test contract address needs to be retrieved in order to skip
        // zkEVM mode for the creation of the test address (and for calls to it later).
        self.executor.backend_mut().set_test_contract(address);
=======
        result.address = address;
>>>>>>> fef20981

        // Set the contracts initial balance before deployment, so it is available during
        // construction
        self.executor.set_balance(address, self.initial_balance)?;

        // Deploy the test contract
        let deploy_result = self.executor.deploy(
            self.sender,
            self.contract.bytecode.clone(),
            U256::ZERO,
            Some(self.revert_decoder),
        );
        if let Ok(dr) = &deploy_result {
            debug_assert_eq!(dr.address, address);
        }
        let (raw, reason) = RawCallResult::from_evm_result(deploy_result.map(Into::into))?;
        result.extend(raw, TraceKind::Deployment);
        if reason.is_some() {
            result.reason = reason;
            return Ok(result);
        }

        // Reset `self.sender`s, `CALLER`s and `LIBRARY_DEPLOYER`'s balance to the initial balance.
        self.executor.set_balance(self.sender, self.initial_balance)?;
        self.executor.set_balance(CALLER, self.initial_balance)?;
        self.executor.set_balance(LIBRARY_DEPLOYER, self.initial_balance)?;

        self.executor.deploy_create2_deployer()?;

        // Test contract has already been deployed so we can migrate the database to zkEVM storage
        // in the next runner execution. Additionally we can allow persisting the next nonce update
        // to simulate EVM behavior where only the tx that deploys the test contract increments the
        // nonce.
        if let Some(cheatcodes) = &mut self.executor.inspector.cheatcodes {
            if let Some(zk_startup_migration) = &mut cheatcodes.zk_startup_migration {
                debug!("test contract deployed, allowing startup storage migration");
                zk_startup_migration.allow();
            }
            debug!("test contract deployed, allowing persisting next nonce update");
            cheatcodes.zk_persist_nonce_update.persist_next();
        }

        // Optionally call the `setUp` function
        if call_setup {
            trace!("calling setUp");
            let res = self.executor.setup(None, address, Some(self.revert_decoder));
            let (raw, reason) = RawCallResult::from_evm_result(res)?;
            result.extend(raw, TraceKind::Setup);
            result.reason = reason;
        }

        result.fuzz_fixtures = self.fuzz_fixtures(address);

        Ok(result)
    }

    /// Collect fixtures from test contract.
    ///
    /// Fixtures can be defined:
    /// - as storage arrays in test contract, prefixed with `fixture`
    /// - as functions prefixed with `fixture` and followed by parameter name to be fuzzed
    ///
    /// Storage array fixtures:
    /// `uint256[] public fixture_amount = [1, 2, 3];`
    /// define an array of uint256 values to be used for fuzzing `amount` named parameter in scope
    /// of the current test.
    ///
    /// Function fixtures:
    /// `function fixture_owner() public returns (address[] memory){}`
    /// returns an array of addresses to be used for fuzzing `owner` named parameter in scope of the
    /// current test.
    fn fuzz_fixtures(&mut self, address: Address) -> FuzzFixtures {
        let mut fixtures = HashMap::default();
        let fixture_functions = self.contract.abi.functions().filter(|func| func.is_fixture());
        for func in fixture_functions {
            if func.inputs.is_empty() {
                // Read fixtures declared as functions.
                if let Ok(CallResult { raw: _, decoded_result }) =
                    self.executor.call(CALLER, address, func, &[], U256::ZERO, None)
                {
                    fixtures.insert(fixture_name(func.name.clone()), decoded_result);
                }
            } else {
                // For reading fixtures from storage arrays we collect values by calling the
                // function with incremented indexes until there's an error.
                let mut vals = Vec::new();
                let mut index = 0;
                loop {
                    if let Ok(CallResult { raw: _, decoded_result }) = self.executor.call(
                        CALLER,
                        address,
                        func,
                        &[DynSolValue::Uint(U256::from(index), 256)],
                        U256::ZERO,
                        None,
                    ) {
                        vals.push(decoded_result);
                    } else {
                        // No result returned for this index, we reached the end of storage
                        // array or the function is not a valid fixture.
                        break;
                    }
                    index += 1;
                }
                fixtures.insert(fixture_name(func.name.clone()), DynSolValue::Array(vals));
            };
        }
        FuzzFixtures::new(fixtures)
    }

    /// Runs all tests for a contract whose names match the provided regular expression
    pub fn run_tests(
        mut self,
        filter: &dyn TestFilter,
        test_options: &TestOptions,
        known_contracts: ContractsByArtifact,
    ) -> SuiteResult {
        let start = Instant::now();
        let mut warnings = Vec::new();

        // Check if `setUp` function with valid signature declared.
        let setup_fns: Vec<_> =
            self.contract.abi.functions().filter(|func| func.name.is_setup()).collect();
        let call_setup = setup_fns.len() == 1 && setup_fns[0].name == "setUp";
        // There is a single miss-cased `setUp` function, so we add a warning
        for &setup_fn in setup_fns.iter() {
            if setup_fn.name != "setUp" {
                warnings.push(format!(
                    "Found invalid setup function \"{}\" did you mean \"setUp()\"?",
                    setup_fn.signature()
                ));
            }
        }

        // There are multiple setUp function, so we return a single test result for `setUp`
        if setup_fns.len() > 1 {
            return SuiteResult::new(
                start.elapsed(),
                [("setUp()".to_string(), TestResult::fail("multiple setUp functions".to_string()))]
                    .into(),
                warnings,
            )
        }

        // Check if `afterInvariant` function with valid signature declared.
        let after_invariant_fns: Vec<_> =
            self.contract.abi.functions().filter(|func| func.name.is_after_invariant()).collect();
        if after_invariant_fns.len() > 1 {
            // Return a single test result failure if multiple functions declared.
            return SuiteResult::new(
                start.elapsed(),
                [(
                    "afterInvariant()".to_string(),
                    TestResult::fail("multiple afterInvariant functions".to_string()),
                )]
                .into(),
                warnings,
            )
        }
        let call_after_invariant = after_invariant_fns.first().is_some_and(|after_invariant_fn| {
            let match_sig = after_invariant_fn.name == "afterInvariant";
            if !match_sig {
                warnings.push(format!(
                    "Found invalid afterInvariant function \"{}\" did you mean \"afterInvariant()\"?",
                    after_invariant_fn.signature()
                ));
            }
            match_sig
        });

        // Invariant testing requires tracing to figure out what contracts were created.
        // We also want to disable `debug` for setup since we won't be using those traces.
        let has_invariants = self.contract.abi.functions().any(|func| func.is_invariant_test());

        let prev_tracer = self.executor.inspector_mut().tracer.take();
        if prev_tracer.is_some() || has_invariants {
            self.executor.set_tracing(TraceMode::Call);
        }

        let setup_time = Instant::now();
        let setup = self.setup(call_setup);
        debug!("finished setting up in {:?}", setup_time.elapsed());

        self.executor.inspector_mut().tracer = prev_tracer;

        if setup.reason.is_some() {
            // The setup failed, so we return a single test result for `setUp`
            return SuiteResult::new(
                start.elapsed(),
                [("setUp()".to_string(), TestResult::setup_fail(setup))].into(),
                warnings,
            )
        }

        // Filter out functions sequentially since it's very fast and there is no need to do it
        // in parallel.
        let find_timer = Instant::now();
        let functions = self
            .contract
            .abi
            .functions()
            .filter(|func| is_matching_test(func, filter))
            .collect::<Vec<_>>();
        let find_time = find_timer.elapsed();
        debug!(
            "Found {} test functions out of {} in {:?}",
            functions.len(),
            self.contract.abi.functions().count(),
            find_time,
        );

        let identified_contracts = has_invariants
            .then(|| load_contracts(setup.traces.iter().map(|(_, t)| &t.arena), &known_contracts));

        let test_results = functions
            .par_iter()
            .map(|&func| {
                let start = Instant::now();

                let _guard = self.tokio_handle.enter();

                let _guard;
                let current_span = tracing::Span::current();
                if current_span.is_none() || current_span.id() != self.span.id() {
                    _guard = self.span.enter();
                }

                let sig = func.signature();
                let kind = func.test_function_kind();

                let _guard = debug_span!(
                    "test",
                    %kind,
                    name = %if enabled!(tracing::Level::TRACE) { &sig } else { &func.name },
                )
                .entered();

                let setup = setup.clone();
                let mut res = match kind {
                    TestFunctionKind::UnitTest { should_fail } => {
                        self.run_unit_test(func, should_fail, setup)
                    }
                    TestFunctionKind::FuzzTest { should_fail } => {
                        let runner = test_options.fuzz_runner(self.name, &func.name);
                        let fuzz_config = test_options.fuzz_config(self.name, &func.name);

                        self.run_fuzz_test(func, should_fail, runner, setup, fuzz_config.clone())
                    }
                    TestFunctionKind::InvariantTest => {
                        let runner = test_options.invariant_runner(self.name, &func.name);
                        let invariant_config = test_options.invariant_config(self.name, &func.name);

                        self.run_invariant_test(
                            runner,
                            setup,
                            invariant_config.clone(),
                            func,
                            call_after_invariant,
                            &known_contracts,
                            identified_contracts.as_ref().unwrap(),
                        )
                    }
                    _ => unreachable!(),
                };

                res.duration = start.elapsed();

                (sig, res)
            })
            .collect::<BTreeMap<_, _>>();

        let duration = start.elapsed();
        SuiteResult::new(duration, test_results, warnings)
    }

    /// Runs a single unit test.
    ///
    /// Applies before test txes (if any), runs current test and returns the `TestResult`.
    ///
    /// Before test txes are applied in order and state modifications committed to the EVM database
    /// (therefore the unit test call will be made on modified state).
    /// State modifications of before test txes and unit test function call are discarded after
    /// test ends, similar to `eth_call`.
    pub fn run_unit_test(
        &self,
        func: &Function,
        should_fail: bool,
        setup: TestSetup,
    ) -> TestResult {
        // Prepare unit test execution.
        let (executor, test_result, address) = match self.prepare_test(func, setup) {
            Ok(res) => res,
            Err(res) => return res,
        };

        // Run current unit test.
        let (mut raw_call_result, reason) = match executor.call(
            self.sender,
            address,
            func,
            &[],
            U256::ZERO,
            Some(self.revert_decoder),
        ) {
            Ok(res) => (res.raw, None),
            Err(EvmError::Execution(err)) => (err.raw, Some(err.reason)),
            Err(EvmError::Skip(reason)) => return test_result.single_skip(reason),
            Err(err) => return test_result.single_fail(Some(err.to_string())),
        };

        let success = executor.is_raw_call_mut_success(address, &mut raw_call_result, should_fail);
        test_result.single_result(success, reason, raw_call_result)
    }

    #[allow(clippy::too_many_arguments)]
    pub fn run_invariant_test(
        &self,
        runner: TestRunner,
        setup: TestSetup,
        invariant_config: InvariantConfig,
        func: &Function,
        call_after_invariant: bool,
        known_contracts: &ContractsByArtifact,
        identified_contracts: &ContractsByAddress,
    ) -> TestResult {
        let address = setup.address;
        let fuzz_fixtures = setup.fuzz_fixtures.clone();
        let mut test_result = TestResult::new(setup);

        // First, run the test normally to see if it needs to be skipped.
        if let Err(EvmError::Skip(reason)) = self.executor.call(
            self.sender,
            address,
            func,
            &[],
            U256::ZERO,
            Some(self.revert_decoder),
        ) {
            return test_result.invariant_skip(reason);
        };

        let mut evm = InvariantExecutor::new(
            self.executor.clone(),
            runner,
            invariant_config.clone(),
            identified_contracts,
            known_contracts,
        );
        let invariant_contract = InvariantContract {
            address,
            invariant_function: func,
            call_after_invariant,
            abi: &self.contract.abi,
        };

        let failure_dir = invariant_config.clone().failure_dir(self.name);
        let failure_file = failure_dir.join(invariant_contract.invariant_function.clone().name);

        // Try to replay recorded failure if any.
        if let Ok(call_sequence) =
            foundry_common::fs::read_json_file::<Vec<BaseCounterExample>>(failure_file.as_path())
        {
            // Create calls from failed sequence and check if invariant still broken.
            let txes = call_sequence
                .iter()
                .map(|seq| BasicTxDetails {
                    sender: seq.sender.unwrap_or_default(),
                    call_details: CallDetails {
                        target: seq.addr.unwrap_or_default(),
                        calldata: seq.calldata.clone(),
                    },
                })
                .collect::<Vec<BasicTxDetails>>();
            if let Ok((success, replayed_entirely)) = check_sequence(
                self.executor.clone(),
                &txes,
                (0..min(txes.len(), invariant_config.depth as usize)).collect(),
                invariant_contract.address,
                invariant_contract.invariant_function.selector().to_vec().into(),
                invariant_config.fail_on_revert,
                invariant_contract.call_after_invariant,
            ) {
                if !success {
                    let _= sh_warn!("\
                            Replayed invariant failure from {:?} file. \
                            Run `forge clean` or remove file to ignore failure and to continue invariant test campaign.",
                        failure_file.as_path()
                    );
                    // If sequence still fails then replay error to collect traces and
                    // exit without executing new runs.
                    let _ = replay_run(
                        &invariant_contract,
                        self.executor.clone(),
                        known_contracts,
                        identified_contracts.clone(),
                        &mut test_result.logs,
                        &mut test_result.traces,
                        &mut test_result.coverage,
                        &mut test_result.deprecated_cheatcodes,
                        &txes,
                    );
                    return test_result.invariant_replay_fail(
                        replayed_entirely,
                        &invariant_contract.invariant_function.name,
                        call_sequence,
                    )
                }
            }
        }

        let progress =
            start_fuzz_progress(self.progress, self.name, &func.name, invariant_config.runs);
        let invariant_result =
            match evm.invariant_fuzz(invariant_contract.clone(), &fuzz_fixtures, progress.as_ref())
            {
                Ok(x) => x,
                Err(e) => return test_result.invariant_setup_fail(e),
            };
        // Merge coverage collected during invariant run with test setup coverage.
        test_result.merge_coverages(invariant_result.coverage);

        let mut counterexample = None;
        let success = invariant_result.error.is_none();
        let reason = invariant_result.error.as_ref().and_then(|err| err.revert_reason());

        match invariant_result.error {
            // If invariants were broken, replay the error to collect logs and traces
            Some(error) => match error {
                InvariantFuzzError::BrokenInvariant(case_data) |
                InvariantFuzzError::Revert(case_data) => {
                    // Replay error to create counterexample and to collect logs, traces and
                    // coverage.
                    match replay_error(
                        &case_data,
                        &invariant_contract,
                        self.executor.clone(),
                        known_contracts,
                        identified_contracts.clone(),
                        &mut test_result.logs,
                        &mut test_result.traces,
                        &mut test_result.coverage,
                        &mut test_result.deprecated_cheatcodes,
                        progress.as_ref(),
                    ) {
                        Ok(call_sequence) => {
                            if !call_sequence.is_empty() {
                                // Persist error in invariant failure dir.
                                if let Err(err) = foundry_common::fs::create_dir_all(failure_dir) {
                                    error!(%err, "Failed to create invariant failure dir");
                                } else if let Err(err) = foundry_common::fs::write_json_file(
                                    failure_file.as_path(),
                                    &call_sequence,
                                ) {
                                    error!(%err, "Failed to record call sequence");
                                }
                                counterexample = Some(CounterExample::Sequence(call_sequence))
                            }
                        }
                        Err(err) => {
                            error!(%err, "Failed to replay invariant error");
                        }
                    };
                }
                InvariantFuzzError::MaxAssumeRejects(_) => {}
            },

            // If invariants ran successfully, replay the last run to collect logs and
            // traces.
            _ => {
                if let Err(err) = replay_run(
                    &invariant_contract,
                    self.executor.clone(),
                    known_contracts,
                    identified_contracts.clone(),
                    &mut test_result.logs,
                    &mut test_result.traces,
                    &mut test_result.coverage,
                    &mut test_result.deprecated_cheatcodes,
                    &invariant_result.last_run_inputs,
                ) {
                    error!(%err, "Failed to replay last invariant run");
                }
            }
        }

        test_result.invariant_result(
            invariant_result.gas_report_traces,
            success,
            reason,
            counterexample,
            invariant_result.cases,
            invariant_result.reverts,
            invariant_result.metrics,
        )
    }

    /// Runs a fuzzed test.
    ///
    /// Applies the before test txes (if any), fuzzes the current function and returns the
    /// `TestResult`.
    ///
    /// Before test txes are applied in order and state modifications committed to the EVM database
    /// (therefore the fuzz test will use the modified state).
    /// State modifications of before test txes and fuzz test are discarded after test ends,
    /// similar to `eth_call`.
    pub fn run_fuzz_test(
        &self,
        func: &Function,
        should_fail: bool,
        runner: TestRunner,
        setup: TestSetup,
        fuzz_config: FuzzConfig,
    ) -> TestResult {
        let progress = start_fuzz_progress(self.progress, self.name, &func.name, fuzz_config.runs);

        // Prepare fuzz test execution.
        let fuzz_fixtures = setup.fuzz_fixtures.clone();
        let (executor, test_result, address) = match self.prepare_test(func, setup) {
            Ok(res) => res,
            Err(res) => return res,
        };

        // Run fuzz test.
        let fuzzed_executor =
            FuzzedExecutor::new(executor.into_owned(), runner, self.sender, fuzz_config);
        let result = fuzzed_executor.fuzz(
            func,
            &fuzz_fixtures,
            address,
            should_fail,
            self.revert_decoder,
            progress.as_ref(),
        );
        test_result.fuzz_result(result)
    }

    /// Prepares single unit test and fuzz test execution:
    /// - set up the test result and executor
    /// - check if before test txes are configured and apply them in order
    ///
    /// Before test txes are arrays of arbitrary calldata obtained by calling the `beforeTest`
    /// function with test selector as a parameter.
    ///
    /// Unit tests within same contract (or even current test) are valid options for before test tx
    /// configuration. Test execution stops if any of before test txes fails.
    fn prepare_test(
        &self,
        func: &Function,
        setup: TestSetup,
    ) -> Result<(Cow<'_, Executor>, TestResult, Address), TestResult> {
        let address = setup.address;
        let mut executor = Cow::Borrowed(&self.executor);
        let mut test_result = TestResult::new(setup);

        // Apply before test configured functions (if any).
        if self.contract.abi.functions().filter(|func| func.name.is_before_test_setup()).count() ==
            1
        {
            for calldata in executor
                .call_sol_default(
                    address,
                    &ITest::beforeTestSetupCall { testSelector: func.selector() },
                )
                .beforeTestCalldata
            {
                // Apply before test configured calldata.
                match executor.to_mut().transact_raw(self.sender, address, calldata, U256::ZERO) {
                    Ok(call_result) => {
                        let reverted = call_result.reverted;

                        // Merge tx result traces in unit test result.
                        test_result.extend(call_result);

                        // To continue unit test execution the call should not revert.
                        if reverted {
                            return Err(test_result.single_fail(None))
                        }
                    }
                    Err(_) => return Err(test_result.single_fail(None)),
                }
            }
        }
        Ok((executor, test_result, address))
    }
}<|MERGE_RESOLUTION|>--- conflicted
+++ resolved
@@ -111,14 +111,11 @@
         }
 
         let address = self.sender.create(self.executor.get_nonce(self.sender)?);
-<<<<<<< HEAD
+        result.address = address;
         // NOTE(zk): the test contract is set here instead of where upstream does it as
         // the test contract address needs to be retrieved in order to skip
         // zkEVM mode for the creation of the test address (and for calls to it later).
         self.executor.backend_mut().set_test_contract(address);
-=======
-        result.address = address;
->>>>>>> fef20981
 
         // Set the contracts initial balance before deployment, so it is available during
         // construction
