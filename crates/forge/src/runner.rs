--- conflicted
+++ resolved
@@ -134,11 +134,7 @@
 
         let mut result = TestSetup::default();
         for code in &self.mcr.libs_to_deploy {
-<<<<<<< HEAD
-            let deploy_result = self.executor.deploy_library(
-=======
-            let deploy_result = self.executor.deploy(
->>>>>>> 1da4d324
+            let deploy_result = self.executor.deploy( // Dustin took incoming deploy_library removed
                 LIBRARY_DEPLOYER,
                 DeployLibKind::Create(code.clone()),
                 U256::ZERO,
