--- conflicted
+++ resolved
@@ -355,18 +355,14 @@
             find_time,
         );
 
-<<<<<<< HEAD
         let identified_contracts = has_invariants.then(|| {
             load_contracts(
-                setup.traces.iter().map(|(_, t)| t),
+                setup.traces.iter().map(|(_, t)| &t.arena),
                 &known_contracts,
                 &setup.deployments,
             )
         });
-=======
-        let identified_contracts = has_invariants
-            .then(|| load_contracts(setup.traces.iter().map(|(_, t)| &t.arena), &known_contracts));
->>>>>>> bdf48aa6
+
         let test_results = functions
             .par_iter()
             .map(|&func| {
