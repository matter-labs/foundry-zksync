--- conflicted
+++ resolved
@@ -4,11 +4,7 @@
     fuzz::{invariant::BasicTxDetails, BaseCounterExample},
     multi_runner::{is_matching_test, TestContract},
     progress::{start_fuzz_progress, TestsProgress},
-<<<<<<< HEAD
-    result::{SuiteResult, TestKind, TestResult, TestSetup, TestStatus},
-=======
     result::{SuiteResult, TestResult, TestSetup},
->>>>>>> 62cdea8f
     TestFilter, TestOptions,
 };
 use alloy_dyn_abi::DynSolValue;
@@ -24,21 +20,6 @@
     constants::CALLER,
     decode::RevertDecoder,
     executors::{
-<<<<<<< HEAD
-        fuzz::{CaseOutcome, CounterExampleOutcome, FuzzOutcome, FuzzedExecutor},
-        invariant::{
-            check_sequence, replay_error, replay_run, InvariantExecutor, InvariantFuzzError,
-            InvariantFuzzTestResult,
-        },
-        CallResult, EvmError, ExecutionErr, Executor, RawCallResult,
-    },
-    fuzz::{
-        fixture_name,
-        invariant::{CallDetails, InvariantContract},
-        CounterExample, FuzzFixtures,
-    },
-    traces::{load_contracts, TraceKind},
-=======
         fuzz::FuzzedExecutor,
         invariant::{
             check_sequence, replay_error, replay_run, InvariantExecutor, InvariantFuzzError,
@@ -51,7 +32,6 @@
         CounterExample, FuzzFixtures,
     },
     traces::{load_contracts, TraceKind, TraceMode},
->>>>>>> 62cdea8f
 };
 use proptest::test_runner::TestRunner;
 use rayon::prelude::*;
@@ -73,11 +53,7 @@
 pub struct ContractRunner<'a> {
     /// The name of the contract.
     pub name: &'a str,
-<<<<<<< HEAD
-    /// The data of the contract being ran.
-=======
     /// The data of the contract.
->>>>>>> 62cdea8f
     pub contract: &'a TestContract,
     /// The libraries that need to be deployed before the contract.
     pub libs_to_deploy: &'a Vec<Bytes>,
@@ -92,42 +68,11 @@
     /// Whether debug traces should be generated.
     pub debug: bool,
     /// Overall test run progress.
-<<<<<<< HEAD
-    progress: Option<&'a TestsProgress>,
-}
-
-impl<'a> ContractRunner<'a> {
-    #[allow(clippy::too_many_arguments)]
-    pub fn new(
-        name: &'a str,
-        executor: Executor,
-        contract: &'a TestContract,
-        libs_to_deploy: &'a Vec<Bytes>,
-        initial_balance: U256,
-        sender: Option<Address>,
-        revert_decoder: &'a RevertDecoder,
-        debug: bool,
-        progress: Option<&'a TestsProgress>,
-    ) -> Self {
-        Self {
-            name,
-            executor,
-            contract,
-            libs_to_deploy,
-            initial_balance,
-            sender: sender.unwrap_or_default(),
-            revert_decoder,
-            debug,
-            progress,
-        }
-    }
-=======
     pub progress: Option<&'a TestsProgress>,
     /// The handle to the tokio runtime.
     pub tokio_handle: &'a tokio::runtime::Handle,
     /// The span of the contract.
     pub span: tracing::Span,
->>>>>>> 62cdea8f
 }
 
 impl<'a> ContractRunner<'a> {
@@ -209,12 +154,8 @@
             trace!("calling setUp");
             let res = self.executor.setup(None, address, Some(self.revert_decoder));
             let (setup_logs, setup_traces, labeled_addresses, reason, coverage) = match res {
-<<<<<<< HEAD
                 Ok(RawCallResult { traces, labels, logs, coverage, deployments, .. }) => {
                     zk_setup_deployments.extend(deployments);
-=======
-                Ok(RawCallResult { traces, labels, logs, coverage, .. }) => {
->>>>>>> 62cdea8f
                     trace!(%address, "successfully called setUp");
                     (logs, traces, labels, None, coverage)
                 }
@@ -233,10 +174,7 @@
             logs.extend(setup_logs);
 
             TestSetup {
-<<<<<<< HEAD
                 deployments: zk_setup_deployments,
-=======
->>>>>>> 62cdea8f
                 address,
                 logs,
                 traces,
@@ -247,10 +185,7 @@
             }
         } else {
             TestSetup::success(
-<<<<<<< HEAD
                 zk_setup_deployments,
-=======
->>>>>>> 62cdea8f
                 address,
                 logs,
                 traces,
@@ -323,10 +258,6 @@
         filter: &dyn TestFilter,
         test_options: &TestOptions,
         known_contracts: ContractsByArtifact,
-<<<<<<< HEAD
-        handle: &tokio::runtime::Handle,
-=======
->>>>>>> 62cdea8f
     ) -> SuiteResult {
         let start = Instant::now();
         let mut warnings = Vec::new();
@@ -381,25 +312,12 @@
         });
 
         // Invariant testing requires tracing to figure out what contracts were created.
-<<<<<<< HEAD
-        let has_invariants = self.contract.abi.functions().any(|func| func.is_invariant_test());
-        let tmp_tracing = self.executor.inspector.tracer.is_none() && has_invariants && call_setup;
-        if tmp_tracing {
-            self.executor.set_tracing(true);
-        }
-        let setup_time = Instant::now();
-        let setup = self.setup(call_setup);
-        debug!("finished setting up in {:?}", setup_time.elapsed());
-        if tmp_tracing {
-            self.executor.set_tracing(false);
-=======
         // We also want to disable `debug` for setup since we won't be using those traces.
         let has_invariants = self.contract.abi.functions().any(|func| func.is_invariant_test());
 
         let prev_tracer = self.executor.inspector_mut().tracer.take();
         if prev_tracer.is_some() || has_invariants {
             self.executor.set_tracing(TraceMode::Call);
->>>>>>> 62cdea8f
         }
 
         let setup_time = Instant::now();
@@ -412,24 +330,7 @@
             // The setup failed, so we return a single test result for `setUp`
             return SuiteResult::new(
                 start.elapsed(),
-<<<<<<< HEAD
-                [(
-                    "setUp()".to_string(),
-                    TestResult {
-                        status: TestStatus::Failure,
-                        reason: setup.reason,
-                        decoded_logs: decode_console_logs(&setup.logs),
-                        logs: setup.logs,
-                        traces: setup.traces,
-                        coverage: setup.coverage,
-                        labeled_addresses: setup.labeled_addresses,
-                        ..Default::default()
-                    },
-                )]
-                .into(),
-=======
                 [("setUp()".to_string(), TestResult::setup_fail(setup))].into(),
->>>>>>> 62cdea8f
                 warnings,
             )
         }
@@ -451,7 +352,6 @@
             find_time,
         );
 
-<<<<<<< HEAD
         let identified_contracts = has_invariants.then(|| {
             load_contracts(
                 setup.traces.iter().map(|(_, t)| t),
@@ -459,54 +359,11 @@
                 &setup.deployments,
             )
         });
-=======
-        let identified_contracts = has_invariants
-            .then(|| load_contracts(setup.traces.iter().map(|(_, t)| t), &known_contracts));
->>>>>>> 62cdea8f
         let test_results = functions
             .par_iter()
             .map(|&func| {
                 let start = Instant::now();
 
-<<<<<<< HEAD
-                let _guard = handle.enter();
-
-                let sig = func.signature();
-                let span = debug_span!("test", name = tracing::field::Empty).entered();
-                if !span.is_disabled() {
-                    if enabled!(tracing::Level::TRACE) {
-                        span.record("name", &sig);
-                    } else {
-                        span.record("name", &func.name);
-                    }
-                }
-
-                let setup = setup.clone();
-                let should_fail = func.is_test_fail();
-                let mut res = if func.is_invariant_test() {
-                    let runner = test_options.invariant_runner(self.name, &func.name);
-                    let invariant_config = test_options.invariant_config(self.name, &func.name);
-
-                    self.run_invariant_test(
-                        runner,
-                        setup,
-                        invariant_config.clone(),
-                        func,
-                        call_after_invariant,
-                        &known_contracts,
-                        identified_contracts.as_ref().unwrap(),
-                    )
-                } else if func.is_fuzz_test() {
-                    debug_assert!(func.is_test());
-                    let runner = test_options.fuzz_runner(self.name, &func.name);
-                    let fuzz_config = test_options.fuzz_config(self.name, &func.name);
-                    info!(name = func.name, "run fuzz test");
-                    self.run_fuzz_test(func, should_fail, runner, setup, fuzz_config.clone())
-                } else {
-                    debug_assert!(func.is_test());
-                    info!(name = func.name, "run test");
-                    self.run_test(func, should_fail, setup)
-=======
                 let _guard = self.tokio_handle.enter();
 
                 let _guard;
@@ -551,7 +408,6 @@
                         )
                     }
                     _ => unreachable!(),
->>>>>>> 62cdea8f
                 };
 
                 res.duration = start.elapsed();
@@ -561,18 +417,7 @@
             .collect::<BTreeMap<_, _>>();
 
         let duration = start.elapsed();
-<<<<<<< HEAD
-        let suite_result = SuiteResult::new(duration, test_results, warnings);
-        info!(
-            duration=?suite_result.duration,
-            "done. {}/{} successful",
-            suite_result.passed(),
-            suite_result.test_results.len()
-        );
-        suite_result
-=======
         SuiteResult::new(duration, test_results, warnings)
->>>>>>> 62cdea8f
     }
 
     /// Runs a single unit test.
@@ -581,13 +426,6 @@
     ///
     /// State modifications are not committed to the evm database but discarded after the call,
     /// similar to `eth_call`.
-<<<<<<< HEAD
-    #[instrument(level = "debug", name = "normal", skip_all)]
-    pub fn run_test(&self, func: &Function, should_fail: bool, setup: TestSetup) -> TestResult {
-        let TestSetup {
-            address, mut logs, mut traces, mut labeled_addresses, mut coverage, ..
-        } = setup;
-=======
     pub fn run_unit_test(
         &self,
         func: &Function,
@@ -596,7 +434,6 @@
     ) -> TestResult {
         let address = setup.address;
         let test_result = TestResult::new(setup);
->>>>>>> 62cdea8f
 
         // Run unit test
         let (mut raw_call_result, reason) = match self.executor.call(
@@ -609,73 +446,6 @@
         ) {
             Ok(res) => (res.raw, None),
             Err(EvmError::Execution(err)) => (err.raw, Some(err.reason)),
-<<<<<<< HEAD
-            Err(EvmError::SkipError) => {
-                return TestResult {
-                    status: TestStatus::Skipped,
-                    reason: None,
-                    decoded_logs: decode_console_logs(&logs),
-                    traces,
-                    labeled_addresses,
-                    ..Default::default()
-                }
-            }
-            Err(err) => {
-                return TestResult {
-                    status: TestStatus::Failure,
-                    reason: Some(err.to_string()),
-                    decoded_logs: decode_console_logs(&logs),
-                    traces,
-                    labeled_addresses,
-                    ..Default::default()
-                }
-            }
-        };
-
-        let success =
-            self.executor.is_raw_call_mut_success(setup.address, &mut raw_call_result, should_fail);
-
-        let RawCallResult {
-            gas_used: gas,
-            stipend,
-            logs: execution_logs,
-            traces: execution_trace,
-            coverage: execution_coverage,
-            labels: new_labels,
-            debug,
-            cheatcodes,
-            ..
-        } = raw_call_result;
-
-        let breakpoints = cheatcodes.map(|c| c.breakpoints).unwrap_or_default();
-        let debug_arena = debug;
-        traces.extend(execution_trace.map(|traces| (TraceKind::Execution, traces)));
-        labeled_addresses.extend(new_labels);
-        logs.extend(execution_logs);
-        coverage = merge_coverages(coverage, execution_coverage);
-
-        TestResult {
-            status: match success {
-                true => TestStatus::Success,
-                false => TestStatus::Failure,
-            },
-            reason,
-            counterexample: None,
-            decoded_logs: decode_console_logs(&logs),
-            logs,
-            kind: TestKind::Unit { gas: gas.wrapping_sub(stipend) },
-            traces,
-            coverage,
-            labeled_addresses,
-            debug: debug_arena,
-            breakpoints,
-            duration: std::time::Duration::default(),
-            gas_report_traces: Vec::new(),
-        }
-    }
-
-    #[instrument(level = "debug", name = "invariant", skip_all)]
-=======
             Err(EvmError::SkipError) => return test_result.single_skip(),
             Err(err) => return test_result.single_fail(err),
         };
@@ -685,7 +455,6 @@
         test_result.single_result(success, reason, raw_call_result)
     }
 
->>>>>>> 62cdea8f
     #[allow(clippy::too_many_arguments)]
     pub fn run_invariant_test(
         &self,
@@ -697,14 +466,9 @@
         known_contracts: &ContractsByArtifact,
         identified_contracts: &ContractsByAddress,
     ) -> TestResult {
-<<<<<<< HEAD
-        let TestSetup { address, logs, traces, labeled_addresses, coverage, fuzz_fixtures, .. } =
-            setup;
-=======
         let address = setup.address;
         let fuzz_fixtures = setup.fuzz_fixtures.clone();
         let mut test_result = TestResult::new(setup);
->>>>>>> 62cdea8f
 
         // First, run the test normally to see if it needs to be skipped.
         if let Err(EvmError::SkipError) = self.executor.call(
@@ -715,20 +479,7 @@
             U256::ZERO,
             Some(self.revert_decoder),
         ) {
-<<<<<<< HEAD
-            return TestResult {
-                status: TestStatus::Skipped,
-                reason: None,
-                decoded_logs: decode_console_logs(&logs),
-                traces,
-                labeled_addresses,
-                kind: TestKind::Invariant { runs: 1, calls: 1, reverts: 1 },
-                coverage,
-                ..Default::default()
-            }
-=======
             return test_result.invariant_skip()
->>>>>>> 62cdea8f
         };
 
         let mut evm = InvariantExecutor::new(
@@ -745,19 +496,9 @@
             abi: &self.contract.abi,
         };
 
-<<<<<<< HEAD
-        let mut logs = logs.clone();
-        let mut traces = traces.clone();
-        let mut coverage = coverage.clone();
-
         let failure_dir = invariant_config.clone().failure_dir(self.name);
         let failure_file = failure_dir.join(invariant_contract.invariant_function.clone().name);
 
-=======
-        let failure_dir = invariant_config.clone().failure_dir(self.name);
-        let failure_file = failure_dir.join(invariant_contract.invariant_function.clone().name);
-
->>>>>>> 62cdea8f
         // Try to replay recorded failure if any.
         if let Ok(call_sequence) =
             foundry_common::fs::read_json_file::<Vec<BaseCounterExample>>(failure_file.as_path())
@@ -790,33 +531,6 @@
                         self.executor.clone(),
                         known_contracts,
                         identified_contracts.clone(),
-<<<<<<< HEAD
-                        &mut logs,
-                        &mut traces,
-                        &mut coverage,
-                        &txes,
-                    );
-                    return TestResult {
-                        status: TestStatus::Failure,
-                        reason: if replayed_entirely {
-                            Some(format!(
-                                "{} replay failure",
-                                invariant_contract.invariant_function.name
-                            ))
-                        } else {
-                            Some(format!(
-                                "{} persisted failure revert",
-                                invariant_contract.invariant_function.name
-                            ))
-                        },
-                        decoded_logs: decode_console_logs(&logs),
-                        traces,
-                        coverage,
-                        counterexample: Some(CounterExample::Sequence(call_sequence)),
-                        kind: TestKind::Invariant { runs: 1, calls: 1, reverts: 1 },
-                        ..Default::default()
-                    }
-=======
                         &mut test_result.logs,
                         &mut test_result.traces,
                         &mut test_result.coverage,
@@ -827,39 +541,12 @@
                         &invariant_contract.invariant_function.name,
                         call_sequence,
                     )
->>>>>>> 62cdea8f
                 }
             }
         }
 
         let progress =
             start_fuzz_progress(self.progress, self.name, &func.name, invariant_config.runs);
-<<<<<<< HEAD
-        let InvariantFuzzTestResult { error, cases, reverts, last_run_inputs, gas_report_traces } =
-            match evm.invariant_fuzz(invariant_contract.clone(), &fuzz_fixtures, progress.as_ref())
-            {
-                Ok(x) => x,
-                Err(e) => {
-                    return TestResult {
-                        status: TestStatus::Failure,
-                        reason: Some(format!(
-                            "failed to set up invariant testing environment: {e}"
-                        )),
-                        decoded_logs: decode_console_logs(&logs),
-                        traces,
-                        labeled_addresses,
-                        kind: TestKind::Invariant { runs: 0, calls: 0, reverts: 0 },
-                        ..Default::default()
-                    }
-                }
-            };
-
-        let mut counterexample = None;
-        let success = error.is_none();
-        let reason = error.as_ref().and_then(|err| err.revert_reason());
-
-        match error {
-=======
         let invariant_result =
             match evm.invariant_fuzz(invariant_contract.clone(), &fuzz_fixtures, progress.as_ref())
             {
@@ -874,7 +561,6 @@
         let reason = invariant_result.error.as_ref().and_then(|err| err.revert_reason());
 
         match invariant_result.error {
->>>>>>> 62cdea8f
             // If invariants were broken, replay the error to collect logs and traces
             Some(error) => match error {
                 InvariantFuzzError::BrokenInvariant(case_data) |
@@ -887,15 +573,9 @@
                         self.executor.clone(),
                         known_contracts,
                         identified_contracts.clone(),
-<<<<<<< HEAD
-                        &mut logs,
-                        &mut traces,
-                        &mut coverage,
-=======
                         &mut test_result.logs,
                         &mut test_result.traces,
                         &mut test_result.coverage,
->>>>>>> 62cdea8f
                         progress.as_ref(),
                     ) {
                         Ok(call_sequence) => {
@@ -928,17 +608,10 @@
                     self.executor.clone(),
                     known_contracts,
                     identified_contracts.clone(),
-<<<<<<< HEAD
-                    &mut logs,
-                    &mut traces,
-                    &mut coverage,
-                    &last_run_inputs,
-=======
                     &mut test_result.logs,
                     &mut test_result.traces,
                     &mut test_result.coverage,
                     &invariant_result.last_run_inputs,
->>>>>>> 62cdea8f
                 ) {
                     error!(%err, "Failed to replay last invariant run");
                 }
@@ -950,30 +623,11 @@
             success,
             reason,
             counterexample,
-<<<<<<< HEAD
-            decoded_logs: decode_console_logs(&logs),
-            logs,
-            kind: TestKind::Invariant {
-                runs: cases.len(),
-                calls: cases.iter().map(|sequence| sequence.cases().len()).sum(),
-                reverts,
-            },
-            coverage,
-            traces,
-            labeled_addresses: labeled_addresses.clone(),
-            gas_report_traces,
-            ..Default::default() // TODO collect debug traces on the last run or error
-        }
-    }
-
-    #[instrument(level = "debug", name = "fuzz", skip_all)]
-=======
             invariant_result.cases,
             invariant_result.reverts,
         )
     }
 
->>>>>>> 62cdea8f
     pub fn run_fuzz_test(
         &self,
         func: &Function,
@@ -982,26 +636,6 @@
         setup: TestSetup,
         fuzz_config: FuzzConfig,
     ) -> TestResult {
-<<<<<<< HEAD
-        let TestSetup {
-            address,
-            mut logs,
-            mut traces,
-            mut labeled_addresses,
-            mut coverage,
-            fuzz_fixtures,
-            ..
-        } = setup;
-
-        // Run fuzz test
-        let progress = start_fuzz_progress(self.progress, self.name, &func.name, fuzz_config.runs);
-        let fuzzed_executor = FuzzedExecutor::new(
-            self.executor.clone(),
-            runner.clone(),
-            self.sender,
-            fuzz_config.clone(),
-        );
-=======
         let address = setup.address;
         let fuzz_fixtures = setup.fuzz_fixtures.clone();
         let test_result = TestResult::new(setup);
@@ -1010,7 +644,6 @@
         let progress = start_fuzz_progress(self.progress, self.name, &func.name, fuzz_config.runs);
         let fuzzed_executor =
             FuzzedExecutor::new(self.executor.clone(), runner, self.sender, fuzz_config);
->>>>>>> 62cdea8f
         let result = fuzzed_executor.fuzz(
             func,
             &fuzz_fixtures,
@@ -1019,112 +652,12 @@
             self.revert_decoder,
             progress.as_ref(),
         );
-<<<<<<< HEAD
-
-        let mut debug = Default::default();
-        let mut breakpoints = Default::default();
-=======
->>>>>>> 62cdea8f
 
         // Check the last test result and skip the test
         // if it's marked as so.
         if let Some("SKIPPED") = result.reason.as_deref() {
-<<<<<<< HEAD
-            return TestResult {
-                status: TestStatus::Skipped,
-                decoded_logs: decode_console_logs(&logs),
-                traces,
-                labeled_addresses,
-                debug,
-                breakpoints,
-                coverage,
-                ..Default::default()
-            }
-        }
-
-        // if should debug
-        if self.debug {
-            let mut debug_executor = self.executor.clone();
-            // turn the debug traces on
-            debug_executor.inspector.enable_debugger(true);
-            debug_executor.inspector.tracing(true);
-            let calldata = if let Some(counterexample) = result.counterexample.as_ref() {
-                match counterexample {
-                    CounterExample::Single(ce) => ce.calldata.clone(),
-                    _ => unimplemented!(),
-                }
-            } else {
-                result.first_case.calldata.clone()
-            };
-            // rerun the last relevant test with traces
-            let debug_result =
-                FuzzedExecutor::new(debug_executor, runner, self.sender, fuzz_config).single_fuzz(
-                    address,
-                    should_fail,
-                    calldata,
-                );
-
-            (debug, breakpoints) = match debug_result {
-                Ok(fuzz_outcome) => match fuzz_outcome {
-                    FuzzOutcome::Case(CaseOutcome { debug, breakpoints, .. }) => {
-                        (debug, breakpoints)
-                    }
-                    FuzzOutcome::CounterExample(CounterExampleOutcome {
-                        debug,
-                        breakpoints,
-                        ..
-                    }) => (debug, breakpoints),
-                },
-                Err(_) => (Default::default(), Default::default()),
-            };
-        }
-
-        let kind = TestKind::Fuzz {
-            median_gas: result.median_gas(false),
-            mean_gas: result.mean_gas(false),
-            first_case: result.first_case,
-            runs: result.gas_by_case.len(),
-        };
-
-        // Record logs, labels and traces
-        logs.extend(result.logs);
-        labeled_addresses.extend(result.labeled_addresses);
-        traces.extend(result.traces.map(|traces| (TraceKind::Execution, traces)));
-        coverage = merge_coverages(coverage, result.coverage);
-
-        TestResult {
-            status: match result.success {
-                true => TestStatus::Success,
-                false => TestStatus::Failure,
-            },
-            reason: result.reason,
-            counterexample: result.counterexample,
-            decoded_logs: decode_console_logs(&logs),
-            logs,
-            kind,
-            traces,
-            coverage,
-            labeled_addresses,
-            debug,
-            breakpoints,
-            duration: std::time::Duration::default(),
-            gas_report_traces: result.gas_report_traces.into_iter().map(|t| vec![t]).collect(),
-        }
-    }
-}
-
-/// Utility function to merge coverage options
-fn merge_coverages(mut coverage: Option<HitMaps>, other: Option<HitMaps>) -> Option<HitMaps> {
-    let old_coverage = std::mem::take(&mut coverage);
-    match (old_coverage, other) {
-        (Some(old_coverage), Some(other)) => Some(old_coverage.merged(other)),
-        (None, Some(other)) => Some(other),
-        (Some(old_coverage), None) => Some(old_coverage),
-        (None, None) => None,
-=======
             return test_result.single_skip()
         }
         test_result.fuzz_result(result)
->>>>>>> 62cdea8f
     }
 }