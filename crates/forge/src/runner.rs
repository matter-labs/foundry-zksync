--- conflicted
+++ resolved
@@ -1,39 +1,36 @@
 //! The Forge test runner.
 
 use crate::{
+    fuzz::{invariant::BasicTxDetails, BaseCounterExample},
+    multi_runner::{is_matching_test, TestContract, TestRunnerConfig},
+    progress::{start_fuzz_progress, TestsProgress},
+    result::{SuiteResult, TestResult, TestSetup},
     MultiContractRunner, TestFilter,
-    fuzz::{BaseCounterExample, invariant::BasicTxDetails},
-    multi_runner::{TestContract, TestRunnerConfig, is_matching_test},
-    progress::{TestsProgress, start_fuzz_progress},
-    result::{SuiteResult, TestResult, TestSetup},
 };
 use alloy_dyn_abi::{DynSolValue, JsonAbiExt};
 use alloy_json_abi::Function;
-use alloy_primitives::{Address, Bytes, U256, address, map::HashMap};
+use alloy_primitives::{address, map::HashMap, Address, Bytes, U256};
 use eyre::Result;
-use foundry_common::{TestFunctionExt, TestFunctionKind, contracts::ContractsByAddress};
+use foundry_common::{contracts::ContractsByAddress, TestFunctionExt, TestFunctionKind};
 use foundry_compilers::utils::canonicalized;
 use foundry_config::{Config, InvariantConfig};
 use foundry_evm::{
     constants::CALLER,
     decode::RevertDecoder,
     executors::{
-        CallResult, EvmError, Executor, ITest, RawCallResult,
         fuzz::FuzzedExecutor,
         invariant::{
-            InvariantExecutor, InvariantFuzzError, check_sequence, replay_error, replay_run,
+            check_sequence, replay_error, replay_run, InvariantExecutor, InvariantFuzzError,
         },
-<<<<<<< HEAD
-=======
         strategy::DeployLibKind,
         CallResult, EvmError, Executor, ITest, RawCallResult,
->>>>>>> 35f1cb18
     },
     fuzz::{
-        CounterExample, FuzzFixtures, fixture_name,
+        fixture_name,
         invariant::{CallDetails, InvariantContract},
+        CounterExample, FuzzFixtures,
     },
-    traces::{TraceKind, TraceMode, load_contracts},
+    traces::{load_contracts, TraceKind, TraceMode},
 };
 use itertools::Itertools;
 use proptest::test_runner::{
