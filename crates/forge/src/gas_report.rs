//! Gas reports.

use crate::{
    constants::CHEATCODE_ADDRESS,
    traces::{CallTraceArena, CallTraceDecoder, CallTraceNode, DecodedCallData},
};
use alloy_primitives::map::HashSet;
<<<<<<< HEAD
use comfy_table::{presets::ASCII_MARKDOWN, *};
=======
use comfy_table::{modifiers::UTF8_ROUND_CORNERS, Cell, Color, Table};
>>>>>>> 59f354c1
use foundry_common::{
    calc,
    reports::{report_kind, ReportKind},
    TestFunctionExt,
};
use foundry_evm::traces::CallKind;
<<<<<<< HEAD
use foundry_evm_abi::HARDHAT_CONSOLE_ADDRESS;
=======

>>>>>>> 59f354c1
use serde::{Deserialize, Serialize};
use serde_json::json;
use std::{collections::BTreeMap, fmt::Display};

/// Represents the gas report for a set of contracts.
#[derive(Clone, Debug, Default, Serialize, Deserialize)]
pub struct GasReport {
    /// Whether to report any contracts.
    report_any: bool,
    /// What kind of report to generate.
    report_kind: ReportKind,
    /// Contracts to generate the report for.
    report_for: HashSet<String>,
    /// Contracts to ignore when generating the report.
    ignore: HashSet<String>,
    /// Whether to include gas reports for tests.
    include_tests: bool,
    /// All contracts that were analyzed grouped by their identifier
    /// ``test/Counter.t.sol:CounterTest
    pub contracts: BTreeMap<String, ContractInfo>,
}

impl GasReport {
    pub fn new(
        report_for: impl IntoIterator<Item = String>,
        ignore: impl IntoIterator<Item = String>,
        include_tests: bool,
    ) -> Self {
        let report_for = report_for.into_iter().collect::<HashSet<_>>();
        let ignore = ignore.into_iter().collect::<HashSet<_>>();
        let report_any = report_for.is_empty() || report_for.contains("*");
        Self {
            report_any,
            report_kind: report_kind(),
            report_for,
            ignore,
            include_tests,
            ..Default::default()
        }
    }

    /// Whether the given contract should be reported.
    #[instrument(level = "trace", skip(self), ret)]
    fn should_report(&self, contract_name: &str) -> bool {
        if self.ignore.contains(contract_name) {
            let contains_anyway = self.report_for.contains(contract_name);
            if contains_anyway {
                // If the user listed the contract in 'gas_reports' (the foundry.toml field) a
                // report for the contract is generated even if it's listed in the ignore
                // list. This is addressed this way because getting a report you don't expect is
                // preferable than not getting one you expect. A warning is printed to stderr
                // indicating the "double listing".
                let _ = sh_warn!(
                    "{contract_name} is listed in both 'gas_reports' and 'gas_reports_ignore'."
                );
            }
            return contains_anyway;
        }
        self.report_any || self.report_for.contains(contract_name)
    }

    /// Analyzes the given traces and generates a gas report.
    pub async fn analyze(
        &mut self,
        arenas: impl IntoIterator<Item = &CallTraceArena>,
        decoder: &CallTraceDecoder,
    ) {
        for node in arenas.into_iter().flat_map(|arena| arena.nodes()) {
            self.analyze_node(node, decoder).await;
        }
    }

    async fn analyze_node(&mut self, node: &CallTraceNode, decoder: &CallTraceDecoder) {
        let trace = &node.trace;

        if trace.address == CHEATCODE_ADDRESS || trace.address == HARDHAT_CONSOLE_ADDRESS {
            return;
        }

        let Some(name) = decoder.contracts.get(&node.trace.address) else { return };
        let contract_name = name.rsplit(':').next().unwrap_or(name);

        if !self.should_report(contract_name) {
            return;
        }
        let contract_info = self.contracts.entry(name.to_string()).or_default();
        let is_create_call = trace.kind.is_any_create();

        // Record contract deployment size.
        if is_create_call {
            trace!(contract_name, "adding create size info");
            contract_info.size = trace.data.len();
        }

        // Only include top-level calls which account for calldata and base (21.000) cost.
        // Only include Calls and Creates as only these calls are isolated in inspector.
        if trace.depth > 1 && (trace.kind == CallKind::Call || is_create_call) {
            return;
        }

        let decoded = || decoder.decode_function(&node.trace);

        if is_create_call {
            trace!(contract_name, "adding create gas info");
            contract_info.gas = trace.gas_used;
<<<<<<< HEAD
            contract_info.size = trace.data.len();

            if decoder.zk_contracts.contains(&node.trace.address) {
                // Intercepted creates in zkvm mode will have the evm bytecode as input
                // and the zkvm bytecode as output on the trace.
                contract_info.size = trace.output.len();
            }
=======
>>>>>>> 59f354c1
        } else if let Some(DecodedCallData { signature, .. }) = decoded().await.call_data {
            let name = signature.split('(').next().unwrap();
            // ignore any test/setup functions
            if self.include_tests || !name.test_function_kind().is_known() {
                trace!(contract_name, signature, "adding gas info");
                let gas_info = contract_info
                    .functions
                    .entry(name.to_string())
                    .or_default()
                    .entry(signature.clone())
                    .or_default();
                gas_info.frames.push(trace.gas_used);
            }
        }
    }

    /// Finalizes the gas report by calculating the min, max, mean, and median for each function.
    #[must_use]
    pub fn finalize(mut self) -> Self {
        trace!("finalizing gas report");
        for contract in self.contracts.values_mut() {
            for sigs in contract.functions.values_mut() {
                for func in sigs.values_mut() {
                    func.frames.sort_unstable();
                    func.min = func.frames.first().copied().unwrap_or_default();
                    func.max = func.frames.last().copied().unwrap_or_default();
                    func.mean = calc::mean(&func.frames);
                    func.median = calc::median_sorted(&func.frames);
                    func.calls = func.frames.len() as u64;
                }
            }
        }
        self
    }
}

impl Display for GasReport {
    fn fmt(&self, f: &mut std::fmt::Formatter<'_>) -> Result<(), std::fmt::Error> {
        match self.report_kind {
<<<<<<< HEAD
            ReportKind::Markdown => {
=======
            ReportKind::Text => {
>>>>>>> 59f354c1
                for (name, contract) in &self.contracts {
                    if contract.functions.is_empty() {
                        trace!(name, "gas report contract without functions");
                        continue;
                    }

                    let table = self.format_table_output(contract, name);
                    writeln!(f, "\n{table}")?;
                }
            }
            ReportKind::JSON => {
                writeln!(f, "{}", &self.format_json_output())?;
            }
        }

        Ok(())
    }
}

impl GasReport {
    fn format_json_output(&self) -> String {
        serde_json::to_string(
            &self
                .contracts
                .iter()
                .filter_map(|(name, contract)| {
                    if contract.functions.is_empty() {
                        trace!(name, "gas report contract without functions");
                        return None;
                    }

                    let functions = contract
                        .functions
                        .iter()
                        .flat_map(|(_, sigs)| {
                            sigs.iter().map(|(sig, gas_info)| {
                                let display_name = sig.replace(':', "");
                                (display_name, gas_info)
                            })
                        })
                        .collect::<BTreeMap<_, _>>();

                    Some(json!({
                        "contract": name,
                        "deployment": {
                            "gas": contract.gas,
                            "size": contract.size,
                        },
                        "functions": functions,
                    }))
                })
                .collect::<Vec<_>>(),
        )
        .unwrap()
    }

    fn format_table_output(&self, contract: &ContractInfo, name: &str) -> Table {
        let mut table = Table::new();
        table.apply_modifier(UTF8_ROUND_CORNERS);

        table.set_header(vec![Cell::new(format!("{name} Contract")).fg(Color::Magenta)]);

        table.add_row(vec![
            Cell::new("Deployment Cost").fg(Color::Cyan),
            Cell::new("Deployment Size").fg(Color::Cyan),
        ]);
        table.add_row(vec![
            Cell::new(contract.gas.to_string()),
            Cell::new(contract.size.to_string()),
        ]);

        // Add a blank row to separate deployment info from function info.
        table.add_row(vec![Cell::new("")]);

        table.add_row(vec![
            Cell::new("Function Name"),
            Cell::new("Min").fg(Color::Green),
            Cell::new("Avg").fg(Color::Yellow),
            Cell::new("Median").fg(Color::Yellow),
            Cell::new("Max").fg(Color::Red),
            Cell::new("# Calls").fg(Color::Cyan),
        ]);

        contract.functions.iter().for_each(|(fname, sigs)| {
            sigs.iter().for_each(|(sig, gas_info)| {
                // Show function signature if overloaded else display function name.
                let display_name =
                    if sigs.len() == 1 { fname.to_string() } else { sig.replace(':', "") };

                table.add_row(vec![
                    Cell::new(display_name),
                    Cell::new(gas_info.min.to_string()).fg(Color::Green),
                    Cell::new(gas_info.mean.to_string()).fg(Color::Yellow),
                    Cell::new(gas_info.median.to_string()).fg(Color::Yellow),
                    Cell::new(gas_info.max.to_string()).fg(Color::Red),
                    Cell::new(gas_info.calls.to_string()),
                ]);
            })
        });

        table
    }
}

#[derive(Clone, Debug, Default, Serialize, Deserialize)]
pub struct ContractInfo {
    pub gas: u64,
    pub size: usize,
    /// Function name -> Function signature -> GasInfo
    pub functions: BTreeMap<String, BTreeMap<String, GasInfo>>,
}

#[derive(Clone, Debug, Default, Serialize, Deserialize)]
pub struct GasInfo {
    pub calls: u64,
    pub min: u64,
    pub mean: u64,
    pub median: u64,
    pub max: u64,

    #[serde(skip)]
    pub frames: Vec<u64>,
}<|MERGE_RESOLUTION|>--- conflicted
+++ resolved
@@ -5,22 +5,14 @@
     traces::{CallTraceArena, CallTraceDecoder, CallTraceNode, DecodedCallData},
 };
 use alloy_primitives::map::HashSet;
-<<<<<<< HEAD
-use comfy_table::{presets::ASCII_MARKDOWN, *};
-=======
 use comfy_table::{modifiers::UTF8_ROUND_CORNERS, Cell, Color, Table};
->>>>>>> 59f354c1
 use foundry_common::{
     calc,
     reports::{report_kind, ReportKind},
     TestFunctionExt,
 };
 use foundry_evm::traces::CallKind;
-<<<<<<< HEAD
 use foundry_evm_abi::HARDHAT_CONSOLE_ADDRESS;
-=======
-
->>>>>>> 59f354c1
 use serde::{Deserialize, Serialize};
 use serde_json::json;
 use std::{collections::BTreeMap, fmt::Display};
@@ -113,6 +105,11 @@
         if is_create_call {
             trace!(contract_name, "adding create size info");
             contract_info.size = trace.data.len();
+            if decoder.zk_contracts.contains(&node.trace.address) {
+                // Intercepted creates in zkvm mode will have the evm bytecode as input
+                // and the zkvm bytecode as output on the trace.
+                contract_info.size = trace.output.len();
+            }
         }
 
         // Only include top-level calls which account for calldata and base (21.000) cost.
@@ -126,16 +123,6 @@
         if is_create_call {
             trace!(contract_name, "adding create gas info");
             contract_info.gas = trace.gas_used;
-<<<<<<< HEAD
-            contract_info.size = trace.data.len();
-
-            if decoder.zk_contracts.contains(&node.trace.address) {
-                // Intercepted creates in zkvm mode will have the evm bytecode as input
-                // and the zkvm bytecode as output on the trace.
-                contract_info.size = trace.output.len();
-            }
-=======
->>>>>>> 59f354c1
         } else if let Some(DecodedCallData { signature, .. }) = decoded().await.call_data {
             let name = signature.split('(').next().unwrap();
             // ignore any test/setup functions
@@ -175,11 +162,7 @@
 impl Display for GasReport {
     fn fmt(&self, f: &mut std::fmt::Formatter<'_>) -> Result<(), std::fmt::Error> {
         match self.report_kind {
-<<<<<<< HEAD
-            ReportKind::Markdown => {
-=======
             ReportKind::Text => {
->>>>>>> 59f354c1
                 for (name, contract) in &self.contracts {
                     if contract.functions.is_empty() {
                         trace!(name, "gas report contract without functions");
