//! Gas reports.

use crate::{
    constants::CHEATCODE_ADDRESS,
    traces::{CallTraceArena, CallTraceDecoder, CallTraceNode, DecodedCallData},
};
use alloy_primitives::map::HashSet;
use comfy_table::{presets::ASCII_MARKDOWN, *};
use foundry_common::{
    calc,
    reports::{report_kind, ReportKind},
    TestFunctionExt,
};
use foundry_evm::traces::CallKind;
use foundry_evm_abi::HARDHAT_CONSOLE_ADDRESS;
use serde::{Deserialize, Serialize};
use serde_json::json;
use std::{collections::BTreeMap, fmt::Display};

/// Represents the gas report for a set of contracts.
#[derive(Clone, Debug, Default, Serialize, Deserialize)]
pub struct GasReport {
    /// Whether to report any contracts.
    report_any: bool,
    /// What kind of report to generate.
    report_kind: ReportKind,
    /// Contracts to generate the report for.
    report_for: HashSet<String>,
    /// Contracts to ignore when generating the report.
    ignore: HashSet<String>,
    /// Whether to include gas reports for tests.
    include_tests: bool,
    /// All contracts that were analyzed grouped by their identifier
    /// ``test/Counter.t.sol:CounterTest
    pub contracts: BTreeMap<String, ContractInfo>,
}

impl GasReport {
    pub fn new(
        report_for: impl IntoIterator<Item = String>,
        ignore: impl IntoIterator<Item = String>,
        include_tests: bool,
    ) -> Self {
        let report_for = report_for.into_iter().collect::<HashSet<_>>();
        let ignore = ignore.into_iter().collect::<HashSet<_>>();
        let report_any = report_for.is_empty() || report_for.contains("*");
        Self {
            report_any,
            report_kind: report_kind(),
            report_for,
            ignore,
            include_tests,
            ..Default::default()
        }
    }

    /// Whether the given contract should be reported.
    #[instrument(level = "trace", skip(self), ret)]
    fn should_report(&self, contract_name: &str) -> bool {
        if self.ignore.contains(contract_name) {
            let contains_anyway = self.report_for.contains(contract_name);
            if contains_anyway {
                // If the user listed the contract in 'gas_reports' (the foundry.toml field) a
                // report for the contract is generated even if it's listed in the ignore
                // list. This is addressed this way because getting a report you don't expect is
                // preferable than not getting one you expect. A warning is printed to stderr
                // indicating the "double listing".
                let _ = sh_warn!(
                    "{contract_name} is listed in both 'gas_reports' and 'gas_reports_ignore'."
                );
            }
            return contains_anyway;
        }
        self.report_any || self.report_for.contains(contract_name)
    }

    /// Analyzes the given traces and generates a gas report.
    pub async fn analyze(
        &mut self,
        arenas: impl IntoIterator<Item = &CallTraceArena>,
        decoder: &CallTraceDecoder,
    ) {
        for node in arenas.into_iter().flat_map(|arena| arena.nodes()) {
            self.analyze_node(node, decoder).await;
        }
    }

    async fn analyze_node(&mut self, node: &CallTraceNode, decoder: &CallTraceDecoder) {
        let trace = &node.trace;

        if trace.address == CHEATCODE_ADDRESS || trace.address == HARDHAT_CONSOLE_ADDRESS {
            return;
        }

        let Some(name) = decoder.contracts.get(&node.trace.address) else { return };
        let contract_name = name.rsplit(':').next().unwrap_or(name);

        if !self.should_report(contract_name) {
            return;
        }
        let contract_info = self.contracts.entry(name.to_string()).or_default();
        let is_create_call = trace.kind.is_any_create();

        // Record contract deployment size.
        if is_create_call {
            trace!(contract_name, "adding create size info");
            contract_info.size = trace.data.len();
        }

        // Only include top-level calls which account for calldata and base (21.000) cost.
        // Only include Calls and Creates as only these calls are isolated in inspector.
        if trace.depth > 1 && (trace.kind == CallKind::Call || is_create_call) {
            return;
        }

        let decoded = || decoder.decode_function(&node.trace);

        if is_create_call {
            trace!(contract_name, "adding create gas info");
            contract_info.gas = trace.gas_used;
<<<<<<< HEAD
            contract_info.size = trace.data.len();

            if decoder.zk_contracts.contains(&node.trace.address) {
                // Intercepted creates in zkvm mode will have the evm bytecode as input
                // and the zkvm bytecode as output on the trace.
                contract_info.size = trace.output.len();
            }
=======
>>>>>>> fef20981
        } else if let Some(DecodedCallData { signature, .. }) = decoded().await.call_data {
            let name = signature.split('(').next().unwrap();
            // ignore any test/setup functions
            if self.include_tests || !name.test_function_kind().is_known() {
                trace!(contract_name, signature, "adding gas info");
                let gas_info = contract_info
                    .functions
                    .entry(name.to_string())
                    .or_default()
                    .entry(signature.clone())
                    .or_default();
                gas_info.frames.push(trace.gas_used);
            }
        }
    }

    /// Finalizes the gas report by calculating the min, max, mean, and median for each function.
    #[must_use]
    pub fn finalize(mut self) -> Self {
        trace!("finalizing gas report");
        for contract in self.contracts.values_mut() {
            for sigs in contract.functions.values_mut() {
                for func in sigs.values_mut() {
                    func.frames.sort_unstable();
                    func.min = func.frames.first().copied().unwrap_or_default();
                    func.max = func.frames.last().copied().unwrap_or_default();
                    func.mean = calc::mean(&func.frames);
                    func.median = calc::median_sorted(&func.frames);
                    func.calls = func.frames.len() as u64;
                }
            }
        }
        self
    }
}

impl Display for GasReport {
    fn fmt(&self, f: &mut std::fmt::Formatter<'_>) -> Result<(), std::fmt::Error> {
        match self.report_kind {
            ReportKind::Markdown => {
                for (name, contract) in &self.contracts {
                    if contract.functions.is_empty() {
                        trace!(name, "gas report contract without functions");
                        continue;
                    }

                    let table = self.format_table_output(contract, name);
                    writeln!(f, "{table}")?;
                    writeln!(f, "\n")?;
                }
            }
            ReportKind::JSON => {
                writeln!(f, "{}", &self.format_json_output())?;
            }
        }

        Ok(())
    }
}

impl GasReport {
    fn format_json_output(&self) -> String {
        serde_json::to_string(
            &self
                .contracts
                .iter()
                .filter_map(|(name, contract)| {
                    if contract.functions.is_empty() {
                        trace!(name, "gas report contract without functions");
                        return None;
                    }

                    let functions = contract
                        .functions
                        .iter()
                        .flat_map(|(_, sigs)| {
                            sigs.iter().map(|(sig, gas_info)| {
                                let display_name = sig.replace(':', "");
                                (display_name, gas_info)
                            })
                        })
                        .collect::<BTreeMap<_, _>>();

                    Some(json!({
                        "contract": name,
                        "deployment": {
                            "gas": contract.gas,
                            "size": contract.size,
                        },
                        "functions": functions,
                    }))
                })
                .collect::<Vec<_>>(),
        )
        .unwrap()
    }

    // Helper function to format the table output
    fn format_table_output(&self, contract: &ContractInfo, name: &str) -> Table {
        let mut table = Table::new();
        table.load_preset(ASCII_MARKDOWN);
        table.set_header([Cell::new(format!("{name} contract"))
            .add_attribute(Attribute::Bold)
            .fg(Color::Green)]);

        table.add_row([
            Cell::new("Deployment Cost").add_attribute(Attribute::Bold).fg(Color::Cyan),
            Cell::new("Deployment Size").add_attribute(Attribute::Bold).fg(Color::Cyan),
        ]);
        table.add_row([contract.gas.to_string(), contract.size.to_string()]);

        table.add_row([
            Cell::new("Function Name").add_attribute(Attribute::Bold).fg(Color::Magenta),
            Cell::new("min").add_attribute(Attribute::Bold).fg(Color::Green),
            Cell::new("avg").add_attribute(Attribute::Bold).fg(Color::Yellow),
            Cell::new("median").add_attribute(Attribute::Bold).fg(Color::Yellow),
            Cell::new("max").add_attribute(Attribute::Bold).fg(Color::Red),
            Cell::new("# calls").add_attribute(Attribute::Bold),
        ]);

        contract.functions.iter().for_each(|(fname, sigs)| {
            sigs.iter().for_each(|(sig, gas_info)| {
                // Show function signature if overloaded else display function name.
                let display_name =
                    if sigs.len() == 1 { fname.to_string() } else { sig.replace(':', "") };

                table.add_row([
                    Cell::new(display_name).add_attribute(Attribute::Bold),
                    Cell::new(gas_info.min.to_string()).fg(Color::Green),
                    Cell::new(gas_info.mean.to_string()).fg(Color::Yellow),
                    Cell::new(gas_info.median.to_string()).fg(Color::Yellow),
                    Cell::new(gas_info.max.to_string()).fg(Color::Red),
                    Cell::new(gas_info.calls.to_string()),
                ]);
            })
        });

        table
    }
}

#[derive(Clone, Debug, Default, Serialize, Deserialize)]
pub struct ContractInfo {
    pub gas: u64,
    pub size: usize,
    /// Function name -> Function signature -> GasInfo
    pub functions: BTreeMap<String, BTreeMap<String, GasInfo>>,
}

#[derive(Clone, Debug, Default, Serialize, Deserialize)]
pub struct GasInfo {
    pub calls: u64,
    pub min: u64,
    pub mean: u64,
    pub median: u64,
    pub max: u64,

    #[serde(skip)]
    pub frames: Vec<u64>,
}<|MERGE_RESOLUTION|>--- conflicted
+++ resolved
@@ -118,7 +118,6 @@
         if is_create_call {
             trace!(contract_name, "adding create gas info");
             contract_info.gas = trace.gas_used;
-<<<<<<< HEAD
             contract_info.size = trace.data.len();
 
             if decoder.zk_contracts.contains(&node.trace.address) {
@@ -126,8 +125,6 @@
                 // and the zkvm bytecode as output on the trace.
                 contract_info.size = trace.output.len();
             }
-=======
->>>>>>> fef20981
         } else if let Some(DecodedCallData { signature, .. }) = decoded().await.call_data {
             let name = signature.split('(').next().unwrap();
             // ignore any test/setup functions
