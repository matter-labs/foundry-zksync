--- conflicted
+++ resolved
@@ -1,11 +1,4 @@
 use crate::cmd::{
-<<<<<<< HEAD
-    bind::BindArgs, bind_json, build::BuildArgs, cache::CacheArgs, clone::CloneArgs,
-    compiler::CompilerArgs, config, coverage, create::CreateArgs, doc::DocArgs, eip712, flatten,
-    fmt::FmtArgs, geiger, generate, init::InitArgs, inspect, install::InstallArgs, lint::LintArgs,
-    remappings::RemappingArgs, remove::RemoveArgs, selectors::SelectorsSubcommands, snapshot,
-    soldeer, test, tree, update,
-=======
     bind::BindArgs,
     bind_json,
     build::BuildArgs,
@@ -27,7 +20,6 @@
     remove::RemoveArgs,
     selectors::SelectorsSubcommands,
     snapshot, soldeer, test, tree, update,
->>>>>>> 6aa835bd
 };
 use clap::{Parser, Subcommand, ValueHint};
 use forge_script::ScriptArgs;
