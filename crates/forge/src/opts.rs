use crate::cmd::{
<<<<<<< HEAD
    bind::BindArgs, bind_json, build::BuildArgs, cache::CacheArgs, clone::CloneArgs,
    compiler::CompilerArgs, config, coverage, create::CreateArgs, doc::DocArgs, eip712, flatten,
    fmt::FmtArgs, geiger, generate, init::InitArgs, inspect, install::InstallArgs, lint::LintArgs,
    remappings::RemappingArgs, remove::RemoveArgs, selectors::SelectorsSubcommands, snapshot,
    soldeer, test, tree, update,
=======
    bind::BindArgs,
    bind_json,
    build::BuildArgs,
    cache::{CacheArgs, CacheSubcommands},
    clone::CloneArgs,
    compiler::CompilerArgs,
    config, coverage,
    create::CreateArgs,
    doc::DocArgs,
    eip712, flatten,
    fmt::FmtArgs,
    geiger, generate,
    generate::GenerateSubcommands,
    init::InitArgs,
    inspect,
    install::InstallArgs,
    remappings::RemappingArgs,
    remove::RemoveArgs,
    selectors::SelectorsSubcommands,
    snapshot, soldeer, test, tree, update,
>>>>>>> 68ed2abb
};
use clap::{Parser, Subcommand, ValueHint};
use forge_script::ScriptArgs;
use forge_verify::{VerifyArgs, VerifyBytecodeArgs, VerifyCheckArgs};
use foundry_cli::opts::GlobalArgs;
use foundry_common::version::{LONG_VERSION, SHORT_VERSION};
use std::path::PathBuf;
use zksync_telemetry::TelemetryProps;

/// Build, test, fuzz, debug and deploy Solidity contracts.
#[derive(Parser)]
#[command(
    name = "forge",
    version = SHORT_VERSION,
    long_version = LONG_VERSION,
    after_help = "Find more information in the book: http://book.getfoundry.sh/reference/forge/forge.html",
    next_display_order = None,
)]
pub struct Forge {
    /// Include the global arguments.
    #[command(flatten)]
    pub global: GlobalArgs,

    #[command(subcommand)]
    pub cmd: ForgeSubcommand,
}

#[derive(Subcommand)]
pub enum ForgeSubcommand {
    /// Run the project's tests.
    #[command(visible_alias = "t")]
    Test(test::TestArgs),

    /// Run a smart contract as a script, building transactions that can be sent onchain.
    Script(ScriptArgs),

    /// Generate coverage reports.
    Coverage(coverage::CoverageArgs),

    /// Generate Rust bindings for smart contracts.
    #[command(alias = "bi")]
    Bind(BindArgs),

    /// Build the project's smart contracts.
    #[command(visible_aliases = ["b", "compile"])]
    Build(BuildArgs),

    /// Clone a contract from Etherscan.
    Clone(CloneArgs),

    /// Update one or multiple dependencies.
    ///
    /// If no arguments are provided, then all dependencies are updated.
    #[command(visible_alias = "u")]
    Update(update::UpdateArgs),

    /// Install one or multiple dependencies.
    ///
    /// If no arguments are provided, then existing dependencies will be installed.
    #[command(visible_alias = "i")]
    Install(InstallArgs),

    /// Remove one or multiple dependencies.
    #[command(visible_alias = "rm")]
    Remove(RemoveArgs),

    /// Get the automatically inferred remappings for the project.
    #[command(visible_alias = "re")]
    Remappings(RemappingArgs),

    /// Verify smart contracts on Etherscan.
    #[command(visible_alias = "v")]
    VerifyContract(VerifyArgs),

    /// Check verification status on Etherscan.
    #[command(visible_alias = "vc")]
    VerifyCheck(VerifyCheckArgs),

    /// Verify the deployed bytecode against its source on Etherscan.
    #[command(visible_alias = "vb")]
    VerifyBytecode(VerifyBytecodeArgs),

    /// Deploy a smart contract.
    #[command(visible_alias = "c")]
    Create(CreateArgs),

    /// Create a new Forge project.
    Init(InitArgs),

    /// Generate shell completions script.
    #[command(visible_alias = "com")]
    Completions {
        #[arg(value_enum)]
        shell: clap_complete::Shell,
    },

    /// Generate Fig autocompletion spec.
    #[command(visible_alias = "fig")]
    GenerateFigSpec,

    /// Remove the build artifacts and cache directories.
    #[command(visible_alias = "cl")]
    Clean {
        /// The project's root path.
        ///
        /// By default root of the Git repository, if in one,
        /// or the current working directory.
        #[arg(long, value_hint = ValueHint::DirPath, value_name = "PATH")]
        root: Option<PathBuf>,
    },

    /// Manage the Foundry cache.
    Cache(CacheArgs),

    /// Create a gas snapshot of each test's gas usage.
    #[command(visible_alias = "s")]
    Snapshot(snapshot::GasSnapshotArgs),

    /// Display the current config.
    #[command(visible_alias = "co")]
    Config(config::ConfigArgs),

    /// Flatten a source file and all of its imports into one file.
    #[command(visible_alias = "f")]
    Flatten(flatten::FlattenArgs),

    /// Format Solidity source files.
    Fmt(FmtArgs),

    /// Lint Solidity source files
    #[command(visible_alias = "l")]
    Lint(LintArgs),

    /// Get specialized information about a smart contract.
    #[command(visible_alias = "in")]
    Inspect(inspect::InspectArgs),

    /// Display a tree visualization of the project's dependency graph.
    #[command(visible_alias = "tr")]
    Tree(tree::TreeArgs),

    /// Detects usage of unsafe cheat codes in a project and its dependencies.
    Geiger(geiger::GeigerArgs),

    /// Generate documentation for the project.
    Doc(DocArgs),

    /// Function selector utilities.
    #[command(visible_alias = "se")]
    Selectors {
        #[command(subcommand)]
        command: SelectorsSubcommands,
    },

    /// Generate scaffold files.
    Generate(generate::GenerateArgs),

    /// Compiler utilities.
    Compiler(CompilerArgs),

    /// Soldeer dependency manager.
    Soldeer(soldeer::SoldeerArgs),

    /// Generate EIP-712 struct encodings for structs from a given file.
    Eip712(eip712::Eip712Args),

    /// Generate bindings for serialization/deserialization of project structs via JSON cheatcodes.
    BindJson(bind_json::BindJsonArgs),
}

impl ForgeSubcommand {
    pub fn get_telemetry_props(&self) -> TelemetryProps {
        let (command_name, subcommand_name) = match self {
            Self::Test(_) => ("test", None),
            Self::Script(_) => ("script", None),
            Self::Coverage(_) => ("coverage", None),
            Self::Bind(_) => ("bind", None),
            Self::Build(_) => ("build", None),
            Self::VerifyContract(_) => ("verify-contract", None),
            Self::VerifyCheck(_) => ("verify-check", None),
            Self::VerifyBytecode(_) => ("verify-bytecode", None),
            Self::Clone(_) => ("clone", None),
            Self::Cache(cmd) => match cmd.sub {
                CacheSubcommands::Clean(_) => ("cache", Some("clean")),
                CacheSubcommands::Ls(_) => ("cache", Some("ls")),
            },
            Self::Create(_) => ("create", None),
            Self::Update(_) => ("update", None),
            Self::Install(_) => ("install", None),
            Self::Remove(_) => ("remove", None),
            Self::Remappings(_) => ("remappings", None),
            Self::Init(_) => ("init", None),
            Self::Completions { shell: _ } => ("completions", None),
            Self::GenerateFigSpec => ("generate-fig-spec", None),
            Self::Clean { root: _ } => ("clean", None),
            Self::Snapshot(_) => ("snapshot", None),
            Self::Fmt(_) => ("fmt", None),
            Self::Config(_) => ("config", None),
            Self::Flatten(_) => ("flatten", None),
            Self::Inspect(_) => ("inspect", None),
            Self::Tree(_) => ("tree", None),
            Self::Geiger(_) => ("geiger", None),
            Self::Doc(_) => ("doc", None),
            Self::Selectors { command: _ } => ("selectors", None),
            Self::Generate(cmd) => match cmd.sub {
                GenerateSubcommands::Test(_) => ("generate", Some("test")),
            },
            Self::Compiler(_) => ("compiler", None),
            Self::Soldeer(_) => ("soldeer", None),
            Self::Eip712(_) => ("eip712", None),
            Self::BindJson(_) => ("bind-json", None),
        };
        TelemetryProps::new()
            .insert("command", Some(command_name))
            .insert("subcommand", subcommand_name)
            .take()
    }
}

#[cfg(test)]
mod tests {
    use super::*;
    use clap::CommandFactory;

    #[test]
    fn verify_cli() {
        Forge::command().debug_assert();
    }
}<|MERGE_RESOLUTION|>--- conflicted
+++ resolved
@@ -1,32 +1,9 @@
 use crate::cmd::{
-<<<<<<< HEAD
     bind::BindArgs, bind_json, build::BuildArgs, cache::CacheArgs, clone::CloneArgs,
     compiler::CompilerArgs, config, coverage, create::CreateArgs, doc::DocArgs, eip712, flatten,
     fmt::FmtArgs, geiger, generate, init::InitArgs, inspect, install::InstallArgs, lint::LintArgs,
     remappings::RemappingArgs, remove::RemoveArgs, selectors::SelectorsSubcommands, snapshot,
     soldeer, test, tree, update,
-=======
-    bind::BindArgs,
-    bind_json,
-    build::BuildArgs,
-    cache::{CacheArgs, CacheSubcommands},
-    clone::CloneArgs,
-    compiler::CompilerArgs,
-    config, coverage,
-    create::CreateArgs,
-    doc::DocArgs,
-    eip712, flatten,
-    fmt::FmtArgs,
-    geiger, generate,
-    generate::GenerateSubcommands,
-    init::InitArgs,
-    inspect,
-    install::InstallArgs,
-    remappings::RemappingArgs,
-    remove::RemoveArgs,
-    selectors::SelectorsSubcommands,
-    snapshot, soldeer, test, tree, update,
->>>>>>> 68ed2abb
 };
 use clap::{Parser, Subcommand, ValueHint};
 use forge_script::ScriptArgs;
