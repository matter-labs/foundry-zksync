--- conflicted
+++ resolved
@@ -4,14 +4,10 @@
     fuzz::{BaseCounterExample, FuzzedCases},
     gas_report::GasReport,
 };
-<<<<<<< HEAD
-use alloy_primitives::{Address, Bytes, Log};
-=======
 use alloy_primitives::{
     map::{AddressHashMap, HashMap},
-    Address, Log,
+    Address, Bytes, Log,
 };
->>>>>>> f5aa05ee
 use eyre::Report;
 use foundry_common::{evm::Breakpoints, get_contract_name, get_file_name, shell};
 use foundry_evm::{
