--- conflicted
+++ resolved
@@ -8,11 +8,7 @@
 };
 use foundry_common::{compile::ProjectCompiler, shell};
 use foundry_compilers::{
-<<<<<<< HEAD
-    Project,
-=======
-    CompilationError, FileFilter, Project, ProjectCompileOutput,
->>>>>>> c78faa21
+    CompilationError, FileFilter, Project,
     compilers::{Language, multi::MultiCompilerLanguage},
     solc::SolcLanguage,
     utils::source_files_iter,
@@ -111,8 +107,6 @@
                 .ignore_eip_3860(self.ignore_eip_3860)
                 .bail(!format_json);
 
-            // Runs the SolidityLinter before compilation.
-            self.lint(&project, &config)?;
             let output = compiler.compile(&project)?;
 
             // Cache project selectors.
@@ -122,10 +116,11 @@
                 sh_println!("{}", serde_json::to_string_pretty(&output.output())?)?;
             }
 
-<<<<<<< HEAD
-            // NOTE(zk): We skip returning output because currently there's no way to return from
-            // this function due to differing solc and zksolc project output types, and
-            // no way to return a default from either branch. Ok(output)
+            // Only run the `SolidityLinter` if there are no compilation errors
+            if output.output().errors.iter().all(|e| !e.is_error()) {
+                self.lint(&project, &config)?;
+            }
+
             Ok(())
         } else {
             let zk_project =
@@ -163,32 +158,6 @@
             // solc output. This is safe currently as the output is simply dropped.
             Ok(())
         }
-=======
-        let format_json = shell::is_json();
-        let compiler = ProjectCompiler::new()
-            .files(files)
-            .dynamic_test_linking(config.dynamic_test_linking)
-            .print_names(self.names)
-            .print_sizes(self.sizes)
-            .ignore_eip_3860(self.ignore_eip_3860)
-            .bail(!format_json);
-
-        let output = compiler.compile(&project)?;
-
-        // Cache project selectors.
-        cache_local_signatures(&output)?;
-
-        if format_json && !self.names && !self.sizes {
-            sh_println!("{}", serde_json::to_string_pretty(&output.output())?)?;
-        }
-
-        // Only run the `SolidityLinter` if there are no compilation errors
-        if output.output().errors.iter().all(|e| !e.is_error()) {
-            self.lint(&project, &config)?;
-        }
-
-        Ok(output)
->>>>>>> c78faa21
     }
 
     fn lint(&self, project: &Project, config: &Config) -> Result<()> {
