--- conflicted
+++ resolved
@@ -71,13 +71,9 @@
 }
 
 impl BuildArgs {
-<<<<<<< HEAD
     // TODO(zk): We cannot return `ProjectCompileOutput` as there's currently no way to return
     // a common type from solc and zksolc branches.
-    pub fn run(self) -> Result<()> {
-=======
-    pub async fn run(self) -> Result<ProjectCompileOutput> {
->>>>>>> 1a5de245
+    pub async fn run(self) -> Result<()> {
         let mut config = self.load_config()?;
 
         if install::install_missing_dependencies(&mut config).await && config.auto_detect_remappings
@@ -124,8 +120,9 @@
             // Only run the `SolidityLinter` if lint on build and no compilation errors.
             if config.lint.lint_on_build && !output.output().errors.iter().any(|e| e.is_error()) {
                 self.lint(&project, &config, self.paths.as_deref(), &mut output)
-                    .map_err(|err| eyre!("Lint failed: {err}"))?;
-            }
+                    .wrap_err("Lint failed")?;
+            }
+
 
             // NOTE(zk): We skip returning output because currently there's no way to return from
             // this function due to differing solc and zksolc project output types, and
@@ -145,7 +142,6 @@
                     files.extend(source_files_iter(path, MultiCompilerLanguage::FILE_EXTENSIONS));
                 }
 
-<<<<<<< HEAD
                 if files.is_empty() {
                     eyre::bail!("No source files found in specified build paths.")
                 }
@@ -158,13 +154,6 @@
                 .print_sizes(self.sizes)
                 .zksync_sizes()
                 .bail(!format_json);
-=======
-        // Only run the `SolidityLinter` if lint on build and no compilation errors.
-        if config.lint.lint_on_build && !output.output().errors.iter().any(|e| e.is_error()) {
-            self.lint(&project, &config, self.paths.as_deref(), &mut output)
-                .wrap_err("Lint failed")?;
-        }
->>>>>>> 1a5de245
 
             let zk_output = zk_compiler.zksync_compile(&zk_project)?;
 
