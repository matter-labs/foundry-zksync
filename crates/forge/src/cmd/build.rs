--- conflicted
+++ resolved
@@ -4,29 +4,24 @@
 use forge_lint::{linter::Linter, sol::SolidityLinter};
 use foundry_cli::{
     opts::BuildOpts,
-    utils::{LoadConfig, cache_local_signatures},
+    utils::{cache_local_signatures, LoadConfig},
 };
 use foundry_common::{compile::ProjectCompiler, shell};
 use foundry_compilers::{
-<<<<<<< HEAD
-    Project, ProjectCompileOutput,
-    compilers::{Language, multi::MultiCompilerLanguage},
+    compilers::{multi::MultiCompilerLanguage, Language},
     solc::SolcLanguage,
     utils::source_files_iter,
-=======
-    compilers::{multi::MultiCompilerLanguage, Language},
-    utils::source_files_iter,
     Project,
->>>>>>> 35f1cb18
 };
 use foundry_config::{
-    Config,
     figment::{
-        self, Metadata, Profile, Provider,
+        self,
         error::Kind::InvalidType,
         value::{Dict, Map, Value},
+        Metadata, Profile, Provider,
     },
     filter::expand_globs,
+    Config,
 };
 use serde::Serialize;
 use std::path::PathBuf;
@@ -113,7 +108,12 @@
                 .ignore_eip_3860(self.ignore_eip_3860)
                 .bail(!format_json);
 
+            // Runs the SolidityLinter before compilation.
+            self.lint(&project, &config)?;
             let output = compiler.compile(&project)?;
+
+            // Cache project selectors.
+            cache_local_signatures(&output)?;
 
             if format_json && !self.names && !self.sizes {
                 sh_println!("{}", serde_json::to_string_pretty(&output.output())?)?;
@@ -149,24 +149,11 @@
                 .zksync_sizes()
                 .bail(!format_json);
 
-<<<<<<< HEAD
-        // Runs the SolidityLinter before compilation.
-        self.lint(&project, &config)?;
-        let output = compiler.compile(&project)?;
-
-        // Cache project selectors.
-        cache_local_signatures(&output)?;
-
-        if format_json && !self.names && !self.sizes {
-            sh_println!("{}", serde_json::to_string_pretty(&output.output())?)?;
-        }
-=======
             let zk_output = zk_compiler.zksync_compile(&zk_project)?;
 
             if format_json && !self.names && !self.sizes {
                 sh_println!("{}", serde_json::to_string_pretty(&zk_output.output())?)?;
             }
->>>>>>> 35f1cb18
 
             // TODO(zk): We cannot return the zk_output as it does not match the concrete type for
             // solc output. This is safe currently as the output is simply dropped.
