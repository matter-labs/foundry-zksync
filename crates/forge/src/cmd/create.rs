--- conflicted
+++ resolved
@@ -3,7 +3,7 @@
 use alloy_dyn_abi::{DynSolValue, JsonAbiExt, Specifier};
 use alloy_json_abi::{Constructor, JsonAbi};
 use alloy_network::{AnyNetwork, AnyTransactionReceipt, EthereumWallet, TransactionBuilder};
-use alloy_primitives::{Address, Bytes, hex};
+use alloy_primitives::{hex, Address, Bytes};
 use alloy_provider::{PendingTransactionError, Provider, ProviderBuilder};
 use alloy_rpc_types::TransactionRequest;
 use alloy_serde::WithOtherFields;
@@ -14,7 +14,7 @@
 use forge_verify::{RetryArgs, VerifierArgs, VerifyArgs};
 use foundry_cli::{
     opts::{BuildOpts, EthereumOpts, EtherscanOpts, TransactionOpts},
-    utils::{self, LoadConfig, read_constructor_args_file, remove_contract},
+    utils::{self, read_constructor_args_file, remove_contract, LoadConfig},
 };
 use foundry_common::{
     compile::{self},
@@ -22,15 +22,15 @@
     shell,
 };
 use foundry_compilers::{
-    ArtifactId, artifacts::BytecodeObject, info::ContractInfo, utils::canonicalize,
+    artifacts::BytecodeObject, info::ContractInfo, utils::canonicalize, ArtifactId,
 };
 use foundry_config::{
-    Config,
     figment::{
-        self, Metadata, Profile,
+        self,
         value::{Dict, Map},
+        Metadata, Profile,
     },
-    merge_impl_figment_convert,
+    merge_impl_figment_convert, Config,
 };
 use serde_json::json;
 use std::{borrow::Borrow, marker::PhantomData, path::PathBuf, sync::Arc, time::Duration};
@@ -130,29 +130,6 @@
                 project.find_contract_path(&self.contract.name)?
             };
 
-<<<<<<< HEAD
-        let output = compile::compile_target(&target_path, &project, shell::is_json())?;
-
-        let (abi, bin, id) = remove_contract(output, &target_path, &self.contract.name)?;
-
-        let bin = match bin.object {
-            BytecodeObject::Bytecode(_) => bin.object,
-            _ => {
-                let link_refs = bin
-                    .link_references
-                    .iter()
-                    .flat_map(|(path, names)| {
-                        names.keys().map(move |name| format!("\t{name}: {path}"))
-                    })
-                    .collect::<Vec<String>>()
-                    .join("\n");
-                eyre::bail!(
-                    "Dynamic linking not supported in `create` command - deploy the following library contracts first, then provide the address to link at compile time\n{}",
-                    link_refs
-                )
-            }
-        };
-=======
             let output = compile::compile_target(&target_path, &project, shell::is_json())?;
 
             let (abi, bin, id) = remove_contract(output, &target_path, &self.contract.name)?;
@@ -168,10 +145,12 @@
                         })
                         .collect::<Vec<String>>()
                         .join("\n");
-                    eyre::bail!("Dynamic linking not supported in `create` command - deploy the following library contracts first, then provide the address to link at compile time\n{}", link_refs)
+                    eyre::bail!(
+                    "Dynamic linking not supported in `create` command - deploy the following library contracts first, then provide the address to link at compile time\n{}",
+                    link_refs
+                )
                 }
             };
->>>>>>> 35f1cb18
 
             // Add arguments to constructor
             let params = if let Some(constructor) = &abi.constructor {
@@ -283,11 +262,8 @@
             show_standard_json_input: self.show_standard_json_input,
             guess_constructor_args: false,
             compilation_profile: Some(id.profile.to_string()),
-<<<<<<< HEAD
             language: None,
-=======
             zksync: self.build.compiler.zk.enabled(),
->>>>>>> 35f1cb18
         };
 
         // Check config for Etherscan API Keys to avoid preflight check failing if no
@@ -446,7 +422,11 @@
         sh_println!("Starting contract verification...")?;
 
         let num_of_optimizations = if let Some(optimizer) = self.build.compiler.optimize {
-            if optimizer { Some(self.build.compiler.optimizer_runs.unwrap_or(200)) } else { None }
+            if optimizer {
+                Some(self.build.compiler.optimizer_runs.unwrap_or(200))
+            } else {
+                None
+            }
         } else {
             self.build.compiler.optimizer_runs
         };
@@ -477,11 +457,8 @@
             show_standard_json_input: self.show_standard_json_input,
             guess_constructor_args: false,
             compilation_profile: Some(id.profile.to_string()),
-<<<<<<< HEAD
             language: None,
-=======
             zksync: self.build.compiler.zk.enabled(),
->>>>>>> 35f1cb18
         };
         sh_println!("Waiting for {} to detect contract deployment...", verify.verifier.verifier)?;
         verify.run().await
