use super::{install, test::filter::ProjectPathsAwareFilter, watch::WatchArgs};
use crate::{
    MultiContractRunner, MultiContractRunnerBuilder,
    decode::decode_console_logs,
    gas_report::GasReport,
    multi_runner::matches_artifact,
    result::{SuiteResult, TestOutcome, TestStatus},
    traces::{
        CallTraceDecoderBuilder, InternalTraceMode, TraceKind,
        debug::{ContractSources, DebugTraceIdentifier},
        decode_trace_arena, folded_stack_trace,
        identifier::SignaturesIdentifier,
    },
};
use alloy_primitives::U256;
use chrono::Utc;
use clap::{Parser, ValueHint};
use eyre::{Context, OptionExt, Result, bail};
use foundry_cli::{
    opts::{BuildOpts, EvmArgs, GlobalArgs},
    utils::{self, LoadConfig},
};
use foundry_common::{EmptyTestFilter, TestFunctionExt, compile::ProjectCompiler, fs, shell};
use foundry_compilers::{
    ProjectCompileOutput,
    artifacts::output_selection::OutputSelection,
    compilers::{
        Language,
        multi::{MultiCompiler, MultiCompilerLanguage},
    },
    utils::source_files_iter,
};
use foundry_config::{
    Config, figment,
    figment::{
        Metadata, Profile, Provider,
        value::{Dict, Map},
    },
    filter::GlobMatcher,
};
use foundry_debugger::Debugger;
<<<<<<< HEAD
use foundry_evm::traces::identifier::TraceIdentifiers;
use foundry_zksync_compilers::dual_compiled_contracts::DualCompiledContracts;
=======
use foundry_evm::{
    opts::EvmOpts,
    traces::{backtrace::BacktraceBuilder, identifier::TraceIdentifiers},
};
>>>>>>> f891afd5
use regex::Regex;
use std::{
    collections::{BTreeMap, BTreeSet},
    fmt::Write,
    path::{Path, PathBuf},
    sync::{Arc, mpsc::channel},
    time::{Duration, Instant},
};
use yansi::Paint;

mod filter;
mod summary;
use crate::{result::TestKind, traces::render_trace_arena_inner};
pub use filter::FilterArgs;
use quick_junit::{NonSuccessKind, Report, TestCase, TestCaseStatus, TestSuite};
use summary::{TestSummaryReport, format_invariant_metrics_table};

// Loads project's figment and merges the build cli arguments into it
foundry_config::merge_impl_figment_convert!(TestArgs, build, evm);

/// CLI arguments for `forge test`.
#[derive(Clone, Debug, Parser)]
#[command(next_help_heading = "Test options")]
pub struct TestArgs {
    // Include global options for users of this struct.
    #[command(flatten)]
    pub global: GlobalArgs,

    /// The contract file you want to test, it's a shortcut for --match-path.
    #[arg(value_hint = ValueHint::FilePath)]
    pub path: Option<GlobMatcher>,

    /// Run a single test in the debugger.
    ///
    /// The matching test will be opened in the debugger regardless of the outcome of the test.
    ///
    /// If the matching test is a fuzz test, then it will open the debugger on the first failure
    /// case. If the fuzz test does not fail, it will open the debugger on the last fuzz case.
    #[arg(long, conflicts_with_all = ["flamegraph", "flamechart", "decode_internal", "rerun"])]
    debug: bool,

    /// Generate a flamegraph for a single test. Implies `--decode-internal`.
    ///
    /// A flame graph is used to visualize which functions or operations within the smart contract
    /// are consuming the most gas overall in a sorted manner.
    #[arg(long)]
    flamegraph: bool,

    /// Generate a flamechart for a single test. Implies `--decode-internal`.
    ///
    /// A flame chart shows the gas usage over time, illustrating when each function is
    /// called (execution order) and how much gas it consumes at each point in the timeline.
    #[arg(long, conflicts_with = "flamegraph")]
    flamechart: bool,

    /// Identify internal functions in traces.
    ///
    /// This will trace internal functions and decode stack parameters.
    ///
    /// Parameters stored in memory (such as bytes or arrays) are currently decoded only when a
    /// single function is matched, similarly to `--debug`, for performance reasons.
    #[arg(long)]
    decode_internal: bool,

    /// Dumps all debugger steps to file.
    #[arg(
        long,
        requires = "debug",
        value_hint = ValueHint::FilePath,
        value_name = "PATH"
    )]
    dump: Option<PathBuf>,

    /// Print a gas report.
    #[arg(long, env = "FORGE_GAS_REPORT")]
    gas_report: bool,

    /// Check gas snapshots against previous runs.
    #[arg(long, env = "FORGE_SNAPSHOT_CHECK")]
    gas_snapshot_check: Option<bool>,

    /// Enable/disable recording of gas snapshot results.
    #[arg(long, env = "FORGE_SNAPSHOT_EMIT")]
    gas_snapshot_emit: Option<bool>,

    /// Exit with code 0 even if a test fails.
    #[arg(long, env = "FORGE_ALLOW_FAILURE")]
    allow_failure: bool,

    /// Suppress successful test traces and show only traces for failures.
    #[arg(long, short, env = "FORGE_SUPPRESS_SUCCESSFUL_TRACES", help_heading = "Display options")]
    suppress_successful_traces: bool,

    /// Output test results as JUnit XML report.
    #[arg(long, conflicts_with_all = ["quiet", "json", "gas_report", "summary", "list", "show_progress"], help_heading = "Display options")]
    pub junit: bool,

    /// Stop running tests after the first failure.
    #[arg(long)]
    pub fail_fast: bool,

    /// The Etherscan (or equivalent) API key.
    #[arg(long, env = "ETHERSCAN_API_KEY", value_name = "KEY")]
    etherscan_api_key: Option<String>,

    /// List tests instead of running them.
    #[arg(long, short, conflicts_with_all = ["show_progress", "decode_internal", "summary"], help_heading = "Display options")]
    list: bool,

    /// Set seed used to generate randomness during your fuzz runs.
    #[arg(long)]
    pub fuzz_seed: Option<U256>,

    #[arg(long, env = "FOUNDRY_FUZZ_RUNS", value_name = "RUNS")]
    pub fuzz_runs: Option<u64>,

    /// Timeout for each fuzz run in seconds.
    #[arg(long, env = "FOUNDRY_FUZZ_TIMEOUT", value_name = "TIMEOUT")]
    pub fuzz_timeout: Option<u64>,

    /// File to rerun fuzz failures from.
    #[arg(long)]
    pub fuzz_input_file: Option<String>,

    /// Show test execution progress.
    #[arg(long, conflicts_with_all = ["quiet", "json"], help_heading = "Display options")]
    pub show_progress: bool,

    /// Re-run recorded test failures from last run.
    /// If no failure recorded then regular test run is performed.
    #[arg(long)]
    pub rerun: bool,

    /// Print test summary table.
    #[arg(long, help_heading = "Display options")]
    pub summary: bool,

    /// Print detailed test summary table.
    #[arg(long, help_heading = "Display options", requires = "summary")]
    pub detailed: bool,

    /// Disables the labels in the traces.
    #[arg(long, help_heading = "Display options")]
    pub disable_labels: bool,

    #[command(flatten)]
    filter: FilterArgs,

    #[command(flatten)]
    evm: EvmArgs,

    #[command(flatten)]
    pub build: BuildOpts,

    #[command(flatten)]
    pub watch: WatchArgs,
}

impl TestArgs {
    pub async fn run(mut self) -> Result<TestOutcome> {
        trace!(target: "forge::test", "executing test command");
        self.compile_and_run().await
    }

    /// Returns a list of files that need to be compiled in order to run all the tests that match
    /// the given filter.
    ///
    /// This means that it will return all sources that are not test contracts or that match the
    /// filter. We want to compile all non-test sources always because tests might depend on them
    /// dynamically through cheatcodes.
    #[instrument(target = "forge::test", skip_all)]
    pub fn get_sources_to_compile(
        &self,
        config: &Config,
        test_filter: &ProjectPathsAwareFilter,
    ) -> Result<BTreeSet<PathBuf>> {
        // An empty filter doesn't filter out anything.
        // We can still optimize slightly by excluding scripts.
        if test_filter.is_empty() {
            return Ok(source_files_iter(&config.src, MultiCompilerLanguage::FILE_EXTENSIONS)
                .chain(source_files_iter(&config.test, MultiCompilerLanguage::FILE_EXTENSIONS))
                .collect());
        }

        let mut project = config.create_project(true, true)?;
        project.update_output_selection(|selection| {
            *selection = OutputSelection::common_output_selection(["abi".to_string()]);
        });
        let output = project.compile()?;
        if output.has_compiler_errors() {
            sh_println!("{output}")?;
            eyre::bail!("Compilation failed");
        }

        Ok(output
            .artifact_ids()
            .filter_map(|(id, artifact)| artifact.abi.as_ref().map(|abi| (id, abi)))
            .filter(|(id, abi)| {
                id.source.starts_with(&config.src) || matches_artifact(test_filter, id, abi)
            })
            .map(|(id, _)| id.source)
            .collect())
    }

    /// Executes all the tests in the project.
    ///
    /// This will trigger the build process first. On success all test contracts that match the
    /// configured filter will be executed
    ///
    /// Returns the test results for all matching tests.
    pub async fn compile_and_run(&mut self) -> Result<TestOutcome> {
        // Merge all configs.
<<<<<<< HEAD
        let (mut config, mut evm_opts) = self.load_config_and_evm_opts()?;
        let mut strategy = utils::get_executor_strategy(&config);

        // Explicitly enable isolation for gas reports for more correct gas accounting.
        if self.gas_report {
            evm_opts.isolate = true;
        } else {
            // Do not collect gas report traces if gas report is not enabled.
            config.fuzz.gas_report_samples = 0;
            config.invariant.gas_report_samples = 0;
        }
=======
        let (mut config, evm_opts) = self.load_config_and_evm_opts()?;
>>>>>>> f891afd5

        // Install missing dependencies.
        if install::install_missing_dependencies(&mut config) && config.auto_detect_remappings {
            // need to re-configure here to also catch additional remappings
            config = self.load_config()?;
        }

        // Set up the project.
        let project = config.project()?;

        let filter = self.filter(&config)?;
        trace!(target: "forge::test", ?filter, "using filter");

        let compiler = ProjectCompiler::new()
            .dynamic_test_linking(config.dynamic_test_linking)
            .quiet(shell::is_json() || self.junit)
            .files(self.get_sources_to_compile(&config, &filter)?);
        let output = compiler.compile(&project)?;

<<<<<<< HEAD
        let (zk_output, dual_compiled_contracts) = if config.zksync.should_compile() {
            let zk_project =
                foundry_config::zksync::config_create_project(&config, config.cache, false)?;

            let sources_to_compile = self.get_sources_to_compile(&config, &filter)?;
            let zk_compiler = ProjectCompiler::new().files(sources_to_compile);

            let zk_output = zk_compiler.zksync_compile(&zk_project)?;
            let dual_compiled_contracts =
                DualCompiledContracts::new(&output, &zk_output, &project.paths, &zk_project.paths);

            (Some(zk_output), Some(dual_compiled_contracts))
        } else {
            (None, None)
        };

        // Create test options from general project settings and compiler output.
        let project_root = &project.paths.root;
=======
        self.run_tests(&project.paths.root, config, evm_opts, &output, &filter, false).await
    }

    /// Executes all the tests in the project.
    ///
    /// See [`Self::compile_and_run`] for more details.
    pub async fn run_tests(
        &mut self,
        project_root: &Path,
        mut config: Config,
        mut evm_opts: EvmOpts,
        output: &ProjectCompileOutput,
        filter: &ProjectPathsAwareFilter,
        coverage: bool,
    ) -> Result<TestOutcome> {
        // Explicitly enable isolation for gas reports for more correct gas accounting.
        if self.gas_report {
            evm_opts.isolate = true;
        } else {
            // Do not collect gas report traces if gas report is not enabled.
            config.fuzz.gas_report_samples = 0;
            config.invariant.gas_report_samples = 0;
        }
>>>>>>> f891afd5

        // Create test options from general project settings and compiler output.
        let should_debug = self.debug;
        let should_draw = self.flamegraph || self.flamechart;

        // Determine print verbosity and executor verbosity.
        let verbosity = evm_opts.verbosity;
        if (self.gas_report && evm_opts.verbosity < 3) || self.flamegraph || self.flamechart {
            evm_opts.verbosity = 3;
        }

        let env = evm_opts.evm_env().await?;

        // Enable internal tracing for more informative flamegraph.
        if should_draw && !self.decode_internal {
            self.decode_internal = true;
        }

        // Choose the internal function tracing mode, if --decode-internal is provided.
        let decode_internal = if self.decode_internal {
            // If more than one function matched, we enable simple tracing.
            // If only one function matched, we enable full tracing. This is done in `run_tests`.
            InternalTraceMode::Simple
        } else {
            InternalTraceMode::None
        };

        // Prepare the test builder.
        let config = Arc::new(config);

        strategy.runner.zksync_set_dual_compiled_contracts(
            strategy.context.as_mut(),
            dual_compiled_contracts.unwrap_or_default(),
        );

        let runner = MultiContractRunnerBuilder::new(config.clone())
            .set_debug(should_debug)
            .set_decode_internal(decode_internal)
            .initial_balance(evm_opts.initial_balance)
            .evm_spec(config.evm_spec_id())
            .sender(evm_opts.sender)
            .with_fork(evm_opts.get_fork(&config, env.clone()))
            .enable_isolation(evm_opts.isolate)
            .networks(evm_opts.networks)
            .fail_fast(self.fail_fast)
<<<<<<< HEAD
            .odyssey(evm_opts.odyssey)
            .build::<MultiCompiler>(project_root, &output, zk_output, env, evm_opts, strategy)?;
=======
            .set_coverage(coverage)
            .build::<MultiCompiler>(project_root, output, env, evm_opts)?;
>>>>>>> f891afd5

        let libraries = runner.libraries.clone();
        let mut outcome = self.run_tests_inner(runner, config, verbosity, filter, output).await?;

        if should_draw {
            let (suite_name, test_name, mut test_result) =
                outcome.remove_first().ok_or_eyre("no tests were executed")?;

            let (_, arena) = test_result
                .traces
                .iter_mut()
                .find(|(kind, _)| *kind == TraceKind::Execution)
                .unwrap();

            // Decode traces.
            let decoder = outcome.last_run_decoder.as_ref().unwrap();
            decode_trace_arena(arena, decoder).await;
            let mut fst = folded_stack_trace::build(arena);

            let label = if self.flamegraph { "flamegraph" } else { "flamechart" };
            let contract = suite_name.split(':').next_back().unwrap();
            let test_name = test_name.trim_end_matches("()");
            let file_name = format!("cache/{label}_{contract}_{test_name}.svg");
            let file = std::fs::File::create(&file_name).wrap_err("failed to create file")?;
            let file = std::io::BufWriter::new(file);

            let mut options = inferno::flamegraph::Options::default();
            options.title = format!("{label} {contract}::{test_name}");
            options.count_name = "gas".to_string();
            if self.flamechart {
                options.flame_chart = true;
                fst.reverse();
            }

            // Generate SVG.
            inferno::flamegraph::from_lines(&mut options, fst.iter().map(String::as_str), file)
                .wrap_err("failed to write svg")?;
            sh_println!("Saved to {file_name}")?;

            // Open SVG in default program.
            if let Err(e) = opener::open(&file_name) {
                sh_err!("Failed to open {file_name}; please open it manually: {e}")?;
            }
        }

        if should_debug {
            // Get first non-empty suite result. We will have only one such entry.
            let (_, _, test_result) =
                outcome.remove_first().ok_or_eyre("no tests were executed")?;

            let sources =
                ContractSources::from_project_output(output, project_root, Some(&libraries))?;

            // Run the debugger.
            let mut builder = Debugger::builder()
                .traces(
                    test_result.traces.iter().filter(|(t, _)| t.is_execution()).cloned().collect(),
                )
                .sources(sources)
                .breakpoints(test_result.breakpoints.clone());
            if let Some(decoder) = &outcome.last_run_decoder {
                builder = builder.decoder(decoder);
            }

            let mut debugger = builder.build();
            if let Some(dump_path) = &self.dump {
                debugger.dump_to_file(dump_path)?;
            } else {
                debugger.try_run_tui()?;
            }
        }

        Ok(outcome)
    }

    /// Run all tests that matches the filter predicate from a test runner
    async fn run_tests_inner(
        &self,
        mut runner: MultiContractRunner,
        config: Arc<Config>,
        verbosity: u8,
        filter: &ProjectPathsAwareFilter,
        output: &ProjectCompileOutput,
    ) -> eyre::Result<TestOutcome> {
        if self.list {
            return list(runner, filter);
        }

        trace!(target: "forge::test", "running all tests");

        // If we need to render to a serialized format, we should not print anything else to stdout.
        let silent = self.gas_report && shell::is_json() || self.summary && shell::is_json();

        let num_filtered = runner.matching_test_functions(filter).count();

        if num_filtered == 0 {
            let mut total_tests = num_filtered;
            if !filter.is_empty() {
                total_tests = runner.matching_test_functions(&EmptyTestFilter::default()).count();
            }
            if total_tests == 0 {
                sh_println!(
                    "No tests found in project! Forge looks for functions that start with `test`"
                )?;
            } else {
                let mut msg = format!("no tests match the provided pattern:\n{filter}");
                // Try to suggest a test when there's no match.
                if let Some(test_pattern) = &filter.args().test_pattern {
                    let test_name = test_pattern.as_str();
                    // Filter contracts but not test functions.
                    let candidates = runner.all_test_functions(filter).map(|f| &f.name);
                    if let Some(suggestion) = utils::did_you_mean(test_name, candidates).pop() {
                        write!(msg, "\nDid you mean `{suggestion}`?")?;
                    }
                }
                sh_warn!("{msg}")?;
            }
            return Ok(TestOutcome::empty(Some(runner), false));
        }

        if num_filtered != 1 && (self.debug || self.flamegraph || self.flamechart) {
            let action = if self.flamegraph {
                "generate a flamegraph"
            } else if self.flamechart {
                "generate a flamechart"
            } else {
                "run the debugger"
            };
            let filter = if filter.is_empty() {
                String::new()
            } else {
                format!("\n\nFilter used:\n{filter}")
            };
            eyre::bail!(
                "{num_filtered} tests matched your criteria, but exactly 1 test must match in order to {action}.\n\n\
                 Use --match-contract and --match-path to further limit the search.{filter}",
            );
        }

        // If exactly one test matched, we enable full tracing.
        if num_filtered == 1 && self.decode_internal {
            runner.decode_internal = InternalTraceMode::Full;
        }

        // Run tests in a non-streaming fashion and collect results for serialization.
        if !self.gas_report && !self.summary && shell::is_json() {
            let mut results = runner.test_collect(filter)?;
            results.values_mut().for_each(|suite_result| {
                for test_result in suite_result.test_results.values_mut() {
                    if verbosity >= 2 {
                        // Decode logs at level 2 and above.
                        test_result.decoded_logs = decode_console_logs(&test_result.logs);
                    } else {
                        // Empty logs for non verbose runs.
                        test_result.logs = vec![];
                    }
                }
            });
            sh_println!("{}", serde_json::to_string(&results)?)?;
            return Ok(TestOutcome::new(Some(runner), results, self.allow_failure));
        }

        if self.junit {
            let results = runner.test_collect(filter)?;
            sh_println!("{}", junit_xml_report(&results, verbosity).to_string()?)?;
            return Ok(TestOutcome::new(Some(runner), results, self.allow_failure));
        }

        let remote_chain_id = runner.evm_opts.get_remote_chain_id().await;
        let known_contracts = runner.known_contracts.clone();

        let libraries = runner.libraries.clone();

        // Run tests in a streaming fashion.
        let (tx, rx) = channel::<(String, SuiteResult)>();
        let timer = Instant::now();
        let show_progress = config.show_progress;
        let handle = tokio::task::spawn_blocking({
            let filter = filter.clone();
            move || runner.test(&filter, tx, show_progress).map(|()| runner)
        });

        // Set up trace identifiers.
        let mut identifier = TraceIdentifiers::new().with_local(&known_contracts);

        // Avoid using etherscan for gas report as we decode more traces and this will be
        // expensive.
        if !self.gas_report {
            identifier = identifier.with_etherscan(&config, remote_chain_id)?;
        }

        // Build the trace decoder.
        let mut builder = CallTraceDecoderBuilder::new()
            .with_known_contracts(&known_contracts)
            .with_label_disabled(self.disable_labels)
            .with_verbosity(verbosity);
        // Signatures are of no value for gas reports.
        if !self.gas_report {
            builder =
                builder.with_signature_identifier(SignaturesIdentifier::from_config(&config)?);
        }

        if self.decode_internal {
            let sources =
                ContractSources::from_project_output(output, &config.root, Some(&libraries))?;
            builder = builder.with_debug_identifier(DebugTraceIdentifier::new(sources));
        }
        let mut decoder = builder.build();

        let mut gas_report = self.gas_report.then(|| {
            GasReport::new(
                config.gas_reports.clone(),
                config.gas_reports_ignore.clone(),
                config.gas_reports_include_tests,
            )
        });

        let mut gas_snapshots = BTreeMap::<String, BTreeMap<String, String>>::new();

        let mut outcome = TestOutcome::empty(None, self.allow_failure);

        let mut any_test_failed = false;
        let mut backtrace_builder = None;
        for (contract_name, mut suite_result) in rx {
            let tests = &mut suite_result.test_results;

            // Clear the addresses and labels from previous test.
            decoder.clear_addresses();

            // We identify addresses if we're going to print *any* trace or gas report.
            let identify_addresses = verbosity >= 3
                || self.gas_report
                || self.debug
                || self.flamegraph
                || self.flamechart;

            // Print suite header.
            if !silent {
                sh_println!()?;
                for warning in &suite_result.warnings {
                    sh_warn!("{warning}")?;
                }
                if !tests.is_empty() {
                    let len = tests.len();
                    let tests = if len > 1 { "tests" } else { "test" };
                    sh_println!("Ran {len} {tests} for {contract_name}")?;
                }
            }

            // Process individual test results, printing logs and traces when necessary.
            for (name, result) in tests {
                let show_traces =
                    !self.suppress_successful_traces || result.status == TestStatus::Failure;
                if !silent {
                    sh_println!("{}", result.short_result(name))?;

                    // Display invariant metrics if invariant kind.
                    if let TestKind::Invariant { metrics, .. } = &result.kind
                        && !metrics.is_empty()
                    {
                        let _ = sh_println!("\n{}\n", format_invariant_metrics_table(metrics));
                    }

                    // We only display logs at level 2 and above
                    if verbosity >= 2 && show_traces {
                        // We only decode logs from Hardhat and DS-style console events
                        let console_logs = decode_console_logs(&result.logs);
                        if !console_logs.is_empty() {
                            sh_println!("Logs:")?;
                            for log in console_logs {
                                sh_println!("  {log}")?;
                            }
                            sh_println!()?;
                        }
                    }
                }

                // We shouldn't break out of the outer loop directly here so that we finish
                // processing the remaining tests and print the suite summary.
                any_test_failed |= result.status == TestStatus::Failure;

                // Clear the addresses and labels from previous runs.
                decoder.clear_addresses();
                decoder.labels.extend(result.labels.iter().map(|(k, v)| (*k, v.clone())));

                // Identify addresses and decode traces.
                let mut decoded_traces = Vec::with_capacity(result.traces.len());
                for (kind, arena) in &mut result.traces {
                    if identify_addresses {
                        decoder.identify(arena, &mut identifier);
                    }

                    // verbosity:
                    // - 0..3: nothing
                    // - 3: only display traces for failed tests
                    // - 4: also display the setup trace for failed tests
                    // - 5..: display all traces for all tests, including storage changes
                    let should_include = match kind {
                        TraceKind::Execution => {
                            (verbosity == 3 && result.status.is_failure()) || verbosity >= 4
                        }
                        TraceKind::Setup => {
                            (verbosity == 4 && result.status.is_failure()) || verbosity >= 5
                        }
                        TraceKind::Deployment => false,
                    };

                    if should_include {
                        decode_trace_arena(arena, &decoder).await;
                        decoded_traces.push(render_trace_arena_inner(arena, false, verbosity > 4));
                    }
                }

                if !silent && show_traces && !decoded_traces.is_empty() {
                    sh_println!("Traces:")?;
                    for trace in &decoded_traces {
                        sh_println!("{trace}")?;
                    }
                }

                // Extract and display backtrace for failed tests when verbosity >= 3
                if !silent
                    && result.status.is_failure()
                    && verbosity >= 3
                    && !result.traces.is_empty()
                    && let Some((_, arena)) =
                        result.traces.iter().find(|(kind, _)| matches!(kind, TraceKind::Execution))
                {
                    // Lazily initialize the backtrace builder on first failure
                    let builder = backtrace_builder.get_or_insert_with(|| {
                        BacktraceBuilder::new(
                            output,
                            config.root.clone(),
                            config.parsed_libraries().ok(),
                            config.via_ir,
                        )
                    });

                    let backtrace = builder.from_traces(arena);

                    if !backtrace.is_empty() {
                        sh_println!("{}", backtrace)?;
                    }
                }

                if let Some(gas_report) = &mut gas_report {
                    gas_report.analyze(result.traces.iter().map(|(_, a)| &a.arena), &decoder).await;

                    for trace in &result.gas_report_traces {
                        decoder.clear_addresses();

                        // Re-execute setup and deployment traces to collect identities created in
                        // setUp and constructor.
                        for (kind, arena) in &result.traces {
                            if !matches!(kind, TraceKind::Execution) {
                                decoder.identify(arena, &mut identifier);
                            }
                        }

                        for arena in trace {
                            decoder.identify(arena, &mut identifier);
                            gas_report.analyze([arena], &decoder).await;
                        }
                    }
                }
                // Clear memory.
                result.gas_report_traces = Default::default();

                // Collect and merge gas snapshots.
                for (group, new_snapshots) in &result.gas_snapshots {
                    gas_snapshots.entry(group.clone()).or_default().extend(new_snapshots.clone());
                }
            }

            // Write gas snapshots to disk if any were collected.
            if !gas_snapshots.is_empty() {
                // By default `gas_snapshot_check` is set to `false` in the config.
                //
                // The user can either:
                // - Set `FORGE_SNAPSHOT_CHECK=true` in the environment.
                // - Pass `--gas-snapshot-check=true` as a CLI argument.
                // - Set `gas_snapshot_check = true` in the config.
                //
                // If the user passes `--gas-snapshot-check=<bool>` then it will override the config
                // and the environment variable, disabling the check if `false` is passed.
                //
                // Exiting early with code 1 if differences are found.
                if self.gas_snapshot_check.unwrap_or(config.gas_snapshot_check) {
                    let differences_found = gas_snapshots.clone().into_iter().fold(
                        false,
                        |mut found, (group, snapshots)| {
                            // If the snapshot file doesn't exist, we can't compare so we skip.
                            if !&config.snapshots.join(format!("{group}.json")).exists() {
                                return false;
                            }

                            let previous_snapshots: BTreeMap<String, String> =
                                fs::read_json_file(&config.snapshots.join(format!("{group}.json")))
                                    .expect("Failed to read snapshots from disk");

                            let diff: BTreeMap<_, _> = snapshots
                                .iter()
                                .filter_map(|(k, v)| {
                                    previous_snapshots.get(k).and_then(|previous_snapshot| {
                                        if previous_snapshot != v {
                                            Some((
                                                k.clone(),
                                                (previous_snapshot.clone(), v.clone()),
                                            ))
                                        } else {
                                            None
                                        }
                                    })
                                })
                                .collect();

                            if !diff.is_empty() {
                                let _ = sh_eprintln!(
                                    "{}",
                                    format!("\n[{group}] Failed to match snapshots:").red().bold()
                                );

                                for (key, (previous_snapshot, snapshot)) in &diff {
                                    let _ = sh_eprintln!(
                                        "{}",
                                        format!("- [{key}] {previous_snapshot} → {snapshot}").red()
                                    );
                                }

                                found = true;
                            }

                            found
                        },
                    );

                    if differences_found {
                        sh_eprintln!()?;
                        eyre::bail!("Snapshots differ from previous run");
                    }
                }

                // By default `gas_snapshot_emit` is set to `true` in the config.
                //
                // The user can either:
                // - Set `FORGE_SNAPSHOT_EMIT=false` in the environment.
                // - Pass `--gas-snapshot-emit=false` as a CLI argument.
                // - Set `gas_snapshot_emit = false` in the config.
                //
                // If the user passes `--gas-snapshot-emit=<bool>` then it will override the config
                // and the environment variable, enabling the check if `true` is passed.
                if self.gas_snapshot_emit.unwrap_or(config.gas_snapshot_emit) {
                    // Create `snapshots` directory if it doesn't exist.
                    fs::create_dir_all(&config.snapshots)?;

                    // Write gas snapshots to disk per group.
                    gas_snapshots.clone().into_iter().for_each(|(group, snapshots)| {
                        fs::write_pretty_json_file(
                            &config.snapshots.join(format!("{group}.json")),
                            &snapshots,
                        )
                        .expect("Failed to write gas snapshots to disk");
                    });
                }
            }

            // Print suite summary.
            if !silent {
                sh_println!("{}", suite_result.summary())?;
            }

            // Add the suite result to the outcome.
            outcome.results.insert(contract_name, suite_result);

            // Stop processing the remaining suites if any test failed and `fail_fast` is set.
            if self.fail_fast && any_test_failed {
                break;
            }
        }
        outcome.last_run_decoder = Some(decoder);
        let duration = timer.elapsed();

        trace!(target: "forge::test", len=outcome.results.len(), %any_test_failed, "done with results");

        if let Some(gas_report) = gas_report {
            let finalized = gas_report.finalize();
            sh_println!("{}", &finalized)?;
            outcome.gas_report = Some(finalized);
        }

        if !self.summary && !shell::is_json() {
            sh_println!("{}", outcome.summary(duration))?;
        }

        if self.summary && !outcome.results.is_empty() {
            let summary_report = TestSummaryReport::new(self.detailed, outcome.clone());
            sh_println!("{}", &summary_report)?;
        }

        // Reattach the task.
        match handle.await {
            Ok(result) => outcome.runner = Some(result?),
            Err(e) => match e.try_into_panic() {
                Ok(payload) => std::panic::resume_unwind(payload),
                Err(e) => return Err(e.into()),
            },
        }

        // Persist test run failures to enable replaying.
        persist_run_failures(&config, &outcome);

        Ok(outcome)
    }

    /// Returns the flattened [`FilterArgs`] arguments merged with [`Config`].
    /// Loads and applies filter from file if only last test run failures performed.
    pub fn filter(&self, config: &Config) -> Result<ProjectPathsAwareFilter> {
        let mut filter = self.filter.clone();
        if self.rerun {
            filter.test_pattern = last_run_failures(config);
        }
        if filter.path_pattern.is_some() {
            if self.path.is_some() {
                bail!("Can not supply both --match-path and |path|");
            }
        } else {
            filter.path_pattern = self.path.clone();
        }
        Ok(filter.merge_with_config(config))
    }

    /// Returns whether `BuildArgs` was configured with `--watch`
    pub fn is_watch(&self) -> bool {
        self.watch.watch.is_some()
    }

    /// Returns the [`watchexec::Config`] necessary to bootstrap a new watch loop.
    pub(crate) fn watchexec_config(&self) -> Result<watchexec::Config> {
        self.watch.watchexec_config(|| {
            let config = self.load_config()?;
            Ok([config.src, config.test])
        })
    }
}

impl Provider for TestArgs {
    fn metadata(&self) -> Metadata {
        Metadata::named("Core Build Args Provider")
    }

    fn data(&self) -> Result<Map<Profile, Dict>, figment::Error> {
        let mut dict = Dict::default();

        let mut fuzz_dict = Dict::default();
        if let Some(fuzz_seed) = self.fuzz_seed {
            fuzz_dict.insert("seed".to_string(), fuzz_seed.to_string().into());
        }
        if let Some(fuzz_runs) = self.fuzz_runs {
            fuzz_dict.insert("runs".to_string(), fuzz_runs.into());
        }
        if let Some(fuzz_timeout) = self.fuzz_timeout {
            fuzz_dict.insert("timeout".to_string(), fuzz_timeout.into());
        }
        if let Some(fuzz_input_file) = self.fuzz_input_file.clone() {
            fuzz_dict.insert("failure_persist_file".to_string(), fuzz_input_file.into());
        }
        dict.insert("fuzz".to_string(), fuzz_dict.into());

        if let Some(etherscan_api_key) =
            self.etherscan_api_key.as_ref().filter(|s| !s.trim().is_empty())
        {
            dict.insert("etherscan_api_key".to_string(), etherscan_api_key.to_string().into());
        }

        if self.show_progress {
            dict.insert("show_progress".to_string(), true.into());
        }

        Ok(Map::from([(Config::selected_profile(), dict)]))
    }
}

/// Lists all matching tests
fn list(runner: MultiContractRunner, filter: &ProjectPathsAwareFilter) -> Result<TestOutcome> {
    let results = runner.list(filter);

    if shell::is_json() {
        sh_println!("{}", serde_json::to_string(&results)?)?;
    } else {
        for (file, contracts) in &results {
            sh_println!("{file}")?;
            for (contract, tests) in contracts {
                sh_println!("  {contract}")?;
                sh_println!("    {}\n", tests.join("\n    "))?;
            }
        }
    }
    Ok(TestOutcome::empty(Some(runner), false))
}

/// Load persisted filter (with last test run failures) from file.
fn last_run_failures(config: &Config) -> Option<regex::Regex> {
    match fs::read_to_string(&config.test_failures_file) {
        Ok(filter) => Regex::new(&filter)
            .inspect_err(|e| {
                _ = sh_warn!(
                    "failed to parse test filter from {:?}: {e}",
                    config.test_failures_file
                )
            })
            .ok(),
        Err(_) => None,
    }
}

/// Persist filter with last test run failures (only if there's any failure).
fn persist_run_failures(config: &Config, outcome: &TestOutcome) {
    if outcome.failed() > 0 && fs::create_file(&config.test_failures_file).is_ok() {
        let mut filter = String::new();
        let mut failures = outcome.failures().peekable();
        while let Some((test_name, _)) = failures.next() {
            if test_name.is_any_test()
                && let Some(test_match) = test_name.split("(").next()
            {
                filter.push_str(test_match);
                if failures.peek().is_some() {
                    filter.push('|');
                }
            }
        }
        let _ = fs::write(&config.test_failures_file, filter);
    }
}

/// Generate test report in JUnit XML report format.
fn junit_xml_report(results: &BTreeMap<String, SuiteResult>, verbosity: u8) -> Report {
    let mut total_duration = Duration::default();
    let mut junit_report = Report::new("Test run");
    junit_report.set_timestamp(Utc::now());
    for (suite_name, suite_result) in results {
        let mut test_suite = TestSuite::new(suite_name);
        total_duration += suite_result.duration;
        test_suite.set_time(suite_result.duration);
        test_suite.set_system_out(suite_result.summary());
        for (test_name, test_result) in &suite_result.test_results {
            let mut test_status = match test_result.status {
                TestStatus::Success => TestCaseStatus::success(),
                TestStatus::Failure => TestCaseStatus::non_success(NonSuccessKind::Failure),
                TestStatus::Skipped => TestCaseStatus::skipped(),
            };
            if let Some(reason) = &test_result.reason {
                test_status.set_message(reason);
            }

            let mut test_case = TestCase::new(test_name, test_status);
            test_case.set_time(test_result.duration);

            let mut sys_out = String::new();
            let result_report = test_result.kind.report();
            write!(sys_out, "{test_result} {test_name} {result_report}").unwrap();
            if verbosity >= 2 && !test_result.logs.is_empty() {
                write!(sys_out, "\\nLogs:\\n").unwrap();
                let console_logs = decode_console_logs(&test_result.logs);
                for log in console_logs {
                    write!(sys_out, "  {log}\\n").unwrap();
                }
            }

            test_case.set_system_out(sys_out);
            test_suite.add_test_case(test_case);
        }
        junit_report.add_test_suite(test_suite);
    }
    junit_report.set_time(total_duration);
    junit_report
}

#[cfg(test)]
mod tests {
    use super::*;
    use foundry_config::Chain;

    #[test]
    fn watch_parse() {
        let args: TestArgs = TestArgs::parse_from(["foundry-cli", "-vw"]);
        assert!(args.watch.watch.is_some());
    }

    #[test]
    fn fuzz_seed() {
        let args: TestArgs = TestArgs::parse_from(["foundry-cli", "--fuzz-seed", "0x10"]);
        assert!(args.fuzz_seed.is_some());
    }

    // <https://github.com/foundry-rs/foundry/issues/5913>
    #[test]
    fn fuzz_seed_exists() {
        let args: TestArgs =
            TestArgs::parse_from(["foundry-cli", "-vvv", "--gas-report", "--fuzz-seed", "0x10"]);
        assert!(args.fuzz_seed.is_some());
    }

    #[test]
    fn extract_chain() {
        let test = |arg: &str, expected: Chain| {
            let args = TestArgs::parse_from(["foundry-cli", arg]);
            assert_eq!(args.evm.env.chain, Some(expected));
            let (config, evm_opts) = args.load_config_and_evm_opts().unwrap();
            assert_eq!(config.chain, Some(expected));
            assert_eq!(evm_opts.env.chain_id, Some(expected.id()));
        };
        test("--chain-id=1", Chain::mainnet());
        test("--chain-id=42", Chain::from_id(42));
    }
}<|MERGE_RESOLUTION|>--- conflicted
+++ resolved
@@ -39,15 +39,11 @@
     filter::GlobMatcher,
 };
 use foundry_debugger::Debugger;
-<<<<<<< HEAD
-use foundry_evm::traces::identifier::TraceIdentifiers;
-use foundry_zksync_compilers::dual_compiled_contracts::DualCompiledContracts;
-=======
 use foundry_evm::{
     opts::EvmOpts,
     traces::{backtrace::BacktraceBuilder, identifier::TraceIdentifiers},
 };
->>>>>>> f891afd5
+use foundry_zksync_compilers::dual_compiled_contracts::DualCompiledContracts;
 use regex::Regex;
 use std::{
     collections::{BTreeMap, BTreeSet},
@@ -260,21 +256,7 @@
     /// Returns the test results for all matching tests.
     pub async fn compile_and_run(&mut self) -> Result<TestOutcome> {
         // Merge all configs.
-<<<<<<< HEAD
-        let (mut config, mut evm_opts) = self.load_config_and_evm_opts()?;
-        let mut strategy = utils::get_executor_strategy(&config);
-
-        // Explicitly enable isolation for gas reports for more correct gas accounting.
-        if self.gas_report {
-            evm_opts.isolate = true;
-        } else {
-            // Do not collect gas report traces if gas report is not enabled.
-            config.fuzz.gas_report_samples = 0;
-            config.invariant.gas_report_samples = 0;
-        }
-=======
         let (mut config, evm_opts) = self.load_config_and_evm_opts()?;
->>>>>>> f891afd5
 
         // Install missing dependencies.
         if install::install_missing_dependencies(&mut config) && config.auto_detect_remappings {
@@ -294,26 +276,6 @@
             .files(self.get_sources_to_compile(&config, &filter)?);
         let output = compiler.compile(&project)?;
 
-<<<<<<< HEAD
-        let (zk_output, dual_compiled_contracts) = if config.zksync.should_compile() {
-            let zk_project =
-                foundry_config::zksync::config_create_project(&config, config.cache, false)?;
-
-            let sources_to_compile = self.get_sources_to_compile(&config, &filter)?;
-            let zk_compiler = ProjectCompiler::new().files(sources_to_compile);
-
-            let zk_output = zk_compiler.zksync_compile(&zk_project)?;
-            let dual_compiled_contracts =
-                DualCompiledContracts::new(&output, &zk_output, &project.paths, &zk_project.paths);
-
-            (Some(zk_output), Some(dual_compiled_contracts))
-        } else {
-            (None, None)
-        };
-
-        // Create test options from general project settings and compiler output.
-        let project_root = &project.paths.root;
-=======
         self.run_tests(&project.paths.root, config, evm_opts, &output, &filter, false).await
     }
 
@@ -329,6 +291,8 @@
         filter: &ProjectPathsAwareFilter,
         coverage: bool,
     ) -> Result<TestOutcome> {
+        let mut strategy = utils::get_executor_strategy(&config);
+
         // Explicitly enable isolation for gas reports for more correct gas accounting.
         if self.gas_report {
             evm_opts.isolate = true;
@@ -337,7 +301,6 @@
             config.fuzz.gas_report_samples = 0;
             config.invariant.gas_report_samples = 0;
         }
->>>>>>> f891afd5
 
         // Create test options from general project settings and compiler output.
         let should_debug = self.debug;
@@ -367,6 +330,24 @@
 
         // Prepare the test builder.
         let config = Arc::new(config);
+
+        let (zk_output, dual_compiled_contracts) = if config.zksync.should_compile() {
+            // Build EVM ProjectPathsConfig from config to avoid needing a Project instance here.
+            let evm_paths = config.project_paths();
+            let zk_project =
+                foundry_config::zksync::config_create_project(&config, config.cache, false)?;
+
+            let sources_to_compile = self.get_sources_to_compile(&config, filter)?;
+            let zk_compiler = ProjectCompiler::new().files(sources_to_compile);
+
+            let zk_output = zk_compiler.zksync_compile(&zk_project)?;
+            let dual_compiled_contracts =
+                DualCompiledContracts::new(output, &zk_output, &evm_paths, &zk_project.paths);
+
+            (Some(zk_output), Some(dual_compiled_contracts))
+        } else {
+            (None, None)
+        };
 
         strategy.runner.zksync_set_dual_compiled_contracts(
             strategy.context.as_mut(),
@@ -383,13 +364,8 @@
             .enable_isolation(evm_opts.isolate)
             .networks(evm_opts.networks)
             .fail_fast(self.fail_fast)
-<<<<<<< HEAD
-            .odyssey(evm_opts.odyssey)
-            .build::<MultiCompiler>(project_root, &output, zk_output, env, evm_opts, strategy)?;
-=======
             .set_coverage(coverage)
-            .build::<MultiCompiler>(project_root, output, env, evm_opts)?;
->>>>>>> f891afd5
+            .build::<MultiCompiler>(project_root, output, zk_output, env, evm_opts, strategy)?;
 
         let libraries = runner.libraries.clone();
         let mut outcome = self.run_tests_inner(runner, config, verbosity, filter, output).await?;
