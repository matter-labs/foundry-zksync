use super::{install, test::filter::ProjectPathsAwareFilter, watch::WatchArgs};
use crate::{
    MultiContractRunner, MultiContractRunnerBuilder,
    decode::decode_console_logs,
    gas_report::GasReport,
    multi_runner::matches_artifact,
    result::{SuiteResult, TestOutcome, TestStatus},
    traces::{
        CallTraceDecoderBuilder, InternalTraceMode, TraceKind,
        debug::{ContractSources, DebugTraceIdentifier},
        decode_trace_arena, folded_stack_trace,
        identifier::SignaturesIdentifier,
    },
};
use alloy_primitives::U256;
use chrono::Utc;
use clap::{Parser, ValueHint};
use eyre::{Context, OptionExt, Result, bail};
use foundry_cli::{
    opts::{BuildOpts, EvmArgs, GlobalArgs},
    utils::{self, LoadConfig},
};
use foundry_common::{EmptyTestFilter, TestFunctionExt, compile::ProjectCompiler, fs, shell};
use foundry_compilers::{
    ProjectCompileOutput,
    artifacts::output_selection::OutputSelection,
    compilers::{
        Language,
        multi::{MultiCompiler, MultiCompilerLanguage},
    },
    utils::source_files_iter,
};
use foundry_config::{
    Config, figment,
    figment::{
        Metadata, Profile, Provider,
        value::{Dict, Map},
    },
    filter::GlobMatcher,
};
use foundry_debugger::Debugger;
use foundry_evm::{
    opts::EvmOpts,
    traces::{backtrace::BacktraceBuilder, identifier::TraceIdentifiers},
};
<<<<<<< HEAD
use foundry_zksync_compilers::dual_compiled_contracts::DualCompiledContracts;
=======
>>>>>>> 1a5de245
use regex::Regex;
use std::{
    collections::{BTreeMap, BTreeSet},
    fmt::Write,
    path::{Path, PathBuf},
    sync::{Arc, mpsc::channel},
    time::{Duration, Instant},
};
use yansi::Paint;

mod filter;
mod summary;
use crate::{result::TestKind, traces::render_trace_arena_inner};
pub use filter::FilterArgs;
use quick_junit::{NonSuccessKind, Report, TestCase, TestCaseStatus, TestSuite};
use summary::{TestSummaryReport, format_invariant_metrics_table};

// Loads project's figment and merges the build cli arguments into it
foundry_config::merge_impl_figment_convert!(TestArgs, build, evm);

/// CLI arguments for `forge test`.
#[derive(Clone, Debug, Parser)]
#[command(next_help_heading = "Test options")]
pub struct TestArgs {
    // Include global options for users of this struct.
    #[command(flatten)]
    pub global: GlobalArgs,

    /// The contract file you want to test, it's a shortcut for --match-path.
    #[arg(value_hint = ValueHint::FilePath)]
    pub path: Option<GlobMatcher>,

    /// Run a single test in the debugger.
    ///
    /// The matching test will be opened in the debugger regardless of the outcome of the test.
    ///
    /// If the matching test is a fuzz test, then it will open the debugger on the first failure
    /// case. If the fuzz test does not fail, it will open the debugger on the last fuzz case.
    #[arg(long, conflicts_with_all = ["flamegraph", "flamechart", "decode_internal", "rerun"])]
    debug: bool,

    /// Generate a flamegraph for a single test. Implies `--decode-internal`.
    ///
    /// A flame graph is used to visualize which functions or operations within the smart contract
    /// are consuming the most gas overall in a sorted manner.
    #[arg(long)]
    flamegraph: bool,

    /// Generate a flamechart for a single test. Implies `--decode-internal`.
    ///
    /// A flame chart shows the gas usage over time, illustrating when each function is
    /// called (execution order) and how much gas it consumes at each point in the timeline.
    #[arg(long, conflicts_with = "flamegraph")]
    flamechart: bool,

    /// Identify internal functions in traces.
    ///
    /// This will trace internal functions and decode stack parameters.
    ///
    /// Parameters stored in memory (such as bytes or arrays) are currently decoded only when a
    /// single function is matched, similarly to `--debug`, for performance reasons.
    #[arg(long)]
    decode_internal: bool,

    /// Dumps all debugger steps to file.
    #[arg(
        long,
        requires = "debug",
        value_hint = ValueHint::FilePath,
        value_name = "PATH"
    )]
    dump: Option<PathBuf>,

    /// Print a gas report.
    #[arg(long, env = "FORGE_GAS_REPORT")]
    gas_report: bool,

    /// Check gas snapshots against previous runs.
    #[arg(long, env = "FORGE_SNAPSHOT_CHECK")]
    gas_snapshot_check: Option<bool>,

    /// Enable/disable recording of gas snapshot results.
    #[arg(long, env = "FORGE_SNAPSHOT_EMIT")]
    gas_snapshot_emit: Option<bool>,

    /// Exit with code 0 even if a test fails.
    #[arg(long, env = "FORGE_ALLOW_FAILURE")]
    allow_failure: bool,

    /// Suppress successful test traces and show only traces for failures.
    #[arg(long, short, env = "FORGE_SUPPRESS_SUCCESSFUL_TRACES", help_heading = "Display options")]
    suppress_successful_traces: bool,

    /// Output test results as JUnit XML report.
    #[arg(long, conflicts_with_all = ["quiet", "json", "gas_report", "summary", "list", "show_progress"], help_heading = "Display options")]
    pub junit: bool,

    /// Stop running tests after the first failure.
    #[arg(long)]
    pub fail_fast: bool,

    /// The Etherscan (or equivalent) API key.
    #[arg(long, env = "ETHERSCAN_API_KEY", value_name = "KEY")]
    etherscan_api_key: Option<String>,

    /// List tests instead of running them.
    #[arg(long, short, conflicts_with_all = ["show_progress", "decode_internal", "summary"], help_heading = "Display options")]
    list: bool,

    /// Set seed used to generate randomness during your fuzz runs.
    #[arg(long)]
    pub fuzz_seed: Option<U256>,

    #[arg(long, env = "FOUNDRY_FUZZ_RUNS", value_name = "RUNS")]
    pub fuzz_runs: Option<u64>,

    /// Timeout for each fuzz run in seconds.
    #[arg(long, env = "FOUNDRY_FUZZ_TIMEOUT", value_name = "TIMEOUT")]
    pub fuzz_timeout: Option<u64>,

    /// File to rerun fuzz failures from.
    #[arg(long)]
    pub fuzz_input_file: Option<String>,

    /// Show test execution progress.
    #[arg(long, conflicts_with_all = ["quiet", "json"], help_heading = "Display options")]
    pub show_progress: bool,

    /// Re-run recorded test failures from last run.
    /// If no failure recorded then regular test run is performed.
    #[arg(long)]
    pub rerun: bool,

    /// Print test summary table.
    #[arg(long, help_heading = "Display options")]
    pub summary: bool,

    /// Print detailed test summary table.
    #[arg(long, help_heading = "Display options", requires = "summary")]
    pub detailed: bool,

    /// Disables the labels in the traces.
    #[arg(long, help_heading = "Display options")]
    pub disable_labels: bool,

    #[command(flatten)]
    filter: FilterArgs,

    #[command(flatten)]
    evm: EvmArgs,

    #[command(flatten)]
    pub build: BuildOpts,

    #[command(flatten)]
    pub watch: WatchArgs,
}

impl TestArgs {
    pub async fn run(mut self) -> Result<TestOutcome> {
        trace!(target: "forge::test", "executing test command");
        self.compile_and_run().await
    }

    /// Returns a list of files that need to be compiled in order to run all the tests that match
    /// the given filter.
    ///
    /// This means that it will return all sources that are not test contracts or that match the
    /// filter. We want to compile all non-test sources always because tests might depend on them
    /// dynamically through cheatcodes.
    #[instrument(target = "forge::test", skip_all)]
    pub fn get_sources_to_compile(
        &self,
        config: &Config,
        test_filter: &ProjectPathsAwareFilter,
    ) -> Result<BTreeSet<PathBuf>> {
        // An empty filter doesn't filter out anything.
        // We can still optimize slightly by excluding scripts.
        if test_filter.is_empty() {
            return Ok(source_files_iter(&config.src, MultiCompilerLanguage::FILE_EXTENSIONS)
                .chain(source_files_iter(&config.test, MultiCompilerLanguage::FILE_EXTENSIONS))
                .collect());
        }

        let mut project = config.create_project(true, true)?;
        project.update_output_selection(|selection| {
            *selection = OutputSelection::common_output_selection(["abi".to_string()]);
        });
        let output = project.compile()?;
        if output.has_compiler_errors() {
            sh_println!("{output}")?;
            eyre::bail!("Compilation failed");
        }

        Ok(output
            .artifact_ids()
            .filter_map(|(id, artifact)| artifact.abi.as_ref().map(|abi| (id, abi)))
            .filter(|(id, abi)| {
                id.source.starts_with(&config.src) || matches_artifact(test_filter, id, abi)
            })
            .map(|(id, _)| id.source)
            .collect())
    }

    /// Executes all the tests in the project.
    ///
    /// This will trigger the build process first. On success all test contracts that match the
    /// configured filter will be executed
    ///
    /// Returns the test results for all matching tests.
    pub async fn compile_and_run(&mut self) -> Result<TestOutcome> {
        // Merge all configs.
        let (mut config, evm_opts) = self.load_config_and_evm_opts()?;

        // Install missing dependencies.
        if install::install_missing_dependencies(&mut config).await && config.auto_detect_remappings
        {
            // need to re-configure here to also catch additional remappings
            config = self.load_config()?;
        }

        // Set up the project.
        let project = config.project()?;

        let filter = self.filter(&config)?;
        trace!(target: "forge::test", ?filter, "using filter");

        let compiler = ProjectCompiler::new()
            .dynamic_test_linking(config.dynamic_test_linking)
            .quiet(shell::is_json() || self.junit)
            .files(self.get_sources_to_compile(&config, &filter)?);
        let output = compiler.compile(&project)?;

        self.run_tests(&project.paths.root, config, evm_opts, &output, &filter, false).await
    }
<<<<<<< HEAD

    /// Executes all the tests in the project.
    ///
    /// See [`Self::compile_and_run`] for more details.
    pub async fn run_tests(
        &mut self,
        project_root: &Path,
        mut config: Config,
        mut evm_opts: EvmOpts,
        output: &ProjectCompileOutput,
        filter: &ProjectPathsAwareFilter,
        coverage: bool,
    ) -> Result<TestOutcome> {
        let mut strategy = utils::get_executor_strategy(&config);

        // Explicitly enable isolation for gas reports for more correct gas accounting.
        if self.gas_report {
            evm_opts.isolate = true;
        } else {
            // Do not collect gas report traces if gas report is not enabled.
            config.fuzz.gas_report_samples = 0;
            config.invariant.gas_report_samples = 0;
        }

=======

    /// Executes all the tests in the project.
    ///
    /// See [`Self::compile_and_run`] for more details.
    pub async fn run_tests(
        &mut self,
        project_root: &Path,
        mut config: Config,
        mut evm_opts: EvmOpts,
        output: &ProjectCompileOutput,
        filter: &ProjectPathsAwareFilter,
        coverage: bool,
    ) -> Result<TestOutcome> {
        // Explicitly enable isolation for gas reports for more correct gas accounting.
        if self.gas_report {
            evm_opts.isolate = true;
        } else {
            // Do not collect gas report traces if gas report is not enabled.
            config.fuzz.gas_report_samples = 0;
            config.invariant.gas_report_samples = 0;
        }

>>>>>>> 1a5de245
        // Create test options from general project settings and compiler output.
        let should_debug = self.debug;
        let should_draw = self.flamegraph || self.flamechart;

        // Determine print verbosity and executor verbosity.
        let verbosity = evm_opts.verbosity;
        if (self.gas_report && evm_opts.verbosity < 3) || self.flamegraph || self.flamechart {
            evm_opts.verbosity = 3;
        }

        let env = evm_opts.evm_env().await?;

        // Enable internal tracing for more informative flamegraph.
        if should_draw && !self.decode_internal {
            self.decode_internal = true;
        }

        // Choose the internal function tracing mode, if --decode-internal is provided.
        let decode_internal = if self.decode_internal {
            // If more than one function matched, we enable simple tracing.
            // If only one function matched, we enable full tracing. This is done in `run_tests`.
            InternalTraceMode::Simple
        } else {
            InternalTraceMode::None
        };

        // Prepare the test builder.
        let config = Arc::new(config);

        let (zk_output, dual_compiled_contracts) = if config.zksync.should_compile() {
            // Build EVM ProjectPathsConfig from config to avoid needing a Project instance here.
            let evm_paths = config.project_paths();
            let zk_project =
                foundry_config::zksync::config_create_project(&config, config.cache, false)?;

            let sources_to_compile = self.get_sources_to_compile(&config, filter)?;
            let zk_compiler = ProjectCompiler::new().files(sources_to_compile);

            let zk_output = zk_compiler.zksync_compile(&zk_project)?;
            let dual_compiled_contracts =
                DualCompiledContracts::new(output, &zk_output, &evm_paths, &zk_project.paths);

            (Some(zk_output), Some(dual_compiled_contracts))
        } else {
            (None, None)
        };

        strategy.runner.zksync_set_dual_compiled_contracts(
            strategy.context.as_mut(),
            dual_compiled_contracts.unwrap_or_default(),
        );

        let runner = MultiContractRunnerBuilder::new(config.clone())
            .set_debug(should_debug)
            .set_decode_internal(decode_internal)
            .initial_balance(evm_opts.initial_balance)
            .evm_spec(config.evm_spec_id())
            .sender(evm_opts.sender)
            .with_fork(evm_opts.get_fork(&config, env.clone()))
            .enable_isolation(evm_opts.isolate)
            .networks(evm_opts.networks)
            .fail_fast(self.fail_fast)
            .set_coverage(coverage)
<<<<<<< HEAD
            .build::<MultiCompiler>(project_root, output, zk_output, env, evm_opts, strategy)?;
=======
            .build::<MultiCompiler>(output, env, evm_opts)?;
>>>>>>> 1a5de245

        let libraries = runner.libraries.clone();
        let mut outcome = self.run_tests_inner(runner, config, verbosity, filter, output).await?;

        if should_draw {
            let (suite_name, test_name, mut test_result) =
                outcome.remove_first().ok_or_eyre("no tests were executed")?;

            let (_, arena) = test_result
                .traces
                .iter_mut()
                .find(|(kind, _)| *kind == TraceKind::Execution)
                .unwrap();

            // Decode traces.
            let decoder = outcome.last_run_decoder.as_ref().unwrap();
            decode_trace_arena(arena, decoder).await;
            let mut fst = folded_stack_trace::build(arena);

            let label = if self.flamegraph { "flamegraph" } else { "flamechart" };
            let contract = suite_name.split(':').next_back().unwrap();
            let test_name = test_name.trim_end_matches("()");
            let file_name = format!("cache/{label}_{contract}_{test_name}.svg");
            let file = std::fs::File::create(&file_name).wrap_err("failed to create file")?;
            let file = std::io::BufWriter::new(file);

            let mut options = inferno::flamegraph::Options::default();
            options.title = format!("{label} {contract}::{test_name}");
            options.count_name = "gas".to_string();
            if self.flamechart {
                options.flame_chart = true;
                fst.reverse();
            }

            // Generate SVG.
            inferno::flamegraph::from_lines(&mut options, fst.iter().map(String::as_str), file)
                .wrap_err("failed to write svg")?;
            sh_println!("Saved to {file_name}")?;

            // Open SVG in default program.
            if let Err(e) = opener::open(&file_name) {
                sh_err!("Failed to open {file_name}; please open it manually: {e}")?;
            }
        }

        if should_debug {
            // Get first non-empty suite result. We will have only one such entry.
            let (_, _, test_result) =
                outcome.remove_first().ok_or_eyre("no tests were executed")?;

            let sources =
                ContractSources::from_project_output(output, project_root, Some(&libraries))?;

            // Run the debugger.
            let mut builder = Debugger::builder()
                .traces(
                    test_result.traces.iter().filter(|(t, _)| t.is_execution()).cloned().collect(),
                )
                .sources(sources)
                .breakpoints(test_result.breakpoints.clone());
            if let Some(decoder) = &outcome.last_run_decoder {
                builder = builder.decoder(decoder);
            }

            let mut debugger = builder.build();
            if let Some(dump_path) = &self.dump {
                debugger.dump_to_file(dump_path)?;
            } else {
                debugger.try_run_tui()?;
            }
        }

        Ok(outcome)
    }

    /// Run all tests that matches the filter predicate from a test runner
    async fn run_tests_inner(
        &self,
        mut runner: MultiContractRunner,
        config: Arc<Config>,
        verbosity: u8,
        filter: &ProjectPathsAwareFilter,
        output: &ProjectCompileOutput,
    ) -> eyre::Result<TestOutcome> {
        if self.list {
            return list(runner, filter);
        }

        trace!(target: "forge::test", "running all tests");

        // If we need to render to a serialized format, we should not print anything else to stdout.
        let silent = self.gas_report && shell::is_json() || self.summary && shell::is_json();

        let num_filtered = runner.matching_test_functions(filter).count();

        if num_filtered == 0 {
            let mut total_tests = num_filtered;
            if !filter.is_empty() {
                total_tests = runner.matching_test_functions(&EmptyTestFilter::default()).count();
            }
            if total_tests == 0 {
                sh_println!(
                    "No tests found in project! Forge looks for functions that start with `test`"
                )?;
            } else {
                let mut msg = format!("no tests match the provided pattern:\n{filter}");
                // Try to suggest a test when there's no match.
                if let Some(test_pattern) = &filter.args().test_pattern {
                    let test_name = test_pattern.as_str();
                    // Filter contracts but not test functions.
                    let candidates = runner.all_test_functions(filter).map(|f| &f.name);
                    if let Some(suggestion) = utils::did_you_mean(test_name, candidates).pop() {
                        write!(msg, "\nDid you mean `{suggestion}`?")?;
                    }
                }
                sh_warn!("{msg}")?;
            }
            return Ok(TestOutcome::empty(Some(runner), false));
        }

        if num_filtered != 1 && (self.debug || self.flamegraph || self.flamechart) {
            let action = if self.flamegraph {
                "generate a flamegraph"
            } else if self.flamechart {
                "generate a flamechart"
            } else {
                "run the debugger"
            };
            let filter = if filter.is_empty() {
                String::new()
            } else {
                format!("\n\nFilter used:\n{filter}")
            };
            eyre::bail!(
                "{num_filtered} tests matched your criteria, but exactly 1 test must match in order to {action}.\n\n\
                 Use --match-contract and --match-path to further limit the search.{filter}",
            );
        }

        // If exactly one test matched, we enable full tracing.
        if num_filtered == 1 && self.decode_internal {
            runner.decode_internal = InternalTraceMode::Full;
        }

        // Run tests in a non-streaming fashion and collect results for serialization.
        if !self.gas_report && !self.summary && shell::is_json() {
            let mut results = runner.test_collect(filter)?;
            results.values_mut().for_each(|suite_result| {
                for test_result in suite_result.test_results.values_mut() {
                    if verbosity >= 2 {
                        // Decode logs at level 2 and above.
                        test_result.decoded_logs = decode_console_logs(&test_result.logs);
                    } else {
                        // Empty logs for non verbose runs.
                        test_result.logs = vec![];
                    }
                }
            });
            sh_println!("{}", serde_json::to_string(&results)?)?;
            return Ok(TestOutcome::new(Some(runner), results, self.allow_failure));
        }

        if self.junit {
            let results = runner.test_collect(filter)?;
            sh_println!("{}", junit_xml_report(&results, verbosity).to_string()?)?;
            return Ok(TestOutcome::new(Some(runner), results, self.allow_failure));
        }

        let remote_chain_id = runner.evm_opts.get_remote_chain_id().await;
        let known_contracts = runner.known_contracts.clone();

        let libraries = runner.libraries.clone();

        // Run tests in a streaming fashion.
        let (tx, rx) = channel::<(String, SuiteResult)>();
        let timer = Instant::now();
        let show_progress = config.show_progress;
        let handle = tokio::task::spawn_blocking({
            let filter = filter.clone();
            move || runner.test(&filter, tx, show_progress).map(|()| runner)
        });

        // Set up trace identifiers.
        let mut identifier = TraceIdentifiers::new().with_local(&known_contracts);

        // Avoid using external identifiers for gas report as we decode more traces and this will be
        // expensive.
        if !self.gas_report {
            identifier = identifier.with_external(&config, remote_chain_id)?;
        }

        // Build the trace decoder.
        let mut builder = CallTraceDecoderBuilder::new()
            .with_known_contracts(&known_contracts)
            .with_label_disabled(self.disable_labels)
            .with_verbosity(verbosity);
        // Signatures are of no value for gas reports.
        if !self.gas_report {
            builder =
                builder.with_signature_identifier(SignaturesIdentifier::from_config(&config)?);
        }

        if self.decode_internal {
            let sources =
                ContractSources::from_project_output(output, &config.root, Some(&libraries))?;
            builder = builder.with_debug_identifier(DebugTraceIdentifier::new(sources));
        }
        let mut decoder = builder.build();

        let mut gas_report = self.gas_report.then(|| {
            GasReport::new(
                config.gas_reports.clone(),
                config.gas_reports_ignore.clone(),
                config.gas_reports_include_tests,
            )
        });

        let mut gas_snapshots = BTreeMap::<String, BTreeMap<String, String>>::new();

        let mut outcome = TestOutcome::empty(None, self.allow_failure);

        let mut any_test_failed = false;
        let mut backtrace_builder = None;
        for (contract_name, mut suite_result) in rx {
            let tests = &mut suite_result.test_results;

            // Clear the addresses and labels from previous test.
            decoder.clear_addresses();

            // We identify addresses if we're going to print *any* trace or gas report.
            let identify_addresses = verbosity >= 3
                || self.gas_report
                || self.debug
                || self.flamegraph
                || self.flamechart;

            // Print suite header.
            if !silent {
                sh_println!()?;
                for warning in &suite_result.warnings {
                    sh_warn!("{warning}")?;
                }
                if !tests.is_empty() {
                    let len = tests.len();
                    let tests = if len > 1 { "tests" } else { "test" };
                    sh_println!("Ran {len} {tests} for {contract_name}")?;
                }
            }

            // Process individual test results, printing logs and traces when necessary.
            for (name, result) in tests {
                let show_traces =
                    !self.suppress_successful_traces || result.status == TestStatus::Failure;
                if !silent {
                    sh_println!("{}", result.short_result(name))?;

                    // Display invariant metrics if invariant kind.
                    if let TestKind::Invariant { metrics, .. } = &result.kind
                        && !metrics.is_empty()
                    {
                        let _ = sh_println!("\n{}\n", format_invariant_metrics_table(metrics));
                    }

                    // We only display logs at level 2 and above
                    if verbosity >= 2 && show_traces {
                        // We only decode logs from Hardhat and DS-style console events
                        let console_logs = decode_console_logs(&result.logs);
                        if !console_logs.is_empty() {
                            sh_println!("Logs:")?;
                            for log in console_logs {
                                sh_println!("  {log}")?;
                            }
                            sh_println!()?;
                        }
                    }
                }

                // We shouldn't break out of the outer loop directly here so that we finish
                // processing the remaining tests and print the suite summary.
                any_test_failed |= result.status == TestStatus::Failure;

                // Clear the addresses and labels from previous runs.
                decoder.clear_addresses();
                decoder.labels.extend(result.labels.iter().map(|(k, v)| (*k, v.clone())));

                // Identify addresses and decode traces.
                let mut decoded_traces = Vec::with_capacity(result.traces.len());
                for (kind, arena) in &mut result.traces {
                    if identify_addresses {
                        decoder.identify(arena, &mut identifier);
                    }

                    // verbosity:
                    // - 0..3: nothing
                    // - 3: only display traces for failed tests
                    // - 4: also display the setup trace for failed tests
                    // - 5..: display all traces for all tests, including storage changes
                    let should_include = match kind {
                        TraceKind::Execution => {
                            (verbosity == 3 && result.status.is_failure()) || verbosity >= 4
                        }
                        TraceKind::Setup => {
                            (verbosity == 4 && result.status.is_failure()) || verbosity >= 5
                        }
                        TraceKind::Deployment => false,
                    };

                    if should_include {
                        decode_trace_arena(arena, &decoder).await;
                        decoded_traces.push(render_trace_arena_inner(arena, false, verbosity > 4));
                    }
                }

                if !silent && show_traces && !decoded_traces.is_empty() {
                    sh_println!("Traces:")?;
                    for trace in &decoded_traces {
                        sh_println!("{trace}")?;
                    }
                }

                // Extract and display backtrace for failed tests when verbosity >= 3
                if !silent
                    && result.status.is_failure()
                    && verbosity >= 3
                    && !result.traces.is_empty()
                    && let Some((_, arena)) =
                        result.traces.iter().find(|(kind, _)| matches!(kind, TraceKind::Execution))
                {
                    // Lazily initialize the backtrace builder on first failure
                    let builder = backtrace_builder.get_or_insert_with(|| {
                        BacktraceBuilder::new(
                            output,
                            config.root.clone(),
                            config.parsed_libraries().ok(),
                            config.via_ir,
                        )
                    });

                    let backtrace = builder.from_traces(arena);

                    if !backtrace.is_empty() {
                        sh_println!("{}", backtrace)?;
                    }
                }

                if let Some(gas_report) = &mut gas_report {
                    gas_report.analyze(result.traces.iter().map(|(_, a)| &a.arena), &decoder).await;

                    for trace in &result.gas_report_traces {
                        decoder.clear_addresses();

                        // Re-execute setup and deployment traces to collect identities created in
                        // setUp and constructor.
                        for (kind, arena) in &result.traces {
                            if !matches!(kind, TraceKind::Execution) {
                                decoder.identify(arena, &mut identifier);
                            }
                        }

                        for arena in trace {
                            decoder.identify(arena, &mut identifier);
                            gas_report.analyze([arena], &decoder).await;
                        }
                    }
                }
                // Clear memory.
                result.gas_report_traces = Default::default();

                // Collect and merge gas snapshots.
                for (group, new_snapshots) in &result.gas_snapshots {
                    gas_snapshots.entry(group.clone()).or_default().extend(new_snapshots.clone());
                }
            }

            // Write gas snapshots to disk if any were collected.
            if !gas_snapshots.is_empty() {
                // By default `gas_snapshot_check` is set to `false` in the config.
                //
                // The user can either:
                // - Set `FORGE_SNAPSHOT_CHECK=true` in the environment.
                // - Pass `--gas-snapshot-check=true` as a CLI argument.
                // - Set `gas_snapshot_check = true` in the config.
                //
                // If the user passes `--gas-snapshot-check=<bool>` then it will override the config
                // and the environment variable, disabling the check if `false` is passed.
                //
                // Exiting early with code 1 if differences are found.
                if self.gas_snapshot_check.unwrap_or(config.gas_snapshot_check) {
                    let differences_found = gas_snapshots.clone().into_iter().fold(
                        false,
                        |mut found, (group, snapshots)| {
                            // If the snapshot file doesn't exist, we can't compare so we skip.
                            if !&config.snapshots.join(format!("{group}.json")).exists() {
                                return false;
                            }

                            let previous_snapshots: BTreeMap<String, String> =
                                fs::read_json_file(&config.snapshots.join(format!("{group}.json")))
                                    .expect("Failed to read snapshots from disk");

                            let diff: BTreeMap<_, _> = snapshots
                                .iter()
                                .filter_map(|(k, v)| {
                                    previous_snapshots.get(k).and_then(|previous_snapshot| {
                                        if previous_snapshot != v {
                                            Some((
                                                k.clone(),
                                                (previous_snapshot.clone(), v.clone()),
                                            ))
                                        } else {
                                            None
                                        }
                                    })
                                })
                                .collect();

                            if !diff.is_empty() {
                                let _ = sh_eprintln!(
                                    "{}",
                                    format!("\n[{group}] Failed to match snapshots:").red().bold()
                                );

                                for (key, (previous_snapshot, snapshot)) in &diff {
                                    let _ = sh_eprintln!(
                                        "{}",
                                        format!("- [{key}] {previous_snapshot} → {snapshot}").red()
                                    );
                                }

                                found = true;
                            }

                            found
                        },
                    );

                    if differences_found {
                        sh_eprintln!()?;
                        eyre::bail!("Snapshots differ from previous run");
                    }
                }

                // By default `gas_snapshot_emit` is set to `true` in the config.
                //
                // The user can either:
                // - Set `FORGE_SNAPSHOT_EMIT=false` in the environment.
                // - Pass `--gas-snapshot-emit=false` as a CLI argument.
                // - Set `gas_snapshot_emit = false` in the config.
                //
                // If the user passes `--gas-snapshot-emit=<bool>` then it will override the config
                // and the environment variable, enabling the check if `true` is passed.
                if self.gas_snapshot_emit.unwrap_or(config.gas_snapshot_emit) {
                    // Create `snapshots` directory if it doesn't exist.
                    fs::create_dir_all(&config.snapshots)?;

                    // Write gas snapshots to disk per group.
                    gas_snapshots.clone().into_iter().for_each(|(group, snapshots)| {
                        fs::write_pretty_json_file(
                            &config.snapshots.join(format!("{group}.json")),
                            &snapshots,
                        )
                        .expect("Failed to write gas snapshots to disk");
                    });
                }
            }

            // Print suite summary.
            if !silent {
                sh_println!("{}", suite_result.summary())?;
            }

            // Add the suite result to the outcome.
            outcome.results.insert(contract_name, suite_result);

            // Stop processing the remaining suites if any test failed and `fail_fast` is set.
            if self.fail_fast && any_test_failed {
                break;
            }
        }
        outcome.last_run_decoder = Some(decoder);
        let duration = timer.elapsed();

        trace!(target: "forge::test", len=outcome.results.len(), %any_test_failed, "done with results");

        if let Some(gas_report) = gas_report {
            let finalized = gas_report.finalize();
            sh_println!("{}", &finalized)?;
            outcome.gas_report = Some(finalized);
        }

        if !self.summary && !shell::is_json() {
            sh_println!("{}", outcome.summary(duration))?;
        }

        if self.summary && !outcome.results.is_empty() {
            let summary_report = TestSummaryReport::new(self.detailed, outcome.clone());
            sh_println!("{}", &summary_report)?;
        }

        // Reattach the task.
        match handle.await {
            Ok(result) => outcome.runner = Some(result?),
            Err(e) => match e.try_into_panic() {
                Ok(payload) => std::panic::resume_unwind(payload),
                Err(e) => return Err(e.into()),
            },
        }

        // Persist test run failures to enable replaying.
        persist_run_failures(&config, &outcome);

        Ok(outcome)
    }

    /// Returns the flattened [`FilterArgs`] arguments merged with [`Config`].
    /// Loads and applies filter from file if only last test run failures performed.
    pub fn filter(&self, config: &Config) -> Result<ProjectPathsAwareFilter> {
        let mut filter = self.filter.clone();
        if self.rerun {
            filter.test_pattern = last_run_failures(config);
        }
        if filter.path_pattern.is_some() {
            if self.path.is_some() {
                bail!("Can not supply both --match-path and |path|");
            }
        } else {
            filter.path_pattern = self.path.clone();
        }
        Ok(filter.merge_with_config(config))
    }

    /// Returns whether `BuildArgs` was configured with `--watch`
    pub fn is_watch(&self) -> bool {
        self.watch.watch.is_some()
    }

    /// Returns the [`watchexec::Config`] necessary to bootstrap a new watch loop.
    pub(crate) fn watchexec_config(&self) -> Result<watchexec::Config> {
        self.watch.watchexec_config(|| {
            let config = self.load_config()?;
            Ok([config.src, config.test])
        })
    }
}

impl Provider for TestArgs {
    fn metadata(&self) -> Metadata {
        Metadata::named("Core Build Args Provider")
    }

    fn data(&self) -> Result<Map<Profile, Dict>, figment::Error> {
        let mut dict = Dict::default();

        let mut fuzz_dict = Dict::default();
        if let Some(fuzz_seed) = self.fuzz_seed {
            fuzz_dict.insert("seed".to_string(), fuzz_seed.to_string().into());
        }
        if let Some(fuzz_runs) = self.fuzz_runs {
            fuzz_dict.insert("runs".to_string(), fuzz_runs.into());
        }
        if let Some(fuzz_timeout) = self.fuzz_timeout {
            fuzz_dict.insert("timeout".to_string(), fuzz_timeout.into());
        }
        if let Some(fuzz_input_file) = self.fuzz_input_file.clone() {
            fuzz_dict.insert("failure_persist_file".to_string(), fuzz_input_file.into());
        }
        dict.insert("fuzz".to_string(), fuzz_dict.into());

        if let Some(etherscan_api_key) =
            self.etherscan_api_key.as_ref().filter(|s| !s.trim().is_empty())
        {
            dict.insert("etherscan_api_key".to_string(), etherscan_api_key.to_string().into());
        }

        if self.show_progress {
            dict.insert("show_progress".to_string(), true.into());
        }

        Ok(Map::from([(Config::selected_profile(), dict)]))
    }
}

/// Lists all matching tests
fn list(runner: MultiContractRunner, filter: &ProjectPathsAwareFilter) -> Result<TestOutcome> {
    let results = runner.list(filter);

    if shell::is_json() {
        sh_println!("{}", serde_json::to_string(&results)?)?;
    } else {
        for (file, contracts) in &results {
            sh_println!("{file}")?;
            for (contract, tests) in contracts {
                sh_println!("  {contract}")?;
                sh_println!("    {}\n", tests.join("\n    "))?;
            }
        }
    }
    Ok(TestOutcome::empty(Some(runner), false))
}

/// Load persisted filter (with last test run failures) from file.
fn last_run_failures(config: &Config) -> Option<regex::Regex> {
    match fs::read_to_string(&config.test_failures_file) {
        Ok(filter) => Regex::new(&filter)
            .inspect_err(|e| {
                _ = sh_warn!(
                    "failed to parse test filter from {:?}: {e}",
                    config.test_failures_file
                )
            })
            .ok(),
        Err(_) => None,
    }
}

/// Persist filter with last test run failures (only if there's any failure).
fn persist_run_failures(config: &Config, outcome: &TestOutcome) {
    if outcome.failed() > 0 && fs::create_file(&config.test_failures_file).is_ok() {
        let mut filter = String::new();
        let mut failures = outcome.failures().peekable();
        while let Some((test_name, _)) = failures.next() {
            if test_name.is_any_test()
                && let Some(test_match) = test_name.split("(").next()
            {
                filter.push_str(test_match);
                if failures.peek().is_some() {
                    filter.push('|');
                }
            }
        }
        let _ = fs::write(&config.test_failures_file, filter);
    }
}

/// Generate test report in JUnit XML report format.
fn junit_xml_report(results: &BTreeMap<String, SuiteResult>, verbosity: u8) -> Report {
    let mut total_duration = Duration::default();
    let mut junit_report = Report::new("Test run");
    junit_report.set_timestamp(Utc::now());
    for (suite_name, suite_result) in results {
        let mut test_suite = TestSuite::new(suite_name);
        total_duration += suite_result.duration;
        test_suite.set_time(suite_result.duration);
        test_suite.set_system_out(suite_result.summary());
        for (test_name, test_result) in &suite_result.test_results {
            let mut test_status = match test_result.status {
                TestStatus::Success => TestCaseStatus::success(),
                TestStatus::Failure => TestCaseStatus::non_success(NonSuccessKind::Failure),
                TestStatus::Skipped => TestCaseStatus::skipped(),
            };
            if let Some(reason) = &test_result.reason {
                test_status.set_message(reason);
            }

            let mut test_case = TestCase::new(test_name, test_status);
            test_case.set_time(test_result.duration);

            let mut sys_out = String::new();
            let result_report = test_result.kind.report();
            write!(sys_out, "{test_result} {test_name} {result_report}").unwrap();
            if verbosity >= 2 && !test_result.logs.is_empty() {
                write!(sys_out, "\\nLogs:\\n").unwrap();
                let console_logs = decode_console_logs(&test_result.logs);
                for log in console_logs {
                    write!(sys_out, "  {log}\\n").unwrap();
                }
            }

            test_case.set_system_out(sys_out);
            test_suite.add_test_case(test_case);
        }
        junit_report.add_test_suite(test_suite);
    }
    junit_report.set_time(total_duration);
    junit_report
}

#[cfg(test)]
mod tests {
    use super::*;
    use foundry_config::Chain;

    #[test]
    fn watch_parse() {
        let args: TestArgs = TestArgs::parse_from(["foundry-cli", "-vw"]);
        assert!(args.watch.watch.is_some());
    }

    #[test]
    fn fuzz_seed() {
        let args: TestArgs = TestArgs::parse_from(["foundry-cli", "--fuzz-seed", "0x10"]);
        assert!(args.fuzz_seed.is_some());
    }

    // <https://github.com/foundry-rs/foundry/issues/5913>
    #[test]
    fn fuzz_seed_exists() {
        let args: TestArgs =
            TestArgs::parse_from(["foundry-cli", "-vvv", "--gas-report", "--fuzz-seed", "0x10"]);
        assert!(args.fuzz_seed.is_some());
    }

    #[test]
    fn extract_chain() {
        let test = |arg: &str, expected: Chain| {
            let args = TestArgs::parse_from(["foundry-cli", arg]);
            assert_eq!(args.evm.env.chain, Some(expected));
            let (config, evm_opts) = args.load_config_and_evm_opts().unwrap();
            assert_eq!(config.chain, Some(expected));
            assert_eq!(evm_opts.env.chain_id, Some(expected.id()));
        };
        test("--chain-id=1", Chain::mainnet());
        test("--chain-id=42", Chain::from_id(42));
    }
}<|MERGE_RESOLUTION|>--- conflicted
+++ resolved
@@ -43,10 +43,7 @@
     opts::EvmOpts,
     traces::{backtrace::BacktraceBuilder, identifier::TraceIdentifiers},
 };
-<<<<<<< HEAD
 use foundry_zksync_compilers::dual_compiled_contracts::DualCompiledContracts;
-=======
->>>>>>> 1a5de245
 use regex::Regex;
 use std::{
     collections::{BTreeMap, BTreeSet},
@@ -282,7 +279,6 @@
 
         self.run_tests(&project.paths.root, config, evm_opts, &output, &filter, false).await
     }
-<<<<<<< HEAD
 
     /// Executes all the tests in the project.
     ///
@@ -307,30 +303,6 @@
             config.invariant.gas_report_samples = 0;
         }
 
-=======
-
-    /// Executes all the tests in the project.
-    ///
-    /// See [`Self::compile_and_run`] for more details.
-    pub async fn run_tests(
-        &mut self,
-        project_root: &Path,
-        mut config: Config,
-        mut evm_opts: EvmOpts,
-        output: &ProjectCompileOutput,
-        filter: &ProjectPathsAwareFilter,
-        coverage: bool,
-    ) -> Result<TestOutcome> {
-        // Explicitly enable isolation for gas reports for more correct gas accounting.
-        if self.gas_report {
-            evm_opts.isolate = true;
-        } else {
-            // Do not collect gas report traces if gas report is not enabled.
-            config.fuzz.gas_report_samples = 0;
-            config.invariant.gas_report_samples = 0;
-        }
-
->>>>>>> 1a5de245
         // Create test options from general project settings and compiler output.
         let should_debug = self.debug;
         let should_draw = self.flamegraph || self.flamechart;
@@ -394,11 +366,7 @@
             .networks(evm_opts.networks)
             .fail_fast(self.fail_fast)
             .set_coverage(coverage)
-<<<<<<< HEAD
-            .build::<MultiCompiler>(project_root, output, zk_output, env, evm_opts, strategy)?;
-=======
-            .build::<MultiCompiler>(output, env, evm_opts)?;
->>>>>>> 1a5de245
+            .build::<MultiCompiler>(output, env, evm_opts, strategy)?;
 
         let libraries = runner.libraries.clone();
         let mut outcome = self.run_tests_inner(runner, config, verbosity, filter, output).await?;
