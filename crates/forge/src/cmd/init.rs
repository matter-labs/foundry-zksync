use super::install::DependencyInstallOpts;
use clap::{Parser, ValueHint};
use eyre::Result;
use foundry_cli::utils::Git;
use foundry_common::fs;
use foundry_compilers::artifacts::remappings::Remapping;
use foundry_config::Config;
use std::path::{Path, PathBuf};
use yansi::Paint;

/// CLI arguments for `forge init`.
#[derive(Clone, Debug, Default, Parser)]
pub struct InitArgs {
    /// The root directory of the new project.
    #[arg(value_hint = ValueHint::DirPath, default_value = ".", value_name = "PATH")]
    pub root: PathBuf,

    /// The template to start from.
    #[arg(long, short)]
    pub template: Option<String>,

    /// Branch argument that can only be used with template option.
    /// If not specified, the default branch is used.
    #[arg(long, short, requires = "template")]
    pub branch: Option<String>,

    /// Do not install dependencies from the network.
    #[arg(long, conflicts_with = "template", visible_alias = "no-deps")]
    pub offline: bool,

    /// Create the project even if the specified root directory is not empty.
    #[arg(long, conflicts_with = "template")]
    pub force: bool,

    /// Create a .vscode/settings.json file with Solidity settings, and generate a remappings.txt
    /// file.
    #[arg(long, conflicts_with = "template")]
    pub vscode: bool,

    /// Use the parent git repository instead of initializing a new one.
    /// Only valid if the target is in a git repository.
    #[arg(long, conflicts_with = "template")]
    pub use_parent_git: bool,

    #[command(flatten)]
    pub install: DependencyInstallOpts,
}

impl InitArgs {
    pub fn run(self) -> Result<()> {
<<<<<<< HEAD
        let Self { root, template, branch, install, offline, force, vscode } = self;
        let DependencyInstallOpts { shallow, no_git, commit, zksync } = install;
=======
        let Self { root, template, branch, install, offline, force, vscode, use_parent_git } = self;
        let DependencyInstallOpts { shallow, no_git, commit } = install;
>>>>>>> 3e32767d

        // create the root dir if it does not exist
        if !root.exists() {
            fs::create_dir_all(&root)?;
        }
        let root = dunce::canonicalize(root)?;
        let git = Git::new(&root).shallow(shallow);

        // if a template is provided, then this command initializes a git repo,
        // fetches the template repo, and resets the git history to the head of the fetched
        // repo with no other history
        if let Some(template) = template {
            let template = if template.contains("://") {
                template
            } else if template.starts_with("github.com/") {
                "https://".to_string() + &template
            } else {
                "https://github.com/".to_string() + &template
            };
            sh_println!("Initializing {} from {}...", root.display(), template)?;
            // initialize the git repository
            git.init()?;

            // fetch the template - always fetch shallow for templates since git history will be
            // collapsed. gitmodules will be initialized after the template is fetched
            git.fetch(true, &template, branch)?;

            // reset git history to the head of the template
            // first get the commit hash that was fetched
            let commit_hash = git.commit_hash(true, "FETCH_HEAD")?;
            // format a commit message for the new repo
            let commit_msg = format!("chore: init from {template} at {commit_hash}");
            // get the hash of the FETCH_HEAD with the new commit message
            let new_commit_hash = git.commit_tree("FETCH_HEAD^{tree}", Some(commit_msg))?;
            // reset head of this repo to be the head of the template repo
            git.reset(true, new_commit_hash)?;

            // if shallow, just initialize submodules
            if shallow {
                git.submodule_init()?;
            } else {
                // if not shallow, initialize and clone submodules (without fetching latest)
                git.submodule_update(false, false, true, true, std::iter::empty::<PathBuf>())?;
            }
        } else {
            // if target is not empty
            if root.read_dir().is_ok_and(|mut i| i.next().is_some()) {
                if !force {
                    eyre::bail!(
                        "Cannot run `init` on a non-empty directory.\n\
                        Run with the `--force` flag to initialize regardless."
                    );
                }
                sh_warn!("Target directory is not empty, but `--force` was specified")?;
            }

            // ensure git status is clean before generating anything
            if !no_git && commit && !force && git.is_in_repo()? {
                git.ensure_clean()?;
            }

            sh_println!("Initializing {}...", root.display())?;

            // make the dirs
            let src = root.join("src");
            fs::create_dir_all(&src)?;

            let test = root.join("test");
            fs::create_dir_all(&test)?;

            let script = root.join("script");
            fs::create_dir_all(&script)?;

            // write the contract file
            let contract_path = src.join("Counter.sol");
            fs::write(contract_path, include_str!("../../assets/CounterTemplate.sol"))?;
            // write the tests
            let contract_path = test.join("Counter.t.sol");
            fs::write(contract_path, include_str!("../../assets/CounterTemplate.t.sol"))?;
            // write the script
            let contract_path = script.join("Counter.s.sol");
            fs::write(contract_path, include_str!("../../assets/CounterTemplate.s.sol"))?;
            // Write the default README file
            let readme_path = root.join("README.md");
            fs::write(readme_path, include_str!("../../assets/README.md"))?;

            // write foundry.toml, if it doesn't exist already
            let dest = root.join(Config::FILE_NAME);
            let mut config = Config::load_with_root(&root)?;
            if !dest.exists() {
                fs::write(dest, config.clone().into_basic().to_string_pretty()?)?;
            }
            let git = self.install.git(&config);

            // set up the repo
            if !no_git {
                init_git_repo(git, commit, use_parent_git)?;
            }

            // install forge-std
            if !offline {
                if root.join("lib/forge-std").exists() {
                    sh_warn!("\"lib/forge-std\" already exists, skipping install...")?;
                    self.install.install(&mut config, vec![])?;
                } else {
                    let dep = "https://github.com/foundry-rs/forge-std".parse()?;
                    self.install.install(&mut config, vec![dep])?;
                }
            }

            // NOTE(zk): install forge-zksync-std
            if zksync && !offline {
                if root.join("lib/forge-zksync-std").exists() {
                    sh_println!("\"lib/forge-zksync-std\" already exists, skipping install....")?;
                    self.install.install(&mut config, vec![])?;
                } else {
                    let dep = "https://github.com/Moonsong-Labs/forge-zksync-std".parse()?;
                    self.install.install(&mut config, vec![dep])?;
                }

                //Add zkout/ to .gitignore under compiler files if it doesn't exist
                let gitignore_path = root.join(".gitignore");
                if gitignore_path.exists() {
                    let mut content = fs::read_to_string(&gitignore_path)?;
                    if !content.contains("zkout/") {
                        // Find the compiler files section and add zkout/
                        if let Some(pos) = content.find("out/") {
                            let insert_pos = pos + "out/".len();
                            content.insert_str(insert_pos, "\nzkout/");
                            fs::write(&gitignore_path, content)?;
                        }
                    }
                }
            }

            // init vscode settings
            if vscode {
                init_vscode(&root)?;
            }
        }

        sh_println!("{}", "    Initialized forge project".green())?;
        Ok(())
    }
}

/// Initialises `root` as a git repository, if it isn't one already, unless 'use_parent_git' is
/// true.
///
/// Creates `.gitignore` and `.github/workflows/test.yml`, if they don't exist already.
///
/// Commits everything in `root` if `commit` is true.
fn init_git_repo(git: Git<'_>, commit: bool, use_parent_git: bool) -> Result<()> {
    // `git init`
    if !git.is_in_repo()? || (!use_parent_git && !git.is_repo_root()?) {
        git.init()?;
    }

    // .gitignore
    let gitignore = git.root.join(".gitignore");
    if !gitignore.exists() {
        fs::write(gitignore, include_str!("../../assets/.gitignoreTemplate"))?;
    }

    // github workflow
    let workflow = git.root.join(".github/workflows/test.yml");
    if !workflow.exists() {
        fs::create_dir_all(workflow.parent().unwrap())?;
        fs::write(workflow, include_str!("../../assets/workflowTemplate.yml"))?;
    }

    // commit everything
    if commit {
        git.add(Some("--all"))?;
        git.commit("chore: forge init")?;
    }

    Ok(())
}

/// initializes the `.vscode/settings.json` file
fn init_vscode(root: &Path) -> Result<()> {
    let remappings_file = root.join("remappings.txt");
    if !remappings_file.exists() {
        let mut remappings = Remapping::find_many(&root.join("lib"))
            .into_iter()
            .map(|r| r.into_relative(root).to_relative_remapping().to_string())
            .collect::<Vec<_>>();
        if !remappings.is_empty() {
            remappings.sort();
            let content = remappings.join("\n");
            fs::write(remappings_file, content)?;
        }
    }

    let vscode_dir = root.join(".vscode");
    let settings_file = vscode_dir.join("settings.json");
    let mut settings = if !vscode_dir.is_dir() {
        fs::create_dir_all(&vscode_dir)?;
        serde_json::json!({})
    } else if settings_file.exists() {
        foundry_compilers::utils::read_json_file(&settings_file)?
    } else {
        serde_json::json!({})
    };

    let obj = settings.as_object_mut().expect("Expected settings object");
    // insert [vscode-solidity settings](https://github.com/juanfranblanco/vscode-solidity)
    let src_key = "solidity.packageDefaultDependenciesContractsDirectory";
    if !obj.contains_key(src_key) {
        obj.insert(src_key.to_string(), serde_json::Value::String("src".to_string()));
    }
    let lib_key = "solidity.packageDefaultDependenciesDirectory";
    if !obj.contains_key(lib_key) {
        obj.insert(lib_key.to_string(), serde_json::Value::String("lib".to_string()));
    }

    let content = serde_json::to_string_pretty(&settings)?;
    fs::write(settings_file, content)?;

    Ok(())
}<|MERGE_RESOLUTION|>--- conflicted
+++ resolved
@@ -48,13 +48,8 @@
 
 impl InitArgs {
     pub fn run(self) -> Result<()> {
-<<<<<<< HEAD
         let Self { root, template, branch, install, offline, force, vscode } = self;
         let DependencyInstallOpts { shallow, no_git, commit, zksync } = install;
-=======
-        let Self { root, template, branch, install, offline, force, vscode, use_parent_git } = self;
-        let DependencyInstallOpts { shallow, no_git, commit } = install;
->>>>>>> 3e32767d
 
         // create the root dir if it does not exist
         if !root.exists() {
