use super::watch::WatchArgs;
use clap::{Parser, ValueHint};
<<<<<<< HEAD
use eyre::{Context, Result};
=======
use eyre::Result;
>>>>>>> 1a5de245
use foundry_cli::utils::{FoundryPathExt, LoadConfig};
use foundry_common::{errors::convert_solar_errors, fs};
use foundry_compilers::{compilers::solc::SolcLanguage, solc::SOLC_EXTENSIONS};
use foundry_config::{filter::expand_globs, impl_figment_convert_basic};
use rayon::prelude::*;
use similar::{ChangeTag, TextDiff};
use solar::sema::Compiler;
use std::{
    fmt::{self, Write},
    io,
    io::Write as _,
    path::{Path, PathBuf},
    sync::Arc,
};
use yansi::{Color, Paint, Style};

/// CLI arguments for `forge fmt`.
#[derive(Clone, Debug, Parser)]
pub struct FmtArgs {
    /// Path to the file, directory or '-' to read from stdin.
    #[arg(value_hint = ValueHint::FilePath, value_name = "PATH", num_args(1..))]
    paths: Vec<PathBuf>,

    /// The project's root path.
    ///
    /// By default root of the Git repository, if in one,
    /// or the current working directory.
    #[arg(long, value_hint = ValueHint::DirPath, value_name = "PATH")]
    root: Option<PathBuf>,

    /// Run in 'check' mode.
    ///
    /// Exits with 0 if input is formatted correctly.
    /// Exits with 1 if formatting is required.
    #[arg(long)]
    check: bool,

    /// In 'check' and stdin modes, outputs raw formatted code instead of the diff.
    #[arg(long, short)]
    raw: bool,

    #[command(flatten)]
    pub watch: WatchArgs,
}

impl_figment_convert_basic!(FmtArgs);

impl FmtArgs {
    pub fn run(self) -> Result<()> {
        let config = self.load_config()?;
        let cwd = std::env::current_dir()?;

        // Expand ignore globs and canonicalize from the get go
        let ignored = expand_globs(&config.root, config.fmt.ignore.iter())?
            .iter()
            .flat_map(fs::canonicalize_path)
            .collect::<Vec<_>>();

        // Expand lib globs separately - we only exclude these during discovery, not explicit paths
        let libs = expand_globs(&config.root, config.libs.iter().filter_map(|p| p.to_str()))?
            .iter()
            .flat_map(fs::canonicalize_path)
            .collect::<Vec<_>>();

        // Helper to check if a file path is under any ignored or lib directory
        let is_under_ignored_dir = |file_path: &Path, include_libs: bool| -> bool {
            let check_against_dir = |dir: &PathBuf| {
                file_path.starts_with(dir)
                    || cwd.join(file_path).starts_with(dir)
                    || fs::canonicalize_path(file_path).is_ok_and(|p| p.starts_with(dir))
            };

            ignored.iter().any(&check_against_dir)
                || (include_libs && libs.iter().any(&check_against_dir))
        };

        let input = match &self.paths[..] {
            [] => {
                // Retrieve the project paths, and filter out the ignored ones and libs.
                let project_paths: Vec<PathBuf> = config
                    .project_paths::<SolcLanguage>()
                    .input_files_iter()
                    .filter(|p| {
                        !(ignored.contains(p)
                            || ignored.contains(&cwd.join(p))
                            || is_under_ignored_dir(p, true))
                    })
                    .collect();
                Input::Paths(project_paths)
            }
            [one] if one == Path::new("-") => Input::Stdin,
            paths => {
                let mut inputs = Vec::with_capacity(paths.len());
                for path in paths {
                    // Check if path is in ignored directories
                    if !ignored.is_empty()
                        && ((path.is_absolute() && ignored.contains(path))
                            || ignored.contains(&cwd.join(path)))
                    {
                        continue;
                    }

                    if path.is_dir() {
                        // If the input directory is not a lib directory, make sure to ignore libs.
                        let exclude_libs = !is_under_ignored_dir(path, true);
                        inputs.extend(
                            foundry_compilers::utils::source_files_iter(path, SOLC_EXTENSIONS)
                                .filter(|p| {
                                    !(ignored.contains(p)
                                        || ignored.contains(&cwd.join(p))
                                        || is_under_ignored_dir(p, exclude_libs))
                                }),
                        );
                    } else if path.is_sol() {
                        // Explicit file paths are always included, even if in a lib
                        inputs.push(path.to_path_buf());
                    } else {
                        warn!("Cannot process path {}", path.display());
                    }
                }
                Input::Paths(inputs)
            }
        };

<<<<<<< HEAD
        // Handle stdin on its own
        if let Input::Stdin(original) = input {
            let formatted = forge_fmt::format(&original, config.fmt)
                .into_result()
                .map_err(|_| eyre::eyre!("failed to format stdin"))?;

            let diff = TextDiff::from_lines(&original, &formatted);
            if diff.ratio() < 1.0 {
                if self.raw {
                    sh_print!("{formatted}")?;
                } else {
                    sh_print!("{}", format_diff_summary("stdin", &diff))?;
                }
                if self.check {
                    std::process::exit(1);
                }
            }
            return Ok(());
        }

        // Unwrap and check input paths
        let paths_to_fmt = match input {
            Input::Paths(paths) => {
                if paths.is_empty() {
=======
        let mut compiler = Compiler::new(
            solar::interface::Session::builder().with_buffer_emitter(Default::default()).build(),
        );

        // Parse, format, and check the diffs.
        compiler.enter_mut(|compiler| {
            let mut pcx = compiler.parse();
            pcx.set_resolve_imports(false);
            match input {
                Input::Paths(paths) if paths.is_empty() => {
>>>>>>> 1a5de245
                    sh_warn!(
                        "Nothing to format.\n\
                    HINT: If you are working outside of the project, \
                    try providing paths to your source files: `forge fmt <paths>`"
                    )?;
                    return Ok(());
                }
<<<<<<< HEAD
                paths
            }
            Input::Stdin(_) => unreachable!(),
        };

        let mut compiler = Compiler::new(
            solar::interface::Session::builder().with_buffer_emitter(Default::default()).build(),
        );

        // Parse, format, and check the diffs.
        let res = compiler.enter_mut(|c| -> Result<()> {
            let mut pcx = c.parse();
            pcx.set_resolve_imports(false);
            let _ = pcx.par_load_files(paths_to_fmt);
            pcx.parse();

            let gcx = c.gcx();
=======
                Input::Paths(paths) => _ = pcx.par_load_files(paths),
                Input::Stdin => _ = pcx.load_stdin(),
            }
            pcx.parse();

            let gcx = compiler.gcx();
>>>>>>> 1a5de245
            let fmt_config = Arc::new(config.fmt);
            let diffs: Vec<String> = gcx
                .sources
                .raw
                .par_iter()
                .filter_map(|source_unit| {
<<<<<<< HEAD
                    let path = source_unit.file.name.as_real()?;
                    let original = &source_unit.file.src;
                    let formatted = forge_fmt::format_ast(gcx, source_unit, fmt_config.clone())?;

                    if original.as_str() == formatted {
                        return None;
                    }

                    if self.check {
                        let name =
                            path.strip_prefix(&config.root).unwrap_or(path).display().to_string();
                        let summary = format_diff_summary(
                            &name,
                            &TextDiff::from_lines(original.as_str(), &formatted),
                        );
                        Some(Ok(summary))
                    } else {
                        match fs::write(path, formatted) {
                            Ok(_) => {
                                let _ = sh_println!("Formatted {}", path.display());
                                None
                            }
                            Err(e) => Some(Err(eyre::eyre!(
                                "Failed to write to {}: {}",
                                path.display(),
                                e
                            ))),
                        }
                    }
                })
                .collect::<Result<_>>()?;

=======
                    let path = source_unit.file.name.as_real();
                    let original = source_unit.file.src.as_str();
                    let formatted = forge_fmt::format_ast(gcx, source_unit, fmt_config.clone())?;
                    let from_stdin = path.is_none();

                    // Return formatted code when read from stdin and raw enabled.
                    // <https://github.com/foundry-rs/foundry/issues/11871>
                    if from_stdin && self.raw {
                        return Some(Ok(formatted));
                    }

                    if original == formatted {
                        return None;
                    }

                    if self.check || from_stdin {
                        let summary = if self.raw {
                            formatted
                        } else {
                            let name = match path {
                                Some(path) => path
                                    .strip_prefix(&config.root)
                                    .unwrap_or(path)
                                    .display()
                                    .to_string(),
                                None => "stdin".to_string(),
                            };
                            format_diff_summary(&name, &TextDiff::from_lines(original, &formatted))
                        };
                        Some(Ok(summary))
                    } else if let Some(path) = path {
                        match fs::write(path, formatted) {
                            Ok(()) => {}
                            Err(e) => return Some(Err(e.into())),
                        }
                        let _ = sh_println!("Formatted {}", path.display());
                        None
                    } else {
                        unreachable!()
                    }
                })
                .collect::<Result<_>>()?;

>>>>>>> 1a5de245
            if !diffs.is_empty() {
                // This block is only reached in --check mode when files need formatting.
                let mut stdout = io::stdout().lock();
                for (i, diff) in diffs.iter().enumerate() {
                    if i > 0 {
                        let _ = stdout.write_all(b"\n");
                    }
                    let _ = stdout.write_all(diff.as_bytes());
                }
<<<<<<< HEAD
                std::process::exit(1);
            }
            Ok(())
        });
        res?;

        // TODO(dani): convert solar errors

        Ok(())
=======
                if self.check {
                    std::process::exit(1);
                }
            }

            convert_solar_errors(compiler.dcx())
        })
>>>>>>> 1a5de245
    }

    /// Returns whether `FmtArgs` was configured with `--watch`
    pub fn is_watch(&self) -> bool {
        self.watch.watch.is_some()
    }
}

#[derive(Debug)]
enum Input {
    Stdin,
    Paths(Vec<PathBuf>),
}

struct Line(Option<usize>);

impl fmt::Display for Line {
    fn fmt(&self, f: &mut fmt::Formatter<'_>) -> fmt::Result {
        match self.0 {
            None => f.write_str("    "),
            Some(idx) => write!(f, "{:<4}", idx + 1),
        }
    }
}

fn format_diff_summary<'a>(name: &str, diff: &'a TextDiff<'a, 'a, '_, str>) -> String {
    let cap = 128;
    let mut diff_summary = String::with_capacity(cap);

    let _ = writeln!(diff_summary, "Diff in {name}:");
    for (j, group) in diff.grouped_ops(3).into_iter().enumerate() {
        if j > 0 {
            let s =
                "--------------------------------------------------------------------------------";
            diff_summary.push_str(s);
        }
        for op in group {
            for change in diff.iter_inline_changes(&op) {
                let dimmed = Style::new().dim();
                let (sign, s) = match change.tag() {
                    ChangeTag::Delete => ("-", Color::Red.foreground()),
                    ChangeTag::Insert => ("+", Color::Green.foreground()),
                    ChangeTag::Equal => (" ", dimmed),
                };

                let _ = write!(
                    diff_summary,
                    "{}{} |{}",
                    Line(change.old_index()).paint(dimmed),
                    Line(change.new_index()).paint(dimmed),
                    sign.paint(s.bold()),
                );

                for (emphasized, value) in change.iter_strings_lossy() {
                    let s = if emphasized { s.underline().bg(Color::Black) } else { s };
                    let _ = write!(diff_summary, "{}", value.paint(s));
                }

                if change.missing_newline() {
                    diff_summary.push('\n');
                }
            }
        }
    }

    diff_summary
}<|MERGE_RESOLUTION|>--- conflicted
+++ resolved
@@ -1,10 +1,6 @@
 use super::watch::WatchArgs;
 use clap::{Parser, ValueHint};
-<<<<<<< HEAD
-use eyre::{Context, Result};
-=======
 use eyre::Result;
->>>>>>> 1a5de245
 use foundry_cli::utils::{FoundryPathExt, LoadConfig};
 use foundry_common::{errors::convert_solar_errors, fs};
 use foundry_compilers::{compilers::solc::SolcLanguage, solc::SOLC_EXTENSIONS};
@@ -129,32 +125,6 @@
             }
         };
 
-<<<<<<< HEAD
-        // Handle stdin on its own
-        if let Input::Stdin(original) = input {
-            let formatted = forge_fmt::format(&original, config.fmt)
-                .into_result()
-                .map_err(|_| eyre::eyre!("failed to format stdin"))?;
-
-            let diff = TextDiff::from_lines(&original, &formatted);
-            if diff.ratio() < 1.0 {
-                if self.raw {
-                    sh_print!("{formatted}")?;
-                } else {
-                    sh_print!("{}", format_diff_summary("stdin", &diff))?;
-                }
-                if self.check {
-                    std::process::exit(1);
-                }
-            }
-            return Ok(());
-        }
-
-        // Unwrap and check input paths
-        let paths_to_fmt = match input {
-            Input::Paths(paths) => {
-                if paths.is_empty() {
-=======
         let mut compiler = Compiler::new(
             solar::interface::Session::builder().with_buffer_emitter(Default::default()).build(),
         );
@@ -165,7 +135,6 @@
             pcx.set_resolve_imports(false);
             match input {
                 Input::Paths(paths) if paths.is_empty() => {
->>>>>>> 1a5de245
                     sh_warn!(
                         "Nothing to format.\n\
                     HINT: If you are working outside of the project, \
@@ -173,72 +142,18 @@
                     )?;
                     return Ok(());
                 }
-<<<<<<< HEAD
-                paths
-            }
-            Input::Stdin(_) => unreachable!(),
-        };
-
-        let mut compiler = Compiler::new(
-            solar::interface::Session::builder().with_buffer_emitter(Default::default()).build(),
-        );
-
-        // Parse, format, and check the diffs.
-        let res = compiler.enter_mut(|c| -> Result<()> {
-            let mut pcx = c.parse();
-            pcx.set_resolve_imports(false);
-            let _ = pcx.par_load_files(paths_to_fmt);
-            pcx.parse();
-
-            let gcx = c.gcx();
-=======
                 Input::Paths(paths) => _ = pcx.par_load_files(paths),
                 Input::Stdin => _ = pcx.load_stdin(),
             }
             pcx.parse();
 
             let gcx = compiler.gcx();
->>>>>>> 1a5de245
             let fmt_config = Arc::new(config.fmt);
             let diffs: Vec<String> = gcx
                 .sources
                 .raw
                 .par_iter()
                 .filter_map(|source_unit| {
-<<<<<<< HEAD
-                    let path = source_unit.file.name.as_real()?;
-                    let original = &source_unit.file.src;
-                    let formatted = forge_fmt::format_ast(gcx, source_unit, fmt_config.clone())?;
-
-                    if original.as_str() == formatted {
-                        return None;
-                    }
-
-                    if self.check {
-                        let name =
-                            path.strip_prefix(&config.root).unwrap_or(path).display().to_string();
-                        let summary = format_diff_summary(
-                            &name,
-                            &TextDiff::from_lines(original.as_str(), &formatted),
-                        );
-                        Some(Ok(summary))
-                    } else {
-                        match fs::write(path, formatted) {
-                            Ok(_) => {
-                                let _ = sh_println!("Formatted {}", path.display());
-                                None
-                            }
-                            Err(e) => Some(Err(eyre::eyre!(
-                                "Failed to write to {}: {}",
-                                path.display(),
-                                e
-                            ))),
-                        }
-                    }
-                })
-                .collect::<Result<_>>()?;
-
-=======
                     let path = source_unit.file.name.as_real();
                     let original = source_unit.file.src.as_str();
                     let formatted = forge_fmt::format_ast(gcx, source_unit, fmt_config.clone())?;
@@ -282,7 +197,6 @@
                 })
                 .collect::<Result<_>>()?;
 
->>>>>>> 1a5de245
             if !diffs.is_empty() {
                 // This block is only reached in --check mode when files need formatting.
                 let mut stdout = io::stdout().lock();
@@ -292,17 +206,6 @@
                     }
                     let _ = stdout.write_all(diff.as_bytes());
                 }
-<<<<<<< HEAD
-                std::process::exit(1);
-            }
-            Ok(())
-        });
-        res?;
-
-        // TODO(dani): convert solar errors
-
-        Ok(())
-=======
                 if self.check {
                     std::process::exit(1);
                 }
@@ -310,7 +213,6 @@
 
             convert_solar_errors(compiler.dcx())
         })
->>>>>>> 1a5de245
     }
 
     /// Returns whether `FmtArgs` was configured with `--watch`
