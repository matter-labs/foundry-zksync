//! Forge test runner for multiple contracts.

use crate::{
    ContractRunner, TestFilter, progress::TestsProgress, result::SuiteResult,
    runner::LIBRARY_DEPLOYER,
};
use alloy_json_abi::{Function, JsonAbi};
use alloy_primitives::{Address, Bytes, U256};
use eyre::Result;
<<<<<<< HEAD
use foundry_common::{ContractsByArtifact, TestFunctionExt, get_contract_name, shell::verbosity};
use foundry_compilers::{
    ArtifactId, ProjectCompileOutput,
=======
use foundry_cli::opts::configure_pcx_from_compile_output;
use foundry_common::{
    ContractsByArtifact, ContractsByArtifactBuilder, TestFunctionExt, get_contract_name,
    shell::verbosity,
};
use foundry_compilers::{
    Artifact, ArtifactId, Compiler, ProjectCompileOutput,
>>>>>>> bb80198a
    artifacts::{Contract, Libraries},
};
use foundry_config::{Config, InlineConfig};
use foundry_evm::{
    Env,
    backend::Backend,
    decode::RevertDecoder,
    executors::{
        Executor, ExecutorBuilder, FailFast,
        strategy::{ExecutorStrategy, LinkOutput},
    },
    fork::CreateFork,
    inspectors::CheatsConfig,
    opts::EvmOpts,
    traces::{InternalTraceMode, TraceMode},
};
use foundry_evm_networks::NetworkConfigs;
<<<<<<< HEAD
=======
use foundry_linking::{LinkOutput, Linker};
>>>>>>> bb80198a
use rayon::prelude::*;
use revm::primitives::hardfork::SpecId;
use std::{
    collections::BTreeMap,
    path::Path,
    sync::{Arc, mpsc},
    time::Instant,
};

use foundry_zksync_compilers::compilers::{
    artifact_output::zk::ZkArtifactOutput, zksolc::ZkSolcCompiler,
};

#[derive(Debug, Clone)]
pub struct TestContract {
    pub abi: JsonAbi,
    pub bytecode: Bytes,
}

pub type DeployableContracts = BTreeMap<ArtifactId, TestContract>;

/// A multi contract runner receives a set of contracts deployed in an EVM instance and proceeds
/// to run all test functions in these contracts.
#[derive(Clone, Debug)]
pub struct MultiContractRunner {
    /// Mapping of contract name to JsonAbi, creation bytecode and library bytecode which
    /// needs to be deployed & linked against
    pub contracts: DeployableContracts,
    /// Known contracts linked with computed library addresses.
    pub known_contracts: ContractsByArtifact,
    /// Revert decoder. Contains all known errors and their selectors.
    pub revert_decoder: RevertDecoder,
    /// Libraries to deploy.
    pub libs_to_deploy: Vec<Bytes>,
    /// Library addresses used to link contracts.
    pub libraries: Libraries,
    /// Solar compiler instance, to grant syntactic and semantic analysis capabilities
    pub analysis: Arc<solar::sema::Compiler>,

    /// The fork to use at launch
    pub fork: Option<CreateFork>,

    /// The base configuration for the test runner.
    pub tcfg: TestRunnerConfig,

    /// Execution strategy.
    pub strategy: ExecutorStrategy,
}

impl std::ops::Deref for MultiContractRunner {
    type Target = TestRunnerConfig;

    fn deref(&self) -> &Self::Target {
        &self.tcfg
    }
}

impl std::ops::DerefMut for MultiContractRunner {
    fn deref_mut(&mut self) -> &mut Self::Target {
        &mut self.tcfg
    }
}

impl MultiContractRunner {
    /// Returns an iterator over all contracts that match the filter.
    pub fn matching_contracts<'a: 'b, 'b>(
        &'a self,
        filter: &'b dyn TestFilter,
    ) -> impl Iterator<Item = (&'a ArtifactId, &'a TestContract)> + 'b {
        self.contracts.iter().filter(|&(id, c)| matches_artifact(filter, id, &c.abi))
    }

    /// Returns an iterator over all test functions that match the filter.
    pub fn matching_test_functions<'a: 'b, 'b>(
        &'a self,
        filter: &'b dyn TestFilter,
    ) -> impl Iterator<Item = &'a Function> + 'b {
        self.matching_contracts(filter)
            .flat_map(|(_, c)| c.abi.functions())
            .filter(|func| filter.matches_test_function(func))
    }

    /// Returns an iterator over all test functions in contracts that match the filter.
    pub fn all_test_functions<'a: 'b, 'b>(
        &'a self,
        filter: &'b dyn TestFilter,
    ) -> impl Iterator<Item = &'a Function> + 'b {
        self.contracts
            .iter()
            .filter(|(id, _)| filter.matches_path(&id.source) && filter.matches_contract(&id.name))
            .flat_map(|(_, c)| c.abi.functions())
            .filter(|func| func.is_any_test())
    }

    /// Returns all matching tests grouped by contract grouped by file (file -> (contract -> tests))
    pub fn list(&self, filter: &dyn TestFilter) -> BTreeMap<String, BTreeMap<String, Vec<String>>> {
        self.matching_contracts(filter)
            .map(|(id, c)| {
                let source = id.source.as_path().display().to_string();
                let name = id.name.clone();
                let tests = c
                    .abi
                    .functions()
                    .filter(|func| filter.matches_test_function(func))
                    .map(|func| func.name.clone())
                    .collect::<Vec<_>>();
                (source, name, tests)
            })
            .fold(BTreeMap::new(), |mut acc, (source, name, tests)| {
                acc.entry(source).or_default().insert(name, tests);
                acc
            })
    }

    /// Executes _all_ tests that match the given `filter`.
    ///
    /// The same as [`test`](Self::test), but returns the results instead of streaming them.
    ///
    /// Note that this method returns only when all tests have been executed.
    pub fn test_collect(
        &mut self,
        filter: &dyn TestFilter,
    ) -> Result<BTreeMap<String, SuiteResult>> {
        Ok(self.test_iter(filter)?.collect())
    }

    /// Executes _all_ tests that match the given `filter`.
    ///
    /// The same as [`test`](Self::test), but returns the results instead of streaming them.
    ///
    /// Note that this method returns only when all tests have been executed.
    pub fn test_iter(
        &mut self,
        filter: &dyn TestFilter,
    ) -> Result<impl Iterator<Item = (String, SuiteResult)>> {
        let (tx, rx) = mpsc::channel();
        self.test(filter, tx, false)?;
        Ok(rx.into_iter())
    }

    /// Executes _all_ tests that match the given `filter`.
    ///
    /// This will create the runtime based on the configured `evm` ops and create the `Backend`
    /// before executing all contracts and their tests in _parallel_.
    ///
    /// Each Executor gets its own instance of the `Backend`.
    pub fn test(
        &mut self,
        filter: &dyn TestFilter,
        tx: mpsc::Sender<(String, SuiteResult)>,
        show_progress: bool,
    ) -> Result<()> {
        let tokio_handle = tokio::runtime::Handle::current();
        trace!("running all tests");

        // The DB backend that serves all the data.
        let db = Backend::spawn(
            self.fork.take(),
            self.strategy.runner.new_backend_strategy(self.strategy.context.as_ref()),
        )?;

        let find_timer = Instant::now();
        let contracts = self.matching_contracts(filter).collect::<Vec<_>>();
        let find_time = find_timer.elapsed();
        debug!(
            "Found {} test contracts out of {} in {:?}",
            contracts.len(),
            self.contracts.len(),
            find_time,
        );

        if show_progress {
            let tests_progress = TestsProgress::new(contracts.len(), rayon::current_num_threads());
            // Collect test suite results to stream at the end of test run.
            let results: Vec<(String, SuiteResult)> = contracts
                .par_iter()
                .map(|&(id, contract)| {
                    let _guard = tokio_handle.enter();
                    tests_progress.inner.lock().start_suite_progress(&id.identifier());

                    let result = self.run_test_suite(
                        id,
                        contract,
                        &db,
                        filter,
                        &tokio_handle,
                        Some(&tests_progress),
                    );

                    tests_progress
                        .inner
                        .lock()
                        .end_suite_progress(&id.identifier(), result.summary());

                    (id.identifier(), result)
                })
                .collect();

            tests_progress.inner.lock().clear();

            results.iter().for_each(|result| {
                let _ = tx.send(result.to_owned());
            });
        } else {
            contracts.par_iter().for_each(|&(id, contract)| {
                let _guard = tokio_handle.enter();
                let result = self.run_test_suite(id, contract, &db, filter, &tokio_handle, None);
                let _ = tx.send((id.identifier(), result));
            })
        }

        Ok(())
    }

    fn run_test_suite(
        &self,
        artifact_id: &ArtifactId,
        contract: &TestContract,
        db: &Backend,
        filter: &dyn TestFilter,
        tokio_handle: &tokio::runtime::Handle,
        progress: Option<&TestsProgress>,
    ) -> SuiteResult {
        let identifier = artifact_id.identifier();
        let mut span_name = identifier.as_str();

        if !enabled!(tracing::Level::TRACE) {
            span_name = get_contract_name(&identifier);
        }
        let span = debug_span!("suite", name = %span_name);
        let span_local = span.clone();
        let _guard = span_local.enter();

        debug!("start executing all tests in contract");

        let executor = self.tcfg.executor(
            self.known_contracts.clone(),
<<<<<<< HEAD
            artifact_id,
            db.clone(),
            self.strategy.clone(),
=======
            self.analysis.clone(),
            artifact_id,
            db.clone(),
>>>>>>> bb80198a
        );
        let runner = ContractRunner::new(
            &identifier,
            contract,
            executor,
            progress,
            tokio_handle,
            span,
            self,
        );
        let r = runner.run_tests(filter);

        debug!(duration=?r.duration, "executed all tests in contract");

        r
    }
}

/// Configuration for the test runner.
///
/// This is modified after instantiation through inline config.
#[derive(Clone, Debug)]
pub struct TestRunnerConfig {
    /// Project config.
    pub config: Arc<Config>,
    /// Inline configuration.
    pub inline_config: Arc<InlineConfig>,

    /// EVM configuration.
    pub evm_opts: EvmOpts,
    /// EVM environment.
    pub env: Env,
    /// EVM version.
    pub spec_id: SpecId,
    /// The address which will be used to deploy the initial contracts and send all transactions.
    pub sender: Address,

    /// Whether to collect line coverage info
    pub line_coverage: bool,
    /// Whether to collect debug info
    pub debug: bool,
    /// Whether to enable steps tracking in the tracer.
    pub decode_internal: InternalTraceMode,
    /// Whether to enable call isolation.
    pub isolation: bool,
    /// Networks with enabled features.
    pub networks: NetworkConfigs,
    /// Whether to exit early on test failure.
    pub fail_fast: FailFast,
}

impl TestRunnerConfig {
    /// Reconfigures all fields using the given `config`.
    /// This is for example used to override the configuration with inline config.
    pub fn reconfigure_with(&mut self, config: Arc<Config>) {
        debug_assert!(!Arc::ptr_eq(&self.config, &config));

        self.spec_id = config.evm_spec_id();
        self.sender = config.sender;
        self.networks.celo = config.celo;
        self.isolation = config.isolate;

        // Specific to Forge, not present in config.
        // TODO: self.evm_opts
        // TODO: self.env
        // self.coverage = N/A;
        // self.debug = N/A;
        // self.decode_internal = N/A;

        self.config = config;
    }

    /// Configures the given executor with this configuration.
    pub fn configure_executor(&self, executor: &mut Executor) {
        // TODO: See above

        let inspector = executor.inspector_mut();
        // inspector.set_env(&self.env);
        if let Some(cheatcodes) = inspector.cheatcodes.as_mut() {
            cheatcodes.config =
                Arc::new(cheatcodes.config.clone_with(&self.config, self.evm_opts.clone()));
        }
        inspector.tracing(self.trace_mode());
        inspector.collect_line_coverage(self.line_coverage);
        inspector.enable_isolation(self.isolation);
        inspector.networks(self.networks);
        // inspector.set_create2_deployer(self.evm_opts.create2_deployer);

        // executor.env_mut().clone_from(&self.env);
        executor.set_spec_id(self.spec_id);
        // executor.set_gas_limit(self.evm_opts.gas_limit());
        executor.set_legacy_assertions(self.config.legacy_assertions);
    }

    /// Creates a new executor with this configuration.
    pub fn executor(
        &self,
        known_contracts: ContractsByArtifact,
        analysis: Arc<solar::sema::Compiler>,
        artifact_id: &ArtifactId,
        db: Backend,
        strategy: ExecutorStrategy,
    ) -> Executor {
        let cheats_config = Arc::new(CheatsConfig::new(
            &self.config,
            self.evm_opts.clone(),
            Some(known_contracts),
            Some(artifact_id.clone()),
            strategy.runner.new_cheatcode_inspector_strategy(strategy.context.as_ref()),
        ));

        ExecutorBuilder::new()
            .inspectors(|stack| {
                stack
                    .cheatcodes(cheats_config)
                    .trace_mode(self.trace_mode())
                    .line_coverage(self.line_coverage)
                    .enable_isolation(self.isolation)
                    .networks(self.networks)
                    .create2_deployer(self.evm_opts.create2_deployer)
                    .set_analysis(analysis)
            })
            .spec_id(self.spec_id)
            .gas_limit(self.evm_opts.gas_limit())
            .legacy_assertions(self.config.legacy_assertions)
            .build(self.env.clone(), db, strategy)
    }

    fn trace_mode(&self) -> TraceMode {
        TraceMode::default()
            .with_debug(self.debug)
            .with_decode_internal(self.decode_internal)
            .with_verbosity(self.evm_opts.verbosity)
            .with_state_changes(verbosity() > 4)
    }
}

/// Builder used for instantiating the multi-contract runner
#[derive(Clone)]
#[must_use = "builders do nothing unless you call `build` on them"]
pub struct MultiContractRunnerBuilder {
    /// The address which will be used to deploy the initial contracts and send all
    /// transactions
    pub sender: Option<Address>,
    /// The initial balance for each one of the deployed smart contracts
    pub initial_balance: U256,
    /// The EVM spec to use
    pub evm_spec: Option<SpecId>,
    /// The fork to use at launch
    pub fork: Option<CreateFork>,
    /// Project config.
    pub config: Arc<Config>,
    /// Whether or not to collect line coverage info
    pub line_coverage: bool,
    /// Whether or not to collect debug info
    pub debug: bool,
    /// Whether to enable steps tracking in the tracer.
    pub decode_internal: InternalTraceMode,
    /// Whether to enable call isolation
    pub isolation: bool,
    /// Networks with enabled features.
    pub networks: NetworkConfigs,
    /// Whether to exit early on test failure.
    pub fail_fast: bool,
}

impl MultiContractRunnerBuilder {
    pub fn new(config: Arc<Config>) -> Self {
        Self {
            config,
            sender: Default::default(),
            initial_balance: Default::default(),
            evm_spec: Default::default(),
            fork: Default::default(),
            line_coverage: Default::default(),
            debug: Default::default(),
            isolation: Default::default(),
            decode_internal: Default::default(),
            networks: Default::default(),
            fail_fast: false,
        }
    }

    pub fn sender(mut self, sender: Address) -> Self {
        self.sender = Some(sender);
        self
    }

    pub fn initial_balance(mut self, initial_balance: U256) -> Self {
        self.initial_balance = initial_balance;
        self
    }

    pub fn evm_spec(mut self, spec: SpecId) -> Self {
        self.evm_spec = Some(spec);
        self
    }

    pub fn with_fork(mut self, fork: Option<CreateFork>) -> Self {
        self.fork = fork;
        self
    }

    pub fn set_coverage(mut self, enable: bool) -> Self {
        self.line_coverage = enable;
        self
    }

    pub fn set_debug(mut self, enable: bool) -> Self {
        self.debug = enable;
        self
    }

    pub fn set_decode_internal(mut self, mode: InternalTraceMode) -> Self {
        self.decode_internal = mode;
        self
    }

    pub fn fail_fast(mut self, fail_fast: bool) -> Self {
        self.fail_fast = fail_fast;
        self
    }

    pub fn enable_isolation(mut self, enable: bool) -> Self {
        self.isolation = enable;
        self
    }

    pub fn networks(mut self, networks: NetworkConfigs) -> Self {
        self.networks = networks;
        self
    }

    /// Given an EVM, proceeds to return a runner which is able to execute all tests
    /// against that evm
    pub fn build<C: Compiler<CompilerContract = Contract>>(
        self,
        output: &ProjectCompileOutput,
        zk_output: Option<ProjectCompileOutput<ZkSolcCompiler, ZkArtifactOutput>>,
        env: Env,
        evm_opts: EvmOpts,
        mut strategy: ExecutorStrategy,
    ) -> Result<MultiContractRunner> {
<<<<<<< HEAD
        if let Some(zk_output) = zk_output {
            strategy.runner.zksync_set_compilation_output(strategy.context.as_mut(), zk_output);
        }
=======
        let root = &self.config.root;
        let contracts = output
            .artifact_ids()
            .map(|(id, v)| (id.with_stripped_file_prefixes(root), v))
            .collect();
        let linker = Linker::new(root, contracts);

        // Build revert decoder from ABIs of all artifacts.
        let abis = linker
            .contracts
            .iter()
            .filter_map(|(_, contract)| contract.abi.as_ref().map(|abi| abi.borrow()));
        let revert_decoder = RevertDecoder::new().with_abis(abis);
>>>>>>> bb80198a

        let LinkOutput {
            deployable_contracts,
            revert_decoder,
            linked_contracts: _,
            known_contracts,
            libs_to_deploy,
            libraries,
        } = strategy.runner.link(
            strategy.context.as_mut(),
            &self.config,
            root,
            output,
            LIBRARY_DEPLOYER,
        )?;

<<<<<<< HEAD
        let contracts = deployable_contracts
            .into_iter()
            .map(|(id, (abi, bytecode))| (id, TestContract { abi, bytecode }))
            .collect();
=======
        let linked_contracts = linker.get_linked_artifacts_cow(&libraries)?;

        // Create a mapping of name => (abi, deployment code, Vec<library deployment code>)
        let mut deployable_contracts = DeployableContracts::default();

        for (id, contract) in linked_contracts.iter() {
            let Some(abi) = contract.abi.as_ref() else { continue };

            // if it's a test, link it and add to deployable contracts
            if abi.constructor.as_ref().map(|c| c.inputs.is_empty()).unwrap_or(true)
                && abi.functions().any(|func| func.name.is_any_test())
            {
                linker.ensure_linked(contract, id)?;

                let Some(bytecode) =
                    contract.get_bytecode_bytes().map(|b| b.into_owned()).filter(|b| !b.is_empty())
                else {
                    continue;
                };

                deployable_contracts
                    .insert(id.clone(), TestContract { abi: abi.clone().into_owned(), bytecode });
            }
        }

        // Create known contracts from linked contracts and storage layout information (if any).
        let known_contracts =
            ContractsByArtifactBuilder::new(linked_contracts).with_output(output, root).build();

        // Initialize and configure the solar compiler.
        let mut analysis = solar::sema::Compiler::new(
            solar::interface::Session::builder().with_stderr_emitter().build(),
        );
        let dcx = analysis.dcx_mut();
        dcx.set_emitter(Box::new(
            solar::interface::diagnostics::HumanEmitter::stderr(Default::default())
                .source_map(Some(dcx.source_map().unwrap())),
        ));
        dcx.set_flags_mut(|f| f.track_diagnostics = false);

        // Populate solar's global context by parsing and lowering the sources.
        let files: Vec<_> =
            output.output().sources.as_ref().keys().map(|path| path.to_path_buf()).collect();

        analysis.enter_mut(|compiler| -> Result<()> {
            let mut pcx = compiler.parse();
            configure_pcx_from_compile_output(
                &mut pcx,
                &self.config,
                output,
                if files.is_empty() { None } else { Some(&files) },
            )?;
            pcx.parse();
            // Check if any sources exist, to avoid logging `error: no files found`
            if !compiler.sess().source_map().is_empty() {
                let _ = compiler.lower_asts();
            }
            Ok(())
        })?;
>>>>>>> bb80198a

        Ok(MultiContractRunner {
            contracts,
            revert_decoder,
            known_contracts,
            libs_to_deploy,
            libraries,
            analysis: Arc::new(analysis),

            tcfg: TestRunnerConfig {
                evm_opts,
                env,
                spec_id: self.evm_spec.unwrap_or_else(|| self.config.evm_spec_id()),
                sender: self.sender.unwrap_or(self.config.sender),
                line_coverage: self.line_coverage,
                debug: self.debug,
                decode_internal: self.decode_internal,
                inline_config: Arc::new(InlineConfig::new_parsed(output, &self.config)?),
                isolation: self.isolation,
                networks: self.networks,
                config: self.config,
                fail_fast: FailFast::new(self.fail_fast),
            },
<<<<<<< HEAD
            strategy,
=======

            fork: self.fork,
>>>>>>> bb80198a
        })
    }
}

pub fn matches_artifact(filter: &dyn TestFilter, id: &ArtifactId, abi: &JsonAbi) -> bool {
    matches_contract(filter, &id.source, &id.name, abi.functions())
}

pub(crate) fn matches_contract(
    filter: &dyn TestFilter,
    path: &Path,
    contract_name: &str,
    functions: impl IntoIterator<Item = impl std::borrow::Borrow<Function>>,
) -> bool {
    (filter.matches_path(path) && filter.matches_contract(contract_name))
        && functions.into_iter().any(|func| filter.matches_test_function(func.borrow()))
}<|MERGE_RESOLUTION|>--- conflicted
+++ resolved
@@ -7,19 +7,10 @@
 use alloy_json_abi::{Function, JsonAbi};
 use alloy_primitives::{Address, Bytes, U256};
 use eyre::Result;
-<<<<<<< HEAD
+use foundry_cli::opts::configure_pcx_from_compile_output;
 use foundry_common::{ContractsByArtifact, TestFunctionExt, get_contract_name, shell::verbosity};
 use foundry_compilers::{
-    ArtifactId, ProjectCompileOutput,
-=======
-use foundry_cli::opts::configure_pcx_from_compile_output;
-use foundry_common::{
-    ContractsByArtifact, ContractsByArtifactBuilder, TestFunctionExt, get_contract_name,
-    shell::verbosity,
-};
-use foundry_compilers::{
-    Artifact, ArtifactId, Compiler, ProjectCompileOutput,
->>>>>>> bb80198a
+    ArtifactId, Compiler, ProjectCompileOutput,
     artifacts::{Contract, Libraries},
 };
 use foundry_config::{Config, InlineConfig};
@@ -37,10 +28,6 @@
     traces::{InternalTraceMode, TraceMode},
 };
 use foundry_evm_networks::NetworkConfigs;
-<<<<<<< HEAD
-=======
-use foundry_linking::{LinkOutput, Linker};
->>>>>>> bb80198a
 use rayon::prelude::*;
 use revm::primitives::hardfork::SpecId;
 use std::{
@@ -278,15 +265,10 @@
 
         let executor = self.tcfg.executor(
             self.known_contracts.clone(),
-<<<<<<< HEAD
+            self.analysis.clone(),
             artifact_id,
             db.clone(),
             self.strategy.clone(),
-=======
-            self.analysis.clone(),
-            artifact_id,
-            db.clone(),
->>>>>>> bb80198a
         );
         let runner = ContractRunner::new(
             &identifier,
@@ -524,31 +506,16 @@
     /// against that evm
     pub fn build<C: Compiler<CompilerContract = Contract>>(
         self,
+        root: &Path,
         output: &ProjectCompileOutput,
         zk_output: Option<ProjectCompileOutput<ZkSolcCompiler, ZkArtifactOutput>>,
         env: Env,
         evm_opts: EvmOpts,
         mut strategy: ExecutorStrategy,
     ) -> Result<MultiContractRunner> {
-<<<<<<< HEAD
         if let Some(zk_output) = zk_output {
             strategy.runner.zksync_set_compilation_output(strategy.context.as_mut(), zk_output);
         }
-=======
-        let root = &self.config.root;
-        let contracts = output
-            .artifact_ids()
-            .map(|(id, v)| (id.with_stripped_file_prefixes(root), v))
-            .collect();
-        let linker = Linker::new(root, contracts);
-
-        // Build revert decoder from ABIs of all artifacts.
-        let abis = linker
-            .contracts
-            .iter()
-            .filter_map(|(_, contract)| contract.abi.as_ref().map(|abi| abi.borrow()));
-        let revert_decoder = RevertDecoder::new().with_abis(abis);
->>>>>>> bb80198a
 
         let LinkOutput {
             deployable_contracts,
@@ -565,40 +532,10 @@
             LIBRARY_DEPLOYER,
         )?;
 
-<<<<<<< HEAD
         let contracts = deployable_contracts
             .into_iter()
             .map(|(id, (abi, bytecode))| (id, TestContract { abi, bytecode }))
             .collect();
-=======
-        let linked_contracts = linker.get_linked_artifacts_cow(&libraries)?;
-
-        // Create a mapping of name => (abi, deployment code, Vec<library deployment code>)
-        let mut deployable_contracts = DeployableContracts::default();
-
-        for (id, contract) in linked_contracts.iter() {
-            let Some(abi) = contract.abi.as_ref() else { continue };
-
-            // if it's a test, link it and add to deployable contracts
-            if abi.constructor.as_ref().map(|c| c.inputs.is_empty()).unwrap_or(true)
-                && abi.functions().any(|func| func.name.is_any_test())
-            {
-                linker.ensure_linked(contract, id)?;
-
-                let Some(bytecode) =
-                    contract.get_bytecode_bytes().map(|b| b.into_owned()).filter(|b| !b.is_empty())
-                else {
-                    continue;
-                };
-
-                deployable_contracts
-                    .insert(id.clone(), TestContract { abi: abi.clone().into_owned(), bytecode });
-            }
-        }
-
-        // Create known contracts from linked contracts and storage layout information (if any).
-        let known_contracts =
-            ContractsByArtifactBuilder::new(linked_contracts).with_output(output, root).build();
 
         // Initialize and configure the solar compiler.
         let mut analysis = solar::sema::Compiler::new(
@@ -630,7 +567,6 @@
             }
             Ok(())
         })?;
->>>>>>> bb80198a
 
         Ok(MultiContractRunner {
             contracts,
@@ -654,12 +590,8 @@
                 config: self.config,
                 fail_fast: FailFast::new(self.fail_fast),
             },
-<<<<<<< HEAD
             strategy,
-=======
-
             fork: self.fork,
->>>>>>> bb80198a
         })
     }
 }
