//! Forge test runner for multiple contracts.

use crate::{
    progress::TestsProgress, result::SuiteResult, runner::LIBRARY_DEPLOYER, ContractRunner,
    TestFilter,
};
use alloy_json_abi::{Function, JsonAbi};
use alloy_primitives::{Address, Bytes, U256};
use eyre::Result;
use foundry_common::{get_contract_name, shell::verbosity, ContractsByArtifact, TestFunctionExt};
use foundry_compilers::{
    artifacts::{Contract, Libraries},
    compilers::Compiler,
    ArtifactId, ProjectCompileOutput,
};
use foundry_config::{Config, InlineConfig};
use foundry_evm::{
    backend::Backend,
    decode::RevertDecoder,
    executors::{
        strategy::{ExecutorStrategy, LinkOutput},
        Executor, ExecutorBuilder,
    },
    fork::CreateFork,
    inspectors::CheatsConfig,
    opts::EvmOpts,
    revm,
    traces::{InternalTraceMode, TraceMode},
};
use rayon::prelude::*;
use revm::primitives::SpecId;

use std::{
    collections::BTreeMap,
    fmt::Debug,
    path::Path,
    sync::{mpsc, Arc},
    time::Instant,
};

use foundry_zksync_compilers::compilers::{
    artifact_output::zk::ZkArtifactOutput, zksolc::ZkSolcCompiler,
};

#[derive(Debug, Clone)]
pub struct TestContract {
    pub abi: JsonAbi,
    pub bytecode: Bytes,
}

pub type DeployableContracts = BTreeMap<ArtifactId, TestContract>;

/// A multi contract runner receives a set of contracts deployed in an EVM instance and proceeds
/// to run all test functions in these contracts.
pub struct MultiContractRunner {
    /// Mapping of contract name to JsonAbi, creation bytecode and library bytecode which
    /// needs to be deployed & linked against
    pub contracts: DeployableContracts,
    /// Known contracts linked with computed library addresses.
    pub known_contracts: ContractsByArtifact,
    /// Revert decoder. Contains all known errors and their selectors.
    pub revert_decoder: RevertDecoder,
    /// Libraries to deploy.
    pub libs_to_deploy: Vec<Bytes>,
    /// Library addresses used to link contracts.
    pub libraries: Libraries,

    /// The fork to use at launch
    pub fork: Option<CreateFork>,

    /// The base configuration for the test runner.
    pub tcfg: TestRunnerConfig,

    /// Execution strategy.
    pub strategy: ExecutorStrategy,
}

impl std::ops::Deref for MultiContractRunner {
    type Target = TestRunnerConfig;

    fn deref(&self) -> &Self::Target {
        &self.tcfg
    }
}

impl std::ops::DerefMut for MultiContractRunner {
    fn deref_mut(&mut self) -> &mut Self::Target {
        &mut self.tcfg
    }
}

impl MultiContractRunner {
    /// Returns an iterator over all contracts that match the filter.
    pub fn matching_contracts<'a: 'b, 'b>(
        &'a self,
        filter: &'b dyn TestFilter,
    ) -> impl Iterator<Item = (&'a ArtifactId, &'a TestContract)> + 'b {
        self.contracts.iter().filter(|&(id, c)| matches_contract(id, &c.abi, filter))
    }

    /// Returns an iterator over all test functions that match the filter.
    pub fn matching_test_functions<'a: 'b, 'b>(
        &'a self,
        filter: &'b dyn TestFilter,
    ) -> impl Iterator<Item = &'a Function> + 'b {
        self.matching_contracts(filter)
            .flat_map(|(_, c)| c.abi.functions())
            .filter(|func| is_matching_test(func, filter))
    }

    /// Returns an iterator over all test functions in contracts that match the filter.
    pub fn all_test_functions<'a: 'b, 'b>(
        &'a self,
        filter: &'b dyn TestFilter,
    ) -> impl Iterator<Item = &'a Function> + 'b {
        self.contracts
            .iter()
            .filter(|(id, _)| filter.matches_path(&id.source) && filter.matches_contract(&id.name))
            .flat_map(|(_, c)| c.abi.functions())
            .filter(|func| func.is_any_test())
    }

    /// Returns all matching tests grouped by contract grouped by file (file -> (contract -> tests))
    pub fn list(&self, filter: &dyn TestFilter) -> BTreeMap<String, BTreeMap<String, Vec<String>>> {
        self.matching_contracts(filter)
            .map(|(id, c)| {
                let source = id.source.as_path().display().to_string();
                let name = id.name.clone();
                let tests = c
                    .abi
                    .functions()
                    .filter(|func| is_matching_test(func, filter))
                    .map(|func| func.name.clone())
                    .collect::<Vec<_>>();
                (source, name, tests)
            })
            .fold(BTreeMap::new(), |mut acc, (source, name, tests)| {
                acc.entry(source).or_default().insert(name, tests);
                acc
            })
    }

    /// Executes _all_ tests that match the given `filter`.
    ///
    /// The same as [`test`](Self::test), but returns the results instead of streaming them.
    ///
    /// Note that this method returns only when all tests have been executed.
    pub fn test_collect(
        &mut self,
        filter: &dyn TestFilter,
    ) -> Result<BTreeMap<String, SuiteResult>> {
        Ok(self.test_iter(filter)?.collect())
    }

    /// Executes _all_ tests that match the given `filter`.
    ///
    /// The same as [`test`](Self::test), but returns the results instead of streaming them.
    ///
    /// Note that this method returns only when all tests have been executed.
    pub fn test_iter(
        &mut self,
        filter: &dyn TestFilter,
    ) -> Result<impl Iterator<Item = (String, SuiteResult)>> {
        let (tx, rx) = mpsc::channel();
        self.test(filter, tx, false)?;
        Ok(rx.into_iter())
    }

    /// Executes _all_ tests that match the given `filter`.
    ///
    /// This will create the runtime based on the configured `evm` ops and create the `Backend`
    /// before executing all contracts and their tests in _parallel_.
    ///
    /// Each Executor gets its own instance of the `Backend`.
    pub fn test(
        &mut self,
        filter: &dyn TestFilter,
        tx: mpsc::Sender<(String, SuiteResult)>,
        show_progress: bool,
    ) -> Result<()> {
        let tokio_handle = tokio::runtime::Handle::current();
        trace!("running all tests");

        // The DB backend that serves all the data.
<<<<<<< HEAD
        let db = Backend::spawn(self.fork.take(), self.strategy.runner.new_backend_strategy());
=======
        let db = Backend::spawn(self.fork.take())?;
>>>>>>> 1da4d324

        let find_timer = Instant::now();
        let contracts = self.matching_contracts(filter).collect::<Vec<_>>();
        let find_time = find_timer.elapsed();
        debug!(
            "Found {} test contracts out of {} in {:?}",
            contracts.len(),
            self.contracts.len(),
            find_time,
        );

        if show_progress {
            let tests_progress = TestsProgress::new(contracts.len(), rayon::current_num_threads());
            // Collect test suite results to stream at the end of test run.
            let results: Vec<(String, SuiteResult)> = contracts
                .par_iter()
                .map(|&(id, contract)| {
                    let _guard = tokio_handle.enter();
                    tests_progress.inner.lock().start_suite_progress(&id.identifier());

                    let result = self.run_test_suite(
                        id,
                        contract,
                        &db,
                        filter,
                        &tokio_handle,
                        Some(&tests_progress),
                    );

                    tests_progress
                        .inner
                        .lock()
                        .end_suite_progress(&id.identifier(), result.summary());

                    (id.identifier(), result)
                })
                .collect();

            tests_progress.inner.lock().clear();

            results.iter().for_each(|result| {
                let _ = tx.send(result.to_owned());
            });
        } else {
            contracts.par_iter().for_each(|&(id, contract)| {
                let _guard = tokio_handle.enter();
                let result = self.run_test_suite(id, contract, &db, filter, &tokio_handle, None);
                let _ = tx.send((id.identifier(), result));
            })
        }

        Ok(())
    }

    fn run_test_suite(
        &self,
        artifact_id: &ArtifactId,
        contract: &TestContract,
        db: &Backend,
        filter: &dyn TestFilter,
        tokio_handle: &tokio::runtime::Handle,
        progress: Option<&TestsProgress>,
    ) -> SuiteResult {
        let identifier = artifact_id.identifier();
        let mut span_name = identifier.as_str();

        if !enabled!(tracing::Level::TRACE) {
            span_name = get_contract_name(&identifier);
        }
        let span = debug_span!("suite", name = %span_name);
        let span_local = span.clone();
        let _guard = span_local.enter();

        debug!("start executing all tests in contract");

        let runner = ContractRunner::new(
            &identifier,
            contract,
            self.tcfg.executor(
                self.known_contracts.clone(),
                artifact_id,
                db.clone(),
                self.strategy.clone(),
            ),
            progress,
            tokio_handle,
            span,
            self,
        );
        let r = runner.run_tests(filter);

        debug!(duration=?r.duration, "executed all tests in contract");

        r
    }
}

/// Configuration for the test runner.
///
/// This is modified after instantiation through inline config.
#[derive(Clone)]
pub struct TestRunnerConfig {
    /// Project config.
    pub config: Arc<Config>,
    /// Inline configuration.
    pub inline_config: Arc<InlineConfig>,

    /// EVM configuration.
    pub evm_opts: EvmOpts,
    /// EVM environment.
    pub env: revm::primitives::Env,
    /// EVM version.
    pub spec_id: SpecId,
    /// The address which will be used to deploy the initial contracts and send all transactions.
    pub sender: Address,

    /// Whether to collect coverage info
    pub coverage: bool,
    /// Whether to collect debug info
    pub debug: bool,
    /// Whether to enable steps tracking in the tracer.
    pub decode_internal: InternalTraceMode,
    /// Whether to enable call isolation.
    pub isolation: bool,
    /// Whether to enable Odyssey features.
    pub odyssey: bool,
}

impl TestRunnerConfig {
    /// Reconfigures all fields using the given `config`.
    /// This is for example used to override the configuration with inline config.
    pub fn reconfigure_with(&mut self, config: Arc<Config>) {
        debug_assert!(!Arc::ptr_eq(&self.config, &config));

        self.spec_id = config.evm_spec_id();
        self.sender = config.sender;
        self.odyssey = config.odyssey;
        self.isolation = config.isolate;

        // Specific to Forge, not present in config.
        // TODO: self.evm_opts
        // TODO: self.env
        // self.coverage = N/A;
        // self.debug = N/A;
        // self.decode_internal = N/A;

        self.config = config;
    }

    /// Configures the given executor with this configuration.
    pub fn configure_executor(&self, executor: &mut Executor) {
        // TODO: See above

        let inspector = executor.inspector_mut();
        // inspector.set_env(&self.env);
        if let Some(cheatcodes) = inspector.cheatcodes.as_mut() {
            cheatcodes.config =
                Arc::new(cheatcodes.config.clone_with(&self.config, self.evm_opts.clone()));
        }
        inspector.tracing(self.trace_mode());
        inspector.collect_coverage(self.coverage);
        inspector.enable_isolation(self.isolation);
        inspector.odyssey(self.odyssey);
        // inspector.set_create2_deployer(self.evm_opts.create2_deployer);

        // executor.env_mut().clone_from(&self.env);
        executor.set_spec_id(self.spec_id);
        // executor.set_gas_limit(self.evm_opts.gas_limit());
        executor.set_legacy_assertions(self.config.legacy_assertions);
    }

    /// Creates a new executor with this configuration.
    pub fn executor(
        &self,
        known_contracts: ContractsByArtifact,
        artifact_id: &ArtifactId,
        db: Backend,
        strategy: ExecutorStrategy,
    ) -> Executor {
        let cheats_config = Arc::new(CheatsConfig::new(
            &self.config,
            self.evm_opts.clone(),
            Some(known_contracts),
            Some(artifact_id.clone()),
            strategy.runner.new_cheatcode_inspector_strategy(strategy.context.as_ref()),
        ));

        ExecutorBuilder::new()
            .inspectors(|stack| {
                stack
                    .cheatcodes(cheats_config)
                    .trace_mode(self.trace_mode())
                    .coverage(self.coverage)
                    .enable_isolation(self.isolation)
                    .odyssey(self.odyssey)
                    .create2_deployer(self.evm_opts.create2_deployer)
            })
            .spec_id(self.spec_id)
            .gas_limit(self.evm_opts.gas_limit())
            .legacy_assertions(self.config.legacy_assertions)
            .build(self.env.clone(), db, strategy)
    }

    fn trace_mode(&self) -> TraceMode {
        TraceMode::default()
            .with_debug(self.debug)
            .with_decode_internal(self.decode_internal)
            .with_verbosity(self.evm_opts.verbosity)
            .with_state_changes(verbosity() > 4)
    }
}

/// Builder used for instantiating the multi-contract runner
#[derive(Clone, Debug)]
#[must_use = "builders do nothing unless you call `build` on them"]
pub struct MultiContractRunnerBuilder {
    /// The address which will be used to deploy the initial contracts and send all
    /// transactions
    pub sender: Option<Address>,
    /// The initial balance for each one of the deployed smart contracts
    pub initial_balance: U256,
    /// The EVM spec to use
    pub evm_spec: Option<SpecId>,
    /// The fork to use at launch
    pub fork: Option<CreateFork>,
    /// Project config.
    pub config: Arc<Config>,
    /// Whether or not to collect coverage info
    pub coverage: bool,
    /// Whether or not to collect debug info
    pub debug: bool,
    /// Whether to enable steps tracking in the tracer.
    pub decode_internal: InternalTraceMode,
    /// Whether to enable call isolation
    pub isolation: bool,
    /// Whether to enable Odyssey features.
    pub odyssey: bool,
}

impl MultiContractRunnerBuilder {
    pub fn new(config: Arc<Config>) -> Self {
        Self {
            config,
            sender: Default::default(),
            initial_balance: Default::default(),
            evm_spec: Default::default(),
            fork: Default::default(),
            coverage: Default::default(),
            debug: Default::default(),
            isolation: Default::default(),
            decode_internal: Default::default(),
            odyssey: Default::default(),
        }
    }

    pub fn sender(mut self, sender: Address) -> Self {
        self.sender = Some(sender);
        self
    }

    pub fn initial_balance(mut self, initial_balance: U256) -> Self {
        self.initial_balance = initial_balance;
        self
    }

    pub fn evm_spec(mut self, spec: SpecId) -> Self {
        self.evm_spec = Some(spec);
        self
    }

    pub fn with_fork(mut self, fork: Option<CreateFork>) -> Self {
        self.fork = fork;
        self
    }

    pub fn set_coverage(mut self, enable: bool) -> Self {
        self.coverage = enable;
        self
    }

    pub fn set_debug(mut self, enable: bool) -> Self {
        self.debug = enable;
        self
    }

    pub fn set_decode_internal(mut self, mode: InternalTraceMode) -> Self {
        self.decode_internal = mode;
        self
    }

    pub fn enable_isolation(mut self, enable: bool) -> Self {
        self.isolation = enable;
        self
    }

    pub fn odyssey(mut self, enable: bool) -> Self {
        self.odyssey = enable;
        self
    }

    /// Given an EVM, proceeds to return a runner which is able to execute all tests
    /// against that evm
    pub fn build<C: Compiler<CompilerContract = Contract>>(
        self,
        root: &Path,
        output: &ProjectCompileOutput,
        zk_output: Option<ProjectCompileOutput<ZkSolcCompiler, ZkArtifactOutput>>,
        env: revm::primitives::Env,
        evm_opts: EvmOpts,
        mut strategy: ExecutorStrategy,
    ) -> Result<MultiContractRunner> {
        if let Some(zk_output) = zk_output {
            strategy.runner.zksync_set_compilation_output(strategy.context.as_mut(), zk_output);
        }

        let LinkOutput {
            deployable_contracts,
            revert_decoder,
            linked_contracts: _,
            known_contracts,
            libs_to_deploy,
            libraries,
        } = strategy.runner.link(
            strategy.context.as_mut(),
            &self.config,
            root,
            output,
            LIBRARY_DEPLOYER,
        )?;

        let contracts = deployable_contracts
            .into_iter()
            .map(|(id, (abi, bytecode))| (id, TestContract { abi, bytecode }))
            .collect();

        Ok(MultiContractRunner {
            contracts,
            revert_decoder,
            known_contracts,
            libs_to_deploy,
            libraries,
            fork: self.fork,

            tcfg: TestRunnerConfig {
                evm_opts,
                env,
                spec_id: self.evm_spec.unwrap_or_else(|| self.config.evm_spec_id()),
                sender: self.sender.unwrap_or(self.config.sender),

                coverage: self.coverage,
                debug: self.debug,
                decode_internal: self.decode_internal,
                inline_config: Arc::new(InlineConfig::new_parsed(output, &self.config)?),
                isolation: self.isolation,
                odyssey: self.odyssey,

                config: self.config,
            },
            strategy,
        })
    }
}

pub fn matches_contract(id: &ArtifactId, abi: &JsonAbi, filter: &dyn TestFilter) -> bool {
    (filter.matches_path(&id.source) && filter.matches_contract(&id.name)) &&
        abi.functions().any(|func| is_matching_test(func, filter))
}

/// Returns `true` if the function is a test function that matches the given filter.
pub(crate) fn is_matching_test(func: &Function, filter: &dyn TestFilter) -> bool {
    func.is_any_test() && filter.matches_test(&func.signature())
}<|MERGE_RESOLUTION|>--- conflicted
+++ resolved
@@ -182,11 +182,7 @@
         trace!("running all tests");
 
         // The DB backend that serves all the data.
-<<<<<<< HEAD
         let db = Backend::spawn(self.fork.take(), self.strategy.runner.new_backend_strategy());
-=======
-        let db = Backend::spawn(self.fork.take())?;
->>>>>>> 1da4d324
 
         let find_timer = Instant::now();
         let contracts = self.matching_contracts(filter).collect::<Vec<_>>();
