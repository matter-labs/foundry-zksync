--- conflicted
+++ resolved
@@ -18,14 +18,10 @@
     Env,
     backend::Backend,
     decode::RevertDecoder,
-<<<<<<< HEAD
     executors::{
         Executor, ExecutorBuilder,
         strategy::{ExecutorStrategy, LinkOutput},
     },
-=======
-    executors::{Executor, ExecutorBuilder, FailFast},
->>>>>>> 3e32767d
     fork::CreateFork,
     inspectors::CheatsConfig,
     opts::EvmOpts,
@@ -527,42 +523,10 @@
             LIBRARY_DEPLOYER,
         )?;
 
-<<<<<<< HEAD
         let contracts = deployable_contracts
             .into_iter()
             .map(|(id, (abi, bytecode))| (id, TestContract { abi, bytecode }))
             .collect();
-=======
-        let linked_contracts = linker.get_linked_artifacts_cow(&libraries)?;
-
-        // Create a mapping of name => (abi, deployment code, Vec<library deployment code>)
-        let mut deployable_contracts = DeployableContracts::default();
-
-        for (id, contract) in linked_contracts.iter() {
-            let Some(abi) = contract.abi.as_ref() else { continue };
-
-            // if it's a test, link it and add to deployable contracts
-            if abi.constructor.as_ref().map(|c| c.inputs.is_empty()).unwrap_or(true)
-                && abi.functions().any(|func| func.name.is_any_test())
-            {
-                linker.ensure_linked(contract, id)?;
-
-                let Some(bytecode) =
-                    contract.get_bytecode_bytes().map(|b| b.into_owned()).filter(|b| !b.is_empty())
-                else {
-                    continue;
-                };
-
-                deployable_contracts
-                    .insert(id.clone(), TestContract { abi: abi.clone().into_owned(), bytecode });
-            }
-        }
-
-        // Create known contracts with storage layout information
-        let known_contracts = ContractsByArtifact::with_storage_layout(
-            output.clone().with_stripped_file_prefixes(root),
-        );
->>>>>>> 3e32767d
 
         Ok(MultiContractRunner {
             contracts,
