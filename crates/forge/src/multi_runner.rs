--- conflicted
+++ resolved
@@ -7,11 +7,6 @@
 use alloy_json_abi::{Function, JsonAbi};
 use alloy_primitives::{Address, Bytes, U256};
 use eyre::Result;
-<<<<<<< HEAD
-use foundry_common::{ContractsByArtifact, TestFunctionExt, get_contract_name, shell::verbosity};
-use foundry_compilers::{
-    ArtifactId, ProjectCompileOutput,
-=======
 use foundry_cli::opts::configure_pcx_from_compile_output;
 use foundry_common::{
     ContractsByArtifact, ContractsByArtifactBuilder, TestFunctionExt, get_contract_name,
@@ -19,7 +14,6 @@
 };
 use foundry_compilers::{
     Artifact, ArtifactId, Compiler, ProjectCompileOutput,
->>>>>>> 1a5de245
     artifacts::{Contract, Libraries},
 };
 use foundry_config::{Config, InlineConfig};
@@ -37,10 +31,7 @@
     traces::{InternalTraceMode, TraceMode},
 };
 use foundry_evm_networks::NetworkConfigs;
-<<<<<<< HEAD
-=======
 use foundry_linking::{LinkOutput, Linker};
->>>>>>> 1a5de245
 use rayon::prelude::*;
 use revm::primitives::hardfork::SpecId;
 use std::{
@@ -278,15 +269,10 @@
 
         let executor = self.tcfg.executor(
             self.known_contracts.clone(),
-<<<<<<< HEAD
+            self.analysis.clone(),
             artifact_id,
             db.clone(),
             self.strategy.clone(),
-=======
-            self.analysis.clone(),
-            artifact_id,
-            db.clone(),
->>>>>>> 1a5de245
         );
         let runner = ContractRunner::new(
             &identifier,
@@ -346,11 +332,7 @@
 
         self.spec_id = config.evm_spec_id();
         self.sender = config.sender;
-<<<<<<< HEAD
-        self.networks.celo = config.celo;
-=======
         self.networks = config.networks;
->>>>>>> 1a5de245
         self.isolation = config.isolate;
 
         // Specific to Forge, not present in config.
@@ -537,11 +519,10 @@
         evm_opts: EvmOpts,
         mut strategy: ExecutorStrategy,
     ) -> Result<MultiContractRunner> {
-<<<<<<< HEAD
         if let Some(zk_output) = zk_output {
             strategy.runner.zksync_set_compilation_output(strategy.context.as_mut(), zk_output);
         }
-=======
+        
         let root = &self.config.root;
         let contracts = output
             .artifact_ids()
@@ -555,29 +536,14 @@
             .iter()
             .filter_map(|(_, contract)| contract.abi.as_ref().map(|abi| abi.borrow()));
         let revert_decoder = RevertDecoder::new().with_abis(abis);
->>>>>>> 1a5de245
-
-        let LinkOutput {
-            deployable_contracts,
-            revert_decoder,
-            linked_contracts: _,
-            known_contracts,
-            libs_to_deploy,
-            libraries,
-        } = strategy.runner.link(
-            strategy.context.as_mut(),
-            &self.config,
-            root,
-            output,
+
+        let LinkOutput { libraries, libs_to_deploy } = linker.link_with_nonce_or_address(
+            Default::default(),
             LIBRARY_DEPLOYER,
+            0,
+            linker.contracts.keys(),
         )?;
 
-<<<<<<< HEAD
-        let contracts = deployable_contracts
-            .into_iter()
-            .map(|(id, (abi, bytecode))| (id, TestContract { abi, bytecode }))
-            .collect();
-=======
         let linked_contracts = linker.get_linked_artifacts_cow(&libraries)?;
 
         // Create a mapping of name => (abi, deployment code, Vec<library deployment code>)
@@ -637,7 +603,6 @@
             }
             Ok(())
         })?;
->>>>>>> 1a5de245
 
         Ok(MultiContractRunner {
             contracts,
@@ -661,12 +626,8 @@
                 config: self.config,
                 fail_fast: FailFast::new(self.fail_fast),
             },
-<<<<<<< HEAD
+            fork: self.fork,
             strategy,
-=======
-
-            fork: self.fork,
->>>>>>> 1a5de245
         })
     }
 }
