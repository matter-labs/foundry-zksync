//! Forge test runner for multiple contracts.

use crate::{
    ContractRunner, TestFilter, progress::TestsProgress, result::SuiteResult,
    runner::LIBRARY_DEPLOYER,
};
use alloy_json_abi::{Function, JsonAbi};
use alloy_primitives::{Address, Bytes, U256};
use eyre::Result;
use foundry_common::{ContractsByArtifact, TestFunctionExt, get_contract_name, shell::verbosity};
use foundry_compilers::{
    ArtifactId, Compiler, ProjectCompileOutput,
    artifacts::{Contract, Libraries},
};
use foundry_config::{Config, InlineConfig};
use foundry_evm::{
    Env,
    backend::Backend,
    decode::RevertDecoder,
<<<<<<< HEAD
    executors::{
        Executor, ExecutorBuilder, FailFast,
        strategy::{ExecutorStrategy, LinkOutput as StrategyLinkOutput},
    },
=======
    executors::{EarlyExit, Executor, ExecutorBuilder},
>>>>>>> 005e7373
    fork::CreateFork,
    inspectors::CheatsConfig,
    opts::EvmOpts,
    traces::{InternalTraceMode, TraceMode},
};
use foundry_evm_networks::NetworkConfigs;
use rayon::prelude::*;
use revm::primitives::hardfork::SpecId;
use std::{
    collections::BTreeMap,
    path::Path,
    sync::{Arc, mpsc},
    time::Instant,
};

use foundry_zksync_compilers::compilers::{
    artifact_output::zk::ZkArtifactOutput, zksolc::ZkSolcCompiler,
};

#[derive(Debug, Clone)]
pub struct TestContract {
    pub abi: JsonAbi,
    pub bytecode: Bytes,
}

pub type DeployableContracts = BTreeMap<ArtifactId, TestContract>;

/// A multi contract runner receives a set of contracts deployed in an EVM instance and proceeds
/// to run all test functions in these contracts.
#[derive(Clone, Debug)]
pub struct MultiContractRunner {
    /// Mapping of contract name to JsonAbi, creation bytecode and library bytecode which
    /// needs to be deployed & linked against
    pub contracts: DeployableContracts,
    /// Known contracts linked with computed library addresses.
    pub known_contracts: ContractsByArtifact,
    /// Revert decoder. Contains all known errors and their selectors.
    pub revert_decoder: RevertDecoder,
    /// Libraries to deploy.
    pub libs_to_deploy: Vec<Bytes>,
    /// Library addresses used to link contracts.
    pub libraries: Libraries,
    /// Solar compiler instance, to grant syntactic and semantic analysis capabilities
    pub analysis: Arc<solar::sema::Compiler>,

    /// The fork to use at launch
    pub fork: Option<CreateFork>,

    /// The base configuration for the test runner.
    pub tcfg: TestRunnerConfig,

    /// Execution strategy.
    pub strategy: ExecutorStrategy,
}

impl std::ops::Deref for MultiContractRunner {
    type Target = TestRunnerConfig;

    fn deref(&self) -> &Self::Target {
        &self.tcfg
    }
}

impl std::ops::DerefMut for MultiContractRunner {
    fn deref_mut(&mut self) -> &mut Self::Target {
        &mut self.tcfg
    }
}

impl MultiContractRunner {
    /// Returns an iterator over all contracts that match the filter.
    pub fn matching_contracts<'a: 'b, 'b>(
        &'a self,
        filter: &'b dyn TestFilter,
    ) -> impl Iterator<Item = (&'a ArtifactId, &'a TestContract)> + 'b {
        self.contracts.iter().filter(|&(id, c)| matches_artifact(filter, id, &c.abi))
    }

    /// Returns an iterator over all test functions that match the filter.
    pub fn matching_test_functions<'a: 'b, 'b>(
        &'a self,
        filter: &'b dyn TestFilter,
    ) -> impl Iterator<Item = &'a Function> + 'b {
        self.matching_contracts(filter)
            .flat_map(|(_, c)| c.abi.functions())
            .filter(|func| filter.matches_test_function(func))
    }

    /// Returns an iterator over all test functions in contracts that match the filter.
    pub fn all_test_functions<'a: 'b, 'b>(
        &'a self,
        filter: &'b dyn TestFilter,
    ) -> impl Iterator<Item = &'a Function> + 'b {
        self.contracts
            .iter()
            .filter(|(id, _)| filter.matches_path(&id.source) && filter.matches_contract(&id.name))
            .flat_map(|(_, c)| c.abi.functions())
            .filter(|func| func.is_any_test())
    }

    /// Returns all matching tests grouped by contract grouped by file (file -> (contract -> tests))
    pub fn list(&self, filter: &dyn TestFilter) -> BTreeMap<String, BTreeMap<String, Vec<String>>> {
        self.matching_contracts(filter)
            .map(|(id, c)| {
                let source = id.source.as_path().display().to_string();
                let name = id.name.clone();
                let tests = c
                    .abi
                    .functions()
                    .filter(|func| filter.matches_test_function(func))
                    .map(|func| func.name.clone())
                    .collect::<Vec<_>>();
                (source, name, tests)
            })
            .fold(BTreeMap::new(), |mut acc, (source, name, tests)| {
                acc.entry(source).or_default().insert(name, tests);
                acc
            })
    }

    /// Executes _all_ tests that match the given `filter`.
    ///
    /// The same as [`test`](Self::test), but returns the results instead of streaming them.
    ///
    /// Note that this method returns only when all tests have been executed.
    pub fn test_collect(
        &mut self,
        filter: &dyn TestFilter,
    ) -> Result<BTreeMap<String, SuiteResult>> {
        Ok(self.test_iter(filter)?.collect())
    }

    /// Executes _all_ tests that match the given `filter`.
    ///
    /// The same as [`test`](Self::test), but returns the results instead of streaming them.
    ///
    /// Note that this method returns only when all tests have been executed.
    pub fn test_iter(
        &mut self,
        filter: &dyn TestFilter,
    ) -> Result<impl Iterator<Item = (String, SuiteResult)>> {
        let (tx, rx) = mpsc::channel();
        self.test(filter, tx, false)?;
        Ok(rx.into_iter())
    }

    /// Executes _all_ tests that match the given `filter`.
    ///
    /// This will create the runtime based on the configured `evm` ops and create the `Backend`
    /// before executing all contracts and their tests in _parallel_.
    ///
    /// Each Executor gets its own instance of the `Backend`.
    pub fn test(
        &mut self,
        filter: &dyn TestFilter,
        tx: mpsc::Sender<(String, SuiteResult)>,
        show_progress: bool,
    ) -> Result<()> {
        let tokio_handle = tokio::runtime::Handle::current();
        trace!("running all tests");

        // The DB backend that serves all the data.
        let db = Backend::spawn(
            self.fork.take(),
            self.strategy.runner.new_backend_strategy(self.strategy.context.as_ref()),
        )?;

        let find_timer = Instant::now();
        let contracts = self.matching_contracts(filter).collect::<Vec<_>>();
        let find_time = find_timer.elapsed();
        debug!(
            "Found {} test contracts out of {} in {:?}",
            contracts.len(),
            self.contracts.len(),
            find_time,
        );

        if show_progress {
            let tests_progress = TestsProgress::new(contracts.len(), rayon::current_num_threads());
            // Collect test suite results to stream at the end of test run.
            let results: Vec<(String, SuiteResult)> = contracts
                .par_iter()
                .map(|&(id, contract)| {
                    let _guard = tokio_handle.enter();
                    tests_progress.inner.lock().start_suite_progress(&id.identifier());

                    let result = self.run_test_suite(
                        id,
                        contract,
                        &db,
                        filter,
                        &tokio_handle,
                        Some(&tests_progress),
                    );

                    tests_progress
                        .inner
                        .lock()
                        .end_suite_progress(&id.identifier(), result.summary());

                    (id.identifier(), result)
                })
                .collect();

            tests_progress.inner.lock().clear();

            results.iter().for_each(|result| {
                let _ = tx.send(result.to_owned());
            });
        } else {
            contracts.par_iter().for_each(|&(id, contract)| {
                let _guard = tokio_handle.enter();
                let result = self.run_test_suite(id, contract, &db, filter, &tokio_handle, None);
                let _ = tx.send((id.identifier(), result));
            })
        }

        Ok(())
    }

    fn run_test_suite(
        &self,
        artifact_id: &ArtifactId,
        contract: &TestContract,
        db: &Backend,
        filter: &dyn TestFilter,
        tokio_handle: &tokio::runtime::Handle,
        progress: Option<&TestsProgress>,
    ) -> SuiteResult {
        let identifier = artifact_id.identifier();
        let mut span_name = identifier.as_str();

        if !enabled!(tracing::Level::TRACE) {
            span_name = get_contract_name(&identifier);
        }
        let span = debug_span!("suite", name = %span_name);
        let span_local = span.clone();
        let _guard = span_local.enter();

        debug!("start executing all tests in contract");

        let executor = self.tcfg.executor(
            self.known_contracts.clone(),
            self.analysis.clone(),
            artifact_id,
            db.clone(),
            self.strategy.clone(),
        );
        let runner = ContractRunner::new(
            &identifier,
            contract,
            executor,
            progress,
            tokio_handle,
            span,
            self,
        );
        let r = runner.run_tests(filter);

        debug!(duration=?r.duration, "executed all tests in contract");

        r
    }
}

/// Configuration for the test runner.
///
/// This is modified after instantiation through inline config.
#[derive(Clone, Debug)]
pub struct TestRunnerConfig {
    /// Project config.
    pub config: Arc<Config>,
    /// Inline configuration.
    pub inline_config: Arc<InlineConfig>,

    /// EVM configuration.
    pub evm_opts: EvmOpts,
    /// EVM environment.
    pub env: Env,
    /// EVM version.
    pub spec_id: SpecId,
    /// The address which will be used to deploy the initial contracts and send all transactions.
    pub sender: Address,

    /// Whether to collect line coverage info
    pub line_coverage: bool,
    /// Whether to collect debug info
    pub debug: bool,
    /// Whether to enable steps tracking in the tracer.
    pub decode_internal: InternalTraceMode,
    /// Whether to enable call isolation.
    pub isolation: bool,
    /// Networks with enabled features.
    pub networks: NetworkConfigs,
    /// Whether to exit early on test failure or if test run interrupted.
    pub early_exit: EarlyExit,
}

impl TestRunnerConfig {
    /// Reconfigures all fields using the given `config`.
    /// This is for example used to override the configuration with inline config.
    pub fn reconfigure_with(&mut self, config: Arc<Config>) {
        debug_assert!(!Arc::ptr_eq(&self.config, &config));

        self.spec_id = config.evm_spec_id();
        self.sender = config.sender;
        self.networks = config.networks;
        self.isolation = config.isolate;

        // Specific to Forge, not present in config.
        // self.line_coverage = N/A;
        // self.debug = N/A;
        // self.decode_internal = N/A;

        // TODO: self.evm_opts
        self.evm_opts.always_use_create_2_factory = config.always_use_create_2_factory;

        // TODO: self.env

        self.config = config;
    }

    /// Configures the given executor with this configuration.
    pub fn configure_executor(&self, executor: &mut Executor) {
        // TODO: See above

        let inspector = executor.inspector_mut();
        // inspector.set_env(&self.env);
        if let Some(cheatcodes) = inspector.cheatcodes.as_mut() {
            cheatcodes.config =
                Arc::new(cheatcodes.config.clone_with(&self.config, self.evm_opts.clone()));
        }
        inspector.tracing(self.trace_mode());
        inspector.collect_line_coverage(self.line_coverage);
        inspector.enable_isolation(self.isolation);
        inspector.networks(self.networks);
        // inspector.set_create2_deployer(self.evm_opts.create2_deployer);

        // executor.env_mut().clone_from(&self.env);
        executor.set_spec_id(self.spec_id);
        // executor.set_gas_limit(self.evm_opts.gas_limit());
        executor.set_legacy_assertions(self.config.legacy_assertions);
    }

    /// Creates a new executor with this configuration.
    pub fn executor(
        &self,
        known_contracts: ContractsByArtifact,
        analysis: Arc<solar::sema::Compiler>,
        artifact_id: &ArtifactId,
        db: Backend,
        strategy: ExecutorStrategy,
    ) -> Executor {
        let cheats_config = Arc::new(CheatsConfig::new(
            &self.config,
            self.evm_opts.clone(),
            Some(known_contracts),
            Some(artifact_id.clone()),
            strategy.runner.new_cheatcode_inspector_strategy(strategy.context.as_ref()),
        ));

        ExecutorBuilder::new()
            .inspectors(|stack| {
                stack
                    .cheatcodes(cheats_config)
                    .trace_mode(self.trace_mode())
                    .line_coverage(self.line_coverage)
                    .enable_isolation(self.isolation)
                    .networks(self.networks)
                    .create2_deployer(self.evm_opts.create2_deployer)
                    .set_analysis(analysis)
            })
            .spec_id(self.spec_id)
            .gas_limit(self.evm_opts.gas_limit())
            .legacy_assertions(self.config.legacy_assertions)
            .build(self.env.clone(), db, strategy)
    }

    fn trace_mode(&self) -> TraceMode {
        TraceMode::default()
            .with_debug(self.debug)
            .with_decode_internal(self.decode_internal)
            .with_verbosity(self.evm_opts.verbosity)
            .with_state_changes(verbosity() > 4)
    }
}

/// Builder used for instantiating the multi-contract runner
#[derive(Clone)]
#[must_use = "builders do nothing unless you call `build` on them"]
pub struct MultiContractRunnerBuilder {
    /// The address which will be used to deploy the initial contracts and send all
    /// transactions
    pub sender: Option<Address>,
    /// The initial balance for each one of the deployed smart contracts
    pub initial_balance: U256,
    /// The EVM spec to use
    pub evm_spec: Option<SpecId>,
    /// The fork to use at launch
    pub fork: Option<CreateFork>,
    /// Project config.
    pub config: Arc<Config>,
    /// Whether or not to collect line coverage info
    pub line_coverage: bool,
    /// Whether or not to collect debug info
    pub debug: bool,
    /// Whether to enable steps tracking in the tracer.
    pub decode_internal: InternalTraceMode,
    /// Whether to enable call isolation
    pub isolation: bool,
    /// Networks with enabled features.
    pub networks: NetworkConfigs,
    /// Whether to exit early on test failure.
    pub fail_fast: bool,
}

impl MultiContractRunnerBuilder {
    pub fn new(config: Arc<Config>) -> Self {
        Self {
            config,
            sender: Default::default(),
            initial_balance: Default::default(),
            evm_spec: Default::default(),
            fork: Default::default(),
            line_coverage: Default::default(),
            debug: Default::default(),
            isolation: Default::default(),
            decode_internal: Default::default(),
            networks: Default::default(),
            fail_fast: false,
        }
    }

    pub fn sender(mut self, sender: Address) -> Self {
        self.sender = Some(sender);
        self
    }

    pub fn initial_balance(mut self, initial_balance: U256) -> Self {
        self.initial_balance = initial_balance;
        self
    }

    pub fn evm_spec(mut self, spec: SpecId) -> Self {
        self.evm_spec = Some(spec);
        self
    }

    pub fn with_fork(mut self, fork: Option<CreateFork>) -> Self {
        self.fork = fork;
        self
    }

    pub fn set_coverage(mut self, enable: bool) -> Self {
        self.line_coverage = enable;
        self
    }

    pub fn set_debug(mut self, enable: bool) -> Self {
        self.debug = enable;
        self
    }

    pub fn set_decode_internal(mut self, mode: InternalTraceMode) -> Self {
        self.decode_internal = mode;
        self
    }

    pub fn fail_fast(mut self, fail_fast: bool) -> Self {
        self.fail_fast = fail_fast;
        self
    }

    pub fn enable_isolation(mut self, enable: bool) -> Self {
        self.isolation = enable;
        self
    }

    pub fn networks(mut self, networks: NetworkConfigs) -> Self {
        self.networks = networks;
        self
    }

    /// Given an EVM, proceeds to return a runner which is able to execute all tests
    /// against that evm
    pub fn build<C: Compiler<CompilerContract = Contract>>(
        self,
        output: &ProjectCompileOutput,
        zk_output: Option<ProjectCompileOutput<ZkSolcCompiler, ZkArtifactOutput>>,
        env: Env,
        evm_opts: EvmOpts,
        mut strategy: ExecutorStrategy,
    ) -> Result<MultiContractRunner> {
        if let Some(zk_output) = zk_output {
            strategy.runner.zksync_set_compilation_output(strategy.context.as_mut(), zk_output);
        }

        // NOTE(zk): we've moved the linking to the strategy.
        let StrategyLinkOutput {
            deployable_contracts,
            revert_decoder,
            linked_contracts: _,
            known_contracts,
            libs_to_deploy,
            libraries,
            analysis,
        } = strategy.runner.link(
            strategy.context.as_mut(),
            &self.config,
            output,
            LIBRARY_DEPLOYER,
        )?;

<<<<<<< HEAD
        let contracts = deployable_contracts
            .into_iter()
            .map(|(id, (abi, bytecode))| (id, TestContract { abi, bytecode }))
            .collect();
=======
        let linked_contracts = linker.get_linked_artifacts_cow(&libraries)?;

        // Create a mapping of name => (abi, deployment code, Vec<library deployment code>)
        let mut deployable_contracts = DeployableContracts::default();

        for (id, contract) in linked_contracts.iter() {
            let Some(abi) = contract.abi.as_ref() else { continue };

            // if it's a test, link it and add to deployable contracts
            if abi.constructor.as_ref().map(|c| c.inputs.is_empty()).unwrap_or(true)
                && abi.functions().any(|func| func.name.is_any_test())
            {
                linker.ensure_linked(contract, id)?;

                let Some(bytecode) =
                    contract.get_bytecode_bytes().map(|b| b.into_owned()).filter(|b| !b.is_empty())
                else {
                    continue;
                };

                deployable_contracts
                    .insert(id.clone(), TestContract { abi: abi.clone().into_owned(), bytecode });
            }
        }

        // Create known contracts from linked contracts and storage layout information (if any).
        let known_contracts =
            ContractsByArtifactBuilder::new(linked_contracts).with_output(output, root).build();

        // Initialize and configure the solar compiler.
        let mut analysis = solar::sema::Compiler::new(
            solar::interface::Session::builder().with_stderr_emitter().build(),
        );
        let dcx = analysis.dcx_mut();
        dcx.set_emitter(Box::new(
            solar::interface::diagnostics::HumanEmitter::stderr(Default::default())
                .source_map(Some(dcx.source_map().unwrap())),
        ));
        dcx.set_flags_mut(|f| f.track_diagnostics = false);

        // Populate solar's global context by parsing and lowering the sources.
        let files: Vec<_> =
            output.output().sources.as_ref().keys().map(|path| path.to_path_buf()).collect();

        analysis.enter_mut(|compiler| -> Result<()> {
            let mut pcx = compiler.parse();
            configure_pcx_from_compile_output(
                &mut pcx,
                &self.config,
                output,
                if files.is_empty() { None } else { Some(&files) },
            )?;
            pcx.parse();
            let _ = compiler.lower_asts();
            Ok(())
        })?;
>>>>>>> 005e7373

        Ok(MultiContractRunner {
            contracts,
            revert_decoder,
            known_contracts,
            libs_to_deploy,
            libraries,
            analysis: Arc::new(analysis),

            tcfg: TestRunnerConfig {
                evm_opts,
                env,
                spec_id: self.evm_spec.unwrap_or_else(|| self.config.evm_spec_id()),
                sender: self.sender.unwrap_or(self.config.sender),
                line_coverage: self.line_coverage,
                debug: self.debug,
                decode_internal: self.decode_internal,
                inline_config: Arc::new(InlineConfig::new_parsed(output, &self.config)?),
                isolation: self.isolation,
                networks: self.networks,
                early_exit: EarlyExit::new(self.fail_fast || self.config.show_progress),
                config: self.config,
            },
            fork: self.fork,
            strategy,
        })
    }
}

pub fn matches_artifact(filter: &dyn TestFilter, id: &ArtifactId, abi: &JsonAbi) -> bool {
    matches_contract(filter, &id.source, &id.name, abi.functions())
}

pub(crate) fn matches_contract(
    filter: &dyn TestFilter,
    path: &Path,
    contract_name: &str,
    functions: impl IntoIterator<Item = impl std::borrow::Borrow<Function>>,
) -> bool {
    (filter.matches_path(path) && filter.matches_contract(contract_name))
        && functions.into_iter().any(|func| filter.matches_test_function(func.borrow()))
}<|MERGE_RESOLUTION|>--- conflicted
+++ resolved
@@ -17,14 +17,10 @@
     Env,
     backend::Backend,
     decode::RevertDecoder,
-<<<<<<< HEAD
     executors::{
-        Executor, ExecutorBuilder, FailFast,
+        EarlyExit, Executor, ExecutorBuilder,
         strategy::{ExecutorStrategy, LinkOutput as StrategyLinkOutput},
     },
-=======
-    executors::{EarlyExit, Executor, ExecutorBuilder},
->>>>>>> 005e7373
     fork::CreateFork,
     inspectors::CheatsConfig,
     opts::EvmOpts,
@@ -538,69 +534,10 @@
             LIBRARY_DEPLOYER,
         )?;
 
-<<<<<<< HEAD
         let contracts = deployable_contracts
             .into_iter()
             .map(|(id, (abi, bytecode))| (id, TestContract { abi, bytecode }))
             .collect();
-=======
-        let linked_contracts = linker.get_linked_artifacts_cow(&libraries)?;
-
-        // Create a mapping of name => (abi, deployment code, Vec<library deployment code>)
-        let mut deployable_contracts = DeployableContracts::default();
-
-        for (id, contract) in linked_contracts.iter() {
-            let Some(abi) = contract.abi.as_ref() else { continue };
-
-            // if it's a test, link it and add to deployable contracts
-            if abi.constructor.as_ref().map(|c| c.inputs.is_empty()).unwrap_or(true)
-                && abi.functions().any(|func| func.name.is_any_test())
-            {
-                linker.ensure_linked(contract, id)?;
-
-                let Some(bytecode) =
-                    contract.get_bytecode_bytes().map(|b| b.into_owned()).filter(|b| !b.is_empty())
-                else {
-                    continue;
-                };
-
-                deployable_contracts
-                    .insert(id.clone(), TestContract { abi: abi.clone().into_owned(), bytecode });
-            }
-        }
-
-        // Create known contracts from linked contracts and storage layout information (if any).
-        let known_contracts =
-            ContractsByArtifactBuilder::new(linked_contracts).with_output(output, root).build();
-
-        // Initialize and configure the solar compiler.
-        let mut analysis = solar::sema::Compiler::new(
-            solar::interface::Session::builder().with_stderr_emitter().build(),
-        );
-        let dcx = analysis.dcx_mut();
-        dcx.set_emitter(Box::new(
-            solar::interface::diagnostics::HumanEmitter::stderr(Default::default())
-                .source_map(Some(dcx.source_map().unwrap())),
-        ));
-        dcx.set_flags_mut(|f| f.track_diagnostics = false);
-
-        // Populate solar's global context by parsing and lowering the sources.
-        let files: Vec<_> =
-            output.output().sources.as_ref().keys().map(|path| path.to_path_buf()).collect();
-
-        analysis.enter_mut(|compiler| -> Result<()> {
-            let mut pcx = compiler.parse();
-            configure_pcx_from_compile_output(
-                &mut pcx,
-                &self.config,
-                output,
-                if files.is_empty() { None } else { Some(&files) },
-            )?;
-            pcx.parse();
-            let _ = compiler.lower_asts();
-            Ok(())
-        })?;
->>>>>>> 005e7373
 
         Ok(MultiContractRunner {
             contracts,
