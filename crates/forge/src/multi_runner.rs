//! Forge test runner for multiple contracts.

use crate::{
    progress::TestsProgress, result::SuiteResult, runner::LIBRARY_DEPLOYER, ContractRunner,
    TestFilter,
};
use alloy_json_abi::{Function, JsonAbi};
use alloy_primitives::{Address, Bytes, U256};
use eyre::Result;
use foundry_common::{get_contract_name, shell::verbosity, ContractsByArtifact, TestFunctionExt};
use foundry_compilers::{
    artifacts::{Contract, Libraries},
    compilers::Compiler,
    ArtifactId, ProjectCompileOutput,
};
use foundry_config::{Config, InlineConfig};
use foundry_evm::{
    backend::Backend,
    decode::RevertDecoder,
    executors::{
        strategy::{ExecutorStrategy, LinkOutput},
        Executor, ExecutorBuilder,
    },
    fork::CreateFork,
    inspectors::CheatsConfig,
    opts::EvmOpts,
    traces::{InternalTraceMode, TraceMode},
    Env,
};
use rayon::prelude::*;
use revm::primitives::hardfork::SpecId;
use std::{
    collections::BTreeMap,
    fmt::Debug,
    path::Path,
    sync::{mpsc, Arc},
    time::Instant,
};

use foundry_zksync_compilers::compilers::{
    artifact_output::zk::ZkArtifactOutput, zksolc::ZkSolcCompiler,
};

#[derive(Debug, Clone)]
pub struct TestContract {
    pub abi: JsonAbi,
    pub bytecode: Bytes,
}

pub type DeployableContracts = BTreeMap<ArtifactId, TestContract>;

/// A multi contract runner receives a set of contracts deployed in an EVM instance and proceeds
/// to run all test functions in these contracts.
pub struct MultiContractRunner {
    /// Mapping of contract name to JsonAbi, creation bytecode and library bytecode which
    /// needs to be deployed & linked against
    pub contracts: DeployableContracts,
    /// Known contracts linked with computed library addresses.
    pub known_contracts: ContractsByArtifact,
    /// Revert decoder. Contains all known errors and their selectors.
    pub revert_decoder: RevertDecoder,
    /// Libraries to deploy.
    pub libs_to_deploy: Vec<Bytes>,
    /// Library addresses used to link contracts.
    pub libraries: Libraries,

    /// The fork to use at launch
    pub fork: Option<CreateFork>,

    /// The base configuration for the test runner.
    pub tcfg: TestRunnerConfig,

    /// Execution strategy.
    pub strategy: ExecutorStrategy,
}

impl std::ops::Deref for MultiContractRunner {
    type Target = TestRunnerConfig;

    fn deref(&self) -> &Self::Target {
        &self.tcfg
    }
}

impl std::ops::DerefMut for MultiContractRunner {
    fn deref_mut(&mut self) -> &mut Self::Target {
        &mut self.tcfg
    }
}

impl MultiContractRunner {
    /// Returns an iterator over all contracts that match the filter.
    pub fn matching_contracts<'a: 'b, 'b>(
        &'a self,
        filter: &'b dyn TestFilter,
    ) -> impl Iterator<Item = (&'a ArtifactId, &'a TestContract)> + 'b {
        self.contracts.iter().filter(|&(id, c)| matches_contract(id, &c.abi, filter))
    }

    /// Returns an iterator over all test functions that match the filter.
    pub fn matching_test_functions<'a: 'b, 'b>(
        &'a self,
        filter: &'b dyn TestFilter,
    ) -> impl Iterator<Item = &'a Function> + 'b {
        self.matching_contracts(filter)
            .flat_map(|(_, c)| c.abi.functions())
            .filter(|func| is_matching_test(func, filter))
    }

    /// Returns an iterator over all test functions in contracts that match the filter.
    pub fn all_test_functions<'a: 'b, 'b>(
        &'a self,
        filter: &'b dyn TestFilter,
    ) -> impl Iterator<Item = &'a Function> + 'b {
        self.contracts
            .iter()
            .filter(|(id, _)| filter.matches_path(&id.source) && filter.matches_contract(&id.name))
            .flat_map(|(_, c)| c.abi.functions())
            .filter(|func| func.is_any_test())
    }

    /// Returns all matching tests grouped by contract grouped by file (file -> (contract -> tests))
    pub fn list(&self, filter: &dyn TestFilter) -> BTreeMap<String, BTreeMap<String, Vec<String>>> {
        self.matching_contracts(filter)
            .map(|(id, c)| {
                let source = id.source.as_path().display().to_string();
                let name = id.name.clone();
                let tests = c
                    .abi
                    .functions()
                    .filter(|func| is_matching_test(func, filter))
                    .map(|func| func.name.clone())
                    .collect::<Vec<_>>();
                (source, name, tests)
            })
            .fold(BTreeMap::new(), |mut acc, (source, name, tests)| {
                acc.entry(source).or_default().insert(name, tests);
                acc
            })
    }

    /// Executes _all_ tests that match the given `filter`.
    ///
    /// The same as [`test`](Self::test), but returns the results instead of streaming them.
    ///
    /// Note that this method returns only when all tests have been executed.
    pub fn test_collect(
        &mut self,
        filter: &dyn TestFilter,
    ) -> Result<BTreeMap<String, SuiteResult>> {
        Ok(self.test_iter(filter)?.collect())
    }

    /// Executes _all_ tests that match the given `filter`.
    ///
    /// The same as [`test`](Self::test), but returns the results instead of streaming them.
    ///
    /// Note that this method returns only when all tests have been executed.
    pub fn test_iter(
        &mut self,
        filter: &dyn TestFilter,
    ) -> Result<impl Iterator<Item = (String, SuiteResult)>> {
        let (tx, rx) = mpsc::channel();
        self.test(filter, tx, false)?;
        Ok(rx.into_iter())
    }

    /// Executes _all_ tests that match the given `filter`.
    ///
    /// This will create the runtime based on the configured `evm` ops and create the `Backend`
    /// before executing all contracts and their tests in _parallel_.
    ///
    /// Each Executor gets its own instance of the `Backend`.
    pub fn test(
        &mut self,
        filter: &dyn TestFilter,
        tx: mpsc::Sender<(String, SuiteResult)>,
        show_progress: bool,
    ) -> Result<()> {
        let tokio_handle = tokio::runtime::Handle::current();
        trace!("running all tests");

        // The DB backend that serves all the data.
        let db = Backend::spawn(self.fork.take(), self.strategy.runner.new_backend_strategy())?;

        let find_timer = Instant::now();
        let contracts = self.matching_contracts(filter).collect::<Vec<_>>();
        let find_time = find_timer.elapsed();
        debug!(
            "Found {} test contracts out of {} in {:?}",
            contracts.len(),
            self.contracts.len(),
            find_time,
        );

        if show_progress {
            let tests_progress = TestsProgress::new(contracts.len(), rayon::current_num_threads());
            // Collect test suite results to stream at the end of test run.
            let results: Vec<(String, SuiteResult)> = contracts
                .par_iter()
                .map(|&(id, contract)| {
                    let _guard = tokio_handle.enter();
                    tests_progress.inner.lock().start_suite_progress(&id.identifier());

                    let result = self.run_test_suite(
                        id,
                        contract,
                        &db,
                        filter,
                        &tokio_handle,
                        Some(&tests_progress),
                    );

                    tests_progress
                        .inner
                        .lock()
                        .end_suite_progress(&id.identifier(), result.summary());

                    (id.identifier(), result)
                })
                .collect();

            tests_progress.inner.lock().clear();

            results.iter().for_each(|result| {
                let _ = tx.send(result.to_owned());
            });
        } else {
            contracts.par_iter().for_each(|&(id, contract)| {
                let _guard = tokio_handle.enter();
                let result = self.run_test_suite(id, contract, &db, filter, &tokio_handle, None);
                let _ = tx.send((id.identifier(), result));
            })
        }

        Ok(())
    }

    fn run_test_suite(
        &self,
        artifact_id: &ArtifactId,
        contract: &TestContract,
        db: &Backend,
        filter: &dyn TestFilter,
        tokio_handle: &tokio::runtime::Handle,
        progress: Option<&TestsProgress>,
    ) -> SuiteResult {
        let identifier = artifact_id.identifier();
        let mut span_name = identifier.as_str();

        if !enabled!(tracing::Level::TRACE) {
            span_name = get_contract_name(&identifier);
        }
        let span = debug_span!("suite", name = %span_name);
        let span_local = span.clone();
        let _guard = span_local.enter();

        debug!("start executing all tests in contract");

<<<<<<< HEAD
        let executor = self.tcfg.executor(self.known_contracts.clone(), artifact_id, db.clone());
=======
        let executor = self.tcfg.executor(
            self.known_contracts.clone(),
            artifact_id,
            db.clone(),
            self.strategy.clone(),
        );
>>>>>>> 6aa835bd
        let runner = ContractRunner::new(
            &identifier,
            contract,
            executor,
            progress,
            tokio_handle,
            span,
            self,
        );
        let r = runner.run_tests(filter);

        debug!(duration=?r.duration, "executed all tests in contract");

        r
    }
}

/// Configuration for the test runner.
///
/// This is modified after instantiation through inline config.
#[derive(Clone)]
pub struct TestRunnerConfig {
    /// Project config.
    pub config: Arc<Config>,
    /// Inline configuration.
    pub inline_config: Arc<InlineConfig>,

    /// EVM configuration.
    pub evm_opts: EvmOpts,
    /// EVM environment.
    pub env: Env,
    /// EVM version.
    pub spec_id: SpecId,
    /// The address which will be used to deploy the initial contracts and send all transactions.
    pub sender: Address,

    /// Whether to collect coverage info
    pub coverage: bool,
    /// Whether to collect debug info
    pub debug: bool,
    /// Whether to enable steps tracking in the tracer.
    pub decode_internal: InternalTraceMode,
    /// Whether to enable call isolation.
    pub isolation: bool,
    /// Whether to enable Odyssey features.
    pub odyssey: bool,
}

impl TestRunnerConfig {
    /// Reconfigures all fields using the given `config`.
    /// This is for example used to override the configuration with inline config.
    pub fn reconfigure_with(&mut self, config: Arc<Config>) {
        debug_assert!(!Arc::ptr_eq(&self.config, &config));

        self.spec_id = config.evm_spec_id();
        self.sender = config.sender;
        self.odyssey = config.odyssey;
        self.isolation = config.isolate;

        // Specific to Forge, not present in config.
        // TODO: self.evm_opts
        // TODO: self.env
        // self.coverage = N/A;
        // self.debug = N/A;
        // self.decode_internal = N/A;

        self.config = config;
    }

    /// Configures the given executor with this configuration.
    pub fn configure_executor(&self, executor: &mut Executor) {
        // TODO: See above

        let inspector = executor.inspector_mut();
        // inspector.set_env(&self.env);
        if let Some(cheatcodes) = inspector.cheatcodes.as_mut() {
            cheatcodes.config =
                Arc::new(cheatcodes.config.clone_with(&self.config, self.evm_opts.clone()));
        }
        inspector.tracing(self.trace_mode());
        inspector.collect_coverage(self.coverage);
        inspector.enable_isolation(self.isolation);
        inspector.odyssey(self.odyssey);
        // inspector.set_create2_deployer(self.evm_opts.create2_deployer);

        // executor.env_mut().clone_from(&self.env);
        executor.set_spec_id(self.spec_id);
        // executor.set_gas_limit(self.evm_opts.gas_limit());
        executor.set_legacy_assertions(self.config.legacy_assertions);
    }

    /// Creates a new executor with this configuration.
    pub fn executor(
        &self,
        known_contracts: ContractsByArtifact,
        artifact_id: &ArtifactId,
        db: Backend,
        strategy: ExecutorStrategy,
    ) -> Executor {
        let cheats_config = Arc::new(CheatsConfig::new(
            &self.config,
            self.evm_opts.clone(),
            Some(known_contracts),
            Some(artifact_id.clone()),
            strategy.runner.new_cheatcode_inspector_strategy(strategy.context.as_ref()),
        ));

        ExecutorBuilder::new()
            .inspectors(|stack| {
                stack
                    .cheatcodes(cheats_config)
                    .trace_mode(self.trace_mode())
                    .coverage(self.coverage)
                    .enable_isolation(self.isolation)
                    .odyssey(self.odyssey)
                    .create2_deployer(self.evm_opts.create2_deployer)
            })
            .spec_id(self.spec_id)
            .gas_limit(self.evm_opts.gas_limit())
            .legacy_assertions(self.config.legacy_assertions)
            .build(self.env.clone(), db, strategy)
    }

    fn trace_mode(&self) -> TraceMode {
        TraceMode::default()
            .with_debug(self.debug)
            .with_decode_internal(self.decode_internal)
            .with_verbosity(self.evm_opts.verbosity)
            .with_state_changes(verbosity() > 4)
    }
}

/// Builder used for instantiating the multi-contract runner
#[derive(Clone, Debug)]
#[must_use = "builders do nothing unless you call `build` on them"]
pub struct MultiContractRunnerBuilder {
    /// The address which will be used to deploy the initial contracts and send all
    /// transactions
    pub sender: Option<Address>,
    /// The initial balance for each one of the deployed smart contracts
    pub initial_balance: U256,
    /// The EVM spec to use
    pub evm_spec: Option<SpecId>,
    /// The fork to use at launch
    pub fork: Option<CreateFork>,
    /// Project config.
    pub config: Arc<Config>,
    /// Whether or not to collect coverage info
    pub coverage: bool,
    /// Whether or not to collect debug info
    pub debug: bool,
    /// Whether to enable steps tracking in the tracer.
    pub decode_internal: InternalTraceMode,
    /// Whether to enable call isolation
    pub isolation: bool,
    /// Whether to enable Odyssey features.
    pub odyssey: bool,
}

impl MultiContractRunnerBuilder {
    pub fn new(config: Arc<Config>) -> Self {
        Self {
            config,
            sender: Default::default(),
            initial_balance: Default::default(),
            evm_spec: Default::default(),
            fork: Default::default(),
            coverage: Default::default(),
            debug: Default::default(),
            isolation: Default::default(),
            decode_internal: Default::default(),
            odyssey: Default::default(),
        }
    }

    pub fn sender(mut self, sender: Address) -> Self {
        self.sender = Some(sender);
        self
    }

    pub fn initial_balance(mut self, initial_balance: U256) -> Self {
        self.initial_balance = initial_balance;
        self
    }

    pub fn evm_spec(mut self, spec: SpecId) -> Self {
        self.evm_spec = Some(spec);
        self
    }

    pub fn with_fork(mut self, fork: Option<CreateFork>) -> Self {
        self.fork = fork;
        self
    }

    pub fn set_coverage(mut self, enable: bool) -> Self {
        self.coverage = enable;
        self
    }

    pub fn set_debug(mut self, enable: bool) -> Self {
        self.debug = enable;
        self
    }

    pub fn set_decode_internal(mut self, mode: InternalTraceMode) -> Self {
        self.decode_internal = mode;
        self
    }

    pub fn enable_isolation(mut self, enable: bool) -> Self {
        self.isolation = enable;
        self
    }

    pub fn odyssey(mut self, enable: bool) -> Self {
        self.odyssey = enable;
        self
    }

    /// Given an EVM, proceeds to return a runner which is able to execute all tests
    /// against that evm
    pub fn build<C: Compiler<CompilerContract = Contract>>(
        self,
        root: &Path,
        output: &ProjectCompileOutput,
<<<<<<< HEAD
=======
        zk_output: Option<ProjectCompileOutput<ZkSolcCompiler, ZkArtifactOutput>>,
>>>>>>> 6aa835bd
        env: Env,
        evm_opts: EvmOpts,
        mut strategy: ExecutorStrategy,
    ) -> Result<MultiContractRunner> {
        if let Some(zk_output) = zk_output {
            strategy.runner.zksync_set_compilation_output(strategy.context.as_mut(), zk_output);
        }

        let LinkOutput {
            deployable_contracts,
            revert_decoder,
            linked_contracts: _,
            known_contracts,
            libs_to_deploy,
            libraries,
        } = strategy.runner.link(
            strategy.context.as_mut(),
            &self.config,
            root,
            output,
            LIBRARY_DEPLOYER,
        )?;

        let contracts = deployable_contracts
            .into_iter()
            .map(|(id, (abi, bytecode))| (id, TestContract { abi, bytecode }))
            .collect();

        Ok(MultiContractRunner {
            contracts,
            revert_decoder,
            known_contracts,
            libs_to_deploy,
            libraries,
            fork: self.fork,

            tcfg: TestRunnerConfig {
                evm_opts,
                env,
                spec_id: self.evm_spec.unwrap_or_else(|| self.config.evm_spec_id()),
                sender: self.sender.unwrap_or(self.config.sender),

                coverage: self.coverage,
                debug: self.debug,
                decode_internal: self.decode_internal,
                inline_config: Arc::new(InlineConfig::new_parsed(output, &self.config)?),
                isolation: self.isolation,
                odyssey: self.odyssey,

                config: self.config,
            },
            strategy,
        })
    }
}

pub fn matches_contract(id: &ArtifactId, abi: &JsonAbi, filter: &dyn TestFilter) -> bool {
    (filter.matches_path(&id.source) && filter.matches_contract(&id.name)) &&
        abi.functions().any(|func| is_matching_test(func, filter))
}

/// Returns `true` if the function is a test function that matches the given filter.
pub(crate) fn is_matching_test(func: &Function, filter: &dyn TestFilter) -> bool {
    func.is_any_test() && filter.matches_test(&func.signature())
}<|MERGE_RESOLUTION|>--- conflicted
+++ resolved
@@ -257,16 +257,12 @@
 
         debug!("start executing all tests in contract");
 
-<<<<<<< HEAD
-        let executor = self.tcfg.executor(self.known_contracts.clone(), artifact_id, db.clone());
-=======
         let executor = self.tcfg.executor(
             self.known_contracts.clone(),
             artifact_id,
             db.clone(),
             self.strategy.clone(),
         );
->>>>>>> 6aa835bd
         let runner = ContractRunner::new(
             &identifier,
             contract,
@@ -493,10 +489,7 @@
         self,
         root: &Path,
         output: &ProjectCompileOutput,
-<<<<<<< HEAD
-=======
         zk_output: Option<ProjectCompileOutput<ZkSolcCompiler, ZkArtifactOutput>>,
->>>>>>> 6aa835bd
         env: Env,
         evm_opts: EvmOpts,
         mut strategy: ExecutorStrategy,
