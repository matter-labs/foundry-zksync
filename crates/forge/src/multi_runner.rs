--- conflicted
+++ resolved
@@ -9,16 +9,10 @@
 use eyre::Result;
 use foundry_common::{get_contract_name, ContractsByArtifact, TestFunctionExt};
 use foundry_compilers::{
-<<<<<<< HEAD
-    artifacts::Libraries, compilers::Compiler,
-    zksync::compile::output::ProjectCompileOutput as ZkProjectCompileOutput, Artifact, ArtifactId,
-    ProjectCompileOutput,
-=======
     artifacts::{CompactBytecode, CompactContractBytecode, CompactDeployedBytecode, Libraries},
     compilers::Compiler,
     zksync::compile::output::ProjectCompileOutput as ZkProjectCompileOutput,
     Artifact, ArtifactId, ProjectCompileOutput,
->>>>>>> 1866ebdd
 };
 use foundry_config::Config;
 use foundry_evm::{
