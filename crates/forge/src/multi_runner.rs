--- conflicted
+++ resolved
@@ -19,11 +19,7 @@
 use foundry_evm::{
     backend::Backend,
     decode::RevertDecoder,
-<<<<<<< HEAD
-    executors::{Executor, ExecutorBuilder},
-=======
-    executors::{strategy::ExecutorStrategy, ExecutorBuilder},
->>>>>>> 5353a103
+    executors::{strategy::ExecutorStrategy, Executor, ExecutorBuilder},
     fork::CreateFork,
     inspectors::CheatsConfig,
     opts::EvmOpts,
@@ -31,13 +27,6 @@
     traces::{InternalTraceMode, TraceMode},
 };
 use foundry_linking::{LinkOutput, Linker};
-<<<<<<< HEAD
-use foundry_zksync_compilers::{
-    compilers::{artifact_output::zk::ZkArtifactOutput, zksolc::ZkSolcCompiler},
-    dual_compiled_contracts::DualCompiledContracts,
-};
-=======
->>>>>>> 5353a103
 use rayon::prelude::*;
 use revm::primitives::SpecId;
 
@@ -48,6 +37,10 @@
     path::Path,
     sync::{mpsc, Arc},
     time::Instant,
+};
+
+use foundry_zksync_compilers::compilers::{
+    artifact_output::zk::ZkArtifactOutput, zksolc::ZkSolcCompiler,
 };
 
 #[derive(Debug, Clone)]
@@ -72,7 +65,6 @@
     pub libs_to_deploy: Vec<Bytes>,
     /// Library addresses used to link contracts.
     pub libraries: Libraries,
-<<<<<<< HEAD
 
     /// The fork to use at launch
     pub fork: Option<CreateFork>,
@@ -80,14 +72,8 @@
     /// The base configuration for the test runner.
     pub tcfg: TestRunnerConfig,
 
-    /// Dual compiled contracts
-    pub dual_compiled_contracts: DualCompiledContracts,
-    /// Use zk runner.
-    pub use_zk: bool,
-=======
     /// Execution strategy.
     pub strategy: Box<dyn ExecutorStrategy>,
->>>>>>> 5353a103
 }
 
 impl std::ops::Deref for MultiContractRunner {
@@ -258,41 +244,10 @@
     ) -> SuiteResult {
         let identifier = artifact_id.identifier();
         let mut span_name = identifier.as_str();
-
-<<<<<<< HEAD
-=======
-        let cheats_config = CheatsConfig::new(
-            &self.config,
-            self.evm_opts.clone(),
-            Some(self.known_contracts.clone()),
-            Some(artifact_id.name.clone()),
-            Some(artifact_id.version.clone()),
-            self.strategy.new_cheatcode_inspector_strategy(),
-        );
-
-        let trace_mode = TraceMode::default()
-            .with_debug(self.debug)
-            .with_decode_internal(self.decode_internal)
-            .with_verbosity(self.evm_opts.verbosity);
-
-        let executor = ExecutorBuilder::new()
-            .inspectors(|stack| {
-                stack
-                    .cheatcodes(Arc::new(cheats_config))
-                    .trace_mode(trace_mode)
-                    .coverage(self.coverage)
-                    .enable_isolation(self.isolation)
-                    .alphanet(self.alphanet)
-            })
-            .spec(self.evm_spec)
-            .gas_limit(self.evm_opts.gas_limit())
-            .legacy_assertions(self.config.legacy_assertions)
-            .build(self.env.clone(), db, self.strategy.new_cloned());
-
->>>>>>> 5353a103
         if !enabled!(tracing::Level::TRACE) {
             span_name = get_contract_name(&identifier);
         }
+
         let span = debug_span!("suite", name = %span_name);
         let span_local = span.clone();
         let _guard = span_local.enter();
@@ -306,8 +261,7 @@
                 self.known_contracts.clone(),
                 artifact_id,
                 db.clone(),
-                self.dual_compiled_contracts.clone(),
-                self.use_zk,
+                self.strategy.new_cloned(),
             ),
             progress,
             tokio_handle,
@@ -399,8 +353,7 @@
         known_contracts: ContractsByArtifact,
         artifact_id: &ArtifactId,
         db: Backend,
-        dual_compiled_contracts: DualCompiledContracts,
-        use_zk: bool,
+        strategy: Box<dyn ExecutorStrategy>,
     ) -> Executor {
         let cheats_config = Arc::new(CheatsConfig::new(
             &self.config,
@@ -408,9 +361,7 @@
             Some(known_contracts),
             Some(artifact_id.name.clone()),
             Some(artifact_id.version.clone()),
-            dual_compiled_contracts,
-            use_zk,
-            None,
+            strategy.new_cheatcode_inspector_strategy(),
         ));
 
         ExecutorBuilder::new()
@@ -423,11 +374,10 @@
                     .odyssey(self.odyssey)
                     .create2_deployer(self.evm_opts.create2_deployer)
             })
-            .use_zk_vm(use_zk)
             .spec_id(self.spec_id)
             .gas_limit(self.evm_opts.gas_limit())
             .legacy_assertions(self.config.legacy_assertions)
-            .build(self.env.clone(), db)
+            .build(self.env.clone(), db, strategy)
     }
 
     fn trace_mode(&self) -> TraceMode {
@@ -538,18 +488,11 @@
         evm_opts: EvmOpts,
         strategy: Box<dyn ExecutorStrategy>,
     ) -> Result<MultiContractRunner> {
-<<<<<<< HEAD
-        let use_zk = zk_output.is_some();
         let contracts = output
             .artifact_ids()
             .map(|(id, v)| (id.with_stripped_file_prefixes(root), v))
             .collect();
         let linker = Linker::new(root, contracts);
-=======
-        let mut known_contracts = ContractsByArtifact::default();
-        let output = output.with_stripped_file_prefixes(root);
-        let linker = Linker::new(root, output.artifact_ids().collect());
->>>>>>> 5353a103
 
         // Build revert decoder from ABIs of all artifacts.
         let abis = linker
@@ -588,12 +531,8 @@
             }
         }
 
-<<<<<<< HEAD
         let mut known_contracts = ContractsByArtifact::default();
-        if !use_zk {
-=======
         if zk_output.is_none() {
->>>>>>> 5353a103
             known_contracts = ContractsByArtifact::new(linked_contracts);
         } else if let Some(zk_output) = zk_output {
             let zk_contracts = zk_output.with_stripped_file_prefixes(root).into_artifacts();
@@ -639,7 +578,6 @@
             known_contracts,
             libs_to_deploy,
             libraries,
-<<<<<<< HEAD
             fork: self.fork,
 
             tcfg: TestRunnerConfig {
@@ -657,11 +595,7 @@
 
                 config: self.config,
             },
-            dual_compiled_contracts,
-            use_zk,
-=======
             strategy,
->>>>>>> 5353a103
         })
     }
 }
