//! Forge tests for cheatcodes.

use crate::{config::*, test_helpers::TEST_DATA_DEFAULT};
use forge::revm::primitives::SpecId;
use foundry_config::fs_permissions::PathPermission;
use foundry_test_utils::Filter;

#[tokio::test(flavor = "multi_thread")]
async fn test_zk_cheat_roll_works() {
    let runner = TEST_DATA_DEFAULT.runner_zksync();
    let filter = Filter::new("testZkCheatcodesRoll", "ZkCheatcodesTest", ".*");

    TestConfig::with_filter(runner, filter).evm_spec(SpecId::SHANGHAI).run().await;
}

#[tokio::test(flavor = "multi_thread")]
async fn test_zk_cheat_warp_works() {
    let runner = TEST_DATA_DEFAULT.runner_zksync();
    let filter = Filter::new("testZkCheatcodesWarp", "ZkCheatcodesTest", ".*");

    TestConfig::with_filter(runner, filter).evm_spec(SpecId::SHANGHAI).run().await;
}

#[tokio::test(flavor = "multi_thread")]
async fn test_zk_cheat_deal_works() {
    let runner = TEST_DATA_DEFAULT.runner_zksync();
    let filter = Filter::new("testZkCheatcodesDeal", "ZkCheatcodesTest", ".*");

    TestConfig::with_filter(runner, filter).evm_spec(SpecId::SHANGHAI).run().await;
}

#[tokio::test(flavor = "multi_thread")]
async fn test_zk_cheat_set_nonce_works() {
    let runner = TEST_DATA_DEFAULT.runner_zksync();
    let filter = Filter::new("testZkCheatcodesSetNonce", "ZkCheatcodesTest", ".*");

    TestConfig::with_filter(runner, filter).evm_spec(SpecId::SHANGHAI).run().await;
}

#[tokio::test(flavor = "multi_thread")]
async fn test_zk_cheat_etch_works() {
    let mut zk_config = TEST_DATA_DEFAULT.zk_test_data.zk_config.clone();
    zk_config.fs_permissions.add(PathPermission::read_write("./zk/zkout/ConstantNumber.sol"));
    let runner = TEST_DATA_DEFAULT.runner_with_zksync_config(zk_config);
    let filter = Filter::new("testZkCheatcodesEtch", "ZkCheatcodesTest", ".*");

    TestConfig::with_filter(runner, filter).evm_spec(SpecId::SHANGHAI).run().await;
}

#[tokio::test(flavor = "multi_thread")]
async fn test_zk_cheat_record_works() {
    let runner = TEST_DATA_DEFAULT.runner_zksync();
    let filter = Filter::new("testRecord", "ZkCheatcodesTest", ".*");

    TestConfig::with_filter(runner, filter).evm_spec(SpecId::SHANGHAI).run().await;
}

#[tokio::test(flavor = "multi_thread")]
async fn test_zk_cheat_expect_emit_works() {
    let runner = TEST_DATA_DEFAULT.runner_zksync();
    let filter = Filter::new("testExpectEmit|testExpectEmitOnCreate", "ZkCheatcodesTest", ".*");

    TestConfig::with_filter(runner, filter).evm_spec(SpecId::SHANGHAI).run().await;
}

#[tokio::test(flavor = "multi_thread")]
async fn test_zk_cheat_mock_with_value_function() {
    let runner = TEST_DATA_DEFAULT.runner_zksync();
    let filter = Filter::new("testZkCheatcodesValueFunctionMockReturn", "ZkCheatcodesTest", ".*");

    TestConfig::with_filter(runner, filter).evm_spec(SpecId::SHANGHAI).run().await;
}

#[tokio::test(flavor = "multi_thread")]
async fn test_zk_cheat_mock_calls() {
    let runner = TEST_DATA_DEFAULT.runner_zksync();
    let filter = Filter::new(
        "testZkCheatcodesCanMockCallTestContract|testZkCheatcodesCanMockCall",
        "ZkCheatcodesTest",
        ".*",
    );

    TestConfig::with_filter(runner, filter).evm_spec(SpecId::SHANGHAI).run().await;
}

#[tokio::test(flavor = "multi_thread")]
async fn test_zk_cheat_works_after_fork() {
    let runner = TEST_DATA_DEFAULT.runner_zksync();
    let filter = Filter::new("testZkCheatcodesCanBeUsedAfterFork", "ZkCheatcodesTest", ".*");

    TestConfig::with_filter(runner, filter).evm_spec(SpecId::SHANGHAI).run().await;
}

#[tokio::test(flavor = "multi_thread")]
<<<<<<< HEAD
async fn test_zk_record_logs() {
    let runner = TEST_DATA_DEFAULT.runner_zksync();
    let filter = Filter::new("RecordLogs", "ZkCheatcodesTest", ".*");
=======
async fn test_zk_eravm_force_return_feature() {
    let runner = TEST_DATA_DEFAULT.runner_zksync();
    let filter = Filter::new(".*", "ZkRetTest", ".*");
    TestConfig::with_filter(runner, filter).evm_spec(SpecId::SHANGHAI).run().await;
}

#[tokio::test(flavor = "multi_thread")]
async fn test_zk_can_mock_modifiers() {
    let runner = TEST_DATA_DEFAULT.runner_zksync();
    let filter = Filter::new(".*", "MockedModifierTest", ".*");
>>>>>>> 98dfb5e1

    TestConfig::with_filter(runner, filter).evm_spec(SpecId::SHANGHAI).run().await;
}<|MERGE_RESOLUTION|>--- conflicted
+++ resolved
@@ -92,11 +92,6 @@
 }
 
 #[tokio::test(flavor = "multi_thread")]
-<<<<<<< HEAD
-async fn test_zk_record_logs() {
-    let runner = TEST_DATA_DEFAULT.runner_zksync();
-    let filter = Filter::new("RecordLogs", "ZkCheatcodesTest", ".*");
-=======
 async fn test_zk_eravm_force_return_feature() {
     let runner = TEST_DATA_DEFAULT.runner_zksync();
     let filter = Filter::new(".*", "ZkRetTest", ".*");
@@ -107,7 +102,14 @@
 async fn test_zk_can_mock_modifiers() {
     let runner = TEST_DATA_DEFAULT.runner_zksync();
     let filter = Filter::new(".*", "MockedModifierTest", ".*");
->>>>>>> 98dfb5e1
+
+    TestConfig::with_filter(runner, filter).evm_spec(SpecId::SHANGHAI).run().await;
+}
+
+#[tokio::test(flavor = "multi_thread")]
+async fn test_zk_record_logs() {
+    let runner = TEST_DATA_DEFAULT.runner_zksync();
+    let filter = Filter::new("RecordLogs", "ZkCheatcodesTest", ".*");
 
     TestConfig::with_filter(runner, filter).evm_spec(SpecId::SHANGHAI).run().await;
 }