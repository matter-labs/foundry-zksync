--- conflicted
+++ resolved
@@ -11,30 +11,10 @@
     let private_key = get_rich_wallet_key();
 
     // Create script args with gas price parameters
-<<<<<<< HEAD
-    let script_args = vec![
-        "--zk-startup",
-        "./script/Gas.s.sol",
-        "--private-key",
-        &private_key,
-        "--chain",
-        "260",
-        "--rpc-url",
-        url.as_str(),
-        "--slow",
-        "-vvvvv",
-        "--broadcast",
-        "--with-gas-price",
-        "370000037",
-        "--priority-gas-price",
-        "123123",
-    ];
-=======
     let script_args =
         create_script_args(&private_key, url.as_str(), "--with-gas-price", "370000037");
     let mut script_args = script_args.into_iter().collect::<Vec<_>>();
     script_args.extend_from_slice(&["--priority-gas-price", "123123"]);
->>>>>>> f7ac02fe
 
     // Execute script and verify success
     cmd.arg("script").args(&script_args);
@@ -90,7 +70,6 @@
     assert!(stdout.contains("ONCHAIN EXECUTION COMPLETE & SUCCESSFUL"));
 });
 
-<<<<<<< HEAD
 forgetest_async!(zk_script_execution_with_gas_per_pubdata, |prj, cmd| {
     // Setup
     setup_gas_prj(&mut prj);
@@ -113,9 +92,6 @@
     assert!(stdout.contains("ONCHAIN EXECUTION COMPLETE & SUCCESSFUL"));
 });
 
-// Helper function to get rich wallet private key
-=======
->>>>>>> f7ac02fe
 fn get_rich_wallet_key() -> String {
     ZkSyncNode::rich_wallets()
         .next()
@@ -124,10 +100,6 @@
         .to_owned()
 }
 
-<<<<<<< HEAD
-// Helper function to create script arguments
-=======
->>>>>>> f7ac02fe
 fn create_script_args<'a>(
     private_key: &'a str,
     url: &'a str,
