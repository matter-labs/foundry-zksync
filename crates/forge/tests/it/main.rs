--- conflicted
+++ resolved
@@ -10,10 +10,6 @@
 mod invariant;
 mod repros;
 mod spec;
-<<<<<<< HEAD
 mod table;
 mod vyper;
-=======
-mod vyper;
-mod zk;
->>>>>>> 35f1cb18
+mod zk;