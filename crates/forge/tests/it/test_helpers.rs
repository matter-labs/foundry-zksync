--- conflicted
+++ resolved
@@ -2,15 +2,11 @@
 
 use alloy_chains::NamedChain;
 use alloy_primitives::U256;
-<<<<<<< HEAD
-use forge::{revm::primitives::SpecId, MultiContractRunner, MultiContractRunnerBuilder};
-=======
 use forge::{
     executors::strategy::EvmExecutorStrategy, revm::primitives::SpecId, MultiContractRunner,
-    MultiContractRunnerBuilder, TestOptions, TestOptionsBuilder,
+    MultiContractRunnerBuilder,
 };
 use foundry_cli::utils;
->>>>>>> 5353a103
 use foundry_compilers::{
     artifacts::{EvmVersion, Libraries, Settings},
     compilers::multi::MultiCompiler,
@@ -310,21 +306,8 @@
         builder.config = config.clone();
         builder
             .enable_isolation(opts.isolate)
-<<<<<<< HEAD
             .sender(config.sender)
-            .build::<MultiCompiler>(
-                root,
-                &self.output,
-                None,
-                opts.local_evm_env(),
-                opts,
-                DualCompiledContracts::default(),
-            )
-=======
-            .sender(sender)
-            .with_test_options(self.test_opts.clone())
-            .build(root, output, None, env, opts, strategy)
->>>>>>> 5353a103
+            .build::<MultiCompiler>(root, &self.output, None, opts.local_evm_env(), opts, strategy)
             .unwrap()
     }
 
@@ -357,19 +340,7 @@
         builder
             .enable_isolation(opts.isolate)
             .sender(sender)
-<<<<<<< HEAD
-            .build::<MultiCompiler>(
-                root,
-                &output,
-                Some(zk_output),
-                env,
-                opts,
-                dual_compiled_contracts,
-            )
-=======
-            .with_test_options(test_opts)
-            .build(root, output, Some(zk_output), env, opts, strategy)
->>>>>>> 5353a103
+            .build::<MultiCompiler>(root, &output, Some(zk_output), env, opts, strategy)
             .unwrap()
     }
 
@@ -384,11 +355,7 @@
                 None,
                 opts.local_evm_env(),
                 opts,
-<<<<<<< HEAD
-                DualCompiledContracts::default(),
-=======
                 Box::new(EvmExecutorStrategy::default()),
->>>>>>> 5353a103
             )
             .unwrap()
     }
@@ -405,23 +372,13 @@
 
         self.base_runner()
             .with_fork(fork)
-<<<<<<< HEAD
             .build::<MultiCompiler>(
                 self.project.root(),
                 &self.output,
                 None,
                 env,
                 opts,
-                DualCompiledContracts::default(),
-=======
-            .build(
-                self.project.root(),
-                self.output.clone(),
-                None,
-                env,
-                opts,
                 Box::new(EvmExecutorStrategy::default()),
->>>>>>> 5353a103
             )
             .unwrap()
     }
