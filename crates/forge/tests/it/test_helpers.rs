--- conflicted
+++ resolved
@@ -185,11 +185,8 @@
             show_metrics: true,
             timeout: None,
             show_solidity: false,
-<<<<<<< HEAD
             no_zksync_reserved_addresses: false,
-=======
             show_edge_coverage: false,
->>>>>>> b57f7c15
         };
 
         config.sanitized()
