--- conflicted
+++ resolved
@@ -201,11 +201,7 @@
         zk_config.zksync.startup = true;
         zk_config.zksync.fallback_oz = true;
         zk_config.zksync.optimizer_mode = '3';
-<<<<<<< HEAD
-        zk_config.zksync.zksolc = Some(foundry_config::SolcReq::Version(Version::new(1, 5, 10)));
-=======
         zk_config.zksync.zksolc = Some(foundry_config::SolcReq::Version(Version::new(1, 5, 11)));
->>>>>>> 886ff8b4
         zk_config.fuzz.no_zksync_reserved_addresses = true;
         zk_config.invariant.depth = 15;
 
