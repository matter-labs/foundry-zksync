--- conflicted
+++ resolved
@@ -3,7 +3,7 @@
 use alloy_chains::NamedChain;
 use alloy_primitives::U256;
 use forge::{
-    executors::strategy::ExecutorStrategy, MultiContractRunner, MultiContractRunnerBuilder,
+    MultiContractRunner, MultiContractRunnerBuilder, executors::strategy::ExecutorStrategy,
 };
 use foundry_cli::utils::{self, install_crypto_provider};
 use foundry_compilers::{
@@ -13,22 +13,16 @@
     utils::RuntimeOrHandle,
 };
 use foundry_config::{
-<<<<<<< HEAD
     Config, FsPermissions, FuzzConfig, FuzzDictionaryConfig, InvariantConfig, RpcEndpointUrl,
-    RpcEndpoints, fs_permissions::PathPermission,
-=======
+    RpcEndpoints,
     fs_permissions::PathPermission,
     zksync::{ZKSYNC_ARTIFACTS_DIR, ZKSYNC_SOLIDITY_FILES_CACHE_FILENAME},
-    Config, FsPermissions, FuzzConfig, FuzzDictionaryConfig, InvariantConfig, RpcEndpointUrl,
-    RpcEndpoints,
->>>>>>> 35f1cb18
 };
 use foundry_evm::{constants::CALLER, opts::EvmOpts};
 use foundry_test_utils::{
-    fd_lock, init_tracing,
+    TestCommand, ZkSyncNode, fd_lock, init_tracing,
     rpc::{next_http_archive_rpc_url, next_rpc_endpoint},
     util::OutputExt,
-    TestCommand, ZkSyncNode,
 };
 use foundry_zksync_compilers::{
     compilers::{artifact_output::zk::ZkArtifactOutput, zksolc::ZkSolcCompiler},
