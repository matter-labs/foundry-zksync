--- conflicted
+++ resolved
@@ -142,11 +142,8 @@
                 max_assume_rejects: 65536,
                 gas_report_samples: 256,
                 failure_persist_dir: Some(tempfile::tempdir().unwrap().into_path()),
-<<<<<<< HEAD
+                show_metrics: false,
                 no_zksync_reserved_addresses: false,
-=======
-                show_metrics: false,
->>>>>>> 57bb12e0
             })
             .build(output, Path::new(self.project().root()))
             .expect("Config loaded")
