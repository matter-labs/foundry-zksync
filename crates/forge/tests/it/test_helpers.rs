//! Test helpers for Forge integration tests.

use alloy_chains::NamedChain;
use alloy_primitives::U256;
<<<<<<< HEAD
use forge::{MultiContractRunner, MultiContractRunnerBuilder};
use foundry_cli::utils::install_crypto_provider;
=======
use forge::{
    executors::strategy::ExecutorStrategy, MultiContractRunner, MultiContractRunnerBuilder,
};
use foundry_cli::utils::{self, install_crypto_provider};
>>>>>>> 6aa835bd
use foundry_compilers::{
    artifacts::{EvmVersion, Libraries, Settings},
    compilers::multi::MultiCompiler,
    utils::RuntimeOrHandle,
    Project, ProjectCompileOutput, SolcConfig, Vyper,
};
use foundry_config::{
    fs_permissions::PathPermission,
    zksync::{ZKSYNC_ARTIFACTS_DIR, ZKSYNC_SOLIDITY_FILES_CACHE_FILENAME},
    Config, FsPermissions, FuzzConfig, FuzzDictionaryConfig, InvariantConfig, RpcEndpointUrl,
    RpcEndpoints,
};
use foundry_evm::{constants::CALLER, opts::EvmOpts};
use foundry_test_utils::{
    fd_lock, init_tracing,
    rpc::{next_http_archive_rpc_url, next_rpc_endpoint},
    util::OutputExt,
    TestCommand, ZkSyncNode,
};
use foundry_zksync_compilers::{
    compilers::{artifact_output::zk::ZkArtifactOutput, zksolc::ZkSolcCompiler},
    dual_compiled_contracts::DualCompiledContracts,
};
use revm::primitives::hardfork::SpecId;
<<<<<<< HEAD
=======
use semver::Version;
>>>>>>> 6aa835bd
use std::{
    env, fmt,
    io::Write,
    path::{Path, PathBuf},
    sync::{Arc, LazyLock},
};

type ZkProject = Project<ZkSolcCompiler, ZkArtifactOutput>;

pub const RE_PATH_SEPARATOR: &str = "/";
const TESTDATA: &str = concat!(env!("CARGO_MANIFEST_DIR"), "/../../testdata");
static VYPER: LazyLock<PathBuf> = LazyLock::new(|| std::env::temp_dir().join("vyper"));

/// Profile for the tests group. Used to configure separate configurations for test runs.
pub enum ForgeTestProfile {
    Default,
    Paris,
    MultiVersion,
}

impl fmt::Display for ForgeTestProfile {
    fn fmt(&self, f: &mut fmt::Formatter<'_>) -> fmt::Result {
        match self {
            Self::Default => write!(f, "default"),
            Self::Paris => write!(f, "paris"),
            Self::MultiVersion => write!(f, "multi-version"),
        }
    }
}

impl ForgeTestProfile {
    /// Returns true if the profile is Paris.
    pub fn is_paris(&self) -> bool {
        matches!(self, Self::Paris)
    }

    pub fn root(&self) -> PathBuf {
        PathBuf::from(TESTDATA)
    }

    /// Configures the solc settings for the test profile.
    pub fn solc_config(&self) -> SolcConfig {
        let libs =
            ["fork/Fork.t.sol:DssExecLib:0xfD88CeE74f7D78697775aBDAE53f9Da1559728E4".to_string()];

        let mut settings =
            Settings { libraries: Libraries::parse(&libs).unwrap(), ..Default::default() };

        if matches!(self, Self::Paris) {
            settings.evm_version = Some(EvmVersion::Paris);
        }

        let settings = SolcConfig::builder().settings(settings).build();
        SolcConfig { settings }
    }

    pub fn zk_project(&self) -> ZkProject {
        let zk_config = self.zk_config();
        let mut zk_project =
            foundry_config::zksync::config_create_project(&zk_config, zk_config.cache, false)
                .expect("failed creating zksync project");
        zk_project.paths.artifacts = zk_config.root.join("zk").join(ZKSYNC_ARTIFACTS_DIR);
        zk_project.paths.cache =
            zk_config.root.join("zk").join("cache").join(ZKSYNC_SOLIDITY_FILES_CACHE_FILENAME);

        zk_project
    }

    /// Build [Config] for test profile.
    ///
    /// Project source files are read from testdata/{profile_name}
    /// Project output files are written to testdata/out/{profile_name}
    /// Cache is written to testdata/cache/{profile_name}
    ///
    /// AST output is enabled by default to support inline configs.
    pub fn config(&self) -> Config {
        let mut config = Config::with_root(self.root());

        config.ast = true;
        config.src = self.root().join(self.to_string());
        config.out = self.root().join("out").join(self.to_string());
        config.cache_path = self.root().join("cache").join(self.to_string());
        config.libraries = vec![
            "fork/Fork.t.sol:DssExecLib:0xfD88CeE74f7D78697775aBDAE53f9Da1559728E4".to_string(),
        ];

        config.prompt_timeout = 0;

        config.optimizer = Some(true);
        config.optimizer_runs = Some(200);

        config.gas_limit = u64::MAX.into();
        config.chain = None;
        config.tx_origin = CALLER;
        config.block_number = 1;
        config.block_timestamp = 1;

        config.sender = CALLER;
        config.initial_balance = U256::MAX;
        config.ffi = true;
        config.verbosity = 3;
        config.memory_limit = 1 << 26;

        if self.is_paris() {
            config.evm_version = EvmVersion::Paris;
        }

        config.fuzz = FuzzConfig {
            runs: 256,
            max_test_rejects: 65536,
            seed: None,
            dictionary: FuzzDictionaryConfig {
                include_storage: true,
                include_push_bytes: true,
                dictionary_weight: 40,
                max_fuzz_dictionary_addresses: 10_000,
                max_fuzz_dictionary_values: 10_000,
            },
            gas_report_samples: 256,
            failure_persist_dir: Some(tempfile::tempdir().unwrap().keep()),
            failure_persist_file: Some("testfailure".to_string()),
            show_logs: false,
            timeout: None,
            no_zksync_reserved_addresses: false,
        };
        config.invariant = InvariantConfig {
            runs: 256,
            depth: 15,
            fail_on_revert: false,
            call_override: false,
            dictionary: FuzzDictionaryConfig {
                dictionary_weight: 80,
                include_storage: true,
                include_push_bytes: true,
                max_fuzz_dictionary_addresses: 10_000,
                max_fuzz_dictionary_values: 10_000,
            },
            shrink_run_limit: 5000,
            max_assume_rejects: 65536,
            gas_report_samples: 256,
            failure_persist_dir: Some(
                tempfile::Builder::new()
                    .prefix(&format!("foundry-{self}"))
                    .tempdir()
                    .unwrap()
                    .keep(),
            ),
            show_metrics: false,
            timeout: None,
            show_solidity: false,
            no_zksync_reserved_addresses: false,
        };

        config.sanitized()
    }

    /// Build [Config] for zksync test profile.
    ///
    /// Project source files are read from testdata/zk
    /// Project output files are written to testdata/zk/out and testdata/zk/zkout
    /// Cache is written to testdata/zk/cache
    ///
    /// AST output is enabled by default to support inline configs.
    pub fn zk_config(&self) -> Config {
        let mut zk_config = Config::with_root(self.root());

        zk_config.ast = true;
        zk_config.src = self.root().join("./zk");
        zk_config.test = self.root().join("./zk");
        zk_config.out = self.root().join("zk").join("out");
        zk_config.cache_path = self.root().join("zk").join("cache");
        zk_config.evm_version = EvmVersion::London;

        zk_config.zksync.compile = true;
        zk_config.zksync.startup = true;
        zk_config.zksync.size_fallback = true;
        zk_config.zksync.optimizer_mode = '3';
        zk_config.zksync.zksolc = Some(foundry_config::SolcReq::Version(Version::new(1, 5, 12)));
        zk_config.fuzz.no_zksync_reserved_addresses = true;
        zk_config.invariant.depth = 15;

        zk_config
    }
}

/// Container for test data for zkSync specific tests.
pub struct ZkTestData {
    pub dual_compiled_contracts: DualCompiledContracts,
    pub zk_config: Config,
    pub zk_project: ZkProject,
    pub output: ProjectCompileOutput,
    pub zk_output: ProjectCompileOutput<ZkSolcCompiler, ZkArtifactOutput>,
}

/// Container for test data for a specific test profile.
pub struct ForgeTestData {
    pub project: Project,
    pub output: ProjectCompileOutput,
    pub config: Arc<Config>,
    pub profile: ForgeTestProfile,
    pub zk_test_data: ZkTestData,
}

impl ForgeTestData {
    /// Builds [ForgeTestData] for the given [ForgeTestProfile].
    ///
    /// Uses [get_compiled] to lazily compile the project.
    pub fn new(profile: ForgeTestProfile) -> Self {
        install_crypto_provider();
        init_tracing();

        // NOTE(zk): We need to manually install the crypto provider as zksync-era uses `aws-lc-rs`
        // provider, while foundry uses the `ring` provider. As a result, rustls cannot
        // disambiguate between the two while selecting a default provider.
        let _ = rustls::crypto::ring::default_provider().install_default();
        let config = Arc::new(profile.config());
        let mut project = config.project().unwrap();
        let output = get_compiled(&mut project);

        let zk_test_data = {
            let zk_config = profile.zk_config();
            let zk_project = profile.zk_project();

            let mut project = zk_config.project().expect("failed obtaining project");
            let output = get_compiled(&mut project);
            let zk_output = get_zk_compiled(&zk_project);
            let dual_compiled_contracts =
                DualCompiledContracts::new(&output, &zk_output, &project.paths, &zk_project.paths);
            ZkTestData { dual_compiled_contracts, zk_config, zk_project, output, zk_output }
        };

        Self { project, output, config, profile, zk_test_data }
    }

    /// Builds a base runner
    pub fn base_runner(&self) -> MultiContractRunnerBuilder {
        init_tracing();
        let config = self.config.clone();
        let mut runner = MultiContractRunnerBuilder::new(config).sender(self.config.sender);
        if self.profile.is_paris() {
            runner = runner.evm_spec(SpecId::MERGE);
        }
        runner
    }

    /// Builds a non-tracing runner
    pub fn runner(&self) -> MultiContractRunner {
        self.runner_with(|_| {})
    }

    /// Builds a non-tracing zksync runner
    /// TODO: This needs to be implemented as currently it is a copy of the original function
    pub fn runner_zksync(&self) -> MultiContractRunner {
        let mut zk_config = self.zk_test_data.zk_config.clone();
        zk_config.fs_permissions =
            FsPermissions::new(vec![PathPermission::read_write(manifest_root())]);
        self.runner_with_zksync_config(zk_config)
    }

    /// Builds a non-tracing runner
    pub fn runner_with(&self, modify: impl FnOnce(&mut Config)) -> MultiContractRunner {
        let mut config = (*self.config).clone();
        modify(&mut config);
        self.runner_with_config(config)
    }

    fn runner_with_config(&self, mut config: Config) -> MultiContractRunner {
        config.rpc_endpoints = rpc_endpoints();
        config.allow_paths.push(manifest_root().to_path_buf());

        if config.fs_permissions.is_empty() {
            config.fs_permissions =
                FsPermissions::new(vec![PathPermission::read_write(manifest_root())]);
        }

        let opts = config_evm_opts(&config);

        let strategy = utils::get_executor_strategy(&config);
        let mut builder = self.base_runner();
        let config = Arc::new(config);
        let root = self.project.root();
        builder.config = config.clone();
        builder
            .enable_isolation(opts.isolate)
            .sender(config.sender)
            .build::<MultiCompiler>(root, &self.output, None, opts.local_evm_env(), opts, strategy)
            .unwrap()
    }

    /// Builds a non-tracing runner with zksync
    /// TODO: This needs to be added as currently it is a copy of the original function
    pub fn runner_with_zksync_config(&self, mut zk_config: Config) -> MultiContractRunner {
        zk_config.rpc_endpoints = rpc_endpoints_zk();
        zk_config.allow_paths.push(manifest_root().to_path_buf());

        // no prompt testing
        zk_config.prompt_timeout = 0;

        let root = self.zk_test_data.zk_project.root();
        let mut opts = config_evm_opts(&zk_config);

        if zk_config.isolate {
            opts.isolate = true;
        }

        let env = opts.local_evm_env();
        let output = self.zk_test_data.output.clone();
        let zk_output = self.zk_test_data.zk_output.clone();
        let dual_compiled_contracts = self.zk_test_data.dual_compiled_contracts.clone();
        let sender = zk_config.sender;

        let mut strategy = utils::get_executor_strategy(&zk_config);
        strategy
            .runner
            .zksync_set_dual_compiled_contracts(strategy.context.as_mut(), dual_compiled_contracts);
        let mut builder = self.base_runner();
        builder.config = Arc::new(zk_config);
        builder
            .enable_isolation(opts.isolate)
            .sender(sender)
            .build::<MultiCompiler>(root, &output, Some(zk_output), env, opts, strategy)
            .unwrap()
    }

    /// Builds a tracing runner
    pub fn tracing_runner(&self) -> MultiContractRunner {
        let mut opts = config_evm_opts(&self.config);
        opts.verbosity = 5;
        self.base_runner()
            .build::<MultiCompiler>(
                self.project.root(),
                &self.output,
                None,
                opts.local_evm_env(),
                opts,
                ExecutorStrategy::new_evm(),
            )
            .unwrap()
    }

    /// Builds a runner that runs against forked state
    pub async fn forked_runner(&self, rpc: &str) -> MultiContractRunner {
        let mut opts = config_evm_opts(&self.config);

        opts.env.chain_id = None; // clear chain id so the correct one gets fetched from the RPC
        opts.fork_url = Some(rpc.to_string());

        let env = opts.evm_env().await.expect("Could not instantiate fork environment");
        let fork = opts.get_fork(&Default::default(), env.clone());

        self.base_runner()
            .with_fork(fork)
            .build::<MultiCompiler>(
                self.project.root(),
                &self.output,
                None,
                env,
                opts,
                ExecutorStrategy::new_evm(),
            )
            .unwrap()
    }
}

/// Installs Vyper if it's not already present.
pub fn get_vyper() -> Vyper {
    if let Ok(vyper) = Vyper::new("vyper") {
        return vyper;
    }
    if let Ok(vyper) = Vyper::new(&*VYPER) {
        return vyper;
    }
    RuntimeOrHandle::new().block_on(async {
        #[cfg(target_family = "unix")]
        use std::{fs::Permissions, os::unix::fs::PermissionsExt};

        let suffix = match svm::platform() {
            svm::Platform::MacOsAarch64 => "darwin",
            svm::Platform::LinuxAmd64 => "linux",
            svm::Platform::WindowsAmd64 => "windows.exe",
            platform => panic!(
                "unsupported platform {platform:?} for installing vyper, \
                 install it manually and add it to $PATH"
            ),
        };
        let url = format!("https://github.com/vyperlang/vyper/releases/download/v0.4.0/vyper.0.4.0+commit.e9db8d9f.{suffix}");

        let res = reqwest::Client::builder().build().unwrap().get(url).send().await.unwrap();

        assert!(res.status().is_success());

        let bytes = res.bytes().await.unwrap();

        std::fs::write(&*VYPER, bytes).unwrap();

        #[cfg(target_family = "unix")]
        std::fs::set_permissions(&*VYPER, Permissions::from_mode(0o755)).unwrap();

        Vyper::new(&*VYPER).unwrap()
    })
}

pub fn get_compiled(project: &mut Project) -> ProjectCompileOutput {
    let lock_file_path = project.sources_path().join(".lock");
    // Compile only once per test run.
    // We need to use a file lock because `cargo-nextest` runs tests in different processes.
    // This is similar to [`foundry_test_utils::util::initialize`], see its comments for more
    // details.
    let mut lock = fd_lock::new_lock(&lock_file_path);
    let read = lock.read().unwrap();
    let out;

    let mut write = None;
    if !project.cache_path().exists() || std::fs::read(&lock_file_path).unwrap() != b"1" {
        drop(read);
        write = Some(lock.write().unwrap());
    }

    if project.compiler.vyper.is_none() {
        project.compiler.vyper = Some(get_vyper());
    }

    out = project.compile().unwrap();

    if out.has_compiler_errors() {
        panic!("Compiled with errors:\n{out}");
    }

    if let Some(ref mut write) = write {
        write.write_all(b"1").unwrap();
    }

    out
}

pub fn get_zk_compiled(
    zk_project: &ZkProject,
) -> ProjectCompileOutput<ZkSolcCompiler, ZkArtifactOutput> {
    let lock_file_path = zk_project.sources_path().join(".lock-zk");
    // Compile only once per test run.
    // We need to use a file lock because `cargo-nextest` runs tests in different processes.
    // This is similar to [`foundry_test_utils::util::initialize`], see its comments for more
    // details.
    let mut lock = fd_lock::new_lock(&lock_file_path);
    let read = lock.read().unwrap();
    let out;

    let mut write = None;

    let zk_compiler = foundry_common::compile::ProjectCompiler::new();
    if zk_project.paths.cache.exists() || std::fs::read(&lock_file_path).unwrap() == b"1" {
        drop(read);
        write = Some(lock.write().unwrap());
    }

    out = zk_compiler.zksync_compile(zk_project);

    if let Some(ref mut write) = write {
        write.write_all(b"1").unwrap();
    }

    let out: ProjectCompileOutput<ZkSolcCompiler, ZkArtifactOutput> =
        out.expect("failed compiling zksync project");

    if let Some(ref mut write) = write {
        write.write_all(b"1").unwrap();
    }
    out
}

/// Default data for the tests group.
pub static TEST_DATA_DEFAULT: LazyLock<ForgeTestData> =
    LazyLock::new(|| ForgeTestData::new(ForgeTestProfile::Default));

/// Data for tests requiring Paris support on Solc and EVM level.
pub static TEST_DATA_PARIS: LazyLock<ForgeTestData> =
    LazyLock::new(|| ForgeTestData::new(ForgeTestProfile::Paris));

/// Data for tests requiring Cancun support on Solc and EVM level.
pub static TEST_DATA_MULTI_VERSION: LazyLock<ForgeTestData> =
    LazyLock::new(|| ForgeTestData::new(ForgeTestProfile::MultiVersion));

pub fn manifest_root() -> &'static Path {
    let mut root = Path::new(env!("CARGO_MANIFEST_DIR"));
    // need to check here where we're executing the test from, if in `forge` we need to also allow
    // `testdata`
    if root.ends_with("forge") {
        root = root.parent().unwrap();
    }
    root
}

/// the RPC endpoints used during tests
pub fn rpc_endpoints() -> RpcEndpoints {
    RpcEndpoints::new([
        ("mainnet", RpcEndpointUrl::Url(next_http_archive_rpc_url())),
        ("mainnet2", RpcEndpointUrl::Url(next_http_archive_rpc_url())),
        ("sepolia", RpcEndpointUrl::Url(next_rpc_endpoint(NamedChain::Sepolia))),
        ("optimism", RpcEndpointUrl::Url(next_rpc_endpoint(NamedChain::Optimism))),
        ("arbitrum", RpcEndpointUrl::Url(next_rpc_endpoint(NamedChain::Arbitrum))),
        ("polygon", RpcEndpointUrl::Url(next_rpc_endpoint(NamedChain::Polygon))),
        ("bsc", RpcEndpointUrl::Url(next_rpc_endpoint(NamedChain::BinanceSmartChain))),
        ("avaxTestnet", RpcEndpointUrl::Url("https://api.avax-test.network/ext/bc/C/rpc".into())),
        ("moonbeam", RpcEndpointUrl::Url("https://moonbeam-rpc.publicnode.com".into())),
        ("rpcEnvAlias", RpcEndpointUrl::Env("${RPC_ENV_ALIAS}".into())),
    ])
}

/// the RPC endpoints used during tests
pub fn rpc_endpoints_zk() -> RpcEndpoints {
    // use mainnet url from env to avoid rate limiting in CI
    let mainnet_url =
        std::env::var("TEST_MAINNET_URL").unwrap_or("https://mainnet.era.zksync.io".to_string()); // trufflehog:ignore
    RpcEndpoints::new([
        ("mainnet", RpcEndpointUrl::Url(mainnet_url)),
        (
            "rpcAlias",
            RpcEndpointUrl::Url(
                "https://eth-mainnet.alchemyapi.io/v2/Lc7oIGYeL_QvInzI0Wiu_pOZZDEKBrdf".to_string(), /* trufflehog:ignore */
            ),
        ),
        (
            "rpcAliasSepolia",
            RpcEndpointUrl::Url(
                "https://eth-sepolia.g.alchemy.com/v2/Lc7oIGYeL_QvInzI0Wiu_pOZZDEKBrdf".to_string(), /* trufflehog:ignore */
            ),
        ),
        ("rpcEnvAlias", RpcEndpointUrl::Env("${RPC_ENV_ALIAS}".to_string())),
    ])
}

pub async fn run_zk_script_test(
    root: impl AsRef<std::path::Path>,
    cmd: &mut TestCommand,
    script_path: &str,
    contract_name: &str,
    dependencies: Option<&str>,
    expected_broadcastable_txs: usize,
    extra_args: Option<&[&str]>,
) {
    let node = ZkSyncNode::start().await;
    let url = node.url();

    if let Some(deps) = dependencies {
        let mut install_args = vec!["install"];
        install_args.extend(deps.split_whitespace());
        cmd.args(&install_args).assert_success();
    }

    cmd.forge_fuse();

    let script_path_contract = format!("{script_path}:{contract_name}");
    let private_key =
        ZkSyncNode::rich_wallets().next().map(|(_, pk, _)| pk).expect("No rich wallets available");

    let mut script_args = vec![
        "--zk-startup",
        &script_path_contract,
        "--private-key",
        &private_key,
        "--chain",
        "260",
        "--gas-estimate-multiplier",
        "310",
        "--rpc-url",
        url.as_str(),
        "--slow",
        "--evm-version",
        "shanghai",
    ];

    if let Some(args) = extra_args {
        script_args.extend_from_slice(args);
    }

    cmd.arg("script").args(&script_args);

    cmd.assert_success()
        .get_output()
        .stdout_lossy()
        .contains("ONCHAIN EXECUTION COMPLETE & SUCCESSFUL");

    let run_latest = foundry_common::fs::json_files(root.as_ref().join("broadcast").as_path())
        .find(|file| file.ends_with("run-latest.json"))
        .expect("No broadcast artifacts");

    let content = foundry_common::fs::read_to_string(run_latest).unwrap();

    let json: serde_json::Value = serde_json::from_str(&content).unwrap();

    assert_eq!(
        json["transactions"].as_array().expect("broadcastable txs").len(),
        expected_broadcastable_txs
    );
    cmd.forge_fuse();
}

pub fn deploy_zk_contract(
    cmd: &mut TestCommand,
    url: &str,
    private_key: &str,
    contract_path: &str,
    extra_args: Option<&[&str]>,
) -> Result<String, String> {
    cmd.forge_fuse().args([
        "create",
        "--zk-startup",
        contract_path,
        "--rpc-url",
        url,
        "--private-key",
        private_key,
    ]);

    if let Some(args) = extra_args {
        cmd.args(args);
    }

    let output = cmd.assert_success();
    let output = output.get_output();
    let stdout = output.stdout_lossy();
    let stderr = foundry_test_utils::util::lossy_string(output.stderr.as_slice());

    if stdout.contains("Deployed to:") {
        let regex = regex::Regex::new(r"Deployed to:\s*(\S+)").unwrap();
        regex
            .captures(&stdout)
            .and_then(|cap| cap.get(1))
            .map(|m| m.as_str().to_string())
            .ok_or_else(|| "Failed to extract deployed address".to_string())
    } else {
        Err(format!("Deployment failed. Stdout: {stdout}\nStderr: {stderr}"))
    }
}

fn config_evm_opts(config: &Config) -> EvmOpts {
    config.to_figment(foundry_config::FigmentProviders::None).extract().unwrap()
}<|MERGE_RESOLUTION|>--- conflicted
+++ resolved
@@ -2,15 +2,10 @@
 
 use alloy_chains::NamedChain;
 use alloy_primitives::U256;
-<<<<<<< HEAD
-use forge::{MultiContractRunner, MultiContractRunnerBuilder};
-use foundry_cli::utils::install_crypto_provider;
-=======
 use forge::{
     executors::strategy::ExecutorStrategy, MultiContractRunner, MultiContractRunnerBuilder,
 };
 use foundry_cli::utils::{self, install_crypto_provider};
->>>>>>> 6aa835bd
 use foundry_compilers::{
     artifacts::{EvmVersion, Libraries, Settings},
     compilers::multi::MultiCompiler,
@@ -35,10 +30,7 @@
     dual_compiled_contracts::DualCompiledContracts,
 };
 use revm::primitives::hardfork::SpecId;
-<<<<<<< HEAD
-=======
 use semver::Version;
->>>>>>> 6aa835bd
 use std::{
     env, fmt,
     io::Write,
