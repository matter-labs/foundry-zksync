//! Test helpers for Forge integration tests.

use alloy_chains::NamedChain;
use alloy_primitives::U256;
use forge::{
    revm::primitives::SpecId, MultiContractRunner, MultiContractRunnerBuilder, TestOptions,
    TestOptionsBuilder,
};
use foundry_compilers::{
    artifacts::{EvmVersion, Libraries, Settings},
    utils::RuntimeOrHandle,
    zksolc::ZkSolcCompiler,
    zksync::{
        artifact_output::zk::ZkArtifactOutput,
        compile::output::ProjectCompileOutput as ZkProjectCompileOutput,
    },
    Project, ProjectCompileOutput, SolcConfig, Vyper,
};
use foundry_config::{
    fs_permissions::PathPermission, Config, FsPermissions, FuzzConfig, FuzzDictionaryConfig,
    InvariantConfig, RpcEndpoint, RpcEndpoints,
};
use foundry_evm::{
    constants::CALLER,
    opts::{Env, EvmOpts},
};
<<<<<<< HEAD
use foundry_test_utils::{fd_lock, init_tracing, TestCommand, ZkSyncNode, rpc::next_rpc_endpoint};
use foundry_zksync_compiler::{DualCompiledContracts, ZKSYNC_SOLIDITY_FILES_CACHE_FILENAME};
use once_cell::sync::Lazy;
use semver::Version;
=======
use foundry_test_utils::{fd_lock, init_tracing, rpc::next_rpc_endpoint};
>>>>>>> 91656a28
use std::{
    env, fmt,
    io::Write,
    path::{Path, PathBuf},
    sync::{Arc, LazyLock},
};

type ZkProject = Project<ZkSolcCompiler, ZkArtifactOutput>;

pub const RE_PATH_SEPARATOR: &str = "/";
const TESTDATA: &str = concat!(env!("CARGO_MANIFEST_DIR"), "/../../testdata");
static VYPER: LazyLock<PathBuf> = LazyLock::new(|| std::env::temp_dir().join("vyper"));

/// Profile for the tests group. Used to configure separate configurations for test runs.
pub enum ForgeTestProfile {
    Default,
    Cancun,
    MultiVersion,
}

impl fmt::Display for ForgeTestProfile {
    fn fmt(&self, f: &mut fmt::Formatter<'_>) -> fmt::Result {
        match self {
            Self::Default => write!(f, "default"),
            Self::Cancun => write!(f, "cancun"),
            Self::MultiVersion => write!(f, "multi-version"),
        }
    }
}

impl ForgeTestProfile {
    /// Returns true if the profile is Cancun.
    pub fn is_cancun(&self) -> bool {
        matches!(self, Self::Cancun)
    }

    pub fn root(&self) -> PathBuf {
        PathBuf::from(TESTDATA)
    }

    /// Configures the solc settings for the test profile.
    pub fn solc_config(&self) -> SolcConfig {
        let libs =
            ["fork/Fork.t.sol:DssExecLib:0xfD88CeE74f7D78697775aBDAE53f9Da1559728E4".to_string()];

        let mut settings =
            Settings { libraries: Libraries::parse(&libs).unwrap(), ..Default::default() };

        if matches!(self, Self::Cancun) {
            settings.evm_version = Some(EvmVersion::Cancun);
        }

        SolcConfig::builder().settings(settings).build()
    }

    pub fn project(&self) -> Project {
        self.config().project().expect("Failed to build project")
    }

    pub fn zk_project(&self) -> ZkProject {
        let zk_config = self.zk_config();
        let mut zk_project =
            foundry_zksync_compiler::config_create_project(&zk_config, zk_config.cache, false)
                .expect("failed creating zksync project");
        zk_project.paths.artifacts = zk_config.root.as_ref().join("zk").join("zkout");
        zk_project.paths.cache = zk_config
            .root
            .as_ref()
            .join("zk")
            .join("cache")
            .join(ZKSYNC_SOLIDITY_FILES_CACHE_FILENAME);

        zk_project
    }

    pub fn test_opts(&self, output: &ProjectCompileOutput) -> TestOptions {
        TestOptionsBuilder::default()
            .fuzz(FuzzConfig {
                runs: 256,
                max_test_rejects: 65536,
                seed: None,
                dictionary: FuzzDictionaryConfig {
                    include_storage: true,
                    include_push_bytes: true,
                    dictionary_weight: 40,
                    max_fuzz_dictionary_addresses: 10_000,
                    max_fuzz_dictionary_values: 10_000,
                },
                gas_report_samples: 256,
                failure_persist_dir: Some(tempfile::tempdir().unwrap().into_path()),
                failure_persist_file: Some("testfailure".to_string()),
                no_zksync_reserved_addresses: false,
                show_logs: false,
            })
            .invariant(InvariantConfig {
                runs: 256,
                depth: 15,
                fail_on_revert: false,
                call_override: false,
                dictionary: FuzzDictionaryConfig {
                    dictionary_weight: 80,
                    include_storage: true,
                    include_push_bytes: true,
                    max_fuzz_dictionary_addresses: 10_000,
                    max_fuzz_dictionary_values: 10_000,
                },
                shrink_run_limit: 5000,
                max_assume_rejects: 65536,
                gas_report_samples: 256,
                failure_persist_dir: Some(tempfile::tempdir().unwrap().into_path()),
                no_zksync_reserved_addresses: false,
            })
            .build(output, Path::new(self.project().root()))
            .expect("Config loaded")
    }

    pub fn evm_opts(&self) -> EvmOpts {
        EvmOpts {
            env: Env {
                gas_limit: u64::MAX,
                chain_id: None,
                tx_origin: CALLER,
                block_number: 1,
                block_timestamp: 1,
                ..Default::default()
            },
            sender: CALLER,
            initial_balance: U256::MAX,
            ffi: true,
            verbosity: 3,
            memory_limit: 1 << 26,
            ..Default::default()
        }
    }

    /// Build [Config] for test profile.
    ///
    /// Project source files are read from testdata/{profile_name}
    /// Project output files are written to testdata/out/{profile_name}
    /// Cache is written to testdata/cache/{profile_name}
    ///
    /// AST output is enabled by default to support inline configs.
    pub fn config(&self) -> Config {
        let mut config = Config::with_root(self.root());

        config.ast = true;
        config.src = self.root().join(self.to_string());
        config.out = self.root().join("out").join(self.to_string());
        config.cache_path = self.root().join("cache").join(self.to_string());
        config.libraries = vec![
            "fork/Fork.t.sol:DssExecLib:0xfD88CeE74f7D78697775aBDAE53f9Da1559728E4".to_string(),
        ];

        if self.is_cancun() {
            config.evm_version = EvmVersion::Cancun;
        }

        config
    }

    /// Build [Config] for zksync test profile.
    ///
    /// Project source files are read from testdata/zk
    /// Project output files are written to testdata/zk/out and testdata/zk/zkout
    /// Cache is written to testdata/zk/cache
    ///
    /// AST output is enabled by default to support inline configs.
    pub fn zk_config(&self) -> Config {
        let mut zk_config = Config::with_root(self.root());

        zk_config.ast = true;
        zk_config.src = self.root().join("./zk");
        zk_config.test = self.root().join("./zk");
        zk_config.out = self.root().join("zk").join("out");
        zk_config.cache_path = self.root().join("zk").join("cache");
        zk_config.evm_version = EvmVersion::London;

        zk_config.zksync.startup = true;
        zk_config.zksync.fallback_oz = true;
        zk_config.zksync.optimizer_mode = '3';
        zk_config.zksync.zksolc = Some(foundry_config::SolcReq::Version(Version::new(1, 5, 3)));
        zk_config.fuzz.no_zksync_reserved_addresses = true;

        zk_config
    }
}

/// Container for test data for zkSync specific tests.
pub struct ZkTestData {
    pub dual_compiled_contracts: DualCompiledContracts,
    pub zk_config: Config,
    pub zk_project: ZkProject,
    pub output: ProjectCompileOutput,
    pub zk_output: ZkProjectCompileOutput,
}

/// Container for test data for a specific test profile.
pub struct ForgeTestData {
    pub project: Project,
    pub output: ProjectCompileOutput,
    pub test_opts: TestOptions,
    pub evm_opts: EvmOpts,
    pub config: Config,
    pub profile: ForgeTestProfile,
    pub zk_test_data: ZkTestData,
}

impl ForgeTestData {
    /// Builds [ForgeTestData] for the given [ForgeTestProfile].
    ///
    /// Uses [get_compiled] to lazily compile the project.
    pub fn new(profile: ForgeTestProfile) -> Self {
        init_tracing();

        let mut project = profile.project();
        let output = get_compiled(&mut project);
        let test_opts = profile.test_opts(&output);
        let config = profile.config();
        let evm_opts = profile.evm_opts();

        let zk_test_data = {
            let zk_config = profile.zk_config();
            let zk_project = profile.zk_project();

            let mut project = zk_config.project().expect("failed obtaining project");
            let output = get_compiled(&mut project);
            let zk_output = get_zk_compiled(&zk_project);
            let dual_compiled_contracts =
                DualCompiledContracts::new(&output, &zk_output, &project.paths, &zk_project.paths);
            ZkTestData { dual_compiled_contracts, zk_config, zk_project, output, zk_output }
        };

        Self { project, output, test_opts, evm_opts, config, profile, zk_test_data }
    }

    /// Builds a base runner
    pub fn base_runner(&self) -> MultiContractRunnerBuilder {
        init_tracing();
        let mut runner = MultiContractRunnerBuilder::new(Arc::new(self.config.clone()))
            .sender(self.evm_opts.sender)
            .with_test_options(self.test_opts.clone());
        if self.profile.is_cancun() {
            runner = runner.evm_spec(SpecId::CANCUN);
        }

        runner
    }

    /// Builds a non-tracing runner
    pub fn runner(&self) -> MultiContractRunner {
        let mut config = self.config.clone();
        config.fs_permissions =
            FsPermissions::new(vec![PathPermission::read_write(manifest_root())]);
        self.runner_with_config(config)
    }

    /// Builds a non-tracing zksync runner
    /// TODO: This needs to be implemented as currently it is a copy of the original function
    pub fn runner_zksync(&self) -> MultiContractRunner {
        let mut zk_config = self.zk_test_data.zk_config.clone();
        zk_config.fs_permissions =
            FsPermissions::new(vec![PathPermission::read_write(manifest_root())]);
        self.runner_with_zksync_config(zk_config)
    }

    /// Builds a non-tracing runner
    pub fn runner_with_config(&self, mut config: Config) -> MultiContractRunner {
        config.rpc_endpoints = rpc_endpoints();
        config.allow_paths.push(manifest_root().to_path_buf());

        // no prompt testing
        config.prompt_timeout = 0;

        let root = self.project.root();
        let mut opts = self.evm_opts.clone();

        if config.isolate {
            opts.isolate = true;
        }

        let env = opts.local_evm_env();
        let output = self.output.clone();

        let sender = config.sender;

        let mut builder = self.base_runner();
        builder.config = Arc::new(config);
        builder
            .enable_isolation(opts.isolate)
            .sender(sender)
            .with_test_options(self.test_opts.clone())
            .build(root, output, None, env, opts, Default::default())
            .unwrap()
    }

    /// Builds a non-tracing runner with zksync
    /// TODO: This needs to be added as currently it is a copy of the original function
    pub fn runner_with_zksync_config(&self, mut zk_config: Config) -> MultiContractRunner {
        zk_config.rpc_endpoints = rpc_endpoints_zk();
        zk_config.allow_paths.push(manifest_root().to_path_buf());

        // no prompt testing
        zk_config.prompt_timeout = 0;

        let root = self.zk_test_data.zk_project.root();
        let mut opts = self.evm_opts.clone();

        if zk_config.isolate {
            opts.isolate = true;
        }

        let env = opts.local_evm_env();
        let output = self.zk_test_data.output.clone();
        let zk_output = self.zk_test_data.zk_output.clone();
        let dual_compiled_contracts = self.zk_test_data.dual_compiled_contracts.clone();
        let mut test_opts = self.test_opts.clone();
        test_opts.fuzz.no_zksync_reserved_addresses = zk_config.fuzz.no_zksync_reserved_addresses;
        let sender = zk_config.sender;

        let mut builder = self.base_runner();
        builder.config = Arc::new(zk_config);
        builder
            .enable_isolation(opts.isolate)
            .sender(sender)
            .with_test_options(test_opts)
            .build(root, output, Some(zk_output), env, opts, dual_compiled_contracts)
            .unwrap()
    }

    /// Builds a tracing runner
    pub fn tracing_runner(&self) -> MultiContractRunner {
        let mut opts = self.evm_opts.clone();
        opts.verbosity = 5;
        self.base_runner()
            .build(
                self.project.root(),
                self.output.clone(),
                None,
                opts.local_evm_env(),
                opts,
                Default::default(),
            )
            .unwrap()
    }

    /// Builds a runner that runs against forked state
    pub async fn forked_runner(&self, rpc: &str) -> MultiContractRunner {
        let mut opts = self.evm_opts.clone();

        opts.env.chain_id = None; // clear chain id so the correct one gets fetched from the RPC
        opts.fork_url = Some(rpc.to_string());

        let env = opts.evm_env().await.expect("Could not instantiate fork environment");
        let fork = opts.get_fork(&Default::default(), env.clone());

        self.base_runner()
            .with_fork(fork)
            .build(self.project.root(), self.output.clone(), None, env, opts, Default::default())
            .unwrap()
    }
}

/// Installs Vyper if it's not already present.
pub fn get_vyper() -> Vyper {
    if let Ok(vyper) = Vyper::new("vyper") {
        return vyper;
    }
    if let Ok(vyper) = Vyper::new(&*VYPER) {
        return vyper;
    }
    RuntimeOrHandle::new().block_on(async {
        #[cfg(target_family = "unix")]
        use std::{fs::Permissions, os::unix::fs::PermissionsExt};

        let suffix = match svm::platform() {
            svm::Platform::MacOsAarch64 => "darwin",
            svm::Platform::LinuxAmd64 => "linux",
            svm::Platform::WindowsAmd64 => "windows.exe",
            platform => panic!(
                "unsupported platform {platform:?} for installing vyper, \
                 install it manually and add it to $PATH"
            ),
        };
        let url = format!("https://github.com/vyperlang/vyper/releases/download/v0.4.0/vyper.0.4.0+commit.e9db8d9f.{suffix}");

        let res = reqwest::Client::builder().build().unwrap().get(url).send().await.unwrap();

        assert!(res.status().is_success());

        let bytes = res.bytes().await.unwrap();

        std::fs::write(&*VYPER, bytes).unwrap();

        #[cfg(target_family = "unix")]
        std::fs::set_permissions(&*VYPER, Permissions::from_mode(0o755)).unwrap();

        Vyper::new(&*VYPER).unwrap()
    })
}

pub fn get_compiled(project: &mut Project) -> ProjectCompileOutput {
    let lock_file_path = project.sources_path().join(".lock");
    // Compile only once per test run.
    // We need to use a file lock because `cargo-nextest` runs tests in different processes.
    // This is similar to [`foundry_test_utils::util::initialize`], see its comments for more
    // details.
    let mut lock = fd_lock::new_lock(&lock_file_path);
    let read = lock.read().unwrap();
    let out;

    let mut write = None;
    if !project.cache_path().exists() || std::fs::read(&lock_file_path).unwrap() != b"1" {
        drop(read);
        write = Some(lock.write().unwrap());
    }

    if project.compiler.vyper.is_none() {
        project.compiler.vyper = Some(get_vyper());
    }

    out = project.compile().unwrap();

    if out.has_compiler_errors() {
        panic!("Compiled with errors:\n{out}");
    }

    if let Some(ref mut write) = write {
        write.write_all(b"1").unwrap();
    }

    out
}

pub fn get_zk_compiled(zk_project: &ZkProject) -> ZkProjectCompileOutput {
    let lock_file_path = zk_project.sources_path().join(".lock-zk");
    // Compile only once per test run.
    // We need to use a file lock because `cargo-nextest` runs tests in different processes.
    // This is similar to [`foundry_test_utils::util::initialize`], see its comments for more
    // details.
    let mut lock = fd_lock::new_lock(&lock_file_path);
    let read = lock.read().unwrap();
    let out;

    let mut write = None;

    let zk_compiler = foundry_common::compile::ProjectCompiler::new();
    if zk_project.paths.cache.exists() || std::fs::read(&lock_file_path).unwrap() == b"1" {
        drop(read);
        write = Some(lock.write().unwrap());
    }

    out = zk_compiler.zksync_compile(zk_project, None);

    if let Some(ref mut write) = write {
        write.write_all(b"1").unwrap();
    }

    let out: ZkProjectCompileOutput = out.expect("failed compiling zksync project");

    if let Some(ref mut write) = write {
        write.write_all(b"1").unwrap();
    }
    out
}

pub static EVM_OPTS: Lazy<EvmOpts> = Lazy::new(|| EvmOpts {
    env: Env {
        gas_limit: u64::MAX,
        chain_id: None,
        tx_origin: Config::DEFAULT_SENDER,
        block_number: 1,
        block_timestamp: 1,
        ..Default::default()
    },
    sender: Config::DEFAULT_SENDER,
    initial_balance: U256::MAX,
    ffi: true,
    verbosity: 3,
    memory_limit: 1 << 26,
    ..Default::default()
});

/// Default data for the tests group.
pub static TEST_DATA_DEFAULT: LazyLock<ForgeTestData> =
    LazyLock::new(|| ForgeTestData::new(ForgeTestProfile::Default));

/// Data for tests requiring Cancun support on Solc and EVM level.
pub static TEST_DATA_CANCUN: LazyLock<ForgeTestData> =
    LazyLock::new(|| ForgeTestData::new(ForgeTestProfile::Cancun));

/// Data for tests requiring Cancun support on Solc and EVM level.
pub static TEST_DATA_MULTI_VERSION: LazyLock<ForgeTestData> =
    LazyLock::new(|| ForgeTestData::new(ForgeTestProfile::MultiVersion));

pub fn manifest_root() -> &'static Path {
    let mut root = Path::new(env!("CARGO_MANIFEST_DIR"));
    // need to check here where we're executing the test from, if in `forge` we need to also allow
    // `testdata`
    if root.ends_with("forge") {
        root = root.parent().unwrap();
    }
    root
}

/// the RPC endpoints used during tests
pub fn rpc_endpoints() -> RpcEndpoints {
    RpcEndpoints::new([
        ("mainnet", RpcEndpoint::Url(next_rpc_endpoint(NamedChain::Mainnet))),
        ("mainnet2", RpcEndpoint::Url(next_rpc_endpoint(NamedChain::Mainnet))),
        ("sepolia", RpcEndpoint::Url(next_rpc_endpoint(NamedChain::Sepolia))),
        ("optimism", RpcEndpoint::Url(next_rpc_endpoint(NamedChain::Optimism))),
        ("arbitrum", RpcEndpoint::Url(next_rpc_endpoint(NamedChain::Arbitrum))),
        ("polygon", RpcEndpoint::Url(next_rpc_endpoint(NamedChain::Polygon))),
        ("avaxTestnet", RpcEndpoint::Url("https://api.avax-test.network/ext/bc/C/rpc".into())),
        ("rpcEnvAlias", RpcEndpoint::Env("${RPC_ENV_ALIAS}".into())),
    ])
}

/// the RPC endpoints used during tests
pub fn rpc_endpoints_zk() -> RpcEndpoints {
    // use mainnet url from env to avoid rate limiting in CI
    let mainnet_url =
        std::env::var("TEST_MAINNET_URL").unwrap_or("https://mainnet.era.zksync.io".to_string()); // trufflehog:ignore
    RpcEndpoints::new([
        ("mainnet", RpcEndpoint::Url(mainnet_url)),
        (
            "rpcAlias",
            RpcEndpoint::Url(
                "https://eth-mainnet.alchemyapi.io/v2/Lc7oIGYeL_QvInzI0Wiu_pOZZDEKBrdf".to_string(), /* trufflehog:ignore */
            ),
        ),
        (
            "rpcAliasSepolia",
            RpcEndpoint::Url(
                "https://eth-sepolia.g.alchemy.com/v2/Lc7oIGYeL_QvInzI0Wiu_pOZZDEKBrdf".to_string(), /* trufflehog:ignore */
            ),
        ),
        ("rpcEnvAlias", RpcEndpoint::Env("${RPC_ENV_ALIAS}".to_string())),
    ])
}

pub fn run_zk_script_test(
    root: impl AsRef<std::path::Path>,
    cmd: &mut TestCommand,
    script_path: &str,
    contract_name: &str,
    dependencies: Option<&str>,
    expected_broadcastable_txs: usize,
    extra_args: Option<&[&str]>,
) {
    let node = ZkSyncNode::start();
    let url = node.url();

    if let Some(deps) = dependencies {
        let mut install_args = vec!["install"];
        install_args.extend(deps.split_whitespace());
        install_args.push("--no-commit");
        cmd.args(&install_args).ensure_execute_success().expect("Installed successfully");
    }

    cmd.forge_fuse();

    let script_path_contract = format!("{script_path}:{contract_name}");
    let private_key =
        ZkSyncNode::rich_wallets().next().map(|(_, pk, _)| pk).expect("No rich wallets available");
    let mut script_args = vec![
        "--zk-startup",
        &script_path_contract,
        "--broadcast",
        "--private-key",
        private_key,
        "--chain",
        "260",
        "--gas-estimate-multiplier",
        "310",
        "--rpc-url",
        url.as_str(),
        "--slow",
        "--evm-version",
        "shanghai",
    ];

    if let Some(args) = extra_args {
        script_args.extend_from_slice(args);
    }

    cmd.arg("script").args(&script_args);

    assert!(cmd.stdout_lossy().contains("ONCHAIN EXECUTION COMPLETE & SUCCESSFUL"));

    let run_latest = foundry_common::fs::json_files(root.as_ref().join("broadcast").as_path())
        .find(|file| file.ends_with("run-latest.json"))
        .expect("No broadcast artifacts");

    let content = foundry_common::fs::read_to_string(run_latest).unwrap();

    let json: serde_json::Value = serde_json::from_str(&content).unwrap();
    assert_eq!(
        json["transactions"].as_array().expect("broadcastable txs").len(),
        expected_broadcastable_txs
    );
    cmd.forge_fuse();
}

pub fn deploy_zk_contract(
    cmd: &mut TestCommand,
    url: &str,
    private_key: &str,
    contract_path: &str,
) -> Result<String, String> {
    cmd.forge_fuse().args([
        "create",
        "--zk-startup",
        contract_path,
        "--rpc-url",
        url,
        "--private-key",
        private_key,
    ]);

    let (stdout, stderr) = cmd.output_lossy();

    if stdout.contains("Deployed to:") {
        let regex = regex::Regex::new(r"Deployed to:\s*(\S+)").unwrap();
        regex
            .captures(&stdout)
            .and_then(|cap| cap.get(1))
            .map(|m| m.as_str().to_string())
            .ok_or_else(|| "Failed to extract deployed address".to_string())
    } else {
        Err(format!("Deployment failed. Stdout: {stdout}\nStderr: {stderr}"))
    }
}<|MERGE_RESOLUTION|>--- conflicted
+++ resolved
@@ -24,14 +24,9 @@
     constants::CALLER,
     opts::{Env, EvmOpts},
 };
-<<<<<<< HEAD
 use foundry_test_utils::{fd_lock, init_tracing, TestCommand, ZkSyncNode, rpc::next_rpc_endpoint};
 use foundry_zksync_compiler::{DualCompiledContracts, ZKSYNC_SOLIDITY_FILES_CACHE_FILENAME};
-use once_cell::sync::Lazy;
 use semver::Version;
-=======
-use foundry_test_utils::{fd_lock, init_tracing, rpc::next_rpc_endpoint};
->>>>>>> 91656a28
 use std::{
     env, fmt,
     io::Write,
