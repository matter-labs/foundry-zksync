//! Invariant tests.

use crate::{config::*, test_helpers::TEST_DATA_DEFAULT};
use alloy_primitives::U256;
use forge::{fuzz::CounterExample, TestOptions};
use foundry_test_utils::Filter;
use std::collections::BTreeMap;

macro_rules! get_counterexample {
    ($runner:ident, $filter:expr) => {
        $runner
            .test_collect($filter)
            .values()
            .last()
            .expect("Invariant contract should be testable.")
            .test_results
            .values()
            .last()
            .expect("Invariant contract should be testable.")
            .counterexample
            .as_ref()
            .expect("Invariant contract should have failed with a counterexample.")
    };
}
<<<<<<< HEAD

#[tokio::test(flavor = "multi_thread")]
async fn test_invariant() {
    let filter = Filter::new(".*", ".*", ".*fuzz/invariant/(target|targetAbi|common)");
    let mut runner = TEST_DATA_DEFAULT.runner();
    runner.test_options = TEST_DATA_DEFAULT.test_opts.clone();
    runner.test_options.invariant.failure_persist_dir =
        Some(tempfile::tempdir().unwrap().into_path());
    let results = runner.test_collect(&filter);
=======
>>>>>>> 62cdea8f

#[tokio::test(flavor = "multi_thread")]
async fn test_invariant_with_alias() {
    let filter = Filter::new(".*", ".*", ".*fuzz/invariant/common/InvariantTest1.t.sol");
    let results = TEST_DATA_DEFAULT.runner().test_collect(&filter);
    assert_multiple(
        &results,
<<<<<<< HEAD
        BTreeMap::from([
            (
                "default/fuzz/invariant/common/InvariantHandlerFailure.t.sol:InvariantHandlerFailure",
                vec![("statefulFuzz_BrokenInvariant()", true, None, None, None)],
            ),
            (
                "default/fuzz/invariant/common/InvariantInnerContract.t.sol:InvariantInnerContract",
                vec![(
                    "invariantHideJesus()",
=======
        BTreeMap::from([(
            "default/fuzz/invariant/common/InvariantTest1.t.sol:InvariantTest",
            vec![
                ("invariant_neverFalse()", false, Some("revert: false".into()), None, None),
                (
                    "statefulFuzz_neverFalseWithInvariantAlias()",
>>>>>>> 62cdea8f
                    false,
                    Some("revert: false".into()),
                    None,
                    None,
<<<<<<< HEAD
                )],
            ),
            (
                "default/fuzz/invariant/common/InvariantReentrancy.t.sol:InvariantReentrancy",
                vec![("invariantNotStolen()", true, None, None, None)],
            ),
            (
                "default/fuzz/invariant/common/InvariantTest1.t.sol:InvariantTest",
                vec![
                    ("invariant_neverFalse()", false, Some("revert: false".into()), None, None),
                    (
                        "statefulFuzz_neverFalseWithInvariantAlias()",
                        false,
                        Some("revert: false".into()),
                        None,
                        None,
                    ),
                ],
            ),
=======
                ),
            ],
        )]),
    );
}

#[tokio::test(flavor = "multi_thread")]
async fn test_invariant_filters() {
    let mut runner = TEST_DATA_DEFAULT.runner();
    runner.test_options.invariant.runs = 10;

    // Contracts filter tests.
    assert_multiple(
        &runner.test_collect(&Filter::new(
            ".*",
            ".*",
            ".*fuzz/invariant/target/(ExcludeContracts|TargetContracts).t.sol",
        )),
        BTreeMap::from([
>>>>>>> 62cdea8f
            (
                "default/fuzz/invariant/target/ExcludeContracts.t.sol:ExcludeContracts",
                vec![("invariantTrueWorld()", true, None, None, None)],
            ),
            (
                "default/fuzz/invariant/target/TargetContracts.t.sol:TargetContracts",
                vec![("invariantTrueWorld()", true, None, None, None)],
            ),
        ]),
    );

    // Senders filter tests.
    assert_multiple(
        &runner.test_collect(&Filter::new(
            ".*",
            ".*",
            ".*fuzz/invariant/target/(ExcludeSenders|TargetSenders).t.sol",
        )),
        BTreeMap::from([
            (
<<<<<<< HEAD
                "default/fuzz/invariant/target/TargetSenders.t.sol:TargetSenders",
                vec![(
                    "invariantTrueWorld()",
                    false,
                    Some("revert: false world".into()),
                    None,
                    None,
                )],
            ),
            (
                "default/fuzz/invariant/target/TargetInterfaces.t.sol:TargetWorldInterfaces",
=======
                "default/fuzz/invariant/target/ExcludeSenders.t.sol:ExcludeSenders",
                vec![("invariantTrueWorld()", true, None, None, None)],
            ),
            (
                "default/fuzz/invariant/target/TargetSenders.t.sol:TargetSenders",
>>>>>>> 62cdea8f
                vec![(
                    "invariantTrueWorld()",
                    false,
                    Some("revert: false world".into()),
                    None,
                    None,
                )],
            ),
        ]),
    );

    // Interfaces filter tests.
    assert_multiple(
        &runner.test_collect(&Filter::new(
            ".*",
            ".*",
            ".*fuzz/invariant/target/TargetInterfaces.t.sol",
        )),
        BTreeMap::from([(
            "default/fuzz/invariant/target/TargetInterfaces.t.sol:TargetWorldInterfaces",
            vec![("invariantTrueWorld()", false, Some("revert: false world".into()), None, None)],
        )]),
    );

    // Selectors filter tests.
    assert_multiple(
        &runner.test_collect(&Filter::new(
            ".*",
            ".*",
            ".*fuzz/invariant/target/(ExcludeSelectors|TargetSelectors).t.sol",
        )),
        BTreeMap::from([
            (
<<<<<<< HEAD
                "default/fuzz/invariant/target/ExcludeSenders.t.sol:ExcludeSenders",
                vec![("invariantTrueWorld()", true, None, None, None)],
=======
                "default/fuzz/invariant/target/ExcludeSelectors.t.sol:ExcludeSelectors",
                vec![("invariantFalseWorld()", true, None, None, None)],
>>>>>>> 62cdea8f
            ),
            (
                "default/fuzz/invariant/target/TargetSelectors.t.sol:TargetSelectors",
                vec![("invariantTrueWorld()", true, None, None, None)],
            ),
        ]),
    );

    // Artifacts filter tests.
    assert_multiple(
        &runner.test_collect(&Filter::new(
            ".*",
            ".*",
            ".*fuzz/invariant/targetAbi/(ExcludeArtifacts|TargetArtifacts|TargetArtifactSelectors|TargetArtifactSelectors2).t.sol",
        )),
        BTreeMap::from([
            (
<<<<<<< HEAD
                "default/fuzz/invariant/target/ExcludeSelectors.t.sol:ExcludeSelectors",
                vec![("invariantFalseWorld()", true, None, None, None)],
            ),
            (
=======
>>>>>>> 62cdea8f
                "default/fuzz/invariant/targetAbi/ExcludeArtifacts.t.sol:ExcludeArtifacts",
                vec![("invariantShouldPass()", true, None, None, None)],
            ),
            (
                "default/fuzz/invariant/targetAbi/TargetArtifacts.t.sol:TargetArtifacts",
                vec![
                    ("invariantShouldPass()", true, None, None, None),
                    (
                        "invariantShouldFail()",
                        false,
                        Some("revert: false world".into()),
                        None,
                        None,
                    ),
                ],
            ),
            (
                "default/fuzz/invariant/targetAbi/TargetArtifactSelectors.t.sol:TargetArtifactSelectors",
                vec![("invariantShouldPass()", true, None, None, None)],
            ),
            (
                "default/fuzz/invariant/targetAbi/TargetArtifactSelectors2.t.sol:TargetArtifactSelectors2",
                vec![(
                    "invariantShouldFail()",
                    false,
                    Some("revert: it's false".into()),
                    None,
                    None,
                )],
            ),
            (
                "default/fuzz/invariant/common/InvariantShrinkWithAssert.t.sol:InvariantShrinkWithAssert",
                vec![(
                    "invariant_with_assert()",
                    false,
                    Some("<empty revert data>".into()),
                    None,
                    None,
                )],
            ),
            (
                "default/fuzz/invariant/common/InvariantShrinkWithAssert.t.sol:InvariantShrinkWithRequire",
                vec![(
                    "invariant_with_require()",
                    false,
                    Some("revert: wrong counter".into()),
                    None,
                    None,
                )],
            ),
            (
                "default/fuzz/invariant/common/InvariantPreserveState.t.sol:InvariantPreserveState",
                vec![("invariant_preserve_state()", true, None, None, None)],
            ),
            (
                "default/fuzz/invariant/common/InvariantCalldataDictionary.t.sol:InvariantCalldataDictionary",
                vec![(
                    "invariant_owner_never_changes()",
                    false,
                    Some("<empty revert data>".into()),
                    None,
                    None,
                )],
            ),
            (
                "default/fuzz/invariant/common/InvariantAssume.t.sol:InvariantAssume",
                vec![("invariant_dummy()", true, None, None, None)],
            ),
            (
                "default/fuzz/invariant/common/InvariantCustomError.t.sol:InvariantCustomError",
                vec![("invariant_decode_error()", true, None, None, None)],
            ),
            (
                "default/fuzz/invariant/target/FuzzedTargetContracts.t.sol:ExplicitTargetContract",
                vec![("invariant_explicit_target()", true, None, None, None)],
            ),
            (
                "default/fuzz/invariant/target/FuzzedTargetContracts.t.sol:DynamicTargetContract",
                vec![("invariant_dynamic_targets()", true, None, None, None)],
            ),
            (
                "default/fuzz/invariant/common/InvariantFixtures.t.sol:InvariantFixtures",
                vec![(
                    "invariant_target_not_compromised()",
                    false,
                    Some("<empty revert data>".into()),
                    None,
                    None,
                )],
            ),
            (
                "default/fuzz/invariant/common/InvariantShrinkBigSequence.t.sol:ShrinkBigSequenceTest",
                vec![("invariant_shrink_big_sequence()", true, None, None, None)],
            ),
            (
                "default/fuzz/invariant/common/InvariantShrinkFailOnRevert.t.sol:ShrinkFailOnRevertTest",
                vec![("invariant_shrink_fail_on_revert()", true, None, None, None)],
            ),
            (
                "default/fuzz/invariant/common/InvariantScrapeValues.t.sol:FindFromReturnValueTest",
                vec![(
                    "invariant_value_not_found()",
                    false,
                    Some("revert: value from return found".into()),
                    None,
                    None,
                )],
            ),
            (
                "default/fuzz/invariant/common/InvariantScrapeValues.t.sol:FindFromLogValueTest",
                vec![(
                    "invariant_value_not_found()",
                    false,
                    Some("revert: value from logs found".into()),
                    None,
                    None,
                )],
            ),
            (
                "default/fuzz/invariant/common/InvariantRollFork.t.sol:InvariantRollForkBlockTest",
                vec![(
                    "invariant_fork_handler_block()",
                    false,
                    Some("revert: too many blocks mined".into()),
                    None,
                    None,
                )],
            ),
            (
                "default/fuzz/invariant/common/InvariantRollFork.t.sol:InvariantRollForkStateTest",
                vec![(
                    "invariant_fork_handler_state()",
                    false,
                    Some("revert: wrong supply".into()),
                    None,
                    None,
                )],
            ),
            (
                "default/fuzz/invariant/common/InvariantExcludedSenders.t.sol:InvariantExcludedSendersTest",
                vec![("invariant_check_sender()", true, None, None, None)],
            ),
            (
                "default/fuzz/invariant/common/InvariantAfterInvariant.t.sol:InvariantAfterInvariantTest",
                vec![
                    (
                        "invariant_after_invariant_failure()",
                        false,
                        Some("revert: afterInvariant failure".into()),
                        None,
                        None,
                    ),
                    (
                        "invariant_failure()",
                        false,
                        Some("revert: invariant failure".into()),
                        None,
                        None,
                    ),
                    ("invariant_success()", true, None, None, None),
                ],
            ),
            (
                "default/fuzz/invariant/common/InvariantSelectorsWeight.t.sol:InvariantSelectorsWeightTest",
                vec![("invariant_selectors_weight()", true, None, None, None)],
            )
        ]),
    );
}

#[tokio::test(flavor = "multi_thread")]
async fn test_invariant_override() {
    let filter = Filter::new(".*", ".*", ".*fuzz/invariant/common/InvariantReentrancy.t.sol");
    let mut runner = TEST_DATA_DEFAULT.runner();
    runner.test_options.invariant.fail_on_revert = false;
    runner.test_options.invariant.call_override = true;
    let results = runner.test_collect(&filter);
<<<<<<< HEAD

=======
>>>>>>> 62cdea8f
    assert_multiple(
        &results,
        BTreeMap::from([(
            "default/fuzz/invariant/common/InvariantReentrancy.t.sol:InvariantReentrancy",
            vec![("invariantNotStolen()", false, Some("revert: stolen".into()), None, None)],
        )]),
    );
}

#[tokio::test(flavor = "multi_thread")]
async fn test_invariant_fail_on_revert() {
    let filter = Filter::new(".*", ".*", ".*fuzz/invariant/common/InvariantHandlerFailure.t.sol");
    let mut runner = TEST_DATA_DEFAULT.runner();
    runner.test_options.invariant.fail_on_revert = true;
    runner.test_options.invariant.runs = 1;
    runner.test_options.invariant.depth = 10;
    let results = runner.test_collect(&filter);
<<<<<<< HEAD

=======
>>>>>>> 62cdea8f
    assert_multiple(
        &results,
        BTreeMap::from([(
            "default/fuzz/invariant/common/InvariantHandlerFailure.t.sol:InvariantHandlerFailure",
            vec![(
                "statefulFuzz_BrokenInvariant()",
                false,
                Some("revert: failed on revert".into()),
                None,
                None,
            )],
        )]),
    );
}

#[tokio::test(flavor = "multi_thread")]
#[ignore]
async fn test_invariant_storage() {
    let filter = Filter::new(".*", ".*", ".*fuzz/invariant/storage/InvariantStorageTest.t.sol");
    let mut runner = TEST_DATA_DEFAULT.runner();
    runner.test_options.invariant.depth = 100 + (50 * cfg!(windows) as u32);
    runner.test_options.fuzz.seed = Some(U256::from(6u32));
    let results = runner.test_collect(&filter);
<<<<<<< HEAD

=======
>>>>>>> 62cdea8f
    assert_multiple(
        &results,
        BTreeMap::from([(
            "default/fuzz/invariant/storage/InvariantStorageTest.t.sol:InvariantStorageTest",
            vec![
                ("invariantChangeAddress()", false, Some("changedAddr".to_string()), None, None),
                ("invariantChangeString()", false, Some("changedString".to_string()), None, None),
                ("invariantChangeUint()", false, Some("changedUint".to_string()), None, None),
                ("invariantPush()", false, Some("pushUint".to_string()), None, None),
            ],
        )]),
    );
}

#[tokio::test(flavor = "multi_thread")]
async fn test_invariant_inner_contract() {
    let filter = Filter::new(".*", ".*", ".*fuzz/invariant/common/InvariantInnerContract.t.sol");
    let results = TEST_DATA_DEFAULT.runner().test_collect(&filter);
    assert_multiple(
        &results,
        BTreeMap::from([(
            "default/fuzz/invariant/common/InvariantInnerContract.t.sol:InvariantInnerContract",
            vec![(
                "invariantHideJesus()",
                false,
                Some("revert: jesus betrayed".into()),
                None,
                None,
            )],
        )]),
    );
}

#[tokio::test(flavor = "multi_thread")]
#[cfg_attr(windows, ignore = "for some reason there's different rng")]
async fn test_invariant_shrink() {
    let filter = Filter::new(".*", ".*", ".*fuzz/invariant/common/InvariantInnerContract.t.sol");
    let mut runner = TEST_DATA_DEFAULT.runner();
    runner.test_options.fuzz.seed = Some(U256::from(119u32));
<<<<<<< HEAD

    match get_counterexample!(runner, &filter) {
        CounterExample::Single(_) => panic!("CounterExample should be a sequence."),
        // `fuzz_seed` at 119 makes this sequence shrinkable from 4 to 2.
        CounterExample::Sequence(sequence) => {
            assert!(sequence.len() <= 3);

            if sequence.len() == 2 {
                // call order should always be preserved
                let create_fren_sequence = sequence[0].clone();
                assert_eq!(
                    create_fren_sequence.contract_name.unwrap(),
                    "default/fuzz/invariant/common/InvariantInnerContract.t.sol:Jesus"
                );
                assert_eq!(create_fren_sequence.signature.unwrap(), "create_fren()");

                let betray_sequence = sequence[1].clone();
                assert_eq!(
                    betray_sequence.contract_name.unwrap(),
                    "default/fuzz/invariant/common/InvariantInnerContract.t.sol:Judas"
                );
                assert_eq!(betray_sequence.signature.unwrap(), "betray()");
            }
        }
    };
}

#[tokio::test(flavor = "multi_thread")]
#[cfg_attr(windows, ignore = "for some reason there's different rng")]
async fn test_invariant_assert_shrink() {
    let mut opts = TEST_DATA_DEFAULT.test_opts.clone();
    opts.fuzz.seed = Some(U256::from(119u32));

    // ensure assert and require shrinks to same sequence of 3 or less
    test_shrink(opts.clone(), "InvariantShrinkWithAssert").await;
    test_shrink(opts.clone(), "InvariantShrinkWithRequire").await;
}

async fn test_shrink(opts: TestOptions, contract_pattern: &str) {
    let filter = Filter::new(
        ".*",
        contract_pattern,
        ".*fuzz/invariant/common/InvariantShrinkWithAssert.t.sol",
    );
    let mut runner = TEST_DATA_DEFAULT.runner();
    runner.test_options = opts.clone();

    match get_counterexample!(runner, &filter) {
        CounterExample::Single(_) => panic!("CounterExample should be a sequence."),
        CounterExample::Sequence(sequence) => {
            assert!(sequence.len() <= 3);
        }
    };
}

#[tokio::test(flavor = "multi_thread")]
#[cfg_attr(windows, ignore = "for some reason there's different rng")]
async fn test_shrink_big_sequence() {
    let mut opts = TEST_DATA_DEFAULT.test_opts.clone();
    opts.fuzz.seed = Some(U256::from(119u32));

    let filter =
        Filter::new(".*", ".*", ".*fuzz/invariant/common/InvariantShrinkBigSequence.t.sol");
    let mut runner = TEST_DATA_DEFAULT.runner();
    runner.test_options = opts.clone();
    runner.test_options.invariant.runs = 1;
    runner.test_options.invariant.depth = 500;
=======

    match get_counterexample!(runner, &filter) {
        CounterExample::Single(_) => panic!("CounterExample should be a sequence."),
        // `fuzz_seed` at 119 makes this sequence shrinkable from 4 to 2.
        CounterExample::Sequence(sequence) => {
            assert!(sequence.len() <= 3);

            if sequence.len() == 2 {
                // call order should always be preserved
                let create_fren_sequence = sequence[0].clone();
                assert_eq!(
                    create_fren_sequence.contract_name.unwrap(),
                    "default/fuzz/invariant/common/InvariantInnerContract.t.sol:Jesus"
                );
                assert_eq!(create_fren_sequence.signature.unwrap(), "create_fren()");

                let betray_sequence = sequence[1].clone();
                assert_eq!(
                    betray_sequence.contract_name.unwrap(),
                    "default/fuzz/invariant/common/InvariantInnerContract.t.sol:Judas"
                );
                assert_eq!(betray_sequence.signature.unwrap(), "betray()");
            }
        }
    };
}

#[tokio::test(flavor = "multi_thread")]
#[cfg_attr(windows, ignore = "for some reason there's different rng")]
async fn test_invariant_assert_shrink() {
    // ensure assert and require shrinks to same sequence of 3 or less
    test_shrink("invariant_with_assert").await;
    test_shrink("invariant_with_require").await;
}

async fn test_shrink(test_pattern: &str) {
    let mut opts = TEST_DATA_DEFAULT.test_opts.clone();
    opts.fuzz.seed = Some(U256::from(100u32));
    let filter =
        Filter::new(test_pattern, ".*", ".*fuzz/invariant/common/InvariantShrinkWithAssert.t.sol");
    let mut runner = TEST_DATA_DEFAULT.runner();
    runner.test_options = opts;

    match get_counterexample!(runner, &filter) {
        CounterExample::Single(_) => panic!("CounterExample should be a sequence."),
        CounterExample::Sequence(sequence) => {
            assert!(sequence.len() <= 3);
        }
    };
}

#[tokio::test(flavor = "multi_thread")]
#[cfg_attr(windows, ignore = "for some reason there's different rng")]
async fn test_shrink_big_sequence() {
    let filter =
        Filter::new(".*", ".*", ".*fuzz/invariant/common/InvariantShrinkBigSequence.t.sol");
    let mut runner = TEST_DATA_DEFAULT.runner();
    runner.test_options.fuzz.seed = Some(U256::from(119u32));
    runner.test_options.invariant.runs = 1;
    runner.test_options.invariant.depth = 1000;
>>>>>>> 62cdea8f

    let initial_counterexample = runner
        .test_collect(&filter)
        .values()
        .last()
        .expect("Invariant contract should be testable.")
        .test_results
        .values()
        .last()
        .expect("Invariant contract should be testable.")
        .counterexample
        .clone()
        .unwrap();

    let initial_sequence = match initial_counterexample {
        CounterExample::Single(_) => panic!("CounterExample should be a sequence."),
        CounterExample::Sequence(sequence) => sequence,
    };
    // ensure shrinks to same sequence of 77
    assert_eq!(initial_sequence.len(), 77);

    // test failure persistence
    let results = runner.test_collect(&filter);
    assert_multiple(
        &results,
        BTreeMap::from([(
            "default/fuzz/invariant/common/InvariantShrinkBigSequence.t.sol:ShrinkBigSequenceTest",
            vec![(
                "invariant_shrink_big_sequence()",
                false,
                Some("invariant_shrink_big_sequence replay failure".into()),
                None,
                None,
            )],
        )]),
    );
    let new_sequence = match results
        .values()
        .last()
        .expect("Invariant contract should be testable.")
        .test_results
        .values()
        .last()
        .expect("Invariant contract should be testable.")
        .counterexample
        .clone()
        .unwrap()
    {
        CounterExample::Single(_) => panic!("CounterExample should be a sequence."),
        CounterExample::Sequence(sequence) => sequence,
    };
    // ensure shrinks to same sequence of 77
    assert_eq!(new_sequence.len(), 77);
    // ensure calls within failed sequence are the same as initial one
    for index in 0..77 {
        let new_call = new_sequence.get(index).unwrap();
        let initial_call = initial_sequence.get(index).unwrap();
        assert_eq!(new_call.sender, initial_call.sender);
        assert_eq!(new_call.addr, initial_call.addr);
        assert_eq!(new_call.calldata, initial_call.calldata);
    }
}

#[tokio::test(flavor = "multi_thread")]
#[cfg_attr(windows, ignore = "for some reason there's different rng")]
async fn test_shrink_fail_on_revert() {
<<<<<<< HEAD
    let mut opts = TEST_DATA_DEFAULT.test_opts.clone();
    opts.fuzz.seed = Some(U256::from(119u32));

    let filter =
        Filter::new(".*", ".*", ".*fuzz/invariant/common/InvariantShrinkFailOnRevert.t.sol");
    let mut runner = TEST_DATA_DEFAULT.runner();
    runner.test_options = opts.clone();
    runner.test_options.invariant.fail_on_revert = true;
    runner.test_options.invariant.runs = 1;
    runner.test_options.invariant.depth = 100;
=======
    let filter =
        Filter::new(".*", ".*", ".*fuzz/invariant/common/InvariantShrinkFailOnRevert.t.sol");
    let mut runner = TEST_DATA_DEFAULT.runner();
    runner.test_options.fuzz.seed = Some(U256::from(119u32));
    runner.test_options.invariant.fail_on_revert = true;
    runner.test_options.invariant.runs = 1;
    runner.test_options.invariant.depth = 200;

    match get_counterexample!(runner, &filter) {
        CounterExample::Single(_) => panic!("CounterExample should be a sequence."),
        CounterExample::Sequence(sequence) => {
            // ensure shrinks to sequence of 10
            assert_eq!(sequence.len(), 10);
        }
    };
}

#[tokio::test(flavor = "multi_thread")]
async fn test_invariant_preserve_state() {
    let filter = Filter::new(".*", ".*", ".*fuzz/invariant/common/InvariantPreserveState.t.sol");
    let mut runner = TEST_DATA_DEFAULT.runner();
    runner.test_options.invariant.fail_on_revert = true;
    let results = runner.test_collect(&filter);
    assert_multiple(
        &results,
        BTreeMap::from([(
            "default/fuzz/invariant/common/InvariantPreserveState.t.sol:InvariantPreserveState",
            vec![(
                "invariant_preserve_state()",
                false,
                Some("EvmError: Revert".into()),
                None,
                None,
            )],
        )]),
    );
}

#[tokio::test(flavor = "multi_thread")]
async fn test_invariant_with_address_fixture() {
    let mut runner = TEST_DATA_DEFAULT.runner();
    let results = runner.test_collect(&Filter::new(
        ".*",
        ".*",
        ".*fuzz/invariant/common/InvariantCalldataDictionary.t.sol",
    ));
    assert_multiple(
        &results,
        BTreeMap::from([(
            "default/fuzz/invariant/common/InvariantCalldataDictionary.t.sol:InvariantCalldataDictionary",
            vec![(
                "invariant_owner_never_changes()",
                false,
                Some("<empty revert data>".into()),
                None,
                None,
            )],
        )]),
    );
}

#[tokio::test(flavor = "multi_thread")]
async fn test_invariant_assume_does_not_revert() {
    let filter = Filter::new(".*", ".*", ".*fuzz/invariant/common/InvariantAssume.t.sol");
    let mut runner = TEST_DATA_DEFAULT.runner();
    // Should not treat vm.assume as revert.
    runner.test_options.invariant.fail_on_revert = true;
    let results = runner.test_collect(&filter);
    assert_multiple(
        &results,
        BTreeMap::from([(
            "default/fuzz/invariant/common/InvariantAssume.t.sol:InvariantAssume",
            vec![("invariant_dummy()", true, None, None, None)],
        )]),
    );
}

#[tokio::test(flavor = "multi_thread")]
async fn test_invariant_assume_respects_restrictions() {
    let filter = Filter::new(".*", ".*", ".*fuzz/invariant/common/InvariantAssume.t.sol");
    let mut runner = TEST_DATA_DEFAULT.runner();
    runner.test_options.invariant.runs = 1;
    runner.test_options.invariant.depth = 10;
    runner.test_options.invariant.max_assume_rejects = 1;
    let results = runner.test_collect(&filter);
    assert_multiple(
        &results,
        BTreeMap::from([(
            "default/fuzz/invariant/common/InvariantAssume.t.sol:InvariantAssume",
            vec![(
                "invariant_dummy()",
                false,
                Some("The `vm.assume` cheatcode rejected too many inputs (1 allowed)".into()),
                None,
                None,
            )],
        )]),
    );
}

#[tokio::test(flavor = "multi_thread")]
async fn test_invariant_decode_custom_error() {
    let filter = Filter::new(".*", ".*", ".*fuzz/invariant/common/InvariantCustomError.t.sol");
    let mut runner = TEST_DATA_DEFAULT.runner();
    runner.test_options.invariant.fail_on_revert = true;
    let results = runner.test_collect(&filter);
    assert_multiple(
        &results,
        BTreeMap::from([(
            "default/fuzz/invariant/common/InvariantCustomError.t.sol:InvariantCustomError",
            vec![(
                "invariant_decode_error()",
                false,
                Some("InvariantCustomError(111, \"custom\")".into()),
                None,
                None,
            )],
        )]),
    );
}

#[tokio::test(flavor = "multi_thread")]
async fn test_invariant_fuzzed_selected_targets() {
    let filter = Filter::new(".*", ".*", ".*fuzz/invariant/target/FuzzedTargetContracts.t.sol");
    let mut runner = TEST_DATA_DEFAULT.runner();
    runner.test_options.invariant.fail_on_revert = true;
    let results = runner.test_collect(&filter);
    assert_multiple(
        &results,
        BTreeMap::from([
            (
                "default/fuzz/invariant/target/FuzzedTargetContracts.t.sol:ExplicitTargetContract",
                vec![("invariant_explicit_target()", true, None, None, None)],
            ),
            (
                "default/fuzz/invariant/target/FuzzedTargetContracts.t.sol:DynamicTargetContract",
                vec![(
                    "invariant_dynamic_targets()",
                    false,
                    Some("revert: wrong target selector called".into()),
                    None,
                    None,
                )],
            ),
        ]),
    );
}

#[tokio::test(flavor = "multi_thread")]
async fn test_invariant_fixtures() {
    let filter = Filter::new(".*", ".*", ".*fuzz/invariant/common/InvariantFixtures.t.sol");
    let mut runner = TEST_DATA_DEFAULT.runner();
    runner.test_options.invariant.runs = 1;
    runner.test_options.invariant.depth = 100;
    let results = runner.test_collect(&filter);
    assert_multiple(
        &results,
        BTreeMap::from([(
            "default/fuzz/invariant/common/InvariantFixtures.t.sol:InvariantFixtures",
            vec![(
                "invariant_target_not_compromised()",
                false,
                Some("<empty revert data>".into()),
                None,
                None,
            )],
        )]),
    );
}

#[tokio::test(flavor = "multi_thread")]
async fn test_invariant_scrape_values() {
    let filter = Filter::new(".*", ".*", ".*fuzz/invariant/common/InvariantScrapeValues.t.sol");
    let results = TEST_DATA_DEFAULT.runner().test_collect(&filter);
    assert_multiple(
        &results,
        BTreeMap::from([
            (
                "default/fuzz/invariant/common/InvariantScrapeValues.t.sol:FindFromReturnValueTest",
                vec![(
                    "invariant_value_not_found()",
                    false,
                    Some("revert: value from return found".into()),
                    None,
                    None,
                )],
            ),
            (
                "default/fuzz/invariant/common/InvariantScrapeValues.t.sol:FindFromLogValueTest",
                vec![(
                    "invariant_value_not_found()",
                    false,
                    Some("revert: value from logs found".into()),
                    None,
                    None,
                )],
            ),
        ]),
    );
}

#[tokio::test(flavor = "multi_thread")]
async fn test_invariant_roll_fork_handler() {
    let filter = Filter::new(".*", ".*", ".*fuzz/invariant/common/InvariantRollFork.t.sol");
    let mut runner = TEST_DATA_DEFAULT.runner();
    runner.test_options.fuzz.seed = Some(U256::from(119u32));
    let results = runner.test_collect(&filter);
    assert_multiple(
        &results,
        BTreeMap::from([
            (
                "default/fuzz/invariant/common/InvariantRollFork.t.sol:InvariantRollForkBlockTest",
                vec![(
                    "invariant_fork_handler_block()",
                    false,
                    Some("revert: too many blocks mined".into()),
                    None,
                    None,
                )],
            ),
            (
                "default/fuzz/invariant/common/InvariantRollFork.t.sol:InvariantRollForkStateTest",
                vec![(
                    "invariant_fork_handler_state()",
                    false,
                    Some("revert: wrong supply".into()),
                    None,
                    None,
                )],
            ),
        ]),
    );
}

#[tokio::test(flavor = "multi_thread")]
async fn test_invariant_excluded_senders() {
    let filter = Filter::new(".*", ".*", ".*fuzz/invariant/common/InvariantExcludedSenders.t.sol");
    let mut runner = TEST_DATA_DEFAULT.runner();
    runner.test_options.invariant.fail_on_revert = true;
    let results = runner.test_collect(&filter);
    assert_multiple(
        &results,
        BTreeMap::from([(
            "default/fuzz/invariant/common/InvariantExcludedSenders.t.sol:InvariantExcludedSendersTest",
            vec![("invariant_check_sender()", true, None, None, None)],
        )]),
    );
}

#[tokio::test(flavor = "multi_thread")]
async fn test_invariant_after_invariant() {
    // Check failure on passing invariant and failed `afterInvariant` condition
    let filter = Filter::new(".*", ".*", ".*fuzz/invariant/common/InvariantAfterInvariant.t.sol");
    let results = TEST_DATA_DEFAULT.runner().test_collect(&filter);
    assert_multiple(
        &results,
        BTreeMap::from([(
            "default/fuzz/invariant/common/InvariantAfterInvariant.t.sol:InvariantAfterInvariantTest",
            vec![
                (
                    "invariant_after_invariant_failure()",
                    false,
                    Some("revert: afterInvariant failure".into()),
                    None,
                    None,
                ),
                (
                    "invariant_failure()",
                    false,
                    Some("revert: invariant failure".into()),
                    None,
                    None,
                ),
                ("invariant_success()", true, None, None, None),
            ],
        )]),
    );
}

#[tokio::test(flavor = "multi_thread")]
async fn test_invariant_selectors_weight() {
    let filter = Filter::new(".*", ".*", ".*fuzz/invariant/common/InvariantSelectorsWeight.t.sol");
    let mut runner = TEST_DATA_DEFAULT.runner();
    runner.test_options.fuzz.seed = Some(U256::from(119u32));
    runner.test_options.invariant.runs = 1;
    runner.test_options.invariant.depth = 10;
    let results = runner.test_collect(&filter);
    assert_multiple(
        &results,
        BTreeMap::from([(
            "default/fuzz/invariant/common/InvariantSelectorsWeight.t.sol:InvariantSelectorsWeightTest",
            vec![("invariant_selectors_weight()", true, None, None, None)],
        )]),
    )
}

#[tokio::test(flavor = "multi_thread")]
async fn test_no_reverts_in_counterexample() {
    let filter =
        Filter::new(".*", ".*", ".*fuzz/invariant/common/InvariantSequenceNoReverts.t.sol");
    let mut runner = TEST_DATA_DEFAULT.runner();
    runner.test_options.invariant.fail_on_revert = false;
    // Use original counterexample to test sequence len.
    runner.test_options.invariant.shrink_run_limit = 0;
>>>>>>> 62cdea8f

    match get_counterexample!(runner, &filter) {
        CounterExample::Single(_) => panic!("CounterExample should be a sequence."),
        CounterExample::Sequence(sequence) => {
<<<<<<< HEAD
            // ensure shrinks to sequence of 10
=======
            // ensure original counterexample len is 10 (even without shrinking)
>>>>>>> 62cdea8f
            assert_eq!(sequence.len(), 10);
        }
    };
}

#[tokio::test(flavor = "multi_thread")]
async fn test_invariant_preserve_state() {
    let filter = Filter::new(".*", ".*", ".*fuzz/invariant/common/InvariantPreserveState.t.sol");
    let mut runner = TEST_DATA_DEFAULT.runner();
    runner.test_options.invariant.fail_on_revert = true;
    let results = runner.test_collect(&filter);
    assert_multiple(
        &results,
        BTreeMap::from([(
            "default/fuzz/invariant/common/InvariantPreserveState.t.sol:InvariantPreserveState",
            vec![(
                "invariant_preserve_state()",
                false,
                Some("EvmError: Revert".into()),
                None,
                None,
            )],
        )]),
    );
}

#[tokio::test(flavor = "multi_thread")]
async fn test_invariant_with_address_fixture() {
    let mut runner = TEST_DATA_DEFAULT.runner();
    let results = runner.test_collect(&Filter::new(
        ".*",
        ".*",
        ".*fuzz/invariant/common/InvariantCalldataDictionary.t.sol",
    ));
    assert_multiple(
        &results,
        BTreeMap::from([(
            "default/fuzz/invariant/common/InvariantCalldataDictionary.t.sol:InvariantCalldataDictionary",
            vec![(
                "invariant_owner_never_changes()",
                false,
                Some("<empty revert data>".into()),
                None,
                None,
            )],
        )]),
    );
}

#[tokio::test(flavor = "multi_thread")]
async fn test_invariant_assume_does_not_revert() {
    let filter = Filter::new(".*", ".*", ".*fuzz/invariant/common/InvariantAssume.t.sol");
    let mut runner = TEST_DATA_DEFAULT.runner();
    // Should not treat vm.assume as revert.
    runner.test_options.invariant.fail_on_revert = true;
    let results = runner.test_collect(&filter);
    assert_multiple(
        &results,
        BTreeMap::from([(
            "default/fuzz/invariant/common/InvariantAssume.t.sol:InvariantAssume",
            vec![("invariant_dummy()", true, None, None, None)],
        )]),
    );
}

#[tokio::test(flavor = "multi_thread")]
async fn test_invariant_assume_respects_restrictions() {
    let filter = Filter::new(".*", ".*", ".*fuzz/invariant/common/InvariantAssume.t.sol");
    let mut runner = TEST_DATA_DEFAULT.runner();
    runner.test_options.invariant.runs = 1;
    runner.test_options.invariant.depth = 10;
    runner.test_options.invariant.max_assume_rejects = 1;
    let results = runner.test_collect(&filter);
    assert_multiple(
        &results,
        BTreeMap::from([(
            "default/fuzz/invariant/common/InvariantAssume.t.sol:InvariantAssume",
            vec![(
                "invariant_dummy()",
                false,
                Some("The `vm.assume` cheatcode rejected too many inputs (1 allowed)".into()),
                None,
                None,
            )],
        )]),
    );
}

#[tokio::test(flavor = "multi_thread")]
async fn test_invariant_decode_custom_error() {
    let filter = Filter::new(".*", ".*", ".*fuzz/invariant/common/InvariantCustomError.t.sol");
    let mut runner = TEST_DATA_DEFAULT.runner();
    runner.test_options.invariant.fail_on_revert = true;
    let results = runner.test_collect(&filter);
    assert_multiple(
        &results,
        BTreeMap::from([(
            "default/fuzz/invariant/common/InvariantCustomError.t.sol:InvariantCustomError",
            vec![(
                "invariant_decode_error()",
                false,
                Some("InvariantCustomError(111, \"custom\")".into()),
                None,
                None,
            )],
        )]),
    );
}

#[tokio::test(flavor = "multi_thread")]
async fn test_invariant_fuzzed_selected_targets() {
    let filter = Filter::new(".*", ".*", ".*fuzz/invariant/target/FuzzedTargetContracts.t.sol");
    let mut runner = TEST_DATA_DEFAULT.runner();
    runner.test_options.invariant.fail_on_revert = true;
    let results = runner.test_collect(&filter);
    assert_multiple(
        &results,
        BTreeMap::from([
            (
                "default/fuzz/invariant/target/FuzzedTargetContracts.t.sol:ExplicitTargetContract",
                vec![("invariant_explicit_target()", true, None, None, None)],
            ),
            (
                "default/fuzz/invariant/target/FuzzedTargetContracts.t.sol:DynamicTargetContract",
                vec![(
                    "invariant_dynamic_targets()",
                    false,
                    Some("revert: wrong target selector called".into()),
                    None,
                    None,
                )],
            ),
        ]),
    );
}

#[tokio::test(flavor = "multi_thread")]
async fn test_invariant_fixtures() {
    let filter = Filter::new(".*", ".*", ".*fuzz/invariant/common/InvariantFixtures.t.sol");
    let mut runner = TEST_DATA_DEFAULT.runner();
    runner.test_options.invariant.runs = 1;
    runner.test_options.invariant.depth = 100;
    let results = runner.test_collect(&filter);
    assert_multiple(
        &results,
        BTreeMap::from([(
            "default/fuzz/invariant/common/InvariantFixtures.t.sol:InvariantFixtures",
            vec![(
                "invariant_target_not_compromised()",
                false,
                Some("<empty revert data>".into()),
                None,
                None,
            )],
        )]),
    );
}

#[tokio::test(flavor = "multi_thread")]
async fn test_invariant_scrape_values() {
    let filter = Filter::new(".*", ".*", ".*fuzz/invariant/common/InvariantScrapeValues.t.sol");
    let mut runner = TEST_DATA_DEFAULT.runner();
    let results = runner.test_collect(&filter);
    assert_multiple(
        &results,
        BTreeMap::from([
            (
                "default/fuzz/invariant/common/InvariantScrapeValues.t.sol:FindFromReturnValueTest",
                vec![(
                    "invariant_value_not_found()",
                    false,
                    Some("revert: value from return found".into()),
                    None,
                    None,
                )],
            ),
            (
                "default/fuzz/invariant/common/InvariantScrapeValues.t.sol:FindFromLogValueTest",
                vec![(
                    "invariant_value_not_found()",
                    false,
                    Some("revert: value from logs found".into()),
                    None,
                    None,
                )],
            ),
        ]),
    );
}

#[tokio::test(flavor = "multi_thread")]
async fn test_invariant_roll_fork_handler() {
    let mut opts = TEST_DATA_DEFAULT.test_opts.clone();
    opts.fuzz.seed = Some(U256::from(119u32));

    let filter = Filter::new(".*", ".*", ".*fuzz/invariant/common/InvariantRollFork.t.sol");
    let mut runner = TEST_DATA_DEFAULT.runner();
    runner.test_options = opts.clone();
    runner.test_options.invariant.failure_persist_dir =
        Some(tempfile::tempdir().unwrap().into_path());

    let results = runner.test_collect(&filter);

    assert_multiple(
        &results,
        BTreeMap::from([
            (
                "default/fuzz/invariant/common/InvariantRollFork.t.sol:InvariantRollForkBlockTest",
                vec![(
                    "invariant_fork_handler_block()",
                    false,
                    Some("revert: too many blocks mined".into()),
                    None,
                    None,
                )],
            ),
            (
                "default/fuzz/invariant/common/InvariantRollFork.t.sol:InvariantRollForkStateTest",
                vec![(
                    "invariant_fork_handler_state()",
                    false,
                    Some("revert: wrong supply".into()),
                    None,
                    None,
                )],
            ),
        ]),
    );
}

#[tokio::test(flavor = "multi_thread")]
async fn test_invariant_excluded_senders() {
    let filter = Filter::new(".*", ".*", ".*fuzz/invariant/common/InvariantExcludedSenders.t.sol");
    let mut runner = TEST_DATA_DEFAULT.runner();
    runner.test_options.invariant.fail_on_revert = true;
    let results = runner.test_collect(&filter);
    assert_multiple(
        &results,
        BTreeMap::from([(
            "default/fuzz/invariant/common/InvariantExcludedSenders.t.sol:InvariantExcludedSendersTest",
            vec![("invariant_check_sender()", true, None, None, None)],
        )]),
    );
}

#[tokio::test(flavor = "multi_thread")]
async fn test_invariant_after_invariant() {
    // Check failure on passing invariant and failed `afterInvariant` condition
    let filter = Filter::new(".*", ".*", ".*fuzz/invariant/common/InvariantAfterInvariant.t.sol");
    let mut runner = TEST_DATA_DEFAULT.runner();
    runner.test_options.invariant.failure_persist_dir =
        Some(tempfile::tempdir().unwrap().into_path());

    let results = runner.test_collect(&filter);
    assert_multiple(
        &results,
        BTreeMap::from([(
            "default/fuzz/invariant/common/InvariantAfterInvariant.t.sol:InvariantAfterInvariantTest",
            vec![
                (
                    "invariant_after_invariant_failure()",
                    false,
                    Some("revert: afterInvariant failure".into()),
                    None,
                    None,
                ),
                (
                    "invariant_failure()",
                    false,
                    Some("revert: invariant failure".into()),
                    None,
                    None,
                ),
                ("invariant_success()", true, None, None, None),
            ],
        )]),
    );
}

#[tokio::test(flavor = "multi_thread")]
async fn test_invariant_selectors_weight() {
    let mut opts = TEST_DATA_DEFAULT.test_opts.clone();
    opts.fuzz.seed = Some(U256::from(100u32));

    let filter = Filter::new(".*", ".*", ".*fuzz/invariant/common/InvariantSelectorsWeight.t.sol");
    let mut runner = TEST_DATA_DEFAULT.runner();
    runner.test_options = opts.clone();
    runner.test_options.invariant.runs = 1;
    runner.test_options.invariant.depth = 30;
    runner.test_options.invariant.failure_persist_dir =
        Some(tempfile::tempdir().unwrap().into_path());

    let results = runner.test_collect(&filter);
    assert_multiple(
        &results,
        BTreeMap::from([(
            "default/fuzz/invariant/common/InvariantSelectorsWeight.t.sol:InvariantSelectorsWeightTest",
            vec![("invariant_selectors_weight()", true, None, None, None)],
        )]),
    )
}<|MERGE_RESOLUTION|>--- conflicted
+++ resolved
@@ -22,18 +22,6 @@
             .expect("Invariant contract should have failed with a counterexample.")
     };
 }
-<<<<<<< HEAD
-
-#[tokio::test(flavor = "multi_thread")]
-async fn test_invariant() {
-    let filter = Filter::new(".*", ".*", ".*fuzz/invariant/(target|targetAbi|common)");
-    let mut runner = TEST_DATA_DEFAULT.runner();
-    runner.test_options = TEST_DATA_DEFAULT.test_opts.clone();
-    runner.test_options.invariant.failure_persist_dir =
-        Some(tempfile::tempdir().unwrap().into_path());
-    let results = runner.test_collect(&filter);
-=======
->>>>>>> 62cdea8f
 
 #[tokio::test(flavor = "multi_thread")]
 async fn test_invariant_with_alias() {
@@ -41,49 +29,16 @@
     let results = TEST_DATA_DEFAULT.runner().test_collect(&filter);
     assert_multiple(
         &results,
-<<<<<<< HEAD
-        BTreeMap::from([
-            (
-                "default/fuzz/invariant/common/InvariantHandlerFailure.t.sol:InvariantHandlerFailure",
-                vec![("statefulFuzz_BrokenInvariant()", true, None, None, None)],
-            ),
-            (
-                "default/fuzz/invariant/common/InvariantInnerContract.t.sol:InvariantInnerContract",
-                vec![(
-                    "invariantHideJesus()",
-=======
         BTreeMap::from([(
             "default/fuzz/invariant/common/InvariantTest1.t.sol:InvariantTest",
             vec![
                 ("invariant_neverFalse()", false, Some("revert: false".into()), None, None),
                 (
                     "statefulFuzz_neverFalseWithInvariantAlias()",
->>>>>>> 62cdea8f
                     false,
                     Some("revert: false".into()),
                     None,
                     None,
-<<<<<<< HEAD
-                )],
-            ),
-            (
-                "default/fuzz/invariant/common/InvariantReentrancy.t.sol:InvariantReentrancy",
-                vec![("invariantNotStolen()", true, None, None, None)],
-            ),
-            (
-                "default/fuzz/invariant/common/InvariantTest1.t.sol:InvariantTest",
-                vec![
-                    ("invariant_neverFalse()", false, Some("revert: false".into()), None, None),
-                    (
-                        "statefulFuzz_neverFalseWithInvariantAlias()",
-                        false,
-                        Some("revert: false".into()),
-                        None,
-                        None,
-                    ),
-                ],
-            ),
-=======
                 ),
             ],
         )]),
@@ -103,7 +58,6 @@
             ".*fuzz/invariant/target/(ExcludeContracts|TargetContracts).t.sol",
         )),
         BTreeMap::from([
->>>>>>> 62cdea8f
             (
                 "default/fuzz/invariant/target/ExcludeContracts.t.sol:ExcludeContracts",
                 vec![("invariantTrueWorld()", true, None, None, None)],
@@ -124,25 +78,11 @@
         )),
         BTreeMap::from([
             (
-<<<<<<< HEAD
-                "default/fuzz/invariant/target/TargetSenders.t.sol:TargetSenders",
-                vec![(
-                    "invariantTrueWorld()",
-                    false,
-                    Some("revert: false world".into()),
-                    None,
-                    None,
-                )],
-            ),
-            (
-                "default/fuzz/invariant/target/TargetInterfaces.t.sol:TargetWorldInterfaces",
-=======
                 "default/fuzz/invariant/target/ExcludeSenders.t.sol:ExcludeSenders",
                 vec![("invariantTrueWorld()", true, None, None, None)],
             ),
             (
                 "default/fuzz/invariant/target/TargetSenders.t.sol:TargetSenders",
->>>>>>> 62cdea8f
                 vec![(
                     "invariantTrueWorld()",
                     false,
@@ -176,13 +116,8 @@
         )),
         BTreeMap::from([
             (
-<<<<<<< HEAD
-                "default/fuzz/invariant/target/ExcludeSenders.t.sol:ExcludeSenders",
-                vec![("invariantTrueWorld()", true, None, None, None)],
-=======
                 "default/fuzz/invariant/target/ExcludeSelectors.t.sol:ExcludeSelectors",
                 vec![("invariantFalseWorld()", true, None, None, None)],
->>>>>>> 62cdea8f
             ),
             (
                 "default/fuzz/invariant/target/TargetSelectors.t.sol:TargetSelectors",
@@ -200,13 +135,6 @@
         )),
         BTreeMap::from([
             (
-<<<<<<< HEAD
-                "default/fuzz/invariant/target/ExcludeSelectors.t.sol:ExcludeSelectors",
-                vec![("invariantFalseWorld()", true, None, None, None)],
-            ),
-            (
-=======
->>>>>>> 62cdea8f
                 "default/fuzz/invariant/targetAbi/ExcludeArtifacts.t.sol:ExcludeArtifacts",
                 vec![("invariantShouldPass()", true, None, None, None)],
             ),
@@ -384,10 +312,6 @@
     runner.test_options.invariant.fail_on_revert = false;
     runner.test_options.invariant.call_override = true;
     let results = runner.test_collect(&filter);
-<<<<<<< HEAD
-
-=======
->>>>>>> 62cdea8f
     assert_multiple(
         &results,
         BTreeMap::from([(
@@ -405,10 +329,6 @@
     runner.test_options.invariant.runs = 1;
     runner.test_options.invariant.depth = 10;
     let results = runner.test_collect(&filter);
-<<<<<<< HEAD
-
-=======
->>>>>>> 62cdea8f
     assert_multiple(
         &results,
         BTreeMap::from([(
@@ -432,10 +352,6 @@
     runner.test_options.invariant.depth = 100 + (50 * cfg!(windows) as u32);
     runner.test_options.fuzz.seed = Some(U256::from(6u32));
     let results = runner.test_collect(&filter);
-<<<<<<< HEAD
-
-=======
->>>>>>> 62cdea8f
     assert_multiple(
         &results,
         BTreeMap::from([(
@@ -475,7 +391,6 @@
     let filter = Filter::new(".*", ".*", ".*fuzz/invariant/common/InvariantInnerContract.t.sol");
     let mut runner = TEST_DATA_DEFAULT.runner();
     runner.test_options.fuzz.seed = Some(U256::from(119u32));
-<<<<<<< HEAD
 
     match get_counterexample!(runner, &filter) {
         CounterExample::Single(_) => panic!("CounterExample should be a sequence."),
@@ -506,22 +421,18 @@
 #[tokio::test(flavor = "multi_thread")]
 #[cfg_attr(windows, ignore = "for some reason there's different rng")]
 async fn test_invariant_assert_shrink() {
+    // ensure assert and require shrinks to same sequence of 3 or less
+    test_shrink("invariant_with_assert").await;
+    test_shrink("invariant_with_require").await;
+}
+
+async fn test_shrink(test_pattern: &str) {
     let mut opts = TEST_DATA_DEFAULT.test_opts.clone();
-    opts.fuzz.seed = Some(U256::from(119u32));
-
-    // ensure assert and require shrinks to same sequence of 3 or less
-    test_shrink(opts.clone(), "InvariantShrinkWithAssert").await;
-    test_shrink(opts.clone(), "InvariantShrinkWithRequire").await;
-}
-
-async fn test_shrink(opts: TestOptions, contract_pattern: &str) {
-    let filter = Filter::new(
-        ".*",
-        contract_pattern,
-        ".*fuzz/invariant/common/InvariantShrinkWithAssert.t.sol",
-    );
-    let mut runner = TEST_DATA_DEFAULT.runner();
-    runner.test_options = opts.clone();
+    opts.fuzz.seed = Some(U256::from(100u32));
+    let filter =
+        Filter::new(test_pattern, ".*", ".*fuzz/invariant/common/InvariantShrinkWithAssert.t.sol");
+    let mut runner = TEST_DATA_DEFAULT.runner();
+    runner.test_options = opts;
 
     match get_counterexample!(runner, &filter) {
         CounterExample::Single(_) => panic!("CounterExample should be a sequence."),
@@ -534,77 +445,12 @@
 #[tokio::test(flavor = "multi_thread")]
 #[cfg_attr(windows, ignore = "for some reason there's different rng")]
 async fn test_shrink_big_sequence() {
-    let mut opts = TEST_DATA_DEFAULT.test_opts.clone();
-    opts.fuzz.seed = Some(U256::from(119u32));
-
-    let filter =
-        Filter::new(".*", ".*", ".*fuzz/invariant/common/InvariantShrinkBigSequence.t.sol");
-    let mut runner = TEST_DATA_DEFAULT.runner();
-    runner.test_options = opts.clone();
-    runner.test_options.invariant.runs = 1;
-    runner.test_options.invariant.depth = 500;
-=======
-
-    match get_counterexample!(runner, &filter) {
-        CounterExample::Single(_) => panic!("CounterExample should be a sequence."),
-        // `fuzz_seed` at 119 makes this sequence shrinkable from 4 to 2.
-        CounterExample::Sequence(sequence) => {
-            assert!(sequence.len() <= 3);
-
-            if sequence.len() == 2 {
-                // call order should always be preserved
-                let create_fren_sequence = sequence[0].clone();
-                assert_eq!(
-                    create_fren_sequence.contract_name.unwrap(),
-                    "default/fuzz/invariant/common/InvariantInnerContract.t.sol:Jesus"
-                );
-                assert_eq!(create_fren_sequence.signature.unwrap(), "create_fren()");
-
-                let betray_sequence = sequence[1].clone();
-                assert_eq!(
-                    betray_sequence.contract_name.unwrap(),
-                    "default/fuzz/invariant/common/InvariantInnerContract.t.sol:Judas"
-                );
-                assert_eq!(betray_sequence.signature.unwrap(), "betray()");
-            }
-        }
-    };
-}
-
-#[tokio::test(flavor = "multi_thread")]
-#[cfg_attr(windows, ignore = "for some reason there's different rng")]
-async fn test_invariant_assert_shrink() {
-    // ensure assert and require shrinks to same sequence of 3 or less
-    test_shrink("invariant_with_assert").await;
-    test_shrink("invariant_with_require").await;
-}
-
-async fn test_shrink(test_pattern: &str) {
-    let mut opts = TEST_DATA_DEFAULT.test_opts.clone();
-    opts.fuzz.seed = Some(U256::from(100u32));
-    let filter =
-        Filter::new(test_pattern, ".*", ".*fuzz/invariant/common/InvariantShrinkWithAssert.t.sol");
-    let mut runner = TEST_DATA_DEFAULT.runner();
-    runner.test_options = opts;
-
-    match get_counterexample!(runner, &filter) {
-        CounterExample::Single(_) => panic!("CounterExample should be a sequence."),
-        CounterExample::Sequence(sequence) => {
-            assert!(sequence.len() <= 3);
-        }
-    };
-}
-
-#[tokio::test(flavor = "multi_thread")]
-#[cfg_attr(windows, ignore = "for some reason there's different rng")]
-async fn test_shrink_big_sequence() {
     let filter =
         Filter::new(".*", ".*", ".*fuzz/invariant/common/InvariantShrinkBigSequence.t.sol");
     let mut runner = TEST_DATA_DEFAULT.runner();
     runner.test_options.fuzz.seed = Some(U256::from(119u32));
     runner.test_options.invariant.runs = 1;
     runner.test_options.invariant.depth = 1000;
->>>>>>> 62cdea8f
 
     let initial_counterexample = runner
         .test_collect(&filter)
@@ -671,18 +517,6 @@
 #[tokio::test(flavor = "multi_thread")]
 #[cfg_attr(windows, ignore = "for some reason there's different rng")]
 async fn test_shrink_fail_on_revert() {
-<<<<<<< HEAD
-    let mut opts = TEST_DATA_DEFAULT.test_opts.clone();
-    opts.fuzz.seed = Some(U256::from(119u32));
-
-    let filter =
-        Filter::new(".*", ".*", ".*fuzz/invariant/common/InvariantShrinkFailOnRevert.t.sol");
-    let mut runner = TEST_DATA_DEFAULT.runner();
-    runner.test_options = opts.clone();
-    runner.test_options.invariant.fail_on_revert = true;
-    runner.test_options.invariant.runs = 1;
-    runner.test_options.invariant.depth = 100;
-=======
     let filter =
         Filter::new(".*", ".*", ".*fuzz/invariant/common/InvariantShrinkFailOnRevert.t.sol");
     let mut runner = TEST_DATA_DEFAULT.runner();
@@ -987,16 +821,137 @@
     runner.test_options.invariant.fail_on_revert = false;
     // Use original counterexample to test sequence len.
     runner.test_options.invariant.shrink_run_limit = 0;
->>>>>>> 62cdea8f
 
     match get_counterexample!(runner, &filter) {
         CounterExample::Single(_) => panic!("CounterExample should be a sequence."),
         CounterExample::Sequence(sequence) => {
-<<<<<<< HEAD
+            // ensure original counterexample len is 10 (even without shrinking)
+            assert_eq!(sequence.len(), 10);
+        }
+    };
+}
+
+#[tokio::test(flavor = "multi_thread")]
+#[cfg_attr(windows, ignore = "for some reason there's different rng")]
+async fn test_invariant_assert_shrink() {
+    let mut opts = TEST_DATA_DEFAULT.test_opts.clone();
+    opts.fuzz.seed = Some(U256::from(119u32));
+
+    // ensure assert and require shrinks to same sequence of 3 or less
+    test_shrink(opts.clone(), "InvariantShrinkWithAssert").await;
+    test_shrink(opts.clone(), "InvariantShrinkWithRequire").await;
+}
+
+async fn test_shrink(opts: TestOptions, contract_pattern: &str) {
+    let filter = Filter::new(
+        ".*",
+        contract_pattern,
+        ".*fuzz/invariant/common/InvariantShrinkWithAssert.t.sol",
+    );
+    let mut runner = TEST_DATA_DEFAULT.runner();
+    runner.test_options = opts.clone();
+
+    match get_counterexample!(runner, &filter) {
+        CounterExample::Single(_) => panic!("CounterExample should be a sequence."),
+        CounterExample::Sequence(sequence) => {
+            assert!(sequence.len() <= 3);
+        }
+    };
+}
+
+#[tokio::test(flavor = "multi_thread")]
+#[cfg_attr(windows, ignore = "for some reason there's different rng")]
+async fn test_shrink_big_sequence() {
+    let mut opts = TEST_DATA_DEFAULT.test_opts.clone();
+    opts.fuzz.seed = Some(U256::from(119u32));
+
+    let filter =
+        Filter::new(".*", ".*", ".*fuzz/invariant/common/InvariantShrinkBigSequence.t.sol");
+    let mut runner = TEST_DATA_DEFAULT.runner();
+    runner.test_options = opts.clone();
+    runner.test_options.invariant.runs = 1;
+    runner.test_options.invariant.depth = 500;
+
+    let initial_counterexample = runner
+        .test_collect(&filter)
+        .values()
+        .last()
+        .expect("Invariant contract should be testable.")
+        .test_results
+        .values()
+        .last()
+        .expect("Invariant contract should be testable.")
+        .counterexample
+        .clone()
+        .unwrap();
+
+    let initial_sequence = match initial_counterexample {
+        CounterExample::Single(_) => panic!("CounterExample should be a sequence."),
+        CounterExample::Sequence(sequence) => sequence,
+    };
+    // ensure shrinks to same sequence of 77
+    assert_eq!(initial_sequence.len(), 77);
+
+    // test failure persistence
+    let results = runner.test_collect(&filter);
+    assert_multiple(
+        &results,
+        BTreeMap::from([(
+            "default/fuzz/invariant/common/InvariantShrinkBigSequence.t.sol:ShrinkBigSequenceTest",
+            vec![(
+                "invariant_shrink_big_sequence()",
+                false,
+                Some("invariant_shrink_big_sequence replay failure".into()),
+                None,
+                None,
+            )],
+        )]),
+    );
+    let new_sequence = match results
+        .values()
+        .last()
+        .expect("Invariant contract should be testable.")
+        .test_results
+        .values()
+        .last()
+        .expect("Invariant contract should be testable.")
+        .counterexample
+        .clone()
+        .unwrap()
+    {
+        CounterExample::Single(_) => panic!("CounterExample should be a sequence."),
+        CounterExample::Sequence(sequence) => sequence,
+    };
+    // ensure shrinks to same sequence of 77
+    assert_eq!(new_sequence.len(), 77);
+    // ensure calls within failed sequence are the same as initial one
+    for index in 0..77 {
+        let new_call = new_sequence.get(index).unwrap();
+        let initial_call = initial_sequence.get(index).unwrap();
+        assert_eq!(new_call.sender, initial_call.sender);
+        assert_eq!(new_call.addr, initial_call.addr);
+        assert_eq!(new_call.calldata, initial_call.calldata);
+    }
+}
+
+#[tokio::test(flavor = "multi_thread")]
+#[cfg_attr(windows, ignore = "for some reason there's different rng")]
+async fn test_shrink_fail_on_revert() {
+    let mut opts = TEST_DATA_DEFAULT.test_opts.clone();
+    opts.fuzz.seed = Some(U256::from(119u32));
+
+    let filter =
+        Filter::new(".*", ".*", ".*fuzz/invariant/common/InvariantShrinkFailOnRevert.t.sol");
+    let mut runner = TEST_DATA_DEFAULT.runner();
+    runner.test_options = opts.clone();
+    runner.test_options.invariant.fail_on_revert = true;
+    runner.test_options.invariant.runs = 1;
+    runner.test_options.invariant.depth = 100;
+
+    match get_counterexample!(runner, &filter) {
+        CounterExample::Single(_) => panic!("CounterExample should be a sequence."),
+        CounterExample::Sequence(sequence) => {
             // ensure shrinks to sequence of 10
-=======
-            // ensure original counterexample len is 10 (even without shrinking)
->>>>>>> 62cdea8f
             assert_eq!(sequence.len(), 10);
         }
     };
