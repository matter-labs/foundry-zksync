--- conflicted
+++ resolved
@@ -10,14 +10,6 @@
     let filter = Filter::new(".*", ".*", ".*inline/FuzzInlineConf.t.sol");
     let mut runner = TEST_DATA_DEFAULT.runner();
     let result = runner.test_collect(&filter);
-<<<<<<< HEAD
-    let suite_result = result.get("default/inline/FuzzInlineConf.t.sol:FuzzInlineConf").unwrap();
-    let test_result = suite_result.test_results.get("testInlineConfFuzz(uint8)").unwrap();
-    match test_result.kind {
-        TestKind::Fuzz { runs, .. } => assert_eq!(runs, 1024),
-        _ => unreachable!(),
-    }
-=======
     let results = result
         .into_iter()
         .flat_map(|(path, r)| {
@@ -51,7 +43,6 @@
             ),
         ]
     );
->>>>>>> 62cdea8f
 }
 
 #[tokio::test(flavor = "multi_thread")]
