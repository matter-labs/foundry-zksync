--- conflicted
+++ resolved
@@ -21,20 +21,16 @@
         filter = filter.exclude_tests("(Ffi|File|Line|Root)");
     }
 
-<<<<<<< HEAD
-=======
     if cfg!(feature = "isolate-by-default") {
         filter = filter.exclude_contracts("LastCallGasDefaultTest");
     }
 
->>>>>>> 62cdea8f
     let mut config = test_data.config.clone();
     config.fs_permissions = FsPermissions::new(vec![PathPermission::read_write("./")]);
     let runner = test_data.runner_with_config(config);
 
     TestConfig::with_filter(runner, filter).run().await;
 }
-<<<<<<< HEAD
 
 /// Executes subset of all cheat code tests in isolation mode
 async fn test_cheats_local_isolated(test_data: &ForgeTestData) {
@@ -47,20 +43,6 @@
     TestConfig::with_filter(runner, filter).run().await;
 }
 
-=======
-
-/// Executes subset of all cheat code tests in isolation mode
-async fn test_cheats_local_isolated(test_data: &ForgeTestData) {
-    let filter = Filter::new(".*", ".*(Isolated)", &format!(".*cheats{RE_PATH_SEPARATOR}*"));
-
-    let mut config = test_data.config.clone();
-    config.isolate = true;
-    let runner = test_data.runner_with_config(config);
-
-    TestConfig::with_filter(runner, filter).run().await;
-}
-
->>>>>>> 62cdea8f
 #[tokio::test(flavor = "multi_thread")]
 async fn test_cheats_local_default() {
     test_cheats_local(&TEST_DATA_DEFAULT).await
