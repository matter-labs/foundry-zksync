--- conflicted
+++ resolved
@@ -8,13 +8,8 @@
 };
 use alloy_dyn_abi::{DecodedEvent, DynSolValue, EventExt};
 use alloy_json_abi::Event;
-<<<<<<< HEAD
-use alloy_primitives::{address, Address, U256};
-use forge::result::TestStatus;
-=======
 use alloy_primitives::{address, b256, Address, U256};
 use forge::{decode::decode_console_logs, result::TestStatus};
->>>>>>> 62cdea8f
 use foundry_config::{fs_permissions::PathPermission, Config, FsPermissions};
 use foundry_evm::{
     constants::HARDHAT_CONSOLE_ADDRESS,
@@ -137,12 +132,9 @@
     assert_eq!(
         decoded,
         DecodedEvent {
-<<<<<<< HEAD
-=======
             selector: Some(b256!(
                 "78b9a1f3b55d6797ab2c4537e83ee04ff0c65a1ca1bb39d79a62e0a78d5a8a57"
             )),
->>>>>>> 62cdea8f
             indexed: vec![],
             body: vec![
                 DynSolValue::Uint(U256::from(1), 256),
@@ -339,13 +331,10 @@
   config.runner.config = Arc::new(prj_config);
 });
 
-<<<<<<< HEAD
-=======
 // https://github.com/foundry-rs/foundry/issues/7457
 test_repro!(7457);
 
 // https://github.com/foundry-rs/foundry/issues/7481
->>>>>>> 62cdea8f
 test_repro!(7481);
 
 // https://github.com/foundry-rs/foundry/issues/5739
@@ -362,9 +351,6 @@
 });
 
 // https://github.com/foundry-rs/foundry/issues/8006
-<<<<<<< HEAD
-test_repro!(8006);
-=======
 test_repro!(8006);
 
 // https://github.com/foundry-rs/foundry/issues/8277
@@ -377,5 +363,4 @@
 test_repro!(8168);
 
 // https://github.com/foundry-rs/foundry/issues/8383
-test_repro!(8383);
->>>>>>> 62cdea8f
+test_repro!(8383);