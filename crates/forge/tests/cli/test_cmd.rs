//! Contains various tests for `forge test`.

use alloy_primitives::U256;
use foundry_config::{Config, FuzzConfig};
use foundry_test_utils::{
    rpc, str,
    util::{OutputExt, OTHER_SOLC_VERSION, SOLC_VERSION},
};
use std::{path::PathBuf, str::FromStr};

// tests that test filters are handled correctly
forgetest!(can_set_filter_values, |prj, cmd| {
    let patt = regex::Regex::new("test*").unwrap();
    let glob = globset::Glob::from_str("foo/bar/baz*").unwrap();

    // explicitly set patterns
    let config = Config {
        test_pattern: Some(patt.clone().into()),
        test_pattern_inverse: None,
        contract_pattern: Some(patt.clone().into()),
        contract_pattern_inverse: None,
        path_pattern: Some(glob.clone()),
        path_pattern_inverse: None,
        coverage_pattern_inverse: None,
        ..Default::default()
    };
    prj.write_config(config);

    let config = cmd.config();

    assert_eq!(config.test_pattern.unwrap().as_str(), patt.as_str());
    assert_eq!(config.test_pattern_inverse, None);
    assert_eq!(config.contract_pattern.unwrap().as_str(), patt.as_str());
    assert_eq!(config.contract_pattern_inverse, None);
    assert_eq!(config.path_pattern.unwrap(), glob);
    assert_eq!(config.path_pattern_inverse, None);
    assert_eq!(config.coverage_pattern_inverse, None);
});

// tests that warning is displayed when there are no tests in project
forgetest!(warn_no_tests, |prj, cmd| {
    prj.add_source(
        "dummy",
        r"
contract Dummy {}
",
    )
    .unwrap();
    // set up command
    cmd.args(["test"]);

    // run command and assert
    cmd.unchecked_output().stdout_matches_path(
        PathBuf::from(env!("CARGO_MANIFEST_DIR")).join("tests/fixtures/warn_no_tests.stdout"),
    );
});

// tests that warning is displayed with pattern when no tests match
forgetest!(warn_no_tests_match, |prj, cmd| {
    prj.add_source(
        "dummy",
        r"
contract Dummy {}
",
    )
    .unwrap();

    // set up command
    cmd.args(["test", "--match-test", "testA.*", "--no-match-test", "testB.*"]);
    cmd.args(["--match-contract", "TestC.*", "--no-match-contract", "TestD.*"]);
    cmd.args(["--match-path", "*TestE*", "--no-match-path", "*TestF*"]);

    // run command and assert
    cmd.unchecked_output().stdout_matches_path(
        PathBuf::from(env!("CARGO_MANIFEST_DIR")).join("tests/fixtures/warn_no_tests_match.stdout"),
    );
});

// tests that suggestion is provided with pattern when no tests match
forgetest!(suggest_when_no_tests_match, |prj, cmd| {
    // set up project
    prj.add_source(
        "TestE.t.sol",
        r"
contract TestC {
    function test1() public {
    }
}
   ",
    )
    .unwrap();

    // set up command
    cmd.args(["test", "--match-test", "testA.*", "--no-match-test", "testB.*"]);
    cmd.args(["--match-contract", "TestC.*", "--no-match-contract", "TestD.*"]);
    cmd.args(["--match-path", "*TestE*", "--no-match-path", "*TestF*"]);

    // run command and assert
    cmd.unchecked_output().stdout_matches_path(
        PathBuf::from(env!("CARGO_MANIFEST_DIR"))
            .join("tests/fixtures/suggest_when_no_tests_match.stdout"),
    );
});

// tests that direct import paths are handled correctly
forgetest!(can_fuzz_array_params, |prj, cmd| {
    prj.insert_ds_test();

    prj.add_source(
        "ATest.t.sol",
        r#"
import "./test.sol";
contract ATest is DSTest {
    function testArray(uint64[2] calldata values) external {
        assertTrue(true);
    }
}
   "#,
    )
    .unwrap();

    cmd.arg("test");
    cmd.stdout_lossy().contains("[PASS]");
});

// tests that `bytecode_hash` will be sanitized
forgetest!(can_test_pre_bytecode_hash, |prj, cmd| {
    prj.insert_ds_test();

    prj.add_source(
        "ATest.t.sol",
        r#"
// pre bytecode hash version, was introduced in 0.6.0
pragma solidity 0.5.17;
import "./test.sol";
contract ATest is DSTest {
    function testArray(uint64[2] calldata values) external {
        assertTrue(true);
    }
}
   "#,
    )
    .unwrap();

    cmd.arg("test");
    cmd.stdout_lossy().contains("[PASS]");
});

// tests that using the --match-path option only runs files matching the path
forgetest!(can_test_with_match_path, |prj, cmd| {
    prj.insert_ds_test();

    prj.add_source(
        "ATest.t.sol",
        r#"
import "./test.sol";
contract ATest is DSTest {
    function testPass() external {
        assertTrue(true);
    }
}
   "#,
    )
    .unwrap();

    prj.add_source(
        "FailTest.t.sol",
        r#"
import "./test.sol";
contract FailTest is DSTest {
    function testNothing() external {
        assertTrue(false);
    }
}
   "#,
    )
    .unwrap();

    cmd.args(["test", "--match-path", "*src/ATest.t.sol"]).assert_success().stdout_eq(str![[r#"
...
Ran 1 test for src/ATest.t.sol:ATest
[PASS] testPass() (gas: 190)
...
Ran 1 test suite in [..] 1 tests passed, 0 failed, 0 skipped (1 total tests)
...
"#]]);
});

// tests that using the --match-path option works with absolute paths
forgetest!(can_test_with_match_path_absolute, |prj, cmd| {
    prj.insert_ds_test();

    prj.add_source(
        "ATest.t.sol",
        r#"
import "./test.sol";
contract ATest is DSTest {
    function testPass() external {
        assertTrue(true);
    }
}
   "#,
    )
    .unwrap();

    prj.add_source(
        "FailTest.t.sol",
        r#"
import "./test.sol";
contract FailTest is DSTest {
    function testNothing() external {
        assertTrue(false);
    }
}
   "#,
    )
    .unwrap();

    let test_path = prj.root().join("src/ATest.t.sol");
    let test_path = test_path.to_string_lossy();

    cmd.args(["test", "--match-path", test_path.as_ref()]).assert_success().stdout_eq(str![[r#"
...
Ran 1 test for src/ATest.t.sol:ATest
[PASS] testPass() (gas: 190)
...
Ran 1 test suite in [..] 1 tests passed, 0 failed, 0 skipped (1 total tests)
...
"#]]);
});

// tests that `forge test` will pick up tests that are stored in the `test = <path>` config value
forgetest!(can_run_test_in_custom_test_folder, |prj, cmd| {
    prj.insert_ds_test();

    // explicitly set the test folder
    let config = Config { test: "nested/forge-tests".into(), ..Default::default() };
    prj.write_config(config);
    let config = cmd.config();
    assert_eq!(config.test, PathBuf::from("nested/forge-tests"));

    prj.add_source(
        "nested/forge-tests/MyTest.t.sol",
        r#"
import "../../test.sol";
contract MyTest is DSTest {
    function testTrue() public {
        assertTrue(true);
    }
}
   "#,
    )
    .unwrap();

    cmd.arg("test");
    cmd.unchecked_output().stdout_matches_path(
        PathBuf::from(env!("CARGO_MANIFEST_DIR"))
            .join("tests/fixtures/can_run_test_in_custom_test_folder.stdout"),
    );
});

// checks that forge test repeatedly produces the same output
#[cfg(not(feature = "isolate-by-default"))]
forgetest_init!(can_test_repeatedly, |_prj, cmd| {
    cmd.arg("test");
    cmd.assert_non_empty_stdout();

    for _ in 0..5 {
        cmd.unchecked_output().stdout_matches_path(
            PathBuf::from(env!("CARGO_MANIFEST_DIR"))
                .join("tests/fixtures/can_test_repeatedly.stdout"),
        );
    }
});

// tests that `forge test` will run a test only once after changing the version
forgetest!(runs_tests_exactly_once_with_changed_versions, |prj, cmd| {
    prj.insert_ds_test();

    prj.add_source(
        "Contract.t.sol",
        r#"
pragma solidity *;

import "./test.sol";

contract ContractTest is DSTest {
    function setUp() public {}

    function testExample() public {
        assertTrue(true);
    }
}
   "#,
    )
    .unwrap();

    // pin version
    let config = Config { solc: Some(SOLC_VERSION.into()), ..Default::default() };
    prj.write_config(config);

    cmd.arg("test");
    cmd.unchecked_output().stdout_matches_path(
        PathBuf::from(env!("CARGO_MANIFEST_DIR"))
            .join("tests/fixtures/runs_tests_exactly_once_with_changed_versions.1.stdout"),
    );

    // pin version
    let config = Config { solc: Some(OTHER_SOLC_VERSION.into()), ..Default::default() };
    prj.write_config(config);

    cmd.unchecked_output().stdout_matches_path(
        PathBuf::from(env!("CARGO_MANIFEST_DIR"))
            .join("tests/fixtures/runs_tests_exactly_once_with_changed_versions.2.stdout"),
    );
});

// tests that libraries are handled correctly in multiforking mode
#[cfg(not(feature = "isolate-by-default"))]
forgetest_init!(can_use_libs_in_multi_fork, |prj, cmd| {
    prj.wipe_contracts();

    prj.add_source(
        "Contract.sol",
        r"
library Library {
    function f(uint256 a, uint256 b) public pure returns (uint256) {
        return a + b;
    }
}

contract Contract {
    uint256 c;

    constructor() {
        c = Library.f(1, 2);
    }
}
   ",
    )
    .unwrap();

    let endpoint = rpc::next_http_archive_rpc_endpoint();

    prj.add_test(
        "Contract.t.sol",
        &r#"
import "forge-std/Test.sol";
import "src/Contract.sol";

contract ContractTest is Test {
    function setUp() public {
        vm.createSelectFork("<url>");
    }

    function test() public {
        new Contract();
    }
}
   "#
        .replace("<url>", &endpoint),
    )
    .unwrap();

    cmd.arg("test");
    cmd.unchecked_output().stdout_matches_path(
        PathBuf::from(env!("CARGO_MANIFEST_DIR"))
            .join("tests/fixtures/can_use_libs_in_multi_fork.stdout"),
    );
});

static FAILING_TEST: &str = r#"
import "forge-std/Test.sol";

contract FailingTest is Test {
    function testShouldFail() public {
        assertTrue(false);
    }
}
"#;

forgetest_init!(exit_code_error_on_fail_fast, |prj, cmd| {
    prj.wipe_contracts();
    prj.add_source("failing_test", FAILING_TEST).unwrap();

    // set up command
    cmd.args(["test", "--fail-fast"]);

    // run command and assert error exit code
    cmd.assert_err();
});

forgetest_init!(exit_code_error_on_fail_fast_with_json, |prj, cmd| {
    prj.wipe_contracts();

    prj.add_source("failing_test", FAILING_TEST).unwrap();
    // set up command
    cmd.args(["test", "--fail-fast", "--json"]);

    // run command and assert error exit code
    cmd.assert_err();
});

// <https://github.com/foundry-rs/foundry/issues/6531>
forgetest_init!(repro_6531, |prj, cmd| {
    prj.wipe_contracts();

    let endpoint = rpc::next_http_archive_rpc_endpoint();

    prj.add_test(
        "Contract.t.sol",
        &r#"
import {Test} from "forge-std/Test.sol";

interface IERC20 {
    function name() external view returns (string memory);
}

contract USDTCallingTest is Test {
    function test() public {
        vm.createSelectFork("<url>");
        IERC20(0xdAC17F958D2ee523a2206206994597C13D831ec7).name();
    }
}
   "#
        .replace("<url>", &endpoint),
    )
    .unwrap();

    let expected = std::fs::read_to_string(
        PathBuf::from(env!("CARGO_MANIFEST_DIR")).join("tests/fixtures/repro_6531.stdout"),
    )
    .unwrap()
    .replace("<url>", &endpoint);

    cmd.args(["test", "-vvvv"]).unchecked_output().stdout_matches_content(&expected);
});

// <https://github.com/foundry-rs/foundry/issues/6579>
forgetest_init!(include_custom_types_in_traces, |prj, cmd| {
    prj.wipe_contracts();

    prj.add_test(
        "Contract.t.sol",
        r#"
import {Test} from "forge-std/Test.sol";

error PoolNotInitialized();
event MyEvent(uint256 a);

contract CustomTypesTest is Test {
    function testErr() public pure {
       revert PoolNotInitialized();
    }
    function testEvent() public {
       emit MyEvent(100);
    }
}
   "#,
    )
    .unwrap();

    cmd.args(["test", "-vvvv"]).unchecked_output().stdout_matches_path(
        PathBuf::from(env!("CARGO_MANIFEST_DIR"))
            .join("tests/fixtures/include_custom_types_in_traces.stdout"),
    );
});

forgetest_init!(can_test_selfdestruct_with_isolation, |prj, cmd| {
    prj.wipe_contracts();

    prj.add_test(
        "Contract.t.sol",
        r#"
import {Test} from "forge-std/Test.sol";

contract Destructing {
    function destruct() public {
        selfdestruct(payable(address(0)));
    }
}

contract SelfDestructTest is Test {
    function test() public {
        Destructing d = new Destructing();
        vm.store(address(d), bytes32(0), bytes32(uint256(1)));
        d.destruct();
        assertEq(address(d).code.length, 0);
        assertEq(vm.load(address(d), bytes32(0)), bytes32(0));
    }
}
   "#,
    )
    .unwrap();

    cmd.args(["test", "-vvvv", "--isolate"]).assert_success();
});

forgetest_init!(can_test_transient_storage_with_isolation, |prj, cmd| {
    prj.wipe_contracts();

    prj.add_test(
        "Contract.t.sol",
        r#"pragma solidity 0.8.24;
import {Test} from "forge-std/Test.sol";

contract TransientTester {
    function locked() public view returns (bool isLocked) {
        assembly {
            isLocked := tload(0)
        }
    }

    modifier lock() {
        require(!locked(), "locked");
        assembly {
            tstore(0, 1)
        }
        _;
    }

    function maybeReentrant(address target, bytes memory data) public lock {
        (bool success, bytes memory ret) = target.call(data);
        if (!success) {
            // forwards revert reason
            assembly {
                let ret_size := mload(ret)
                revert(add(32, ret), ret_size)
            }
        }
    }
}

contract TransientTest is Test {
    function test() public {
        TransientTester t = new TransientTester();
        vm.expectRevert(bytes("locked"));
        t.maybeReentrant(address(t), abi.encodeCall(TransientTester.maybeReentrant, (address(0), new bytes(0))));

        t.maybeReentrant(address(0), new bytes(0));
        assertEq(t.locked(), false);
    }
}

   "#,
    )
    .unwrap();

    cmd.args(["test", "-vvvv", "--isolate", "--evm-version", "cancun"]).assert_success();
});

forgetest_init!(can_disable_block_gas_limit, |prj, cmd| {
    prj.wipe_contracts();

    let endpoint = rpc::next_http_archive_rpc_endpoint();

    prj.add_test(
        "Contract.t.sol",
        &r#"pragma solidity 0.8.24;
import {Test} from "forge-std/Test.sol";

contract C is Test {}

contract GasWaster {
    function waste() public {
        for (uint256 i = 0; i < 100; i++) {
            new C();
        }
    }
}

contract GasLimitTest is Test {
    function test() public {
        vm.createSelectFork("<rpc>");
        
        GasWaster waster = new GasWaster();
        waster.waste();
    }
}
   "#
        .replace("<rpc>", &endpoint),
    )
    .unwrap();

    cmd.args(["test", "-vvvv", "--isolate", "--disable-block-gas-limit"]).assert_success();
});

forgetest!(test_match_path, |prj, cmd| {
    prj.add_source(
        "dummy",
        r"  
contract Dummy {
    function testDummy() public {}
}
",
    )
    .unwrap();

    cmd.args(["test", "--match-path", "src/dummy.sol"]);
    cmd.assert_success();
});

forgetest_init!(should_not_shrink_fuzz_failure, |prj, cmd| {
    prj.wipe_contracts();

    // deterministic test so we always have 54 runs until test fails with overflow
    let config = Config {
        fuzz: { FuzzConfig { runs: 256, seed: Some(U256::from(100)), ..Default::default() } },
        ..Default::default()
    };
    prj.write_config(config);

    prj.add_test(
        "CounterFuzz.t.sol",
        r#"pragma solidity 0.8.24;
import {Test} from "forge-std/Test.sol";

contract Counter {
    uint256 public number = 0;

    function addOne(uint256 x) external pure returns (uint256) {
        return x + 100_000_000;
    }
}

contract CounterTest is Test {
    Counter public counter;

    function setUp() public {
        counter = new Counter();
    }

    function testAddOne(uint256 x) public view {
        assertEq(counter.addOne(x), x + 100_000_000);
    }
}
     "#,
    )
    .unwrap();

    cmd.args(["test"]);
    let (stderr, _) = cmd.unchecked_output_lossy();
    // make sure there are only 61 runs (with proptest shrinking same test results in 298 runs)
    assert_eq!(extract_number_of_runs(stderr), 61);
});

forgetest_init!(should_exit_early_on_invariant_failure, |prj, cmd| {
    prj.wipe_contracts();
    prj.add_test(
        "CounterInvariant.t.sol",
        r#"pragma solidity 0.8.24;
import {Test} from "forge-std/Test.sol";

contract Counter {
    uint256 public number = 0;

    function inc() external {
        number += 1;
    }
}

contract CounterTest is Test {
    Counter public counter;

    function setUp() public {
        counter = new Counter();
    }

    function invariant_early_exit() public view {
        assertTrue(counter.number() == 10, "wrong count");
    }
}
     "#,
    )
    .unwrap();

    cmd.args(["test"]);
    let (stderr, _) = cmd.unchecked_output_lossy();
    // make sure invariant test exit early with 0 runs
    assert_eq!(extract_number_of_runs(stderr), 0);
});

fn extract_number_of_runs(stderr: String) -> usize {
    let runs = stderr.find("runs:").and_then(|start_runs| {
        let runs_split = &stderr[start_runs + 6..];
        runs_split.find(',').map(|end_runs| &runs_split[..end_runs])
    });
<<<<<<< HEAD
    runs.unwrap().parse::<usize>().unwrap()
}

forgetest_init!(should_replay_failures_only, |prj, cmd| {
    prj.wipe_contracts();
    prj.add_test(
        "ReplayFailures.t.sol",
        r#"pragma solidity 0.8.24;
import {Test} from "forge-std/Test.sol";

contract ReplayFailuresTest is Test {
    function testA() public pure {
        require(2 > 1);
    }

    function testB() public pure {
        require(1 > 2, "testB failed");
    }

    function testC() public pure {
        require(2 > 1);
    }

    function testD() public pure {
        require(1 > 2, "testD failed");
    }
}
     "#,
    )
    .unwrap();

    cmd.args(["test"]);
    cmd.assert_err();
    // Test failure filter should be persisted.
    assert!(prj.root().join("cache/test-failures").exists());

    // Perform only the 2 failing tests from last run.
    cmd.forge_fuse();
    cmd.args(["test", "--rerun"]).unchecked_output().stdout_matches_path(
        PathBuf::from(env!("CARGO_MANIFEST_DIR"))
            .join("tests/fixtures/replay_last_run_failures.stdout"),
    );
});

// <https://github.com/foundry-rs/foundry/issues/7530>
forgetest_init!(should_show_precompile_labels, |prj, cmd| {
    prj.wipe_contracts();

    prj.add_test(
        "Contract.t.sol",
        r#"
import {Test} from "forge-std/Test.sol";
contract PrecompileLabelsTest is Test {
    function testPrecompileLabels() public {
        vm.deal(address(0x7109709ECfa91a80626fF3989D68f67F5b1DD12D), 1 ether);
        vm.deal(address(0x000000000000000000636F6e736F6c652e6c6f67), 1 ether);
        vm.deal(address(0x4e59b44847b379578588920cA78FbF26c0B4956C), 1 ether);
        vm.deal(address(0x1804c8AB1F12E6bbf3894d4083f33e07309d1f38), 1 ether);
        vm.deal(address(0xb4c79daB8f259C7Aee6E5b2Aa729821864227e84), 1 ether);
        vm.deal(address(1), 1 ether);
        vm.deal(address(2), 1 ether);
        vm.deal(address(3), 1 ether);
        vm.deal(address(4), 1 ether);
        vm.deal(address(5), 1 ether);
        vm.deal(address(6), 1 ether);
        vm.deal(address(7), 1 ether);
        vm.deal(address(8), 1 ether);
        vm.deal(address(9), 1 ether);
        vm.deal(address(10), 1 ether);
    }
}
   "#,
    )
    .unwrap();

    let output = cmd.args(["test", "-vvvv"]).stdout_lossy();
    assert!(output.contains("VM: [0x7109709ECfa91a80626fF3989D68f67F5b1DD12D]"));
    assert!(output.contains("console: [0x000000000000000000636F6e736F6c652e6c6f67]"));
    assert!(output.contains("Create2Deployer: [0x4e59b44847b379578588920cA78FbF26c0B4956C]"));
    assert!(output.contains("DefaultSender: [0x1804c8AB1F12E6bbf3894d4083f33e07309d1f38]"));
    assert!(output.contains("DefaultTestContract: [0xb4c79daB8f259C7Aee6E5b2Aa729821864227e84]"));
    assert!(output.contains("ECRecover: [0x0000000000000000000000000000000000000001]"));
    assert!(output.contains("SHA-256: [0x0000000000000000000000000000000000000002]"));
    assert!(output.contains("RIPEMD-160: [0x0000000000000000000000000000000000000003]"));
    assert!(output.contains("Identity: [0x0000000000000000000000000000000000000004]"));
    assert!(output.contains("ModExp: [0x0000000000000000000000000000000000000005]"));
    assert!(output.contains("ECAdd: [0x0000000000000000000000000000000000000006]"));
    assert!(output.contains("ECMul: [0x0000000000000000000000000000000000000007]"));
    assert!(output.contains("ECPairing: [0x0000000000000000000000000000000000000008]"));
    assert!(output.contains("Blake2F: [0x0000000000000000000000000000000000000009]"));
    assert!(output.contains("PointEvaluation: [0x000000000000000000000000000000000000000A]"));
});

// tests that `forge test` with config `show_logs: true` for fuzz tests will
// display `console.log` info
forgetest_init!(should_show_logs_when_fuzz_test, |prj, cmd| {
    prj.wipe_contracts();

    // run fuzz test 3 times
    let config = Config {
        fuzz: { FuzzConfig { runs: 3, show_logs: true, ..Default::default() } },
        ..Default::default()
    };
    prj.write_config(config);
    let config = cmd.config();
    assert_eq!(config.fuzz.runs, 3);

    prj.add_test(
        "ContractFuzz.t.sol",
        r#"pragma solidity 0.8.24;
        import {Test, console2} from "forge-std/Test.sol";
    contract ContractFuzz is Test {
      function testFuzzConsoleLog(uint256 x) public pure {
        console2.log("inside fuzz test, x is:", x);
      }
    }
     "#,
    )
    .unwrap();
    cmd.args(["test", "-vv"]);
    let stdout = cmd.stdout_lossy();
    assert!(stdout.contains("inside fuzz test, x is:"), "\n{stdout}");
});

// tests that `forge test` with inline config `show_logs = true` for fuzz tests will
// display `console.log` info
forgetest_init!(should_show_logs_when_fuzz_test_inline_config, |prj, cmd| {
    prj.wipe_contracts();

    // run fuzz test 3 times
    let config =
        Config { fuzz: { FuzzConfig { runs: 3, ..Default::default() } }, ..Default::default() };
    prj.write_config(config);
    let config = cmd.config();
    assert_eq!(config.fuzz.runs, 3);

    prj.add_test(
        "ContractFuzz.t.sol",
        r#"pragma solidity 0.8.24;
        import {Test, console2} from "forge-std/Test.sol";
    contract ContractFuzz is Test {

      /// forge-config: default.fuzz.show-logs = true
      function testFuzzConsoleLog(uint256 x) public pure {
        console2.log("inside fuzz test, x is:", x);
      }
    }
     "#,
    )
    .unwrap();
    cmd.args(["test", "-vv"]);
    let stdout = cmd.stdout_lossy();
    assert!(stdout.contains("inside fuzz test, x is:"), "\n{stdout}");
});

// tests that `forge test` with config `show_logs: false` for fuzz tests will not display
// `console.log` info
forgetest_init!(should_not_show_logs_when_fuzz_test, |prj, cmd| {
    prj.wipe_contracts();

    // run fuzz test 3 times
    let config = Config {
        fuzz: { FuzzConfig { runs: 3, show_logs: false, ..Default::default() } },
        ..Default::default()
    };
    prj.write_config(config);
    let config = cmd.config();
    assert_eq!(config.fuzz.runs, 3);

    prj.add_test(
        "ContractFuzz.t.sol",
        r#"pragma solidity 0.8.24;
        import {Test, console2} from "forge-std/Test.sol";
    contract ContractFuzz is Test {

      function testFuzzConsoleLog(uint256 x) public pure {
        console2.log("inside fuzz test, x is:", x);
      }
    }
     "#,
    )
    .unwrap();
    cmd.args(["test", "-vv"]);
    let stdout = cmd.stdout_lossy();
    assert!(!stdout.contains("inside fuzz test, x is:"), "\n{stdout}");
});

// tests that `forge test` with inline config `show_logs = false` for fuzz tests will not
// display `console.log` info
forgetest_init!(should_not_show_logs_when_fuzz_test_inline_config, |prj, cmd| {
    prj.wipe_contracts();

    // run fuzz test 3 times
    let config =
        Config { fuzz: { FuzzConfig { runs: 3, ..Default::default() } }, ..Default::default() };
    prj.write_config(config);
    let config = cmd.config();
    assert_eq!(config.fuzz.runs, 3);

    prj.add_test(
        "ContractFuzz.t.sol",
        r#"pragma solidity 0.8.24;
        import {Test, console2} from "forge-std/Test.sol";
    contract ContractFuzz is Test {

      /// forge-config: default.fuzz.show-logs = false
      function testFuzzConsoleLog(uint256 x) public pure {
        console2.log("inside fuzz test, x is:", x);
      }
    }
     "#,
    )
    .unwrap();
    cmd.args(["test", "-vv"]);
    let stdout = cmd.stdout_lossy();
    assert!(!stdout.contains("inside fuzz test, x is:"), "\n{stdout}");
});

// tests internal functions trace
forgetest_init!(internal_functions_trace, |prj, cmd| {
    prj.wipe_contracts();
    prj.clear();

    // Disable optimizer because for simple contract most functions will get inlined.
    prj.write_config(Config { optimizer: false, ..Default::default() });

    prj.add_test(
        "Simple",
        r#"pragma solidity 0.8.24;
        import {Test, console2} from "forge-std/Test.sol";
contract SimpleContract {
    uint256 public num;
    address public addr;

    function _setNum(uint256 _num) internal returns(uint256 prev) {
        prev = num;
        num = _num;
    }

    function _setAddr(address _addr) internal returns(address prev) {
        prev = addr;
        addr = _addr;
    }

    function increment() public {
        _setNum(num + 1);
    }

    function setValues(uint256 _num, address _addr) public {
        _setNum(_num);
        _setAddr(_addr);
    }
}

contract SimpleContractTest is Test {
    function test() public {
        SimpleContract c = new SimpleContract();
        c.increment();
        c.setValues(100, address(0x123));
    }
}
     "#,
    )
    .unwrap();
    cmd.args(["test", "-vvvv", "--decode-internal"]).assert_success().stdout_eq(str![[r#"
...
Traces:
  [250463] SimpleContractTest::test()
    ├─ [171014] → new SimpleContract@0x5615dEB798BB3E4dFa0139dFa1b3D433Cc23b72f
    │   └─ ← [Return] 854 bytes of code
    ├─ [22638] SimpleContract::increment()
    │   ├─ [20150] SimpleContract::_setNum(1)
    │   │   └─ ← 0
    │   └─ ← [Stop] 
    ├─ [23219] SimpleContract::setValues(100, 0x0000000000000000000000000000000000000123)
    │   ├─ [250] SimpleContract::_setNum(100)
    │   │   └─ ← 1
    │   ├─ [22339] SimpleContract::_setAddr(0x0000000000000000000000000000000000000123)
    │   │   └─ ← 0x0000000000000000000000000000000000000000
    │   └─ ← [Stop] 
    └─ ← [Stop] 
...
"#]]);
});

// tests internal functions trace with memory decoding
forgetest_init!(internal_functions_trace_memory, |prj, cmd| {
    prj.wipe_contracts();
    prj.clear();

    // Disable optimizer because for simple contract most functions will get inlined.
    prj.write_config(Config { optimizer: false, ..Default::default() });

    prj.add_test(
        "Simple",
        r#"pragma solidity 0.8.24;
import {Test, console2} from "forge-std/Test.sol";

contract SimpleContract {
    string public str = "initial value";

    function _setStr(string memory _str) internal returns(string memory prev) {
        prev = str;
        str = _str;
    }

    function setStr(string memory _str) public {
        _setStr(_str);
    }
}

contract SimpleContractTest is Test {
    function test() public {
        SimpleContract c = new SimpleContract();
        c.setStr("new value");
    }
}
     "#,
    )
    .unwrap();
    cmd.args(["test", "-vvvv", "--decode-internal", "test"]).assert_success().stdout_eq(str![[
        r#"
...
Traces:
  [421960] SimpleContractTest::test()
    ├─ [385978] → new SimpleContract@0x5615dEB798BB3E4dFa0139dFa1b3D433Cc23b72f
    │   └─ ← [Return] 1814 bytes of code
    ├─ [2534] SimpleContract::setStr("new value")
    │   ├─ [1600] SimpleContract::_setStr("new value")
    │   │   └─ ← "initial value"
    │   └─ ← [Stop] 
    └─ ← [Stop] 
...
"#
    ]]);
=======
    // make sure there are only 61 runs (with proptest shrinking same test results in 298 runs)
    assert_eq!(runs.unwrap().parse::<usize>().unwrap(), 61);
});

// Related to: https://github.com/matter-labs/foundry-zksync/issues/478
forgetest_async!(test_zk_can_detect_call_to_empty_contract, |prj, cmd| {
    foundry_test_utils::util::initialize(prj.root());

    prj.add_test(
        "CallEmptyCode.t.sol",
        r#"
import "forge-std/Test.sol";

// https://github.com/matter-labs/foundry-zksync/issues/478
contract CallEmptyCode is Test {
    // This test should make our EraVM tracer print out an ERROR trace
    function testFailDetectEmptyCodeContracts() external {
        address mockMe = address(123456789);

        vm.mockCall(mockMe, abi.encodeWithSignature("foo()"), abi.encode(42));

        (bool success, bytes memory ret) = mockMe.call(abi.encodeWithSignature("bar()"));

        require(success, "callMethod failed");
        require(keccak256(ret) == keccak256(abi.encode(42)), "return not as expected");
    }
}
"#,
    )
    .unwrap();
    cmd.args(["test", "--zksync", "--evm-version", "shanghai"]);

    let output = cmd.stdout_lossy();
    assert!(output.contains("call may fail or behave unexpectedly due to empty code"));
>>>>>>> 3c4f1715
});<|MERGE_RESOLUTION|>--- conflicted
+++ resolved
@@ -685,7 +685,6 @@
         let runs_split = &stderr[start_runs + 6..];
         runs_split.find(',').map(|end_runs| &runs_split[..end_runs])
     });
-<<<<<<< HEAD
     runs.unwrap().parse::<usize>().unwrap()
 }
 
@@ -1021,9 +1020,6 @@
 ...
 "#
     ]]);
-=======
-    // make sure there are only 61 runs (with proptest shrinking same test results in 298 runs)
-    assert_eq!(runs.unwrap().parse::<usize>().unwrap(), 61);
 });
 
 // Related to: https://github.com/matter-labs/foundry-zksync/issues/478
@@ -1056,5 +1052,4 @@
 
     let output = cmd.stdout_lossy();
     assert!(output.contains("call may fail or behave unexpectedly due to empty code"));
->>>>>>> 3c4f1715
 });