//! Contains various tests for `forge test`.

use alloy_primitives::U256;
use foundry_config::{Config, FuzzConfig};
use foundry_test_utils::{
    rpc, str,
    util::{OutputExt, OTHER_SOLC_VERSION, SOLC_VERSION},
};
use similar_asserts::assert_eq;
use std::{path::PathBuf, str::FromStr};

// tests that test filters are handled correctly
forgetest!(can_set_filter_values, |prj, cmd| {
    let patt = regex::Regex::new("test*").unwrap();
    let glob = globset::Glob::from_str("foo/bar/baz*").unwrap();

    // explicitly set patterns
    let config = Config {
        test_pattern: Some(patt.clone().into()),
        test_pattern_inverse: None,
        contract_pattern: Some(patt.clone().into()),
        contract_pattern_inverse: None,
        path_pattern: Some(glob.clone()),
        path_pattern_inverse: None,
        coverage_pattern_inverse: None,
        ..Default::default()
    };
    prj.write_config(config);

    let config = cmd.config();

    assert_eq!(config.test_pattern.unwrap().as_str(), patt.as_str());
    assert_eq!(config.test_pattern_inverse, None);
    assert_eq!(config.contract_pattern.unwrap().as_str(), patt.as_str());
    assert_eq!(config.contract_pattern_inverse, None);
    assert_eq!(config.path_pattern.unwrap(), glob);
    assert_eq!(config.path_pattern_inverse, None);
    assert_eq!(config.coverage_pattern_inverse, None);
});

// tests that warning is displayed when there are no tests in project
forgetest!(warn_no_tests, |prj, cmd| {
    prj.add_source(
        "dummy",
        r"
contract Dummy {}
",
    )
    .unwrap();
    // set up command
    cmd.args(["test"]);

    // run command and assert
    cmd.assert_failure().stdout_eq(str![[r#"
No tests found in project! Forge looks for functions that starts with `test`.

"#]]);
});

// tests that warning is displayed with pattern when no tests match
forgetest!(warn_no_tests_match, |prj, cmd| {
    prj.add_source(
        "dummy",
        r"
contract Dummy {}
",
    )
    .unwrap();

    // set up command
    cmd.args(["test", "--match-test", "testA.*", "--no-match-test", "testB.*"]);
    cmd.args(["--match-contract", "TestC.*", "--no-match-contract", "TestD.*"]);
    cmd.args(["--match-path", "*TestE*", "--no-match-path", "*TestF*"]);

    // run command and assert
    cmd.assert_failure().stdout_eq(str![[r#"
No tests match the provided pattern:
	match-test: `testA.*`
	no-match-test: `testB.*`
	match-contract: `TestC.*`
	no-match-contract: `TestD.*`
	match-path: `*TestE*`
	no-match-path: `*TestF*`

"#]]);
});

// tests that suggestion is provided with pattern when no tests match
forgetest!(suggest_when_no_tests_match, |prj, cmd| {
    // set up project
    prj.add_source(
        "TestE.t.sol",
        r"
contract TestC {
    function test1() public {
    }
}
   ",
    )
    .unwrap();

    // set up command
    cmd.args(["test", "--match-test", "testA.*", "--no-match-test", "testB.*"]);
    cmd.args(["--match-contract", "TestC.*", "--no-match-contract", "TestD.*"]);
    cmd.args(["--match-path", "*TestE*", "--no-match-path", "*TestF*"]);

    // run command and assert
    cmd.assert_failure().stdout_eq(str![[r#"
No tests match the provided pattern:
	match-test: `testA.*`
	no-match-test: `testB.*`
	match-contract: `TestC.*`
	no-match-contract: `TestD.*`
	match-path: `*TestE*`
	no-match-path: `*TestF*`

Did you mean `test1`?

"#]]);
});

// tests that direct import paths are handled correctly
forgetest!(can_fuzz_array_params, |prj, cmd| {
    prj.insert_ds_test();

    prj.add_source(
        "ATest.t.sol",
        r#"
import "./test.sol";
contract ATest is DSTest {
    function testArray(uint64[2] calldata) external {
        assertTrue(true);
    }
}
   "#,
    )
    .unwrap();

    cmd.arg("test").assert_success().stdout_eq(str![[r#"
[COMPILING_FILES] with [SOLC_VERSION]
[SOLC_VERSION] [ELAPSED]
Compiler run successful!

Ran 1 test for src/ATest.t.sol:ATest
[PASS] testArray(uint64[2]) (runs: 256, [AVG_GAS])
Suite result: ok. 1 passed; 0 failed; 0 skipped; [ELAPSED]

Ran 1 test suite [ELAPSED]: 1 tests passed, 0 failed, 0 skipped (1 total tests)

"#]]);
});

// tests that `bytecode_hash` will be sanitized
forgetest!(can_test_pre_bytecode_hash, |prj, cmd| {
    prj.insert_ds_test();

    prj.add_source(
        "ATest.t.sol",
        r#"
// pre bytecode hash version, was introduced in 0.6.0
pragma solidity 0.5.17;
import "./test.sol";
contract ATest is DSTest {
    function testArray(uint64[2] calldata) external {
        assertTrue(true);
    }
}
   "#,
    )
    .unwrap();

    cmd.arg("test").assert_success().stdout_eq(str![[r#"
[COMPILING_FILES] with [SOLC_VERSION]
[SOLC_VERSION] [ELAPSED]
Compiler run successful!

Ran 1 test for src/ATest.t.sol:ATest
[PASS] testArray(uint64[2]) (runs: 256, [AVG_GAS])
Suite result: ok. 1 passed; 0 failed; 0 skipped; [ELAPSED]

Ran 1 test suite [ELAPSED]: 1 tests passed, 0 failed, 0 skipped (1 total tests)

"#]]);
});

// tests that using the --match-path option only runs files matching the path
forgetest!(can_test_with_match_path, |prj, cmd| {
    prj.insert_ds_test();

    prj.add_source(
        "ATest.t.sol",
        r#"
import "./test.sol";
contract ATest is DSTest {
    function testPass() external {
        assertTrue(true);
    }
}
   "#,
    )
    .unwrap();

    prj.add_source(
        "FailTest.t.sol",
        r#"
import "./test.sol";
contract FailTest is DSTest {
    function testNothing() external {
        assertTrue(false);
    }
}
   "#,
    )
    .unwrap();

    cmd.args(["test", "--match-path", "*src/ATest.t.sol"]).assert_success().stdout_eq(str![[r#"
[COMPILING_FILES] with [SOLC_VERSION]
[SOLC_VERSION] [ELAPSED]
Compiler run successful!

Ran 1 test for src/ATest.t.sol:ATest
[PASS] testPass() ([GAS])
Suite result: ok. 1 passed; 0 failed; 0 skipped; [ELAPSED]

Ran 1 test suite [ELAPSED]: 1 tests passed, 0 failed, 0 skipped (1 total tests)

"#]]);
});

// tests that using the --match-path option works with absolute paths
forgetest!(can_test_with_match_path_absolute, |prj, cmd| {
    prj.insert_ds_test();

    prj.add_source(
        "ATest.t.sol",
        r#"
import "./test.sol";
contract ATest is DSTest {
    function testPass() external {
        assertTrue(true);
    }
}
   "#,
    )
    .unwrap();

    prj.add_source(
        "FailTest.t.sol",
        r#"
import "./test.sol";
contract FailTest is DSTest {
    function testNothing() external {
        assertTrue(false);
    }
}
   "#,
    )
    .unwrap();

    let test_path = prj.root().join("src/ATest.t.sol");
    let test_path = test_path.to_string_lossy();

    cmd.args(["test", "--match-path", test_path.as_ref()]).assert_success().stdout_eq(str![[r#"
[COMPILING_FILES] with [SOLC_VERSION]
[SOLC_VERSION] [ELAPSED]
Compiler run successful!

Ran 1 test for src/ATest.t.sol:ATest
[PASS] testPass() ([GAS])
Suite result: ok. 1 passed; 0 failed; 0 skipped; [ELAPSED]

Ran 1 test suite [ELAPSED]: 1 tests passed, 0 failed, 0 skipped (1 total tests)

"#]]);
});

// tests that `forge test` will pick up tests that are stored in the `test = <path>` config value
forgetest!(can_run_test_in_custom_test_folder, |prj, cmd| {
    prj.insert_ds_test();

    // explicitly set the test folder
    let config = Config { test: "nested/forge-tests".into(), ..Default::default() };
    prj.write_config(config);
    let config = cmd.config();
    assert_eq!(config.test, PathBuf::from("nested/forge-tests"));

    prj.add_source(
        "nested/forge-tests/MyTest.t.sol",
        r#"
import "../../test.sol";
contract MyTest is DSTest {
    function testTrue() public {
        assertTrue(true);
    }
}
   "#,
    )
    .unwrap();

    cmd.arg("test").assert_success().stdout_eq(str![[r#"
[COMPILING_FILES] with [SOLC_VERSION]
[SOLC_VERSION] [ELAPSED]
Compiler run successful!

Ran 1 test for src/nested/forge-tests/MyTest.t.sol:MyTest
[PASS] testTrue() ([GAS])
Suite result: ok. 1 passed; 0 failed; 0 skipped; [ELAPSED]

Ran 1 test suite [ELAPSED]: 1 tests passed, 0 failed, 0 skipped (1 total tests)

"#]]);
});

// checks that forge test repeatedly produces the same output
#[cfg(not(feature = "isolate-by-default"))]
forgetest_init!(can_test_repeatedly, |prj, cmd| {
    prj.clear();

    cmd.arg("test").assert_success().stdout_eq(str![[r#"
[COMPILING_FILES] with [SOLC_VERSION]
[SOLC_VERSION] [ELAPSED]
Compiler run successful!

Ran 2 tests for test/Counter.t.sol:CounterTest
[PASS] testFuzz_SetNumber(uint256) (runs: 256, [AVG_GAS])
[PASS] test_Increment() ([GAS])
Suite result: ok. 2 passed; 0 failed; 0 skipped; [ELAPSED]

Ran 1 test suite [ELAPSED]: 2 tests passed, 0 failed, 0 skipped (2 total tests)

"#]]);

    for _ in 0..5 {
        cmd.assert_success().stdout_eq(str![[r#"
No files changed, compilation skipped

Ran 2 tests for test/Counter.t.sol:CounterTest
[PASS] testFuzz_SetNumber(uint256) (runs: 256, [AVG_GAS])
[PASS] test_Increment() ([GAS])
Suite result: ok. 2 passed; 0 failed; 0 skipped; [ELAPSED]

Ran 1 test suite [ELAPSED]: 2 tests passed, 0 failed, 0 skipped (2 total tests)

"#]]);
    }
});

// tests that `forge test` will run a test only once after changing the version
forgetest!(runs_tests_exactly_once_with_changed_versions, |prj, cmd| {
    prj.insert_ds_test();

    prj.add_source(
        "Contract.t.sol",
        r#"
pragma solidity *;

import "./test.sol";

contract ContractTest is DSTest {
    function setUp() public {}

    function testExample() public {
        assertTrue(true);
    }
}
   "#,
    )
    .unwrap();

    // pin version
    let config = Config { solc: Some(SOLC_VERSION.into()), ..Default::default() };
    prj.write_config(config);

    cmd.arg("test").assert_success().stdout_eq(str![[r#"
[COMPILING_FILES] with [SOLC_VERSION]
[SOLC_VERSION] [ELAPSED]
Compiler run successful!

Ran 1 test for src/Contract.t.sol:ContractTest
[PASS] testExample() ([GAS])
Suite result: ok. 1 passed; 0 failed; 0 skipped; [ELAPSED]

Ran 1 test suite [ELAPSED]: 1 tests passed, 0 failed, 0 skipped (1 total tests)

"#]]);

    // pin version
    let config = Config { solc: Some(OTHER_SOLC_VERSION.into()), ..Default::default() };
    prj.write_config(config);

    cmd.forge_fuse().arg("test").assert_success().stdout_eq(str![[r#"
[COMPILING_FILES] with [SOLC_VERSION]
[SOLC_VERSION] [ELAPSED]
Compiler run successful!

Ran 1 test for src/Contract.t.sol:ContractTest
[PASS] testExample() ([GAS])
Suite result: ok. 1 passed; 0 failed; 0 skipped; [ELAPSED]

Ran 1 test suite [ELAPSED]: 1 tests passed, 0 failed, 0 skipped (1 total tests)

"#]]);
});

// tests that libraries are handled correctly in multiforking mode
#[cfg(not(feature = "isolate-by-default"))]
forgetest_init!(can_use_libs_in_multi_fork, |prj, cmd| {
    prj.wipe_contracts();

    prj.add_source(
        "Contract.sol",
        r"
library Library {
    function f(uint256 a, uint256 b) public pure returns (uint256) {
        return a + b;
    }
}

contract Contract {
    uint256 c;

    constructor() {
        c = Library.f(1, 2);
    }
}
   ",
    )
    .unwrap();

    let endpoint = rpc::next_http_archive_rpc_endpoint();

    prj.add_test(
        "Contract.t.sol",
        &r#"
import "forge-std/Test.sol";
import "src/Contract.sol";

contract ContractTest is Test {
    function setUp() public {
        vm.createSelectFork("<url>");
    }

    function test() public {
        new Contract();
    }
}
   "#
        .replace("<url>", &endpoint),
    )
    .unwrap();

    cmd.arg("test").assert_success().stdout_eq(str![[r#"
[COMPILING_FILES] with [SOLC_VERSION]
[SOLC_VERSION] [ELAPSED]
Compiler run successful!

Ran 1 test for test/Contract.t.sol:ContractTest
[PASS] test() ([GAS])
Suite result: ok. 1 passed; 0 failed; 0 skipped; [ELAPSED]

Ran 1 test suite [ELAPSED]: 1 tests passed, 0 failed, 0 skipped (1 total tests)

"#]]);
});

static FAILING_TEST: &str = r#"
import "forge-std/Test.sol";

contract FailingTest is Test {
    function testShouldFail() public {
        assertTrue(false);
    }
}
"#;

forgetest_init!(exit_code_error_on_fail_fast, |prj, cmd| {
    prj.wipe_contracts();
    prj.add_source("failing_test", FAILING_TEST).unwrap();

    // set up command
    cmd.args(["test", "--fail-fast"]);

    // run command and assert error exit code
    cmd.assert_empty_stderr();
});

forgetest_init!(exit_code_error_on_fail_fast_with_json, |prj, cmd| {
    prj.wipe_contracts();

    prj.add_source("failing_test", FAILING_TEST).unwrap();
    // set up command
    cmd.args(["test", "--fail-fast", "--json"]);

    // run command and assert error exit code
    cmd.assert_empty_stderr();
});

// https://github.com/foundry-rs/foundry/pull/6531
forgetest_init!(fork_traces, |prj, cmd| {
    prj.wipe_contracts();

    let endpoint = rpc::next_http_archive_rpc_endpoint();

    prj.add_test(
        "Contract.t.sol",
        &r#"
import {Test} from "forge-std/Test.sol";

interface IERC20 {
    function name() external view returns (string memory);
}

contract USDTCallingTest is Test {
    function test() public {
        vm.createSelectFork("<url>");
        IERC20(0xdAC17F958D2ee523a2206206994597C13D831ec7).name();
    }
}
   "#
        .replace("<url>", &endpoint),
    )
    .unwrap();

    cmd.args(["test", "-vvvv"]).assert_success().stdout_eq(str![[r#"
[COMPILING_FILES] with [SOLC_VERSION]
[SOLC_VERSION] [ELAPSED]
Compiler run successful!

Ran 1 test for test/Contract.t.sol:USDTCallingTest
[PASS] test() ([GAS])
Traces:
  [9537] USDTCallingTest::test()
    ├─ [0] VM::createSelectFork("[..]")
    │   └─ ← [Return] 0
    ├─ [3110] 0xdAC17F958D2ee523a2206206994597C13D831ec7::name() [staticcall]
    │   └─ ← [Return] "Tether USD"
    └─ ← [Stop] 

Suite result: ok. 1 passed; 0 failed; 0 skipped; [ELAPSED]

Ran 1 test suite [ELAPSED]: 1 tests passed, 0 failed, 0 skipped (1 total tests)

"#]]);
});

// https://github.com/foundry-rs/foundry/issues/6579
forgetest_init!(include_custom_types_in_traces, |prj, cmd| {
    prj.wipe_contracts();

    prj.add_test(
        "Contract.t.sol",
        r#"
import {Test} from "forge-std/Test.sol";

error PoolNotInitialized();
event MyEvent(uint256 a);

contract CustomTypesTest is Test {
    function testErr() public pure {
       revert PoolNotInitialized();
    }
    function testEvent() public {
       emit MyEvent(100);
    }
}
   "#,
    )
    .unwrap();

    cmd.args(["test", "-vvvv"]).assert_failure().stdout_eq(str![[r#"
[COMPILING_FILES] with [SOLC_VERSION]
[SOLC_VERSION] [ELAPSED]
Compiler run successful!

Ran 2 tests for test/Contract.t.sol:CustomTypesTest
[FAIL. Reason: PoolNotInitialized()] testErr() ([GAS])
Traces:
  [254] CustomTypesTest::testErr()
    └─ ← [Revert] PoolNotInitialized()

[PASS] testEvent() ([GAS])
Traces:
  [1268] CustomTypesTest::testEvent()
    ├─ emit MyEvent(a: 100)
    └─ ← [Stop] 

Suite result: FAILED. 1 passed; 1 failed; 0 skipped; [ELAPSED]

Ran 1 test suite [ELAPSED]: 1 tests passed, 1 failed, 0 skipped (2 total tests)

Failing tests:
Encountered 1 failing test in test/Contract.t.sol:CustomTypesTest
[FAIL. Reason: PoolNotInitialized()] testErr() ([GAS])

Encountered a total of 1 failing tests, 1 tests succeeded

"#]]);
});

forgetest_init!(can_test_selfdestruct_with_isolation, |prj, cmd| {
    prj.wipe_contracts();

    prj.add_test(
        "Contract.t.sol",
        r#"
import {Test} from "forge-std/Test.sol";

contract Destructing {
    function destruct() public {
        selfdestruct(payable(address(0)));
    }
}

contract SelfDestructTest is Test {
    function test() public {
        Destructing d = new Destructing();
        vm.store(address(d), bytes32(0), bytes32(uint256(1)));
        d.destruct();
        assertEq(address(d).code.length, 0);
        assertEq(vm.load(address(d), bytes32(0)), bytes32(0));
    }
}
   "#,
    )
    .unwrap();

    cmd.args(["test", "-vvvv", "--isolate"]).assert_success();
});

forgetest_init!(can_test_transient_storage_with_isolation, |prj, cmd| {
    prj.wipe_contracts();

    prj.add_test(
        "Contract.t.sol",
        r#"pragma solidity 0.8.24;
import {Test} from "forge-std/Test.sol";

contract TransientTester {
    function locked() public view returns (bool isLocked) {
        assembly {
            isLocked := tload(0)
        }
    }

    modifier lock() {
        require(!locked(), "locked");
        assembly {
            tstore(0, 1)
        }
        _;
    }

    function maybeReentrant(address target, bytes memory data) public lock {
        (bool success, bytes memory ret) = target.call(data);
        if (!success) {
            // forwards revert reason
            assembly {
                let ret_size := mload(ret)
                revert(add(32, ret), ret_size)
            }
        }
    }
}

contract TransientTest is Test {
    function test() public {
        TransientTester t = new TransientTester();
        vm.expectRevert(bytes("locked"));
        t.maybeReentrant(address(t), abi.encodeCall(TransientTester.maybeReentrant, (address(0), new bytes(0))));

        t.maybeReentrant(address(0), new bytes(0));
        assertEq(t.locked(), false);
    }
}

   "#,
    )
    .unwrap();

    cmd.args(["test", "-vvvv", "--isolate", "--evm-version", "cancun"]).assert_success();
});

forgetest_init!(can_disable_block_gas_limit, |prj, cmd| {
    prj.wipe_contracts();

    let endpoint = rpc::next_http_archive_rpc_endpoint();

    prj.add_test(
        "Contract.t.sol",
        &r#"pragma solidity 0.8.24;
import {Test} from "forge-std/Test.sol";

contract C is Test {}

contract GasWaster {
    function waste() public {
        for (uint256 i = 0; i < 100; i++) {
            new C();
        }
    }
}

contract GasLimitTest is Test {
    function test() public {
        vm.createSelectFork("<rpc>");

        GasWaster waster = new GasWaster();
        waster.waste();
    }
}
   "#
        .replace("<rpc>", &endpoint),
    )
    .unwrap();

    cmd.args(["test", "-vvvv", "--isolate", "--disable-block-gas-limit"]).assert_success();
});

forgetest!(test_match_path, |prj, cmd| {
    prj.add_source(
        "dummy",
        r"
contract Dummy {
    function testDummy() public {}
}
",
    )
    .unwrap();

    cmd.args(["test", "--match-path", "src/dummy.sol"]);
    cmd.assert_success();
});

forgetest_init!(should_not_shrink_fuzz_failure, |prj, cmd| {
    prj.wipe_contracts();

    // deterministic test so we always have 54 runs until test fails with overflow
    let config = Config {
        fuzz: { FuzzConfig { runs: 256, seed: Some(U256::from(100)), ..Default::default() } },
        ..Default::default()
    };
    prj.write_config(config);

    prj.add_test(
        "CounterFuzz.t.sol",
        r#"pragma solidity 0.8.24;
import {Test} from "forge-std/Test.sol";

contract Counter {
    uint256 public number = 0;

    function addOne(uint256 x) external pure returns (uint256) {
        return x + 100_000_000;
    }
}

contract CounterTest is Test {
    Counter public counter;

    function setUp() public {
        counter = new Counter();
    }

    function testAddOne(uint256 x) public view {
        assertEq(counter.addOne(x), x + 100_000_000);
    }
}
     "#,
    )
    .unwrap();

    // make sure there are only 61 runs (with proptest shrinking same test results in 298 runs)
    cmd.args(["test"]).assert_failure().stdout_eq(str![[r#"
[COMPILING_FILES] with [SOLC_VERSION]
[SOLC_VERSION] [ELAPSED]
Compiler run successful!

Ran 1 test for test/CounterFuzz.t.sol:CounterTest
[FAIL. Reason: panic: arithmetic underflow or overflow (0x11); counterexample: calldata=0xa76d58f5ffffffffffffffffffffffffffffffffffffffffffffffffffffffffffffffff args=[115792089237316195423570985008687907853269984665640564039457584007913129639935 [1.157e77]]] testAddOne(uint256) (runs: 61, [AVG_GAS])
Suite result: FAILED. 0 passed; 1 failed; 0 skipped; [ELAPSED]

Ran 1 test suite [ELAPSED]: 0 tests passed, 1 failed, 0 skipped (1 total tests)

Failing tests:
Encountered 1 failing test in test/CounterFuzz.t.sol:CounterTest
[FAIL. Reason: panic: arithmetic underflow or overflow (0x11); counterexample: calldata=0xa76d58f5ffffffffffffffffffffffffffffffffffffffffffffffffffffffffffffffff args=[115792089237316195423570985008687907853269984665640564039457584007913129639935 [1.157e77]]] testAddOne(uint256) (runs: 61, [AVG_GAS])

Encountered a total of 1 failing tests, 0 tests succeeded

"#]]);
});

forgetest_init!(should_exit_early_on_invariant_failure, |prj, cmd| {
    prj.wipe_contracts();
    prj.add_test(
        "CounterInvariant.t.sol",
        r#"pragma solidity 0.8.24;
import {Test} from "forge-std/Test.sol";

contract Counter {
    uint256 public number = 0;

    function inc() external {
        number += 1;
    }
}

contract CounterTest is Test {
    Counter public counter;

    function setUp() public {
        counter = new Counter();
    }

    function invariant_early_exit() public view {
        assertTrue(counter.number() == 10, "wrong count");
    }
}
     "#,
    )
    .unwrap();

    // make sure invariant test exit early with 0 runs
    cmd.args(["test"]).assert_failure().stdout_eq(str![[r#"
[COMPILING_FILES] with [SOLC_VERSION]
[SOLC_VERSION] [ELAPSED]
Compiler run successful!

Ran 1 test for test/CounterInvariant.t.sol:CounterTest
[FAIL. Reason: failed to set up invariant testing environment: wrong count] invariant_early_exit() (runs: 0, calls: 0, reverts: 0)
Suite result: FAILED. 0 passed; 1 failed; 0 skipped; [ELAPSED]

Ran 1 test suite [ELAPSED]: 0 tests passed, 1 failed, 0 skipped (1 total tests)

Failing tests:
Encountered 1 failing test in test/CounterInvariant.t.sol:CounterTest
[FAIL. Reason: failed to set up invariant testing environment: wrong count] invariant_early_exit() (runs: 0, calls: 0, reverts: 0)

Encountered a total of 1 failing tests, 0 tests succeeded

"#]]);
});

forgetest_init!(should_replay_failures_only, |prj, cmd| {
    prj.wipe_contracts();
    prj.add_test(
        "ReplayFailures.t.sol",
        r#"pragma solidity 0.8.24;
import {Test} from "forge-std/Test.sol";

contract ReplayFailuresTest is Test {
    function testA() public pure {
        require(2 > 1);
    }

    function testB() public pure {
        require(1 > 2, "testB failed");
    }

    function testC() public pure {
        require(2 > 1);
    }

    function testD() public pure {
        require(1 > 2, "testD failed");
    }
}
     "#,
    )
    .unwrap();

    cmd.args(["test"]).assert_failure().stdout_eq(str![[r#"
[COMPILING_FILES] with [SOLC_VERSION]
[SOLC_VERSION] [ELAPSED]
Compiler run successful!

Ran 4 tests for test/ReplayFailures.t.sol:ReplayFailuresTest
[PASS] testA() ([GAS])
[FAIL. Reason: revert: testB failed] testB() ([GAS])
[PASS] testC() ([GAS])
[FAIL. Reason: revert: testD failed] testD() ([GAS])
Suite result: FAILED. 2 passed; 2 failed; 0 skipped; [ELAPSED]

Ran 1 test suite [ELAPSED]: 2 tests passed, 2 failed, 0 skipped (4 total tests)

Failing tests:
Encountered 2 failing tests in test/ReplayFailures.t.sol:ReplayFailuresTest
[FAIL. Reason: revert: testB failed] testB() ([GAS])
[FAIL. Reason: revert: testD failed] testD() ([GAS])

Encountered a total of 2 failing tests, 2 tests succeeded

"#]]);

    // Test failure filter should be persisted.
    assert!(prj.root().join("cache/test-failures").exists());

    // Perform only the 2 failing tests from last run.
    cmd.forge_fuse().args(["test", "--rerun"]).assert_failure().stdout_eq(str![[r#"
No files changed, compilation skipped

Ran 2 tests for test/ReplayFailures.t.sol:ReplayFailuresTest
[FAIL. Reason: revert: testB failed] testB() ([GAS])
[FAIL. Reason: revert: testD failed] testD() ([GAS])
Suite result: FAILED. 0 passed; 2 failed; 0 skipped; [ELAPSED]

Ran 1 test suite [ELAPSED]: 0 tests passed, 2 failed, 0 skipped (2 total tests)

Failing tests:
Encountered 2 failing tests in test/ReplayFailures.t.sol:ReplayFailuresTest
[FAIL. Reason: revert: testB failed] testB() ([GAS])
[FAIL. Reason: revert: testD failed] testD() ([GAS])

Encountered a total of 2 failing tests, 0 tests succeeded

"#]]);
});

// https://github.com/foundry-rs/foundry/issues/7530
forgetest_init!(should_show_precompile_labels, |prj, cmd| {
    prj.wipe_contracts();

    prj.add_test(
        "Contract.t.sol",
        r#"
import {Test} from "forge-std/Test.sol";
contract PrecompileLabelsTest is Test {
    function testPrecompileLabels() public {
        vm.deal(address(0x7109709ECfa91a80626fF3989D68f67F5b1DD12D), 1 ether);
        vm.deal(address(0x000000000000000000636F6e736F6c652e6c6f67), 1 ether);
        vm.deal(address(0x4e59b44847b379578588920cA78FbF26c0B4956C), 1 ether);
        vm.deal(address(0x1804c8AB1F12E6bbf3894d4083f33e07309d1f38), 1 ether);
        vm.deal(address(0xb4c79daB8f259C7Aee6E5b2Aa729821864227e84), 1 ether);
        vm.deal(address(1), 1 ether);
        vm.deal(address(2), 1 ether);
        vm.deal(address(3), 1 ether);
        vm.deal(address(4), 1 ether);
        vm.deal(address(5), 1 ether);
        vm.deal(address(6), 1 ether);
        vm.deal(address(7), 1 ether);
        vm.deal(address(8), 1 ether);
        vm.deal(address(9), 1 ether);
        vm.deal(address(10), 1 ether);
    }
}
   "#,
    )
    .unwrap();

    cmd.args(["test", "-vvvv"]).assert_success().stdout_eq(str![[r#"
[COMPILING_FILES] with [SOLC_VERSION]
[SOLC_VERSION] [ELAPSED]
Compiler run successful!

Ran 1 test for test/Contract.t.sol:PrecompileLabelsTest
[PASS] testPrecompileLabels() ([GAS])
Traces:
  [9474] PrecompileLabelsTest::testPrecompileLabels()
    ├─ [0] VM::deal(VM: [0x7109709ECfa91a80626fF3989D68f67F5b1DD12D], 1000000000000000000 [1e18])
    │   └─ ← [Return] 
    ├─ [0] VM::deal(console: [0x000000000000000000636F6e736F6c652e6c6f67], 1000000000000000000 [1e18])
    │   └─ ← [Return] 
    ├─ [0] VM::deal(Create2Deployer: [0x4e59b44847b379578588920cA78FbF26c0B4956C], 1000000000000000000 [1e18])
    │   └─ ← [Return] 
    ├─ [0] VM::deal(DefaultSender: [0x1804c8AB1F12E6bbf3894d4083f33e07309d1f38], 1000000000000000000 [1e18])
    │   └─ ← [Return] 
    ├─ [0] VM::deal(DefaultTestContract: [0xb4c79daB8f259C7Aee6E5b2Aa729821864227e84], 1000000000000000000 [1e18])
    │   └─ ← [Return] 
    ├─ [0] VM::deal(ECRecover: [0x0000000000000000000000000000000000000001], 1000000000000000000 [1e18])
    │   └─ ← [Return] 
    ├─ [0] VM::deal(SHA-256: [0x0000000000000000000000000000000000000002], 1000000000000000000 [1e18])
    │   └─ ← [Return] 
    ├─ [0] VM::deal(RIPEMD-160: [0x0000000000000000000000000000000000000003], 1000000000000000000 [1e18])
    │   └─ ← [Return] 
    ├─ [0] VM::deal(Identity: [0x0000000000000000000000000000000000000004], 1000000000000000000 [1e18])
    │   └─ ← [Return] 
    ├─ [0] VM::deal(ModExp: [0x0000000000000000000000000000000000000005], 1000000000000000000 [1e18])
    │   └─ ← [Return] 
    ├─ [0] VM::deal(ECAdd: [0x0000000000000000000000000000000000000006], 1000000000000000000 [1e18])
    │   └─ ← [Return] 
    ├─ [0] VM::deal(ECMul: [0x0000000000000000000000000000000000000007], 1000000000000000000 [1e18])
    │   └─ ← [Return] 
    ├─ [0] VM::deal(ECPairing: [0x0000000000000000000000000000000000000008], 1000000000000000000 [1e18])
    │   └─ ← [Return] 
    ├─ [0] VM::deal(Blake2F: [0x0000000000000000000000000000000000000009], 1000000000000000000 [1e18])
    │   └─ ← [Return] 
    ├─ [0] VM::deal(PointEvaluation: [0x000000000000000000000000000000000000000A], 1000000000000000000 [1e18])
    │   └─ ← [Return] 
    └─ ← [Stop] 

Suite result: ok. 1 passed; 0 failed; 0 skipped; [ELAPSED]

Ran 1 test suite [ELAPSED]: 1 tests passed, 0 failed, 0 skipped (1 total tests)

"#]]);
});

// tests that `forge test` with config `show_logs: true` for fuzz tests will
// display `console.log` info
forgetest_init!(should_show_logs_when_fuzz_test, |prj, cmd| {
    prj.wipe_contracts();

    // run fuzz test 3 times
    let config = Config {
        fuzz: { FuzzConfig { runs: 3, show_logs: true, ..Default::default() } },
        ..Default::default()
    };
    prj.write_config(config);
    let config = cmd.config();
    assert_eq!(config.fuzz.runs, 3);

    prj.add_test(
        "ContractFuzz.t.sol",
        r#"pragma solidity 0.8.24;
        import {Test, console2} from "forge-std/Test.sol";
    contract ContractFuzz is Test {
      function testFuzzConsoleLog(uint256 x) public pure {
        console2.log("inside fuzz test, x is:", x);
      }
    }
     "#,
    )
    .unwrap();
    cmd.args(["test", "-vv"]).assert_success().stdout_eq(str![[r#"
[COMPILING_FILES] with [SOLC_VERSION]
[SOLC_VERSION] [ELAPSED]
Compiler run successful!

Ran 1 test for test/ContractFuzz.t.sol:ContractFuzz
[PASS] testFuzzConsoleLog(uint256) (runs: 3, [AVG_GAS])
Logs:
  inside fuzz test, x is: [..]
  inside fuzz test, x is: [..]
  inside fuzz test, x is: [..]

Suite result: ok. 1 passed; 0 failed; 0 skipped; [ELAPSED]

Ran 1 test suite [ELAPSED]: 1 tests passed, 0 failed, 0 skipped (1 total tests)

"#]]);
});

// tests that `forge test` with inline config `show_logs = true` for fuzz tests will
// display `console.log` info
forgetest_init!(should_show_logs_when_fuzz_test_inline_config, |prj, cmd| {
    prj.wipe_contracts();

    // run fuzz test 3 times
    let config =
        Config { fuzz: { FuzzConfig { runs: 3, ..Default::default() } }, ..Default::default() };
    prj.write_config(config);
    let config = cmd.config();
    assert_eq!(config.fuzz.runs, 3);

    prj.add_test(
        "ContractFuzz.t.sol",
        r#"pragma solidity 0.8.24;
        import {Test, console2} from "forge-std/Test.sol";
    contract ContractFuzz is Test {

      /// forge-config: default.fuzz.show-logs = true
      function testFuzzConsoleLog(uint256 x) public pure {
        console2.log("inside fuzz test, x is:", x);
      }
    }
     "#,
    )
    .unwrap();
    cmd.args(["test", "-vv"]).assert_success().stdout_eq(str![[r#"
[COMPILING_FILES] with [SOLC_VERSION]
[SOLC_VERSION] [ELAPSED]
Compiler run successful!

Ran 1 test for test/ContractFuzz.t.sol:ContractFuzz
[PASS] testFuzzConsoleLog(uint256) (runs: 3, [AVG_GAS])
Logs:
  inside fuzz test, x is: [..]
  inside fuzz test, x is: [..]
  inside fuzz test, x is: [..]

Suite result: ok. 1 passed; 0 failed; 0 skipped; [ELAPSED]

Ran 1 test suite [ELAPSED]: 1 tests passed, 0 failed, 0 skipped (1 total tests)

"#]]);
});

// tests that `forge test` with config `show_logs: false` for fuzz tests will not display
// `console.log` info
forgetest_init!(should_not_show_logs_when_fuzz_test, |prj, cmd| {
    prj.wipe_contracts();

    // run fuzz test 3 times
    let config = Config {
        fuzz: { FuzzConfig { runs: 3, show_logs: false, ..Default::default() } },
        ..Default::default()
    };
    prj.write_config(config);
    let config = cmd.config();
    assert_eq!(config.fuzz.runs, 3);

    prj.add_test(
        "ContractFuzz.t.sol",
        r#"pragma solidity 0.8.24;
        import {Test, console2} from "forge-std/Test.sol";
    contract ContractFuzz is Test {

      function testFuzzConsoleLog(uint256 x) public pure {
        console2.log("inside fuzz test, x is:", x);
      }
    }
     "#,
    )
    .unwrap();
    cmd.args(["test", "-vv"]).assert_success().stdout_eq(str![[r#"
[COMPILING_FILES] with [SOLC_VERSION]
[SOLC_VERSION] [ELAPSED]
Compiler run successful!

Ran 1 test for test/ContractFuzz.t.sol:ContractFuzz
[PASS] testFuzzConsoleLog(uint256) (runs: 3, [AVG_GAS])
Suite result: ok. 1 passed; 0 failed; 0 skipped; [ELAPSED]

Ran 1 test suite [ELAPSED]: 1 tests passed, 0 failed, 0 skipped (1 total tests)

"#]]);
});

// tests that `forge test` with inline config `show_logs = false` for fuzz tests will not
// display `console.log` info
forgetest_init!(should_not_show_logs_when_fuzz_test_inline_config, |prj, cmd| {
    prj.wipe_contracts();

    // run fuzz test 3 times
    let config =
        Config { fuzz: { FuzzConfig { runs: 3, ..Default::default() } }, ..Default::default() };
    prj.write_config(config);
    let config = cmd.config();
    assert_eq!(config.fuzz.runs, 3);

    prj.add_test(
        "ContractFuzz.t.sol",
        r#"pragma solidity 0.8.24;
        import {Test, console2} from "forge-std/Test.sol";
    contract ContractFuzz is Test {

      /// forge-config: default.fuzz.show-logs = false
      function testFuzzConsoleLog(uint256 x) public pure {
        console2.log("inside fuzz test, x is:", x);
      }
    }
     "#,
    )
    .unwrap();
    cmd.args(["test", "-vv"]).assert_success().stdout_eq(str![[r#"
[COMPILING_FILES] with [SOLC_VERSION]
[SOLC_VERSION] [ELAPSED]
Compiler run successful!

Ran 1 test for test/ContractFuzz.t.sol:ContractFuzz
[PASS] testFuzzConsoleLog(uint256) (runs: 3, [AVG_GAS])
Suite result: ok. 1 passed; 0 failed; 0 skipped; [ELAPSED]

Ran 1 test suite [ELAPSED]: 1 tests passed, 0 failed, 0 skipped (1 total tests)

"#]]);
});

// tests internal functions trace
#[cfg(not(feature = "isolate-by-default"))]
forgetest_init!(internal_functions_trace, |prj, cmd| {
    prj.wipe_contracts();
    prj.clear();

    // Disable optimizer because for simple contract most functions will get inlined.
    prj.write_config(Config { optimizer: false, ..Default::default() });

    prj.add_test(
        "Simple",
        r#"pragma solidity 0.8.24;
        import {Test, console2} from "forge-std/Test.sol";
contract SimpleContract {
    uint256 public num;
    address public addr;

    function _setNum(uint256 _num) internal returns(uint256 prev) {
        prev = num;
        num = _num;
    }

    function _setAddr(address _addr) internal returns(address prev) {
        prev = addr;
        addr = _addr;
    }

    function increment() public {
        _setNum(num + 1);
    }

    function setValues(uint256 _num, address _addr) public {
        _setNum(_num);
        _setAddr(_addr);
    }
}

contract SimpleContractTest is Test {
    function test() public {
        SimpleContract c = new SimpleContract();
        c.increment();
        c.setValues(100, address(0x123));
    }
}
     "#,
    )
    .unwrap();
    cmd.args(["test", "-vvvv", "--decode-internal"]).assert_success().stdout_eq(str![[r#"
[COMPILING_FILES] with [SOLC_VERSION]
[SOLC_VERSION] [ELAPSED]
Compiler run successful!

Ran 1 test for test/Simple.sol:SimpleContractTest
[PASS] test() ([GAS])
Traces:
  [250463] SimpleContractTest::test()
    ├─ [171014] → new SimpleContract@0x5615dEB798BB3E4dFa0139dFa1b3D433Cc23b72f
    │   └─ ← [Return] 854 bytes of code
    ├─ [22638] SimpleContract::increment()
    │   ├─ [20150] SimpleContract::_setNum(1)
    │   │   └─ ← 0
    │   └─ ← [Stop] 
    ├─ [23219] SimpleContract::setValues(100, 0x0000000000000000000000000000000000000123)
    │   ├─ [250] SimpleContract::_setNum(100)
    │   │   └─ ← 1
    │   ├─ [22339] SimpleContract::_setAddr(0x0000000000000000000000000000000000000123)
    │   │   └─ ← 0x0000000000000000000000000000000000000000
    │   └─ ← [Stop] 
    └─ ← [Stop] 

Suite result: ok. 1 passed; 0 failed; 0 skipped; [ELAPSED]

Ran 1 test suite [ELAPSED]: 1 tests passed, 0 failed, 0 skipped (1 total tests)

"#]]);
});

// tests internal functions trace with memory decoding
#[cfg(not(feature = "isolate-by-default"))]
forgetest_init!(internal_functions_trace_memory, |prj, cmd| {
    prj.wipe_contracts();
    prj.clear();

    // Disable optimizer because for simple contract most functions will get inlined.
    prj.write_config(Config { optimizer: false, ..Default::default() });

    prj.add_test(
        "Simple",
        r#"pragma solidity 0.8.24;
import {Test, console2} from "forge-std/Test.sol";

contract SimpleContract {
    string public str = "initial value";

    function _setStr(string memory _str) internal returns(string memory prev) {
        prev = str;
        str = _str;
    }

    function setStr(string memory _str) public {
        _setStr(_str);
    }
}

contract SimpleContractTest is Test {
    function test() public {
        SimpleContract c = new SimpleContract();
        c.setStr("new value");
    }
}
     "#,
    )
    .unwrap();
    cmd.args(["test", "-vvvv", "--decode-internal", "test"]).assert_success().stdout_eq(str![[
        r#"
...
Traces:
  [421960] SimpleContractTest::test()
    ├─ [385978] → new SimpleContract@0x5615dEB798BB3E4dFa0139dFa1b3D433Cc23b72f
    │   └─ ← [Return] 1814 bytes of code
    ├─ [2534] SimpleContract::setStr("new value")
    │   ├─ [1600] SimpleContract::_setStr("new value")
    │   │   └─ ← "initial value"
    │   └─ ← [Stop] 
    └─ ← [Stop] 
...
"#
    ]]);
});

// Related to: https://github.com/matter-labs/foundry-zksync/issues/478
forgetest_async!(test_zk_can_detect_call_to_empty_contract, |prj, cmd| {
    foundry_test_utils::util::initialize(prj.root());

    prj.add_test(
        "CallEmptyCode.t.sol",
        r#"
import "forge-std/Test.sol";

// https://github.com/matter-labs/foundry-zksync/issues/478
contract CallEmptyCode is Test {
    // This test should make our EraVM tracer print out an ERROR trace
    function testFailDetectEmptyCodeContracts() external {
        address mockMe = address(123456789);

        vm.mockCall(mockMe, abi.encodeWithSignature("foo()"), abi.encode(42));

        (bool success, bytes memory ret) = mockMe.call(abi.encodeWithSignature("bar()"));

        require(success, "callMethod failed");
        require(keccak256(ret) == keccak256(abi.encode(42)), "return not as expected");
    }
}
"#,
    )
    .unwrap();
    cmd.args(["test", "--zksync", "--evm-version", "shanghai", "--mc", "CallEmptyCode"]);

    let output = cmd.stdout_lossy();
    assert!(output.contains("call may fail or behave unexpectedly due to empty code"));
});

// tests that `forge test` with a seed produces deterministic random values for uint and addresses.
forgetest_init!(deterministic_randomness_with_seed, |prj, cmd| {
    prj.wipe_contracts();
    prj.add_test(
        "DeterministicRandomnessTest.t.sol",
        r#"
import {Test, console} from "forge-std/Test.sol";

contract DeterministicRandomnessTest is Test {

    function testDeterministicRandomUint() public {
        console.log(vm.randomUint());
        console.log(vm.randomUint());
        console.log(vm.randomUint());
    }

    function testDeterministicRandomUintRange() public {
        uint256 min = 0;
        uint256 max = 1000000000;
        console.log(vm.randomUint(min, max));
        console.log(vm.randomUint(min, max));
        console.log(vm.randomUint(min, max));
    }

    function testDeterministicRandomAddress() public {
        console.log(vm.randomAddress());
        console.log(vm.randomAddress());
        console.log(vm.randomAddress());
    }
}
"#,
    )
    .unwrap();

    // Extracts the test result section from the DeterministicRandomnessTest contract output.
    fn extract_test_result(out: &str) -> &str {
        let start = out
            .find("for test/DeterministicRandomnessTest.t.sol:DeterministicRandomnessTest")
            .unwrap();
        let end = out.find("Suite result: ok.").unwrap();
        &out[start..end]
    }

    // Run the test twice with the same seed and verify the outputs are the same.
    let seed1 = "0xa1b2c3d4e5f6a7b8c9d0e1f2a3b4c5d6e7f8a9b0c1d2e3f4a5b6c7d8e9f0a1b2";
    let out1 = cmd
        .args(["test", "--fuzz-seed", seed1, "-vv"])
        .assert_success()
        .get_output()
        .stdout_lossy();
    let res1 = extract_test_result(&out1);

    let out2 = cmd
        .forge_fuse()
        .args(["test", "--fuzz-seed", seed1, "-vv"])
        .assert_success()
        .get_output()
        .stdout_lossy();
    let res2 = extract_test_result(&out2);

    assert_eq!(res1, res2);

    // Run the test with another seed and verify the output differs.
    let seed2 = "0xb1b2c3d4e5f6a7b8c9d0e1f2a3b4c5d6e7f8a9b0c1d2e3f4a5b6c7d8e9f0a1b2";
    let out3 = cmd
        .forge_fuse()
        .args(["test", "--fuzz-seed", seed2, "-vv"])
        .assert_success()
        .get_output()
        .stdout_lossy();
    let res3 = extract_test_result(&out3);
    assert_ne!(res3, res1);

    // Run the test without a seed and verify the outputs differs once again.
    cmd.forge_fuse();
    let out4 = cmd.args(["test", "-vv"]).assert_success().get_output().stdout_lossy();
    let res4 = extract_test_result(&out4);
    assert_ne!(res4, res1);
    assert_ne!(res4, res3);
});

// Tests that `pauseGasMetering` used at the end of test does not produce meaningless values.
// https://github.com/foundry-rs/foundry/issues/5491
forgetest_init!(gas_metering_pause_last_call, |prj, cmd| {
    prj.wipe_contracts();

    prj.add_test(
        "ATest.t.sol",
        r#"
import {Test} from "forge-std/Test.sol";

contract ATest is Test {
    function testWeirdGas1() public {
        vm.pauseGasMetering();
    }

    function testWeirdGas2() public {
        uint256 a = 1;
        uint256 b = a + 1;
        require(b == 2, "b is not 2");
        vm.pauseGasMetering();
    }

    function testNormalGas() public {
        vm.pauseGasMetering();
        vm.resumeGasMetering();
    }

    function testWithAssembly() public {
        vm.pauseGasMetering();
        assembly {
            return(0, 0)
        }
    }
}
   "#,
    )
    .unwrap();

    cmd.args(["test"]).with_no_redact().assert_success().stdout_eq(str![[r#"
...
[PASS] testNormalGas() (gas: 3202)
[PASS] testWeirdGas1() (gas: 3040)
[PASS] testWeirdGas2() (gas: 3148)
[PASS] testWithAssembly() (gas: 3083)
...
"#]]);
});

// https://github.com/foundry-rs/foundry/issues/5564
forgetest_init!(gas_metering_expect_revert, |prj, cmd| {
    prj.wipe_contracts();

    prj.add_test(
        "ATest.t.sol",
        r#"
import {Test} from "forge-std/Test.sol";
contract ATest is Test {
    error MyError();
    function testSelfMeteringRevert() public {
        vm.pauseGasMetering();
        vm.expectRevert(MyError.selector);
        this.selfReverts();
    }
    function selfReverts() external {
        vm.resumeGasMetering();
        revert MyError();
    }
}
   "#,
    )
    .unwrap();

    cmd.args(["test"]).with_no_redact().assert_success().stdout_eq(str![[r#"
...
[PASS] testSelfMeteringRevert() (gas: 3299)
...
"#]]);
});

// https://github.com/foundry-rs/foundry/issues/4523
forgetest_init!(gas_metering_gasleft, |prj, cmd| {
    prj.wipe_contracts();

    prj.add_test(
        "ATest.t.sol",
        r#"
import "forge-std/Test.sol";

contract ATest is Test {
    mapping(uint256 => bytes32) map;

    function test_GasMeter() public {
        vm.pauseGasMetering();
        consumeGas();
        vm.resumeGasMetering();

        consumeGas();
    }

    function test_GasLeft() public {
        consumeGas();

        uint256 start = gasleft();
        consumeGas();
        console.log("Gas cost:", start - gasleft());
    }

    function consumeGas() private {
        for (uint256 i = 0; i < 100; i++) {
            map[i] = keccak256(abi.encode(i));
        }
    }
}
   "#,
    )
    .unwrap();

    // Log and test gas cost should be similar.
    cmd.args(["test", "-vvvv"]).with_no_redact().assert_success().stdout_eq(str![[r#"
...
Logs:
  Gas cost: 34468
...
[PASS] test_GasMeter() (gas: 37512)
...
"#]]);
});

// https://github.com/foundry-rs/foundry/issues/4370
forgetest_init!(repro_4370, |prj, cmd| {
    prj.wipe_contracts();

    prj.add_test(
        "ATest.t.sol",
        r#"
import {Test} from "forge-std/Test.sol";
contract ATest is Test {
    uint a;
    function test_negativeGas () public {
        vm.pauseGasMetering();
        a = 100;
        vm.resumeGasMetering();
        delete a;
    }
}
   "#,
    )
    .unwrap();

    cmd.args(["test"]).with_no_redact().assert_success().stdout_eq(str![[r#"
...
[PASS] test_negativeGas() (gas: 0)
...
"#]]);
});

// tests `pauseTracing` and `resumeTracing` functions
#[cfg(not(feature = "isolate-by-default"))]
forgetest_init!(pause_tracing, |prj, cmd| {
    prj.wipe_contracts();
    prj.insert_ds_test();
    prj.insert_vm();
    prj.clear();

    prj.add_source(
        "Pause.t.sol",
        r#"pragma solidity 0.8.24;
import {Vm} from "./Vm.sol";
import {DSTest} from "./test.sol";
contract TraceGenerator is DSTest {
    Vm vm = Vm(HEVM_ADDRESS);
    event DummyEvent(uint256 i);
    function call(uint256 i) public {
        emit DummyEvent(i);
    }
    function generate() public {
        for (uint256 i = 0; i < 10; i++) {
            if (i == 3) {
                vm.pauseTracing();
            }
            this.call(i);
            if (i == 7) {
                vm.resumeTracing();
            }
        }
    }
}
contract PauseTracingTest is DSTest {
    Vm vm = Vm(HEVM_ADDRESS);
    event DummyEvent(uint256 i);
    function setUp() public {
        emit DummyEvent(1);
        vm.pauseTracing();
        emit DummyEvent(2);
    }
    function test() public {
        emit DummyEvent(3);
        TraceGenerator t = new TraceGenerator();
        vm.resumeTracing();
        t.generate();
    }
}
     "#,
    )
    .unwrap();
    cmd.args(["test", "-vvvvv"]).assert_success().stdout_eq(str![[r#"
...
Traces:
  [7285] PauseTracingTest::setUp()
    ├─ emit DummyEvent(i: 1)
    ├─ [0] VM::pauseTracing() [staticcall]
    │   └─ ← [Return] 
    └─ ← [Stop] 

  [294725] PauseTracingTest::test()
    ├─ [0] VM::resumeTracing() [staticcall]
    │   └─ ← [Return] 
    ├─ [18373] TraceGenerator::generate()
    │   ├─ [1280] TraceGenerator::call(0)
    │   │   ├─ emit DummyEvent(i: 0)
    │   │   └─ ← [Stop] 
    │   ├─ [1280] TraceGenerator::call(1)
    │   │   ├─ emit DummyEvent(i: 1)
    │   │   └─ ← [Stop] 
    │   ├─ [1280] TraceGenerator::call(2)
    │   │   ├─ emit DummyEvent(i: 2)
    │   │   └─ ← [Stop] 
    │   ├─ [0] VM::pauseTracing() [staticcall]
    │   │   └─ ← [Return] 
    │   ├─ [0] VM::resumeTracing() [staticcall]
    │   │   └─ ← [Return] 
    │   ├─ [1280] TraceGenerator::call(8)
    │   │   ├─ emit DummyEvent(i: 8)
    │   │   └─ ← [Stop] 
    │   ├─ [1280] TraceGenerator::call(9)
    │   │   ├─ emit DummyEvent(i: 9)
    │   │   └─ ← [Stop] 
    │   └─ ← [Stop] 
    └─ ← [Stop] 
...
"#]]);
});

<<<<<<< HEAD
// tests `pauseTracing` and `resumeTracing` functions
#[cfg(not(feature = "isolate-by-default"))]
forgetest_init!(pause_tracing, |prj, cmd| {
=======
forgetest_init!(gas_metering_reset, |prj, cmd| {
>>>>>>> 98ab45ee
    prj.wipe_contracts();
    prj.insert_ds_test();
    prj.insert_vm();
    prj.clear();

    prj.add_source(
<<<<<<< HEAD
        "Pause.t.sol",
        r#"pragma solidity 0.8.24;
import {Vm} from "./Vm.sol";
import {DSTest} from "./test.sol";
contract TraceGenerator is DSTest {
    Vm vm = Vm(HEVM_ADDRESS);
    event DummyEvent(uint256 i);
    function call(uint256 i) public {
        emit DummyEvent(i);
    }
    function generate() public {
        for (uint256 i = 0; i < 10; i++) {
            if (i == 3) {
                vm.pauseTracing();
            }
            this.call(i);
            if (i == 7) {
                vm.resumeTracing();
            }
        }
    }
}
contract PauseTracingTest is DSTest {
    Vm vm = Vm(HEVM_ADDRESS);
    event DummyEvent(uint256 i);
    function setUp() public {
        emit DummyEvent(1);
        vm.pauseTracing();
        emit DummyEvent(2);
    }
    function test() public {
        emit DummyEvent(3);
        TraceGenerator t = new TraceGenerator();
        vm.resumeTracing();
        t.generate();
=======
        "ATest.t.sol",
        r#"pragma solidity 0.8.24;
import {Vm} from "./Vm.sol";
import {DSTest} from "./test.sol";
contract B {
    function a() public returns (uint256) {
        return 100;
    }
}
contract ATest is DSTest {
    Vm vm = Vm(HEVM_ADDRESS);
    B b;
    uint256 a;

    function testResetGas() public {
        vm.resetGasMetering();
    }

    function testResetGas1() public {
        vm.resetGasMetering();
        b = new B();
        vm.resetGasMetering();
    }

    function testResetGas2() public {
        b = new B();
        b = new B();
        vm.resetGasMetering();
    }

    function testResetGas3() public {
        vm.resetGasMetering();
        b = new B();
        b = new B();
    }

    function testResetGas4() public {
        vm.resetGasMetering();
        b = new B();
        vm.resetGasMetering();
        b = new B();
    }

    function testResetGas5() public {
        vm.resetGasMetering();
        b = new B();
        vm.resetGasMetering();
        b = new B();
        vm.resetGasMetering();
    }

    function testResetGas6() public {
        vm.resetGasMetering();
        b = new B();
        b = new B();
        _reset();
        vm.resetGasMetering();
    }

    function testResetGas7() public {
        vm.resetGasMetering();
        b = new B();
        b = new B();
        _reset();
    }

    function testResetGas8() public {
        this.resetExternal();
    }

    function testResetGas9() public {
        this.resetExternal();
        vm.resetGasMetering();
    }

    function testResetNegativeGas() public {
        a = 100;
        vm.resetGasMetering();

        delete a;
    }

    function _reset() internal {
        vm.resetGasMetering();
    }

    function resetExternal() external {
        b = new B();
        b = new B();
        vm.resetGasMetering();
    }
}
     "#,
    )
    .unwrap();

    cmd.args(["test"]).with_no_redact().assert_success().stdout_eq(str![[r#"
...
[PASS] testResetGas() (gas: 40)
[PASS] testResetGas1() (gas: 40)
[PASS] testResetGas2() (gas: 40)
[PASS] testResetGas3() (gas: 134476)
[PASS] testResetGas4() (gas: 56302)
[PASS] testResetGas5() (gas: 40)
[PASS] testResetGas6() (gas: 40)
[PASS] testResetGas7() (gas: 49)
[PASS] testResetGas8() (gas: 622)
[PASS] testResetGas9() (gas: 40)
[PASS] testResetNegativeGas() (gas: 0)
...
"#]]);
});

// https://github.com/foundry-rs/foundry/issues/8705
forgetest_init!(test_expect_revert_decode, |prj, cmd| {
    prj.wipe_contracts();

    prj.add_test(
        "Counter.t.sol",
        r#"
import {Test} from "forge-std/Test.sol";
contract Counter {
    uint256 public number;
    error NumberNotEven(uint256 number);
    error RandomError();
    function setNumber(uint256 newNumber) public {
        if (newNumber % 2 != 0) {
            revert NumberNotEven(newNumber);
        }
        number = newNumber;
    }
}
contract CounterTest is Test {
    Counter public counter;
    function setUp() public {
        counter = new Counter();
        counter.setNumber(0);
    }
    function test_decode() public {
        vm.expectRevert(Counter.RandomError.selector);
        counter.setNumber(1);
    }
    function test_decode_with_args() public {
        vm.expectRevert(abi.encodePacked(Counter.NumberNotEven.selector, uint(2)));
        counter.setNumber(1);
    }
}
   "#,
    )
    .unwrap();

    cmd.args(["test"]).assert_failure().stdout_eq(str![[r#"
...
[FAIL. Reason: Error != expected error: NumberNotEven(1) != RandomError()] test_decode() ([GAS])
[FAIL. Reason: Error != expected error: NumberNotEven(1) != NumberNotEven(2)] test_decode_with_args() ([GAS])
...
"#]]);
});

// Tests that `expectPartialRevert` cheatcode partially matches revert data.
forgetest_init!(test_expect_partial_revert, |prj, cmd| {
    prj.wipe_contracts();
    prj.insert_ds_test();
    prj.insert_vm();
    prj.clear();

    prj.add_source(
        "Counter.t.sol",
        r#"pragma solidity 0.8.24;
import {Vm} from "./Vm.sol";
import {DSTest} from "./test.sol";
contract Counter {
    error WrongNumber(uint256 number);
    function count() public pure {
        revert WrongNumber(0);
    }
}
contract CounterTest is DSTest {
    Vm vm = Vm(HEVM_ADDRESS);
    function testExpectPartialRevertWithSelector() public {
        Counter counter = new Counter();
        vm.expectPartialRevert(Counter.WrongNumber.selector);
        counter.count();
    }
    function testExpectPartialRevertWith4Bytes() public {
        Counter counter = new Counter();
        vm.expectPartialRevert(bytes4(0x238ace70));
        counter.count();
    }
    function testExpectRevert() public {
        Counter counter = new Counter();
        vm.expectRevert(Counter.WrongNumber.selector);
        counter.count();
>>>>>>> 98ab45ee
    }
}
     "#,
    )
    .unwrap();
<<<<<<< HEAD
    cmd.args(["test", "-vvvvv"]).assert_success().stdout_eq(str![[r#"
...
Traces:
  [7285] PauseTracingTest::setUp()
    ├─ emit DummyEvent(i: 1)
    ├─ [0] VM::pauseTracing() [staticcall]
    │   └─ ← [Return] 
    └─ ← [Stop] 

  [294725] PauseTracingTest::test()
    ├─ [0] VM::resumeTracing() [staticcall]
    │   └─ ← [Return] 
    ├─ [18373] TraceGenerator::generate()
    │   ├─ [1280] TraceGenerator::call(0)
    │   │   ├─ emit DummyEvent(i: 0)
    │   │   └─ ← [Stop] 
    │   ├─ [1280] TraceGenerator::call(1)
    │   │   ├─ emit DummyEvent(i: 1)
    │   │   └─ ← [Stop] 
    │   ├─ [1280] TraceGenerator::call(2)
    │   │   ├─ emit DummyEvent(i: 2)
    │   │   └─ ← [Stop] 
    │   ├─ [0] VM::pauseTracing() [staticcall]
    │   │   └─ ← [Return] 
    │   ├─ [0] VM::resumeTracing() [staticcall]
    │   │   └─ ← [Return] 
    │   ├─ [1280] TraceGenerator::call(8)
    │   │   ├─ emit DummyEvent(i: 8)
    │   │   └─ ← [Stop] 
    │   ├─ [1280] TraceGenerator::call(9)
    │   │   ├─ emit DummyEvent(i: 9)
    │   │   └─ ← [Stop] 
    │   └─ ← [Stop] 
    └─ ← [Stop] 
=======

    cmd.args(["test"]).assert_failure().stdout_eq(str![[r#"
...
[PASS] testExpectPartialRevertWith4Bytes() ([GAS])
[PASS] testExpectPartialRevertWithSelector() ([GAS])
[FAIL. Reason: Error != expected error: WrongNumber(0) != custom error 238ace70:] testExpectRevert() ([GAS])
>>>>>>> 98ab45ee
...
"#]]);
});<|MERGE_RESOLUTION|>--- conflicted
+++ resolved
@@ -1652,56 +1652,13 @@
 "#]]);
 });
 
-<<<<<<< HEAD
-// tests `pauseTracing` and `resumeTracing` functions
-#[cfg(not(feature = "isolate-by-default"))]
-forgetest_init!(pause_tracing, |prj, cmd| {
-=======
 forgetest_init!(gas_metering_reset, |prj, cmd| {
->>>>>>> 98ab45ee
     prj.wipe_contracts();
     prj.insert_ds_test();
     prj.insert_vm();
     prj.clear();
 
     prj.add_source(
-<<<<<<< HEAD
-        "Pause.t.sol",
-        r#"pragma solidity 0.8.24;
-import {Vm} from "./Vm.sol";
-import {DSTest} from "./test.sol";
-contract TraceGenerator is DSTest {
-    Vm vm = Vm(HEVM_ADDRESS);
-    event DummyEvent(uint256 i);
-    function call(uint256 i) public {
-        emit DummyEvent(i);
-    }
-    function generate() public {
-        for (uint256 i = 0; i < 10; i++) {
-            if (i == 3) {
-                vm.pauseTracing();
-            }
-            this.call(i);
-            if (i == 7) {
-                vm.resumeTracing();
-            }
-        }
-    }
-}
-contract PauseTracingTest is DSTest {
-    Vm vm = Vm(HEVM_ADDRESS);
-    event DummyEvent(uint256 i);
-    function setUp() public {
-        emit DummyEvent(1);
-        vm.pauseTracing();
-        emit DummyEvent(2);
-    }
-    function test() public {
-        emit DummyEvent(3);
-        TraceGenerator t = new TraceGenerator();
-        vm.resumeTracing();
-        t.generate();
-=======
         "ATest.t.sol",
         r#"pragma solidity 0.8.24;
 import {Vm} from "./Vm.sol";
@@ -1895,55 +1852,17 @@
         Counter counter = new Counter();
         vm.expectRevert(Counter.WrongNumber.selector);
         counter.count();
->>>>>>> 98ab45ee
     }
 }
      "#,
     )
     .unwrap();
-<<<<<<< HEAD
-    cmd.args(["test", "-vvvvv"]).assert_success().stdout_eq(str![[r#"
-...
-Traces:
-  [7285] PauseTracingTest::setUp()
-    ├─ emit DummyEvent(i: 1)
-    ├─ [0] VM::pauseTracing() [staticcall]
-    │   └─ ← [Return] 
-    └─ ← [Stop] 
-
-  [294725] PauseTracingTest::test()
-    ├─ [0] VM::resumeTracing() [staticcall]
-    │   └─ ← [Return] 
-    ├─ [18373] TraceGenerator::generate()
-    │   ├─ [1280] TraceGenerator::call(0)
-    │   │   ├─ emit DummyEvent(i: 0)
-    │   │   └─ ← [Stop] 
-    │   ├─ [1280] TraceGenerator::call(1)
-    │   │   ├─ emit DummyEvent(i: 1)
-    │   │   └─ ← [Stop] 
-    │   ├─ [1280] TraceGenerator::call(2)
-    │   │   ├─ emit DummyEvent(i: 2)
-    │   │   └─ ← [Stop] 
-    │   ├─ [0] VM::pauseTracing() [staticcall]
-    │   │   └─ ← [Return] 
-    │   ├─ [0] VM::resumeTracing() [staticcall]
-    │   │   └─ ← [Return] 
-    │   ├─ [1280] TraceGenerator::call(8)
-    │   │   ├─ emit DummyEvent(i: 8)
-    │   │   └─ ← [Stop] 
-    │   ├─ [1280] TraceGenerator::call(9)
-    │   │   ├─ emit DummyEvent(i: 9)
-    │   │   └─ ← [Stop] 
-    │   └─ ← [Stop] 
-    └─ ← [Stop] 
-=======
 
     cmd.args(["test"]).assert_failure().stdout_eq(str![[r#"
 ...
 [PASS] testExpectPartialRevertWith4Bytes() ([GAS])
 [PASS] testExpectPartialRevertWithSelector() ([GAS])
 [FAIL. Reason: Error != expected error: WrongNumber(0) != custom error 238ace70:] testExpectRevert() ([GAS])
->>>>>>> 98ab45ee
 ...
 "#]]);
 });