//! Contains various tests for `forge test`.

use alloy_primitives::U256;
use anvil::{spawn, NodeConfig};
use foundry_test_utils::{
    rpc, str,
    util::{OutputExt, OTHER_SOLC_VERSION, SOLC_VERSION},
};
use similar_asserts::assert_eq;
use std::{path::PathBuf, str::FromStr};

// tests that test filters are handled correctly
forgetest!(can_set_filter_values, |prj, cmd| {
    let patt = regex::Regex::new("test*").unwrap();
    let glob = globset::Glob::from_str("foo/bar/baz*").unwrap();

    // explicitly set patterns
    prj.update_config(|config| {
        config.test_pattern = Some(patt.clone().into());
        config.test_pattern_inverse = None;
        config.contract_pattern = Some(patt.clone().into());
        config.contract_pattern_inverse = None;
        config.path_pattern = Some(glob.clone());
        config.path_pattern_inverse = None;
        config.coverage_pattern_inverse = None;
    });

    let config = cmd.config();

    assert_eq!(config.test_pattern.unwrap().as_str(), patt.as_str());
    assert_eq!(config.test_pattern_inverse, None);
    assert_eq!(config.contract_pattern.unwrap().as_str(), patt.as_str());
    assert_eq!(config.contract_pattern_inverse, None);
    assert_eq!(config.path_pattern.unwrap(), glob);
    assert_eq!(config.path_pattern_inverse, None);
    assert_eq!(config.coverage_pattern_inverse, None);
});

// tests that warning is displayed when there are no tests in project
forgetest!(warn_no_tests, |prj, cmd| {
    prj.add_source(
        "dummy",
        r"
contract Dummy {}
",
    )
    .unwrap();
    // set up command
    cmd.args(["test"]);

    // run command and assert
    cmd.assert_failure().stdout_eq(str![[r#"
No tests found in project! Forge looks for functions that starts with `test`.

"#]]);
});

// tests that warning is displayed with pattern when no tests match
forgetest!(warn_no_tests_match, |prj, cmd| {
    prj.add_source(
        "dummy",
        r"
contract Dummy {}
",
    )
    .unwrap();

    // set up command
    cmd.args(["test", "--match-test", "testA.*", "--no-match-test", "testB.*"]);
    cmd.args(["--match-contract", "TestC.*", "--no-match-contract", "TestD.*"]);
    cmd.args(["--match-path", "*TestE*", "--no-match-path", "*TestF*"]);

    // run command and assert
    cmd.assert_failure().stdout_eq(str![[r#"
No tests match the provided pattern:
	match-test: `testA.*`
	no-match-test: `testB.*`
	match-contract: `TestC.*`
	no-match-contract: `TestD.*`
	match-path: `*TestE*`
	no-match-path: `*TestF*`

"#]]);
});

// tests that suggestion is provided with pattern when no tests match
forgetest!(suggest_when_no_tests_match, |prj, cmd| {
    // set up project
    prj.add_source(
        "TestE.t.sol",
        r"
contract TestC {
    function test1() public {
    }
}
   ",
    )
    .unwrap();

    // set up command
    cmd.args(["test", "--match-test", "testA.*", "--no-match-test", "testB.*"]);
    cmd.args(["--match-contract", "TestC.*", "--no-match-contract", "TestD.*"]);
    cmd.args(["--match-path", "*TestE*", "--no-match-path", "*TestF*"]);

    // run command and assert
    cmd.assert_failure().stdout_eq(str![[r#"
No tests match the provided pattern:
	match-test: `testA.*`
	no-match-test: `testB.*`
	match-contract: `TestC.*`
	no-match-contract: `TestD.*`
	match-path: `*TestE*`
	no-match-path: `*TestF*`

Did you mean `test1`?

"#]]);
});

// tests that direct import paths are handled correctly
forgetest!(can_fuzz_array_params, |prj, cmd| {
    prj.insert_ds_test();

    prj.add_source(
        "ATest.t.sol",
        r#"
import "./test.sol";
contract ATest is DSTest {
    function testArray(uint64[2] calldata) external {
        assertTrue(true);
    }
}
   "#,
    )
    .unwrap();

    cmd.arg("test").assert_success().stdout_eq(str![[r#"
[COMPILING_FILES] with [SOLC_VERSION]
[SOLC_VERSION] [ELAPSED]
Compiler run successful!

Ran 1 test for src/ATest.t.sol:ATest
[PASS] testArray(uint64[2]) (runs: 256, [AVG_GAS])
Suite result: ok. 1 passed; 0 failed; 0 skipped; [ELAPSED]

Ran 1 test suite [ELAPSED]: 1 tests passed, 0 failed, 0 skipped (1 total tests)

"#]]);
});

// tests that `bytecode_hash` will be sanitized
forgetest!(can_test_pre_bytecode_hash, |prj, cmd| {
    prj.insert_ds_test();

    prj.add_source(
        "ATest.t.sol",
        r#"
// pre bytecode hash version, was introduced in 0.6.0
pragma solidity 0.5.17;
import "./test.sol";
contract ATest is DSTest {
    function testArray(uint64[2] calldata) external {
        assertTrue(true);
    }
}
   "#,
    )
    .unwrap();

    cmd.arg("test").assert_success().stdout_eq(str![[r#"
[COMPILING_FILES] with [SOLC_VERSION]
[SOLC_VERSION] [ELAPSED]
Compiler run successful!

Ran 1 test for src/ATest.t.sol:ATest
[PASS] testArray(uint64[2]) (runs: 256, [AVG_GAS])
Suite result: ok. 1 passed; 0 failed; 0 skipped; [ELAPSED]

Ran 1 test suite [ELAPSED]: 1 tests passed, 0 failed, 0 skipped (1 total tests)

"#]]);
});

// tests that using the --match-path option only runs files matching the path
forgetest!(can_test_with_match_path, |prj, cmd| {
    prj.insert_ds_test();

    prj.add_source(
        "ATest.t.sol",
        r#"
import "./test.sol";
contract ATest is DSTest {
    function testPass() external {
        assertTrue(true);
    }
}
   "#,
    )
    .unwrap();

    prj.add_source(
        "FailTest.t.sol",
        r#"
import "./test.sol";
contract FailTest is DSTest {
    function testNothing() external {
        assertTrue(false);
    }
}
   "#,
    )
    .unwrap();

    cmd.args(["test", "--match-path", "*src/ATest.t.sol"]).assert_success().stdout_eq(str![[r#"
[COMPILING_FILES] with [SOLC_VERSION]
[SOLC_VERSION] [ELAPSED]
Compiler run successful!

Ran 1 test for src/ATest.t.sol:ATest
[PASS] testPass() ([GAS])
Suite result: ok. 1 passed; 0 failed; 0 skipped; [ELAPSED]

Ran 1 test suite [ELAPSED]: 1 tests passed, 0 failed, 0 skipped (1 total tests)

"#]]);
});

// tests that using the --match-path option works with absolute paths
forgetest!(can_test_with_match_path_absolute, |prj, cmd| {
    prj.insert_ds_test();

    prj.add_source(
        "ATest.t.sol",
        r#"
import "./test.sol";
contract ATest is DSTest {
    function testPass() external {
        assertTrue(true);
    }
}
   "#,
    )
    .unwrap();

    prj.add_source(
        "FailTest.t.sol",
        r#"
import "./test.sol";
contract FailTest is DSTest {
    function testNothing() external {
        assertTrue(false);
    }
}
   "#,
    )
    .unwrap();

    let test_path = prj.root().join("src/ATest.t.sol");
    let test_path = test_path.to_string_lossy();

    cmd.args(["test", "--match-path", test_path.as_ref()]).assert_success().stdout_eq(str![[r#"
[COMPILING_FILES] with [SOLC_VERSION]
[SOLC_VERSION] [ELAPSED]
Compiler run successful!

Ran 1 test for src/ATest.t.sol:ATest
[PASS] testPass() ([GAS])
Suite result: ok. 1 passed; 0 failed; 0 skipped; [ELAPSED]

Ran 1 test suite [ELAPSED]: 1 tests passed, 0 failed, 0 skipped (1 total tests)

"#]]);
});

const SIMPLE_CONTRACT: &str = r#"
import "./test.sol";
import "./console.sol";

contract SimpleContract {
    uint256 public num;

    function setValues(uint256 _num) public {
        num = _num;
    }
}

contract SimpleContractTest is DSTest {
    function test() public {
        SimpleContract c = new SimpleContract();
        c.setValues(100);
        console.logUint(100);
    }
}
   "#;

forgetest!(can_run_test_with_json_output_verbose, |prj, cmd| {
    prj.insert_ds_test();
    prj.insert_console();

    prj.add_source("Simple.t.sol", SIMPLE_CONTRACT).unwrap();

    // Assert that with verbose output the json output includes the traces
    cmd.args(["test", "-vvv", "--json"])
        .assert_success()
        .stdout_eq(file!["../fixtures/SimpleContractTestVerbose.json": Json]);
});

forgetest!(can_run_test_with_json_output_non_verbose, |prj, cmd| {
    prj.insert_ds_test();
    prj.insert_console();

    prj.add_source("Simple.t.sol", SIMPLE_CONTRACT).unwrap();

    // Assert that without verbose output the json output does not include the traces
    cmd.args(["test", "--json"])
        .assert_success()
        .stdout_eq(file!["../fixtures/SimpleContractTestNonVerbose.json": Json]);
});

// tests that `forge test` will pick up tests that are stored in the `test = <path>` config value
forgetest!(can_run_test_in_custom_test_folder, |prj, cmd| {
    prj.insert_ds_test();

    // explicitly set the test folder
    prj.update_config(|config| config.test = "nested/forge-tests".into());

    let config = cmd.config();
    assert_eq!(config.test, PathBuf::from("nested/forge-tests"));

    prj.add_source(
        "nested/forge-tests/MyTest.t.sol",
        r#"
import "../../test.sol";
contract MyTest is DSTest {
    function testTrue() public {
        assertTrue(true);
    }
}
   "#,
    )
    .unwrap();

    cmd.arg("test").assert_success().stdout_eq(str![[r#"
[COMPILING_FILES] with [SOLC_VERSION]
[SOLC_VERSION] [ELAPSED]
Compiler run successful!

Ran 1 test for src/nested/forge-tests/MyTest.t.sol:MyTest
[PASS] testTrue() ([GAS])
Suite result: ok. 1 passed; 0 failed; 0 skipped; [ELAPSED]

Ran 1 test suite [ELAPSED]: 1 tests passed, 0 failed, 0 skipped (1 total tests)

"#]]);
});

// checks that forge test repeatedly produces the same output
#[cfg(not(feature = "isolate-by-default"))]
forgetest_init!(can_test_repeatedly, |prj, cmd| {
    prj.clear();

    cmd.arg("test").assert_success().stdout_eq(str![[r#"
[COMPILING_FILES] with [SOLC_VERSION]
[SOLC_VERSION] [ELAPSED]
Compiler run successful!

Ran 2 tests for test/Counter.t.sol:CounterTest
[PASS] testFuzz_SetNumber(uint256) (runs: 256, [AVG_GAS])
[PASS] test_Increment() ([GAS])
Suite result: ok. 2 passed; 0 failed; 0 skipped; [ELAPSED]

Ran 1 test suite [ELAPSED]: 2 tests passed, 0 failed, 0 skipped (2 total tests)

"#]]);

    for _ in 0..5 {
        cmd.assert_success().stdout_eq(str![[r#"
No files changed, compilation skipped

Ran 2 tests for test/Counter.t.sol:CounterTest
[PASS] testFuzz_SetNumber(uint256) (runs: 256, [AVG_GAS])
[PASS] test_Increment() ([GAS])
Suite result: ok. 2 passed; 0 failed; 0 skipped; [ELAPSED]

Ran 1 test suite [ELAPSED]: 2 tests passed, 0 failed, 0 skipped (2 total tests)

"#]]);
    }
});

// tests that `forge test` will run a test only once after changing the version
forgetest!(runs_tests_exactly_once_with_changed_versions, |prj, cmd| {
    prj.insert_ds_test();

    prj.add_source(
        "Contract.t.sol",
        r#"
pragma solidity *;

import "./test.sol";

contract ContractTest is DSTest {
    function setUp() public {}

    function testExample() public {
        assertTrue(true);
    }
}
   "#,
    )
    .unwrap();

    // pin version
    prj.update_config(|config| {
        config.solc = Some(SOLC_VERSION.into());
    });

    cmd.arg("test").assert_success().stdout_eq(str![[r#"
[COMPILING_FILES] with [SOLC_VERSION]
[SOLC_VERSION] [ELAPSED]
Compiler run successful!

Ran 1 test for src/Contract.t.sol:ContractTest
[PASS] testExample() ([GAS])
Suite result: ok. 1 passed; 0 failed; 0 skipped; [ELAPSED]

Ran 1 test suite [ELAPSED]: 1 tests passed, 0 failed, 0 skipped (1 total tests)

"#]]);

    // pin version
    prj.update_config(|config| {
        config.solc = Some(OTHER_SOLC_VERSION.into());
    });

    cmd.forge_fuse().arg("test").assert_success().stdout_eq(str![[r#"
[COMPILING_FILES] with [SOLC_VERSION]
[SOLC_VERSION] [ELAPSED]
Compiler run successful!

Ran 1 test for src/Contract.t.sol:ContractTest
[PASS] testExample() ([GAS])
Suite result: ok. 1 passed; 0 failed; 0 skipped; [ELAPSED]

Ran 1 test suite [ELAPSED]: 1 tests passed, 0 failed, 0 skipped (1 total tests)

"#]]);
});

// tests that libraries are handled correctly in multiforking mode
#[cfg(not(feature = "isolate-by-default"))]
forgetest_init!(can_use_libs_in_multi_fork, |prj, cmd| {
    prj.wipe_contracts();

    prj.add_source(
        "Contract.sol",
        r"
library Library {
    function f(uint256 a, uint256 b) public pure returns (uint256) {
        return a + b;
    }
}

contract Contract {
    uint256 c;

    constructor() {
        c = Library.f(1, 2);
    }
}
   ",
    )
    .unwrap();

    let endpoint = rpc::next_http_archive_rpc_url();

    prj.add_test(
        "Contract.t.sol",
        &r#"
import "forge-std/Test.sol";
import "src/Contract.sol";

contract ContractTest is Test {
    function setUp() public {
        vm.createSelectFork("<url>");
    }

    function test() public {
        new Contract();
    }
}
   "#
        .replace("<url>", &endpoint),
    )
    .unwrap();

    cmd.arg("test").assert_success().stdout_eq(str![[r#"
[COMPILING_FILES] with [SOLC_VERSION]
[SOLC_VERSION] [ELAPSED]
Compiler run successful!

Ran 1 test for test/Contract.t.sol:ContractTest
[PASS] test() ([GAS])
Suite result: ok. 1 passed; 0 failed; 0 skipped; [ELAPSED]

Ran 1 test suite [ELAPSED]: 1 tests passed, 0 failed, 0 skipped (1 total tests)

"#]]);
});

static FAILING_TEST: &str = r#"
import "forge-std/Test.sol";

contract FailingTest is Test {
    function testShouldFail() public {
        assertTrue(false);
    }
}
"#;

forgetest_init!(exit_code_error_on_fail_fast, |prj, cmd| {
    prj.wipe_contracts();
    prj.add_source("failing_test", FAILING_TEST).unwrap();

    // set up command
    cmd.args(["test", "--fail-fast"]);

    // run command and assert error exit code
    cmd.assert_empty_stderr();
});

forgetest_init!(exit_code_error_on_fail_fast_with_json, |prj, cmd| {
    prj.wipe_contracts();

    prj.add_source("failing_test", FAILING_TEST).unwrap();
    // set up command
    cmd.args(["test", "--fail-fast", "--json"]);

    // run command and assert error exit code
    cmd.assert_empty_stderr();
});

// https://github.com/foundry-rs/foundry/pull/6531
forgetest_init!(fork_traces, |prj, cmd| {
    prj.wipe_contracts();

    let endpoint = rpc::next_http_archive_rpc_url();

    prj.add_test(
        "Contract.t.sol",
        &r#"
import {Test} from "forge-std/Test.sol";

interface IERC20 {
    function name() external view returns (string memory);
}

contract USDTCallingTest is Test {
    function test() public {
        vm.createSelectFork("<url>");
        IERC20(0xdAC17F958D2ee523a2206206994597C13D831ec7).name();
    }
}
   "#
        .replace("<url>", &endpoint),
    )
    .unwrap();

    cmd.args(["test", "-vvvv"]).assert_success().stdout_eq(str![[r#"
[COMPILING_FILES] with [SOLC_VERSION]
[SOLC_VERSION] [ELAPSED]
Compiler run successful!

Ran 1 test for test/Contract.t.sol:USDTCallingTest
[PASS] test() ([GAS])
Traces:
  [..] USDTCallingTest::test()
    ├─ [0] VM::createSelectFork("[..]")
    │   └─ ← [Return] 0
    ├─ [3110] 0xdAC17F958D2ee523a2206206994597C13D831ec7::name() [staticcall]
    │   └─ ← [Return] "Tether USD"
    └─ ← [Stop]

Suite result: ok. 1 passed; 0 failed; 0 skipped; [ELAPSED]

Ran 1 test suite [ELAPSED]: 1 tests passed, 0 failed, 0 skipped (1 total tests)

"#]]);
});

// https://github.com/foundry-rs/foundry/issues/6579
forgetest_init!(include_custom_types_in_traces, |prj, cmd| {
    prj.wipe_contracts();

    prj.add_test(
        "Contract.t.sol",
        r#"
import {Test} from "forge-std/Test.sol";

error PoolNotInitialized();
event MyEvent(uint256 a);

contract CustomTypesTest is Test {
    function testErr() public pure {
       revert PoolNotInitialized();
    }
    function testEvent() public {
       emit MyEvent(100);
    }
}
   "#,
    )
    .unwrap();

    cmd.args(["test", "-vvvv"]).assert_failure().stdout_eq(str![[r#"
[COMPILING_FILES] with [SOLC_VERSION]
[SOLC_VERSION] [ELAPSED]
Compiler run successful!

Ran 2 tests for test/Contract.t.sol:CustomTypesTest
[FAIL: PoolNotInitialized()] testErr() ([GAS])
Traces:
  [247] CustomTypesTest::testErr()
    └─ ← [Revert] PoolNotInitialized()

[PASS] testEvent() ([GAS])
Traces:
  [1524] CustomTypesTest::testEvent()
    ├─ emit MyEvent(a: 100)
    └─ ← [Stop]

Suite result: FAILED. 1 passed; 1 failed; 0 skipped; [ELAPSED]

Ran 1 test suite [ELAPSED]: 1 tests passed, 1 failed, 0 skipped (2 total tests)

Failing tests:
Encountered 1 failing test in test/Contract.t.sol:CustomTypesTest
[FAIL: PoolNotInitialized()] testErr() ([GAS])

Encountered a total of 1 failing tests, 1 tests succeeded

"#]]);
});

forgetest_init!(can_test_transient_storage_with_isolation, |prj, cmd| {
    prj.wipe_contracts();

    prj.add_test(
        "Contract.t.sol",
        r#"
import {Test} from "forge-std/Test.sol";

contract TransientTester {
    function locked() public view returns (bool isLocked) {
        assembly {
            isLocked := tload(0)
        }
    }

    modifier lock() {
        require(!locked(), "locked");
        assembly {
            tstore(0, 1)
        }
        _;
    }

    function maybeReentrant(address target, bytes memory data) public lock {
        (bool success, bytes memory ret) = target.call(data);
        if (!success) {
            // forwards revert reason
            assembly {
                let ret_size := mload(ret)
                revert(add(32, ret), ret_size)
            }
        }
    }
}

contract TransientTest is Test {
    function test() public {
        TransientTester t = new TransientTester();
        vm.expectRevert(bytes("locked"));
        t.maybeReentrant(address(t), abi.encodeCall(TransientTester.maybeReentrant, (address(0), new bytes(0))));

        t.maybeReentrant(address(0), new bytes(0));
        assertEq(t.locked(), false);
    }
}
   "#,
    )
    .unwrap();

    cmd.args(["test", "-vvvv", "--isolate", "--evm-version", "cancun"]).assert_success();
});

forgetest_init!(
    #[ignore = "Too slow"]
    can_disable_block_gas_limit,
    |prj, cmd| {
        prj.wipe_contracts();

        let endpoint = rpc::next_http_archive_rpc_url();

        prj.add_test(
            "Contract.t.sol",
            &r#"
import {Test} from "forge-std/Test.sol";

contract C is Test {}

contract GasWaster {
    function waste() public {
        for (uint256 i = 0; i < 100; i++) {
            new C();
        }
    }
}

contract GasLimitTest is Test {
    function test() public {
        vm.createSelectFork("<rpc>");

        GasWaster waster = new GasWaster();
        waster.waste();
    }
}
   "#
            .replace("<rpc>", &endpoint),
        )
        .unwrap();

        cmd.args(["test", "-vvvv", "--isolate", "--disable-block-gas-limit"]).assert_success();
    }
);

forgetest!(test_match_path, |prj, cmd| {
    prj.add_source(
        "dummy",
        r"
contract Dummy {
    function testDummy() public {}
}
",
    )
    .unwrap();

    cmd.args(["test", "--match-path", "src/dummy.sol"]);
    cmd.assert_success();
});

forgetest_init!(should_not_shrink_fuzz_failure, |prj, cmd| {
    prj.wipe_contracts();

    // deterministic test so we always have 54 runs until test fails with overflow
    prj.update_config(|config| {
        config.fuzz.runs = 256;
        config.fuzz.seed = Some(U256::from(100));
    });

    prj.add_test(
        "CounterFuzz.t.sol",
        r#"
import {Test} from "forge-std/Test.sol";

contract Counter {
    uint256 public number = 0;

    function addOne(uint256 x) external pure returns (uint256) {
        return x + 100_000_000;
    }
}

contract CounterTest is Test {
    Counter public counter;

    function setUp() public {
        counter = new Counter();
    }

    function testAddOne(uint256 x) public view {
        assertEq(counter.addOne(x), x + 100_000_000);
    }
}
     "#,
    )
    .unwrap();

    // make sure there are only 61 runs (with proptest shrinking same test results in 298 runs)
    cmd.args(["test"]).assert_failure().stdout_eq(str![[r#"
[COMPILING_FILES] with [SOLC_VERSION]
[SOLC_VERSION] [ELAPSED]
Compiler run successful!

Ran 1 test for test/CounterFuzz.t.sol:CounterTest
[FAIL: panic: arithmetic underflow or overflow (0x11); counterexample: calldata=0xa76d58f5ffffffffffffffffffffffffffffffffffffffffffffffffffffffffffffffff args=[115792089237316195423570985008687907853269984665640564039457584007913129639935 [1.157e77]]] testAddOne(uint256) (runs: 61, [AVG_GAS])
Suite result: FAILED. 0 passed; 1 failed; 0 skipped; [ELAPSED]

Ran 1 test suite [ELAPSED]: 0 tests passed, 1 failed, 0 skipped (1 total tests)

Failing tests:
Encountered 1 failing test in test/CounterFuzz.t.sol:CounterTest
[FAIL: panic: arithmetic underflow or overflow (0x11); counterexample: calldata=0xa76d58f5ffffffffffffffffffffffffffffffffffffffffffffffffffffffffffffffff args=[115792089237316195423570985008687907853269984665640564039457584007913129639935 [1.157e77]]] testAddOne(uint256) (runs: 61, [AVG_GAS])

Encountered a total of 1 failing tests, 0 tests succeeded

"#]]);
});

forgetest_init!(should_exit_early_on_invariant_failure, |prj, cmd| {
    prj.wipe_contracts();
    prj.add_test(
        "CounterInvariant.t.sol",
        r#"
import {Test} from "forge-std/Test.sol";

contract Counter {
    uint256 public number = 0;

    function inc() external {
        number += 1;
    }
}

contract CounterTest is Test {
    Counter public counter;

    function setUp() public {
        counter = new Counter();
    }

    function invariant_early_exit() public view {
        assertTrue(counter.number() == 10, "wrong count");
    }
}
     "#,
    )
    .unwrap();

    // make sure invariant test exit early with 0 runs
    cmd.args(["test"]).assert_failure().stdout_eq(str![[r#"
[COMPILING_FILES] with [SOLC_VERSION]
[SOLC_VERSION] [ELAPSED]
Compiler run successful!

Ran 1 test for test/CounterInvariant.t.sol:CounterTest
[FAIL: failed to set up invariant testing environment: wrong count] invariant_early_exit() (runs: 0, calls: 0, reverts: 0)
Suite result: FAILED. 0 passed; 1 failed; 0 skipped; [ELAPSED]

Ran 1 test suite [ELAPSED]: 0 tests passed, 1 failed, 0 skipped (1 total tests)

Failing tests:
Encountered 1 failing test in test/CounterInvariant.t.sol:CounterTest
[FAIL: failed to set up invariant testing environment: wrong count] invariant_early_exit() (runs: 0, calls: 0, reverts: 0)

Encountered a total of 1 failing tests, 0 tests succeeded

"#]]);
});

forgetest_init!(should_replay_failures_only, |prj, cmd| {
    prj.wipe_contracts();
    prj.add_test(
        "ReplayFailures.t.sol",
        r#"
import {Test} from "forge-std/Test.sol";

contract ReplayFailuresTest is Test {
    function testA() public pure {
        require(2 > 1);
    }

    function testB() public pure {
        require(1 > 2, "testB failed");
    }

    function testC() public pure {
        require(2 > 1);
    }

    function testD() public pure {
        require(1 > 2, "testD failed");
    }
}
     "#,
    )
    .unwrap();

    cmd.args(["test"]).assert_failure().stdout_eq(str![[r#"
[COMPILING_FILES] with [SOLC_VERSION]
[SOLC_VERSION] [ELAPSED]
Compiler run successful!

Ran 4 tests for test/ReplayFailures.t.sol:ReplayFailuresTest
[PASS] testA() ([GAS])
[FAIL: testB failed] testB() ([GAS])
[PASS] testC() ([GAS])
[FAIL: testD failed] testD() ([GAS])
Suite result: FAILED. 2 passed; 2 failed; 0 skipped; [ELAPSED]

Ran 1 test suite [ELAPSED]: 2 tests passed, 2 failed, 0 skipped (4 total tests)

Failing tests:
Encountered 2 failing tests in test/ReplayFailures.t.sol:ReplayFailuresTest
[FAIL: testB failed] testB() ([GAS])
[FAIL: testD failed] testD() ([GAS])

Encountered a total of 2 failing tests, 2 tests succeeded

"#]]);

    // Test failure filter should be persisted.
    assert!(prj.root().join("cache/test-failures").exists());

    // Perform only the 2 failing tests from last run.
    cmd.forge_fuse().args(["test", "--rerun"]).assert_failure().stdout_eq(str![[r#"
No files changed, compilation skipped

Ran 2 tests for test/ReplayFailures.t.sol:ReplayFailuresTest
[FAIL: testB failed] testB() ([GAS])
[FAIL: testD failed] testD() ([GAS])
Suite result: FAILED. 0 passed; 2 failed; 0 skipped; [ELAPSED]

Ran 1 test suite [ELAPSED]: 0 tests passed, 2 failed, 0 skipped (2 total tests)

Failing tests:
Encountered 2 failing tests in test/ReplayFailures.t.sol:ReplayFailuresTest
[FAIL: testB failed] testB() ([GAS])
[FAIL: testD failed] testD() ([GAS])

Encountered a total of 2 failing tests, 0 tests succeeded

"#]]);
});

// <https://github.com/foundry-rs/foundry/issues/9285>
forgetest_init!(should_not_record_setup_failures, |prj, cmd| {
    prj.add_test(
        "ReplayFailures.t.sol",
        r#"
import {Test} from "forge-std/Test.sol";

contract SetupFailureTest is Test {
    function setUp() public {
        require(2 > 1);
    }

    function testA() public pure {
    }
}
     "#,
    )
    .unwrap();

    cmd.args(["test"]).assert_success();
    // Test failure filter should not be persisted if `setUp` failed.
    assert!(!prj.root().join("cache/test-failures").exists());
});

// https://github.com/foundry-rs/foundry/issues/7530
forgetest_init!(should_show_precompile_labels, |prj, cmd| {
    prj.wipe_contracts();

    prj.add_test(
        "Contract.t.sol",
        r#"
import {Test} from "forge-std/Test.sol";

contract PrecompileLabelsTest is Test {
    function testPrecompileLabels() public {
        vm.deal(address(0x7109709ECfa91a80626fF3989D68f67F5b1DD12D), 1 ether);
        vm.deal(address(0x000000000000000000636F6e736F6c652e6c6f67), 1 ether);
        vm.deal(address(0x4e59b44847b379578588920cA78FbF26c0B4956C), 1 ether);
        vm.deal(address(0x1804c8AB1F12E6bbf3894d4083f33e07309d1f38), 1 ether);
        vm.deal(address(0xb4c79daB8f259C7Aee6E5b2Aa729821864227e84), 1 ether);
        vm.deal(address(1), 1 ether);
        vm.deal(address(2), 1 ether);
        vm.deal(address(3), 1 ether);
        vm.deal(address(4), 1 ether);
        vm.deal(address(5), 1 ether);
        vm.deal(address(6), 1 ether);
        vm.deal(address(7), 1 ether);
        vm.deal(address(8), 1 ether);
        vm.deal(address(9), 1 ether);
        vm.deal(address(10), 1 ether);
    }
}
   "#,
    )
    .unwrap();

    cmd.args(["test", "-vvvv"]).assert_success().stdout_eq(str![[r#"
[COMPILING_FILES] with [SOLC_VERSION]
[SOLC_VERSION] [ELAPSED]
Compiler run successful!

Ran 1 test for test/Contract.t.sol:PrecompileLabelsTest
[PASS] testPrecompileLabels() ([GAS])
Traces:
  [14048] PrecompileLabelsTest::testPrecompileLabels()
    ├─ [0] VM::deal(VM: [0x7109709ECfa91a80626fF3989D68f67F5b1DD12D], 1000000000000000000 [1e18])
    │   └─ ← [Return]
    ├─ [0] VM::deal(console: [0x000000000000000000636F6e736F6c652e6c6f67], 1000000000000000000 [1e18])
    │   └─ ← [Return]
    ├─ [0] VM::deal(Create2Deployer: [0x4e59b44847b379578588920cA78FbF26c0B4956C], 1000000000000000000 [1e18])
    │   └─ ← [Return]
    ├─ [0] VM::deal(DefaultSender: [0x1804c8AB1F12E6bbf3894d4083f33e07309d1f38], 1000000000000000000 [1e18])
    │   └─ ← [Return]
    ├─ [0] VM::deal(DefaultTestContract: [0xb4c79daB8f259C7Aee6E5b2Aa729821864227e84], 1000000000000000000 [1e18])
    │   └─ ← [Return]
    ├─ [0] VM::deal(ECRecover: [0x0000000000000000000000000000000000000001], 1000000000000000000 [1e18])
    │   └─ ← [Return]
    ├─ [0] VM::deal(SHA-256: [0x0000000000000000000000000000000000000002], 1000000000000000000 [1e18])
    │   └─ ← [Return]
    ├─ [0] VM::deal(RIPEMD-160: [0x0000000000000000000000000000000000000003], 1000000000000000000 [1e18])
    │   └─ ← [Return]
    ├─ [0] VM::deal(Identity: [0x0000000000000000000000000000000000000004], 1000000000000000000 [1e18])
    │   └─ ← [Return]
    ├─ [0] VM::deal(ModExp: [0x0000000000000000000000000000000000000005], 1000000000000000000 [1e18])
    │   └─ ← [Return]
    ├─ [0] VM::deal(ECAdd: [0x0000000000000000000000000000000000000006], 1000000000000000000 [1e18])
    │   └─ ← [Return]
    ├─ [0] VM::deal(ECMul: [0x0000000000000000000000000000000000000007], 1000000000000000000 [1e18])
    │   └─ ← [Return]
    ├─ [0] VM::deal(ECPairing: [0x0000000000000000000000000000000000000008], 1000000000000000000 [1e18])
    │   └─ ← [Return]
    ├─ [0] VM::deal(Blake2F: [0x0000000000000000000000000000000000000009], 1000000000000000000 [1e18])
    │   └─ ← [Return]
    ├─ [0] VM::deal(PointEvaluation: [0x000000000000000000000000000000000000000A], 1000000000000000000 [1e18])
    │   └─ ← [Return]
    └─ ← [Stop]

Suite result: ok. 1 passed; 0 failed; 0 skipped; [ELAPSED]

Ran 1 test suite [ELAPSED]: 1 tests passed, 0 failed, 0 skipped (1 total tests)

"#]]);
});

// tests that `forge test` with config `show_logs: true` for fuzz tests will
// display `console.log` info
forgetest_init!(should_show_logs_when_fuzz_test, |prj, cmd| {
    prj.wipe_contracts();

    // run fuzz test 3 times
    prj.update_config(|config| {
        config.fuzz.runs = 3;
        config.fuzz.show_logs = true;
    });
    let config = cmd.config();
    assert_eq!(config.fuzz.runs, 3);

    prj.add_test(
        "ContractFuzz.t.sol",
        r#"
import {Test, console} from "forge-std/Test.sol";

contract ContractFuzz is Test {
    function testFuzzConsoleLog(uint256 x) public pure {
        console.log("inside fuzz test, x is:", x);
    }
}
    "#,
    )
    .unwrap();
    cmd.args(["test", "-vv"]).assert_success().stdout_eq(str![[r#"
[COMPILING_FILES] with [SOLC_VERSION]
[SOLC_VERSION] [ELAPSED]
Compiler run successful!

Ran 1 test for test/ContractFuzz.t.sol:ContractFuzz
[PASS] testFuzzConsoleLog(uint256) (runs: 3, [AVG_GAS])
Logs:
  inside fuzz test, x is: [..]
  inside fuzz test, x is: [..]
  inside fuzz test, x is: [..]

Suite result: ok. 1 passed; 0 failed; 0 skipped; [ELAPSED]

Ran 1 test suite [ELAPSED]: 1 tests passed, 0 failed, 0 skipped (1 total tests)

"#]]);
});

// tests that `forge test` with inline config `show_logs = true` for fuzz tests will
// display `console.log` info
forgetest_init!(should_show_logs_when_fuzz_test_inline_config, |prj, cmd| {
    prj.wipe_contracts();

    // run fuzz test 3 times
    prj.update_config(|config| {
        config.fuzz.runs = 3;
    });
    let config = cmd.config();
    assert_eq!(config.fuzz.runs, 3);

    prj.add_test(
        "ContractFuzz.t.sol",
        r#"
import {Test, console} from "forge-std/Test.sol";

contract ContractFuzz is Test {
    /// forge-config: default.fuzz.show-logs = true
    function testFuzzConsoleLog(uint256 x) public pure {
        console.log("inside fuzz test, x is:", x);
    }
}
    "#,
    )
    .unwrap();
    cmd.args(["test", "-vv"]).assert_success().stdout_eq(str![[r#"
[COMPILING_FILES] with [SOLC_VERSION]
[SOLC_VERSION] [ELAPSED]
Compiler run successful!

Ran 1 test for test/ContractFuzz.t.sol:ContractFuzz
[PASS] testFuzzConsoleLog(uint256) (runs: 3, [AVG_GAS])
Logs:
  inside fuzz test, x is: [..]
  inside fuzz test, x is: [..]
  inside fuzz test, x is: [..]

Suite result: ok. 1 passed; 0 failed; 0 skipped; [ELAPSED]

Ran 1 test suite [ELAPSED]: 1 tests passed, 0 failed, 0 skipped (1 total tests)

"#]]);
});

// tests that `forge test` with config `show_logs: false` for fuzz tests will not display
// `console.log` info
forgetest_init!(should_not_show_logs_when_fuzz_test, |prj, cmd| {
    prj.wipe_contracts();

    // run fuzz test 3 times
    prj.update_config(|config| {
        config.fuzz.runs = 3;
        config.fuzz.show_logs = false;
    });
    let config = cmd.config();
    assert_eq!(config.fuzz.runs, 3);

    prj.add_test(
        "ContractFuzz.t.sol",
        r#"
        import {Test, console} from "forge-std/Test.sol";
    contract ContractFuzz is Test {

      function testFuzzConsoleLog(uint256 x) public pure {
        console.log("inside fuzz test, x is:", x);
      }
    }
     "#,
    )
    .unwrap();
    cmd.args(["test", "-vv"]).assert_success().stdout_eq(str![[r#"
[COMPILING_FILES] with [SOLC_VERSION]
[SOLC_VERSION] [ELAPSED]
Compiler run successful!

Ran 1 test for test/ContractFuzz.t.sol:ContractFuzz
[PASS] testFuzzConsoleLog(uint256) (runs: 3, [AVG_GAS])
Suite result: ok. 1 passed; 0 failed; 0 skipped; [ELAPSED]

Ran 1 test suite [ELAPSED]: 1 tests passed, 0 failed, 0 skipped (1 total tests)

"#]]);
});

// tests that `forge test` with inline config `show_logs = false` for fuzz tests will not
// display `console.log` info
forgetest_init!(should_not_show_logs_when_fuzz_test_inline_config, |prj, cmd| {
    prj.wipe_contracts();

    // run fuzz test 3 times
    prj.update_config(|config| {
        config.fuzz.runs = 3;
    });
    let config = cmd.config();
    assert_eq!(config.fuzz.runs, 3);

    prj.add_test(
        "ContractFuzz.t.sol",
        r#"
import {Test, console} from "forge-std/Test.sol";

contract ContractFuzz is Test {
    /// forge-config: default.fuzz.show-logs = false
    function testFuzzConsoleLog(uint256 x) public pure {
        console.log("inside fuzz test, x is:", x);
    }
}
     "#,
    )
    .unwrap();
    cmd.args(["test", "-vv"]).assert_success().stdout_eq(str![[r#"
[COMPILING_FILES] with [SOLC_VERSION]
[SOLC_VERSION] [ELAPSED]
Compiler run successful!

Ran 1 test for test/ContractFuzz.t.sol:ContractFuzz
[PASS] testFuzzConsoleLog(uint256) (runs: 3, [AVG_GAS])
Suite result: ok. 1 passed; 0 failed; 0 skipped; [ELAPSED]

Ran 1 test suite [ELAPSED]: 1 tests passed, 0 failed, 0 skipped (1 total tests)

"#]]);
});

// tests internal functions trace
#[cfg(not(feature = "isolate-by-default"))]
forgetest_init!(internal_functions_trace, |prj, cmd| {
    prj.wipe_contracts();
    prj.clear();

    prj.add_test(
        "Simple",
        r#"
import {Test, console} from "forge-std/Test.sol";

contract SimpleContract {
    uint256 public num;
    address public addr;

    function _setNum(uint256 _num) internal returns(uint256 prev) {
        prev = num;
        num = _num;
    }

    function _setAddr(address _addr) internal returns(address prev) {
        prev = addr;
        addr = _addr;
    }

    function increment() public {
        _setNum(num + 1);
    }

    function setValues(uint256 _num, address _addr) public {
        _setNum(_num);
        _setAddr(_addr);
    }
}

contract SimpleContractTest is Test {
    function test() public {
        SimpleContract c = new SimpleContract();
        c.increment();
        c.setValues(100, address(0x123));
    }
}
     "#,
    )
    .unwrap();
    cmd.args(["test", "-vvvv", "--decode-internal"]).assert_success().stdout_eq(str![[r#"
[COMPILING_FILES] with [SOLC_VERSION]
[SOLC_VERSION] [ELAPSED]
Compiler run successful!

Ran 1 test for test/Simple.sol:SimpleContractTest
[PASS] test() ([GAS])
Traces:
  [..] SimpleContractTest::test()
    ├─ [165406] → new SimpleContract@0x5615dEB798BB3E4dFa0139dFa1b3D433Cc23b72f
    │   └─ ← [Return] 826 bytes of code
    ├─ [22630] SimpleContract::increment()
    │   ├─ [20147] SimpleContract::_setNum(1)
    │   │   └─ ← 0
    │   └─ ← [Stop]
    ├─ [23204] SimpleContract::setValues(100, 0x0000000000000000000000000000000000000123)
    │   ├─ [247] SimpleContract::_setNum(100)
    │   │   └─ ← 1
    │   ├─ [22336] SimpleContract::_setAddr(0x0000000000000000000000000000000000000123)
    │   │   └─ ← 0x0000000000000000000000000000000000000000
    │   └─ ← [Stop]
    └─ ← [Stop]

Suite result: ok. 1 passed; 0 failed; 0 skipped; [ELAPSED]

Ran 1 test suite [ELAPSED]: 1 tests passed, 0 failed, 0 skipped (1 total tests)

"#]]);
});

// tests internal functions trace with memory decoding
#[cfg(not(feature = "isolate-by-default"))]
forgetest_init!(internal_functions_trace_memory, |prj, cmd| {
    prj.wipe_contracts();
    prj.clear();

    prj.add_test(
        "Simple",
        r#"
import {Test, console} from "forge-std/Test.sol";

contract SimpleContract {
    string public str = "initial value";

    function _setStr(string memory _str) internal returns(string memory prev) {
        prev = str;
        str = _str;
    }

    function setStr(string memory _str) public {
        _setStr(_str);
    }
}

contract SimpleContractTest is Test {
    function test() public {
        SimpleContract c = new SimpleContract();
        c.setStr("new value");
    }
}
     "#,
    )
    .unwrap();
    cmd.args(["test", "-vvvv", "--decode-internal"]).assert_success().stdout_eq(str![[r#"
...
Traces:
  [..] SimpleContractTest::test()
    ├─ [370554] → new SimpleContract@0x5615dEB798BB3E4dFa0139dFa1b3D433Cc23b72f
    │   └─ ← [Return] 1737 bytes of code
    ├─ [2511] SimpleContract::setStr("new value")
    │   ├─ [1588] SimpleContract::_setStr("new value")
    │   │   └─ ← "initial value"
    │   └─ ← [Stop]
    └─ ← [Stop]
...
"#]]);
});

// tests that `forge test` with a seed produces deterministic random values for uint and addresses.
forgetest_init!(deterministic_randomness_with_seed, |prj, cmd| {
    prj.wipe_contracts();
    prj.add_test(
        "DeterministicRandomnessTest.t.sol",
        r#"
import {Test, console} from "forge-std/Test.sol";

contract DeterministicRandomnessTest is Test {

    function testDeterministicRandomUint() public {
        console.log(vm.randomUint());
        console.log(vm.randomUint());
        console.log(vm.randomUint());
    }

    function testDeterministicRandomUintRange() public {
        uint256 min = 0;
        uint256 max = 1000000000;
        console.log(vm.randomUint(min, max));
        console.log(vm.randomUint(min, max));
        console.log(vm.randomUint(min, max));
    }

    function testDeterministicRandomAddress() public {
        console.log(vm.randomAddress());
        console.log(vm.randomAddress());
        console.log(vm.randomAddress());
    }
}
"#,
    )
    .unwrap();

    // Extracts the test result section from the DeterministicRandomnessTest contract output.
    fn extract_test_result(out: &str) -> &str {
        let start = out
            .find("for test/DeterministicRandomnessTest.t.sol:DeterministicRandomnessTest")
            .unwrap();
        let end = out.find("Suite result: ok.").unwrap();
        &out[start..end]
    }

    // Run the test twice with the same seed and verify the outputs are the same.
    let seed1 = "0xa1b2c3d4e5f6a7b8c9d0e1f2a3b4c5d6e7f8a9b0c1d2e3f4a5b6c7d8e9f0a1b2";
    let out1 = cmd
        .args(["test", "--fuzz-seed", seed1, "-vv"])
        .assert_success()
        .get_output()
        .stdout_lossy();
    let res1 = extract_test_result(&out1);

    let out2 = cmd
        .forge_fuse()
        .args(["test", "--fuzz-seed", seed1, "-vv"])
        .assert_success()
        .get_output()
        .stdout_lossy();
    let res2 = extract_test_result(&out2);

    assert_eq!(res1, res2);

    // Run the test with another seed and verify the output differs.
    let seed2 = "0xb1b2c3d4e5f6a7b8c9d0e1f2a3b4c5d6e7f8a9b0c1d2e3f4a5b6c7d8e9f0a1b2";
    let out3 = cmd
        .forge_fuse()
        .args(["test", "--fuzz-seed", seed2, "-vv"])
        .assert_success()
        .get_output()
        .stdout_lossy();
    let res3 = extract_test_result(&out3);
    assert_ne!(res3, res1);

    // Run the test without a seed and verify the outputs differs once again.
    cmd.forge_fuse();
    let out4 = cmd.args(["test", "-vv"]).assert_success().get_output().stdout_lossy();
    let res4 = extract_test_result(&out4);
    assert_ne!(res4, res1);
    assert_ne!(res4, res3);
});

// Tests that `pauseGasMetering` used at the end of test does not produce meaningless values.
// https://github.com/foundry-rs/foundry/issues/5491
forgetest_init!(gas_metering_pause_last_call, |prj, cmd| {
    prj.wipe_contracts();

    prj.add_test(
        "ATest.t.sol",
        r#"
import {Test} from "forge-std/Test.sol";

contract ATest is Test {
    function testWeirdGas1() public {
        vm.pauseGasMetering();
    }

    function testWeirdGas2() public {
        uint256 a = 1;
        uint256 b = a + 1;
        require(b == 2, "b is not 2");
        vm.pauseGasMetering();
    }

    function testNormalGas() public {
        vm.pauseGasMetering();
        vm.resumeGasMetering();
    }

    function testWithAssembly() public {
        vm.pauseGasMetering();
        assembly {
            return(0, 0)
        }
    }
}
   "#,
    )
    .unwrap();

    cmd.args(["test"]).with_no_redact().assert_success().stdout_eq(str![[r#"
...
[PASS] testNormalGas() (gas: 3153)
[PASS] testWeirdGas1() (gas: 2991)
[PASS] testWeirdGas2() (gas: 3218)
[PASS] testWithAssembly() (gas: 3034)
...
"#]]);
});

// https://github.com/foundry-rs/foundry/issues/5564
forgetest_init!(gas_metering_expect_revert, |prj, cmd| {
    prj.wipe_contracts();

    prj.add_test(
        "ATest.t.sol",
        r#"
import {Test} from "forge-std/Test.sol";
contract ATest is Test {
    error MyError();
    function testSelfMeteringRevert() public {
        vm.pauseGasMetering();
        vm.expectRevert(MyError.selector);
        this.selfReverts();
    }
    function selfReverts() external {
        vm.resumeGasMetering();
        revert MyError();
    }
}
   "#,
    )
    .unwrap();

    cmd.args(["test"]).assert_success().stdout_eq(str![[r#"
[COMPILING_FILES] with [SOLC_VERSION]
[SOLC_VERSION] [ELAPSED]
Compiler run successful!

Ran 1 test for test/ATest.t.sol:ATest
[PASS] testSelfMeteringRevert() ([GAS])
Suite result: ok. 1 passed; 0 failed; 0 skipped; [ELAPSED]

Ran 1 test suite [ELAPSED]: 1 tests passed, 0 failed, 0 skipped (1 total tests)

"#]]);
});

// https://github.com/foundry-rs/foundry/issues/4523
forgetest_init!(gas_metering_gasleft, |prj, cmd| {
    prj.wipe_contracts();

    prj.add_test(
        "ATest.t.sol",
        r#"
import "forge-std/Test.sol";

contract ATest is Test {
    mapping(uint256 => bytes32) map;

    function test_GasMeter() public {
        vm.pauseGasMetering();
        consumeGas();
        vm.resumeGasMetering();

        consumeGas();
    }

    function test_GasLeft() public {
        consumeGas();

        uint256 start = gasleft();
        consumeGas();
        console.log("Gas cost:", start - gasleft());
    }

    function consumeGas() private {
        for (uint256 i = 0; i < 100; i++) {
            map[i] = keccak256(abi.encode(i));
        }
    }
}
   "#,
    )
    .unwrap();

    // Log and test gas cost should be similar.
    cmd.args(["test", "-vvvv"]).with_no_redact().assert_success().stdout_eq(str![[r#"
...
Logs:
  Gas cost: 50068

Traces:
  [2303684] ATest::test_GasLeft()
    ├─ [0] console::log("Gas cost:", 50068 [5.006e4]) [staticcall]
    │   └─ ← [Stop]
    └─ ← [Stop]

[PASS] test_GasMeter() (gas: 53102)
Traces:
  [53102] ATest::test_GasMeter()
    ├─ [0] VM::pauseGasMetering()
    │   └─ ← [Return]
    ├─ [0] VM::resumeGasMetering()
    │   └─ ← [Return]
    └─ ← [Stop]
...
"#]]);
});

// https://github.com/foundry-rs/foundry/issues/4370
forgetest_init!(pause_gas_metering_with_delete, |prj, cmd| {
    prj.wipe_contracts();

    prj.add_test(
        "ATest.t.sol",
        r#"
import {Test} from "forge-std/Test.sol";
contract ATest is Test {
    uint a;
    function test_negativeGas () public {
        vm.pauseGasMetering();
        a = 100;
        vm.resumeGasMetering();
        delete a;
    }
}
   "#,
    )
    .unwrap();

    cmd.args(["test"]).with_no_redact().assert_success().stdout_eq(str![[r#"
...
[PASS] test_negativeGas() (gas: 0)
...
"#]]);
});

// tests `pauseTracing` and `resumeTracing` functions
#[cfg(not(feature = "isolate-by-default"))]
forgetest_init!(pause_tracing, |prj, cmd| {
    prj.wipe_contracts();
    prj.insert_ds_test();
    prj.insert_vm();
    prj.clear();

    prj.add_source(
        "Pause.t.sol",
        r#"
import {Vm} from "./Vm.sol";
import {DSTest} from "./test.sol";
contract TraceGenerator is DSTest {
    Vm vm = Vm(HEVM_ADDRESS);
    event DummyEvent(uint256 i);
    function call(uint256 i) public {
        emit DummyEvent(i);
    }
    function generate() public {
        for (uint256 i = 0; i < 10; i++) {
            if (i == 3) {
                vm.pauseTracing();
            }
            this.call(i);
            if (i == 7) {
                vm.resumeTracing();
            }
        }
    }
}
contract PauseTracingTest is DSTest {
    Vm vm = Vm(HEVM_ADDRESS);
    event DummyEvent(uint256 i);
    function setUp() public {
        emit DummyEvent(1);
        vm.pauseTracing();
        emit DummyEvent(2);
    }
    function test() public {
        emit DummyEvent(3);
        TraceGenerator t = new TraceGenerator();
        vm.resumeTracing();
        t.generate();
    }
}
     "#,
    )
    .unwrap();
    cmd.args(["test", "-vvvvv"]).assert_success().stdout_eq(str![[r#"
...
Traces:
  [7757] PauseTracingTest::setUp()
    ├─ emit DummyEvent(i: 1)
    ├─ [0] VM::pauseTracing() [staticcall]
    │   └─ ← [Return]
    └─ ← [Stop]

  [449649] PauseTracingTest::test()
    ├─ [0] VM::resumeTracing() [staticcall]
    │   └─ ← [Return]
    ├─ [22896] TraceGenerator::generate()
    │   ├─ [1589] TraceGenerator::call(0)
    │   │   ├─ emit DummyEvent(i: 0)
    │   │   └─ ← [Stop]
    │   ├─ [1589] TraceGenerator::call(1)
    │   │   ├─ emit DummyEvent(i: 1)
    │   │   └─ ← [Stop]
    │   ├─ [1589] TraceGenerator::call(2)
    │   │   ├─ emit DummyEvent(i: 2)
    │   │   └─ ← [Stop]
    │   ├─ [0] VM::pauseTracing() [staticcall]
    │   │   └─ ← [Return]
    │   ├─ [0] VM::resumeTracing() [staticcall]
    │   │   └─ ← [Return]
    │   ├─ [1589] TraceGenerator::call(8)
    │   │   ├─ emit DummyEvent(i: 8)
    │   │   └─ ← [Stop]
    │   ├─ [1589] TraceGenerator::call(9)
    │   │   ├─ emit DummyEvent(i: 9)
    │   │   └─ ← [Stop]
    │   └─ ← [Stop]
    └─ ← [Stop]
...
"#]]);
});

forgetest_init!(gas_metering_reset, |prj, cmd| {
    prj.wipe_contracts();
    prj.insert_ds_test();
    prj.insert_vm();
    prj.clear();

    prj.add_source(
        "ATest.t.sol",
        r#"
import {Vm} from "./Vm.sol";
import {DSTest} from "./test.sol";
contract B {
    function a() public returns (uint256) {
        return 100;
    }
}
contract ATest is DSTest {
    Vm vm = Vm(HEVM_ADDRESS);
    B b;
    uint256 a;

    function testResetGas() public {
        vm.resetGasMetering();
    }

    function testResetGas1() public {
        vm.resetGasMetering();
        b = new B();
        vm.resetGasMetering();
    }

    function testResetGas2() public {
        b = new B();
        b = new B();
        vm.resetGasMetering();
    }

    function testResetGas3() public {
        vm.resetGasMetering();
        b = new B();
        b = new B();
    }

    function testResetGas4() public {
        vm.resetGasMetering();
        b = new B();
        vm.resetGasMetering();
        b = new B();
    }

    function testResetGas5() public {
        vm.resetGasMetering();
        b = new B();
        vm.resetGasMetering();
        b = new B();
        vm.resetGasMetering();
    }

    function testResetGas6() public {
        vm.resetGasMetering();
        b = new B();
        b = new B();
        _reset();
        vm.resetGasMetering();
    }

    function testResetGas7() public {
        vm.resetGasMetering();
        b = new B();
        b = new B();
        _reset();
    }

    function testResetGas8() public {
        this.resetExternal();
    }

    function testResetGas9() public {
        this.resetExternal();
        vm.resetGasMetering();
    }

    function testResetNegativeGas() public {
        a = 100;
        vm.resetGasMetering();

        delete a;
    }

    function _reset() internal {
        vm.resetGasMetering();
    }

    function resetExternal() external {
        b = new B();
        b = new B();
        vm.resetGasMetering();
    }
}
     "#,
    )
    .unwrap();

    cmd.args(["test"]).with_no_redact().assert_success().stdout_eq(str![[r#"
...
[PASS] testResetGas() (gas: 40)
[PASS] testResetGas1() (gas: 40)
[PASS] testResetGas2() (gas: 40)
[PASS] testResetGas3() (gas: [..])
[PASS] testResetGas4() (gas: [..])
[PASS] testResetGas5() (gas: 40)
[PASS] testResetGas6() (gas: 40)
[PASS] testResetGas7() (gas: 49)
[PASS] testResetGas8() (gas: [..])
[PASS] testResetGas9() (gas: 40)
[PASS] testResetNegativeGas() (gas: 0)
...
"#]]);
});

// https://github.com/foundry-rs/foundry/issues/8705
forgetest_init!(test_expect_revert_decode, |prj, cmd| {
    prj.wipe_contracts();

    prj.add_test(
        "Counter.t.sol",
        r#"
import {Test} from "forge-std/Test.sol";
contract Counter {
    uint256 public number;
    error NumberNotEven(uint256 number);
    error RandomError();
    function setNumber(uint256 newNumber) public {
        if (newNumber % 2 != 0) {
            revert NumberNotEven(newNumber);
        }
        number = newNumber;
    }
}
contract CounterTest is Test {
    Counter public counter;
    function setUp() public {
        counter = new Counter();
        counter.setNumber(0);
    }
    function test_decode() public {
        vm.expectRevert(Counter.RandomError.selector);
        counter.setNumber(1);
    }
    function test_decode_with_args() public {
        vm.expectRevert(abi.encodePacked(Counter.NumberNotEven.selector, uint(2)));
        counter.setNumber(1);
    }
}
   "#,
    )
    .unwrap();

    cmd.args(["test"]).assert_failure().stdout_eq(str![[r#"
...
[FAIL: Error != expected error: NumberNotEven(1) != RandomError()] test_decode() ([GAS])
[FAIL: Error != expected error: NumberNotEven(1) != NumberNotEven(2)] test_decode_with_args() ([GAS])
...
"#]]);
});

// Tests that `expectPartialRevert` cheatcode partially matches revert data.
forgetest_init!(test_expect_partial_revert, |prj, cmd| {
    prj.wipe_contracts();
    prj.insert_ds_test();
    prj.insert_vm();
    prj.clear();

    prj.add_source(
        "Counter.t.sol",
        r#"
import {Vm} from "./Vm.sol";
import {DSTest} from "./test.sol";
contract Counter {
    error WrongNumber(uint256 number);
    function count() public pure {
        revert WrongNumber(0);
    }
}
contract CounterTest is DSTest {
    Vm vm = Vm(HEVM_ADDRESS);
    function testExpectPartialRevertWithSelector() public {
        Counter counter = new Counter();
        vm.expectPartialRevert(Counter.WrongNumber.selector);
        counter.count();
    }
    function testExpectPartialRevertWith4Bytes() public {
        Counter counter = new Counter();
        vm.expectPartialRevert(bytes4(0x238ace70));
        counter.count();
    }
    function testExpectRevert() public {
        Counter counter = new Counter();
        vm.expectRevert(Counter.WrongNumber.selector);
        counter.count();
    }
}
     "#,
    )
    .unwrap();

    cmd.args(["test"]).assert_failure().stdout_eq(str![[r#"
...
[PASS] testExpectPartialRevertWith4Bytes() ([GAS])
[PASS] testExpectPartialRevertWithSelector() ([GAS])
[FAIL: Error != expected error: WrongNumber(0) != custom error 0x238ace70] testExpectRevert() ([GAS])
...
"#]]);
});

forgetest_init!(test_assume_no_revert, |prj, cmd| {
    prj.wipe_contracts();
    prj.insert_ds_test();
    prj.insert_vm();
    prj.clear();

    prj.update_config(|config| {
        config.fuzz.runs = 100;
        config.fuzz.seed = Some(U256::from(100));
    });

    prj.add_source(
        "Counter.t.sol",
        r#"
import {Vm} from "./Vm.sol";
import {DSTest} from "./test.sol";
contract CounterWithRevert {
    error CountError();
    error CheckError();

    function count(uint256 a) public pure returns (uint256) {
        if (a > 1000 || a < 10) {
            revert CountError();
        }
        return 99999999;
    }
    function check(uint256 a) public pure {
        if (a == 99999999) {
            revert CheckError();
        }
    }
    function dummy() public pure {}
}

contract CounterRevertTest is DSTest {
    Vm vm = Vm(HEVM_ADDRESS);

    function test_assume_no_revert_pass(uint256 a) public {
        CounterWithRevert counter = new CounterWithRevert();
        vm.assumeNoRevert();
        a = counter.count(a);
        assertEq(a, 99999999);
    }
    function test_assume_no_revert_fail_assert(uint256 a) public {
        CounterWithRevert counter = new CounterWithRevert();
        vm.assumeNoRevert();
        a = counter.count(a);
        // Test should fail on next assertion.
        assertEq(a, 1);
    }
    function test_assume_no_revert_fail_in_2nd_call(uint256 a) public {
        CounterWithRevert counter = new CounterWithRevert();
        vm.assumeNoRevert();
        a = counter.count(a);
        // Test should revert here (not in scope of `assumeNoRevert` cheatcode).
        counter.check(a);
        assertEq(a, 99999999);
    }
    function test_assume_no_revert_fail_in_3rd_call(uint256 a) public {
        CounterWithRevert counter = new CounterWithRevert();
        vm.assumeNoRevert();
        a = counter.count(a);
        // Test `assumeNoRevert` applied to non reverting call should not be available for next reverting call.
        vm.assumeNoRevert();
        counter.dummy();
        // Test will revert here (not in scope of `assumeNoRevert` cheatcode).
        counter.check(a);
        assertEq(a, 99999999);
    }
}
     "#,
    )
    .unwrap();

    cmd.args(["test"]).with_no_redact().assert_failure().stdout_eq(str![[r#"
...
[FAIL; counterexample: [..]] test_assume_no_revert_fail_assert(uint256) [..]
[FAIL: CheckError(); counterexample: [..]] test_assume_no_revert_fail_in_2nd_call(uint256) [..]
[FAIL: CheckError(); counterexample: [..]] test_assume_no_revert_fail_in_3rd_call(uint256) [..]
[PASS] test_assume_no_revert_pass(uint256) [..]
...
"#]]);
});

forgetest_init!(skip_output, |prj, cmd| {
    prj.wipe_contracts();
    prj.insert_ds_test();
    prj.insert_vm();
    prj.clear();

    prj.add_source(
        "Counter.t.sol",
        r#"
        import {Vm} from "./Vm.sol";
        import {DSTest} from "./test.sol";

        contract Skips is DSTest {
            Vm constant vm = Vm(HEVM_ADDRESS);

            function test_skipUnit() public {
                vm.skip(true);
            }
            function test_skipUnitReason() public {
                vm.skip(true, "unit");
            }

            function test_skipFuzz(uint) public {
                vm.skip(true);
            }
            function test_skipFuzzReason(uint) public {
                vm.skip(true, "fuzz");
            }

            function invariant_skipInvariant() public {
                vm.skip(true);
            }
            function invariant_skipInvariantReason() public {
                vm.skip(true, "invariant");
            }
        }
    "#,
    )
    .unwrap();

    cmd.arg("test").assert_success().stdout_eq(str![[r#"
...
Ran 6 tests for src/Counter.t.sol:Skips
[SKIP] invariant_skipInvariant() (runs: 1, calls: 1, reverts: 1)
[SKIP: invariant] invariant_skipInvariantReason() (runs: 1, calls: 1, reverts: 1)
[SKIP] test_skipFuzz(uint256) (runs: 0, [AVG_GAS])
[SKIP: fuzz] test_skipFuzzReason(uint256) (runs: 0, [AVG_GAS])
[SKIP] test_skipUnit() ([GAS])
[SKIP: unit] test_skipUnitReason() ([GAS])
Suite result: ok. 0 passed; 0 failed; 6 skipped; [ELAPSED]

Ran 1 test suite [ELAPSED]: 0 tests passed, 0 failed, 6 skipped (6 total tests)

"#]]);
});

forgetest_init!(skip_setup, |prj, cmd| {
    prj.add_test(
        "Counter.t.sol",
        r#"
import "forge-std/Test.sol";

contract SkipCounterSetup is Test {

    function setUp() public {
        vm.skip(true, "skip counter test");
    }

    function test_require1() public pure {
        require(1 > 2);
    }

    function test_require2() public pure {
        require(1 > 2);
    }

    function test_require3() public pure {
        require(1 > 2);
    }
}
    "#,
    )
    .unwrap();

    cmd.args(["test", "--mc", "SkipCounterSetup"]).assert_success().stdout_eq(str![[r#"
[COMPILING_FILES] with [SOLC_VERSION]
[SOLC_VERSION] [ELAPSED]
Compiler run successful!

Ran 1 test for test/Counter.t.sol:SkipCounterSetup
[SKIP: skipped: skip counter test] setUp() ([GAS])
Suite result: ok. 0 passed; 0 failed; 1 skipped; [ELAPSED]

Ran 1 test suite [ELAPSED]: 0 tests passed, 0 failed, 1 skipped (1 total tests)

"#]]);
});

forgetest_init!(should_generate_junit_xml_report, |prj, cmd| {
    prj.wipe_contracts();
    prj.insert_ds_test();
    prj.insert_vm();
    prj.clear();

    prj.add_source(
        "JunitReportTest.t.sol",
        r#"
        import {Vm} from "./Vm.sol";
        import {DSTest} from "./test.sol";

        contract AJunitReportTest is DSTest {
            function test_junit_assert_fail() public {
                assert(1 > 2);
            }

            function test_junit_revert_fail() public {
                require(1 > 2, "Revert");
            }
        }

        contract BJunitReportTest is DSTest {
            Vm constant vm = Vm(HEVM_ADDRESS);
            function test_junit_pass() public {
                require(1 < 2, "Revert");
            }

            function test_junit_skip() public {
                vm.skip(true);
            }

            function test_junit_skip_with_message() public {
                vm.skip(true, "skipped test");
            }

            function test_junit_pass_fuzz(uint256 a) public {
            }
        }
   "#,
    )
    .unwrap();

    cmd.args(["test", "--junit"]).assert_failure().stdout_eq(str![[r#"
<?xml version="1.0" encoding="UTF-8"?>
<testsuites name="Test run" tests="6" failures="2" errors="0" timestamp="[..]" time="[..]">
    <testsuite name="src/JunitReportTest.t.sol:AJunitReportTest" tests="2" disabled="0" errors="0" failures="2" time="[..]">
        <testcase name="test_junit_assert_fail()" time="[..]">
            <failure message="panic: assertion failed (0x01)"/>
            <system-out>[FAIL: panic: assertion failed (0x01)] test_junit_assert_fail() ([GAS])</system-out>
        </testcase>
        <testcase name="test_junit_revert_fail()" time="[..]">
            <failure message="Revert"/>
            <system-out>[FAIL: Revert] test_junit_revert_fail() ([GAS])</system-out>
        </testcase>
        <system-out>Suite result: FAILED. 0 passed; 2 failed; 0 skipped; [ELAPSED]</system-out>
    </testsuite>
    <testsuite name="src/JunitReportTest.t.sol:BJunitReportTest" tests="4" disabled="2" errors="0" failures="0" time="[..]">
        <testcase name="test_junit_pass()" time="[..]">
            <system-out>[PASS] test_junit_pass() ([GAS])</system-out>
        </testcase>
        <testcase name="test_junit_pass_fuzz(uint256)" time="[..]">
            <system-out>[PASS] test_junit_pass_fuzz(uint256) (runs: 256, [AVG_GAS])</system-out>
        </testcase>
        <testcase name="test_junit_skip()" time="[..]">
            <skipped/>
            <system-out>[SKIP] test_junit_skip() ([GAS])</system-out>
        </testcase>
        <testcase name="test_junit_skip_with_message()" time="[..]">
            <skipped message="skipped test"/>
            <system-out>[SKIP: skipped test] test_junit_skip_with_message() ([GAS])</system-out>
        </testcase>
        <system-out>Suite result: ok. 2 passed; 0 failed; 2 skipped; [ELAPSED]</system-out>
    </testsuite>
</testsuites>


"#]]);
});

forgetest_init!(should_generate_junit_xml_report_with_logs, |prj, cmd| {
    prj.wipe_contracts();
    prj.add_source(
        "JunitReportTest.t.sol",
        r#"
import "forge-std/Test.sol";
contract JunitReportTest is Test {
    function test_junit_with_logs() public {
        console.log("Step1");
        console.log("Step2");
        console.log("Step3");
        assert(2 > 1);
    }
}
   "#,
    )
    .unwrap();

    cmd.args(["test", "--junit", "-vvvv"]).assert_success().stdout_eq(str![[r#"
<?xml version="1.0" encoding="UTF-8"?>
<testsuites name="Test run" tests="1" failures="0" errors="0" timestamp="[..]" time="[..]">
    <testsuite name="src/JunitReportTest.t.sol:JunitReportTest" tests="1" disabled="0" errors="0" failures="0" time="[..]">
        <testcase name="test_junit_with_logs()" time="[..]">
            <system-out>[PASS] test_junit_with_logs() ([GAS])/nLogs:/n  Step1/n  Step2/n  Step3/n</system-out>
        </testcase>
        <system-out>Suite result: ok. 1 passed; 0 failed; 0 skipped; [ELAPSED]</system-out>
    </testsuite>
</testsuites>


"#]]);
});

forgetest_init!(
    // Enable this if no cheatcodes are deprecated.
    // #[ignore = "no cheatcodes are deprecated"]
    test_deprecated_cheatcode_warning,
    |prj, cmd| {
        prj.add_test(
            "DeprecatedCheatcodeTest.t.sol",
            r#"
        import "forge-std/Test.sol";
        contract DeprecatedCheatcodeTest is Test {
            function test_deprecated_cheatcode() public view {
                vm.keyExists('{"a": 123}', ".a");
                vm.keyExists('{"a": 123}', ".a");
            }
        }

        contract DeprecatedCheatcodeFuzzTest is Test {
            function test_deprecated_cheatcode(uint256 a) public view {
                vm.keyExists('{"a": 123}', ".a");
            }
        }

        contract Counter {
            uint256 a;

            function count() public {
                a++;
            }
        }

        contract DeprecatedCheatcodeInvariantTest is Test {
            function setUp() public {
                Counter counter = new Counter();
            }

            /// forge-config: default.invariant.runs = 1
            function invariant_deprecated_cheatcode() public {
                vm.keyExists('{"a": 123}', ".a");
            }
        }
   "#,
        )
        .unwrap();

        // Tests deprecated cheatcode warning for unit tests.
        cmd.args(["test", "--mc", "DeprecatedCheatcodeTest"]).assert_success().stderr_eq(str![[
            r#"
Warning: the following cheatcode(s) are deprecated and will be removed in future versions:
  keyExists(string,string): replaced by `keyExistsJson`

"#
        ]]);

        // Tests deprecated cheatcode warning for fuzz tests.
        cmd.forge_fuse()
            .args(["test", "--mc", "DeprecatedCheatcodeFuzzTest"])
            .assert_success()
            .stderr_eq(str![[r#"
Warning: the following cheatcode(s) are deprecated and will be removed in future versions:
  keyExists(string,string): replaced by `keyExistsJson`

"#]]);

        // Tests deprecated cheatcode warning for invariant tests.
        cmd.forge_fuse()
            .args(["test", "--mc", "DeprecatedCheatcodeInvariantTest"])
            .assert_success()
            .stderr_eq(str![[r#"
Warning: the following cheatcode(s) are deprecated and will be removed in future versions:
  keyExists(string,string): replaced by `keyExistsJson`

"#]]);
    }
);

forgetest_init!(requires_single_test, |prj, cmd| {
    cmd.args(["test", "--debug"]).assert_failure().stderr_eq(str![[r#"
Error: 2 tests matched your criteria, but exactly 1 test must match in order to run the debugger.

Use --match-contract and --match-path to further limit the search.

"#]]);
    cmd.forge_fuse().args(["test", "--flamegraph"]).assert_failure().stderr_eq(str![[r#"
Error: 2 tests matched your criteria, but exactly 1 test must match in order to generate a flamegraph.

Use --match-contract and --match-path to further limit the search.

"#]]);
    cmd.forge_fuse().args(["test", "--flamechart"]).assert_failure().stderr_eq(str![[r#"
Error: 2 tests matched your criteria, but exactly 1 test must match in order to generate a flamechart.

Use --match-contract and --match-path to further limit the search.

"#]]);
});

// Test a script that calls vm.rememberKeys
forgetest_init!(script_testing, |prj, cmd| {
    prj
    .add_source(
        "Foo",
        r#"
import "forge-std/Script.sol";

interface Vm {
function rememberKeys(string calldata mnemonic, string calldata derivationPath, uint32 count) external returns (address[] memory keyAddrs);
}

contract WalletScript is Script {
function run() public {
    string memory mnemonic = "test test test test test test test test test test test junk";
    string memory derivationPath = "m/44'/60'/0'/0/";
    address[] memory wallets = Vm(address(vm)).rememberKeys(mnemonic, derivationPath, 3);
    for (uint256 i = 0; i < wallets.length; i++) {
        console.log(wallets[i]);
    }
}
}

contract FooTest {
    WalletScript public script;


    function setUp() public {
        script = new WalletScript();
    }

    function testWalletScript() public {
        script.run();
    }
}

"#,
    )
    .unwrap();

    cmd.args(["test", "--mt", "testWalletScript", "-vvv"]).assert_success().stdout_eq(str![[r#"
[COMPILING_FILES] with [SOLC_VERSION]
[SOLC_VERSION] [ELAPSED]
Compiler run successful!

Ran 1 test for src/Foo.sol:FooTest
[PASS] testWalletScript() ([GAS])
Logs:
  0xf39Fd6e51aad88F6F4ce6aB8827279cffFb92266
  0x70997970C51812dc3A010C7d01b50e0d17dc79C8
  0x3C44CdDdB6a900fa2b585dd299e03d12FA4293BC
...
"#]]);
});

// <https://github.com/foundry-rs/foundry/issues/8995>
forgetest_init!(metadata_bytecode_traces, |prj, cmd| {
    prj.add_source(
        "ParentProxy.sol",
        r#"
import {Counter} from "./Counter.sol";

abstract contract ParentProxy {
    Counter impl;
    bytes data;

    constructor(Counter _implementation, bytes memory _data) {
        impl = _implementation;
        data = _data;
    }
}
   "#,
    )
    .unwrap();
    prj.add_source(
        "Proxy.sol",
        r#"
import {ParentProxy} from "./ParentProxy.sol";
import {Counter} from "./Counter.sol";

contract Proxy is ParentProxy {
    constructor(Counter _implementation, bytes memory _data)
        ParentProxy(_implementation, _data)
    {}
}
   "#,
    )
    .unwrap();

    prj.add_test(
        "MetadataTraceTest.t.sol",
        r#"
import {Counter} from "src/Counter.sol";
import {Proxy} from "src/Proxy.sol";

import {Test} from "forge-std/Test.sol";

contract MetadataTraceTest is Test {
    function test_proxy_trace() public {
        Counter counter = new Counter();
        new Proxy(counter, "");
    }
}
   "#,
    )
    .unwrap();

    cmd.args(["test", "--mt", "test_proxy_trace", "-vvvv"]).assert_success().stdout_eq(str![[r#"
[COMPILING_FILES] with [SOLC_VERSION]
[SOLC_VERSION] [ELAPSED]
Compiler run successful!

Ran 1 test for test/MetadataTraceTest.t.sol:MetadataTraceTest
[PASS] test_proxy_trace() ([GAS])
Traces:
  [..] MetadataTraceTest::test_proxy_trace()
    ├─ [..] → new Counter@0x5615dEB798BB3E4dFa0139dFa1b3D433Cc23b72f
    │   └─ ← [Return] 481 bytes of code
    ├─ [..] → new Proxy@0x2e234DAe75C793f67A35089C9d99245E1C58470b
    │   └─ ← [Return] 62 bytes of code
    └─ ← [Stop]

Suite result: ok. 1 passed; 0 failed; 0 skipped; [ELAPSED]

Ran 1 test suite [ELAPSED]: 1 tests passed, 0 failed, 0 skipped (1 total tests)

"#]]);

    // Check consistent traces for running with no metadata.
    cmd.forge_fuse()
        .args(["test", "--mt", "test_proxy_trace", "-vvvv", "--no-metadata"])
        .assert_success()
        .stdout_eq(str![[r#"
[COMPILING_FILES] with [SOLC_VERSION]
[SOLC_VERSION] [ELAPSED]
Compiler run successful!

Ran 1 test for test/MetadataTraceTest.t.sol:MetadataTraceTest
[PASS] test_proxy_trace() ([GAS])
Traces:
  [..] MetadataTraceTest::test_proxy_trace()
    ├─ [..] → new Counter@0x5615dEB798BB3E4dFa0139dFa1b3D433Cc23b72f
    │   └─ ← [Return] 427 bytes of code
    ├─ [..] → new Proxy@0x2e234DAe75C793f67A35089C9d99245E1C58470b
    │   └─ ← [Return] 8 bytes of code
    └─ ← [Stop]

Suite result: ok. 1 passed; 0 failed; 0 skipped; [ELAPSED]

Ran 1 test suite [ELAPSED]: 1 tests passed, 0 failed, 0 skipped (1 total tests)

"#]]);
});

// Tests if dump of execution was created.
forgetest!(test_debug_with_dump, |prj, cmd| {
    prj.add_source(
        "dummy",
        r"
contract Dummy {
    function testDummy() public {}
}
",
    )
    .unwrap();

    let dump_path = prj.root().join("dump.json");

    cmd.args(["test", "--mt", "testDummy", "--debug", "--dump", dump_path.to_str().unwrap()]);
    cmd.assert_success();

    assert!(dump_path.exists());
});

forgetest_init!(test_assume_no_revert_with_data, |prj, cmd| {
    prj.update_config(|config| {
        config.fuzz.runs = 60;
        config.fuzz.seed = Some(U256::from(100));
    });

    prj.add_source(
        "AssumeNoRevertTest.t.sol",
        r#"
import {Test} from "forge-std/Test.sol";

interface Vm {
    struct PotentialRevert {
        address reverter;
        bool partialMatch;
        bytes revertData;
    }
    function expectRevert() external;
    function assumeNoRevert() external pure;
    function assumeNoRevert(PotentialRevert calldata revertData) external pure;
    function assumeNoRevert(PotentialRevert[] calldata revertData) external pure;
    function expectRevert(bytes4 revertData, uint64 count) external;
}

contract ReverterB {
    /// @notice has same error selectors as contract below to test the `reverter` param
    error MyRevert();
    error SpecialRevertWithData(uint256 x);

    function revertIf2(uint256 x) public pure returns (bool) {
        if (x == 2) {
            revert MyRevert();
        }
        return true;
    }

    function revertWithData() public pure returns (bool) {
        revert SpecialRevertWithData(2);
    }
}

contract Reverter {
    error MyRevert();
    error RevertWithData(uint256 x);
    error UnusedError();
    error ExpectedRevertCountZero();

    ReverterB public immutable subReverter;

    constructor() {
        subReverter = new ReverterB();
    }

    function myFunction() public pure returns (bool) {
        revert MyRevert();
    }

    function revertIf2(uint256 value) public pure returns (bool) {
        if (value == 2) {
            revert MyRevert();
        }
        return true;
    }

    function revertWithDataIf2(uint256 value) public pure returns (bool) {
        if (value == 2) {
            revert RevertWithData(2);
        }
        return true;
    }

    function twoPossibleReverts(uint256 x) public pure returns (bool) {
        if (x == 2) {
            revert MyRevert();
        } else if (x == 3) {
            revert RevertWithData(3);
        }
        return true;
    }

    function revertIf2Or3ExpectedRevertZero(uint256 x) public pure returns (bool) {
        if (x == 2) {
            revert ExpectedRevertCountZero();
        } else if (x == 3) {
            revert MyRevert();
        }
        return true;
    }
}

contract ReverterTest is Test {
    Reverter reverter;
    Vm _vm = Vm(VM_ADDRESS);

    function setUp() public {
        reverter = new Reverter();
    }

    /// @dev Test that `assumeNoRevert` does not reject an unanticipated error selector
    function testAssume_wrongSelector_fails(uint256 x) public view {
        _vm.assumeNoRevert(Vm.PotentialRevert({revertData: abi.encodeWithSelector(Reverter.UnusedError.selector), partialMatch: false, reverter: address(0)}));
        reverter.revertIf2(x);
    }

    /// @dev Test that `assumeNoRevert` does not reject an unanticipated error with extra data
    function testAssume_wrongData_fails(uint256 x) public view {
        _vm.assumeNoRevert(Vm.PotentialRevert({revertData: abi.encodeWithSelector(Reverter.RevertWithData.selector, 3), partialMatch: false, reverter: address(0)}));
        reverter.revertWithDataIf2(x);
    }

    /// @dev Test that `assumeNoRevert` correctly rejects an error selector from a different contract
    function testAssumeWithReverter_fails(uint256 x) public view {
        ReverterB subReverter = (reverter.subReverter());
        _vm.assumeNoRevert(Vm.PotentialRevert({revertData: abi.encodeWithSelector(Reverter.MyRevert.selector), partialMatch: false, reverter: address(reverter)}));
        subReverter.revertIf2(x);
    }

    /// @dev Test that `assumeNoRevert` correctly rejects one of two different error selectors when supplying a specific reverter
    function testMultipleAssumes_OneWrong_fails(uint256 x) public view {
        Vm.PotentialRevert[] memory revertData = new Vm.PotentialRevert[](2);
        revertData[0] = Vm.PotentialRevert({revertData: abi.encodeWithSelector(Reverter.MyRevert.selector), partialMatch: false, reverter: address(reverter)});
        revertData[1] = Vm.PotentialRevert({revertData: abi.encodeWithSelector(Reverter.RevertWithData.selector, 4), partialMatch: false, reverter: address(reverter)});
        _vm.assumeNoRevert(revertData);
        reverter.twoPossibleReverts(x);
    }

    /// @dev Test that `assumeNoRevert` assumptions are cleared after the first non-cheatcode external call
    function testMultipleAssumesClearAfterCall_fails(uint256 x) public view {
        Vm.PotentialRevert[] memory revertData = new Vm.PotentialRevert[](2);
        revertData[0] = Vm.PotentialRevert({revertData: abi.encodeWithSelector(Reverter.MyRevert.selector), partialMatch: false, reverter: address(0)});
        revertData[1] = Vm.PotentialRevert({revertData: abi.encodeWithSelector(Reverter.RevertWithData.selector, 4), partialMatch: false, reverter: address(reverter)});
        _vm.assumeNoRevert(revertData);
        reverter.twoPossibleReverts(x);

        reverter.twoPossibleReverts(2);
    }

    /// @dev Test that `assumeNoRevert` correctly rejects a generic assumeNoRevert call after any specific reason is provided
    function testMultipleAssumes_ThrowOnGenericNoRevert_AfterSpecific_fails(bytes4 selector) public view {
        _vm.assumeNoRevert(Vm.PotentialRevert({revertData: abi.encode(selector), partialMatch: false, reverter: address(0)}));
        _vm.assumeNoRevert();
        reverter.twoPossibleReverts(2);
    }

    function testAssumeThenExpectCountZeroFails(uint256 x) public {
        _vm.assumeNoRevert(
            Vm.PotentialRevert({
                revertData: abi.encodeWithSelector(Reverter.MyRevert.selector),
                partialMatch: false,
                reverter: address(0)
            })
        );
        _vm.expectRevert(Reverter.ExpectedRevertCountZero.selector, 0);
        reverter.revertIf2Or3ExpectedRevertZero(x);
    }

    function testExpectCountZeroThenAssumeFails(uint256 x) public {
        _vm.expectRevert(Reverter.ExpectedRevertCountZero.selector, 0);
        _vm.assumeNoRevert(
            Vm.PotentialRevert({
                revertData: abi.encodeWithSelector(Reverter.MyRevert.selector),
                partialMatch: false,
                reverter: address(0)
            })
        );
        reverter.revertIf2Or3ExpectedRevertZero(x);
    }

}"#,
    )
    .unwrap();
    cmd.args(["test", "--mc", "ReverterTest"]).assert_failure().stdout_eq(str![[r#"
[COMPILING_FILES] with [SOLC_VERSION]
[SOLC_VERSION] [ELAPSED]
Compiler run successful!

Ran 8 tests for src/AssumeNoRevertTest.t.sol:ReverterTest
[FAIL: expected 0 reverts with reason: 0x92fa317b, but got one; counterexample: [..]] testAssumeThenExpectCountZeroFails(uint256) (runs: [..], [AVG_GAS])
[FAIL: MyRevert(); counterexample: calldata=[..]] testAssumeWithReverter_fails(uint256) (runs: [..], [AVG_GAS])
[FAIL: RevertWithData(2); counterexample: [..]] testAssume_wrongData_fails(uint256) (runs: [..], [AVG_GAS])
[FAIL: MyRevert(); counterexample: [..]] testAssume_wrongSelector_fails(uint256) (runs: [..], [AVG_GAS])
[FAIL: expected 0 reverts with reason: 0x92fa317b, but got one; counterexample: [..]] testExpectCountZeroThenAssumeFails(uint256) (runs: [..], [AVG_GAS])
[FAIL: MyRevert(); counterexample: [..]] testMultipleAssumesClearAfterCall_fails(uint256) (runs: 0, [AVG_GAS])
[FAIL: RevertWithData(3); counterexample: [..]] testMultipleAssumes_OneWrong_fails(uint256) (runs: [..], [AVG_GAS])
[FAIL: vm.assumeNoRevert: you must make another external call prior to calling assumeNoRevert again; counterexample: [..]] testMultipleAssumes_ThrowOnGenericNoRevert_AfterSpecific_fails(bytes4) (runs: [..], [AVG_GAS])
...

"#]]);
});

forgetest_async!(can_get_broadcast_txs, |prj, cmd| {
    foundry_test_utils::util::initialize(prj.root());

    let (_api, handle) = spawn(NodeConfig::test().silent()).await;

    prj.insert_vm();
    prj.insert_ds_test();
    prj.insert_console();

    prj.add_source(
        "Counter.sol",
        r#"
        contract Counter {
    uint256 public number;

    function setNumber(uint256 newNumber) public {
        number = newNumber;
    }

    function increment() public {
        number++;
    }
}
    "#,
    )
    .unwrap();

    prj.add_script(
        "DeployCounter",
        r#"
        import "forge-std/Script.sol";
        import "src/Counter.sol";

        contract DeployCounter is Script {
            function run() public {
                vm.startBroadcast();

                Counter counter = new Counter();

                counter.increment();

                counter.setNumber(10);

                vm.stopBroadcast();
            }
        }
    "#,
    )
    .unwrap();

    prj.add_script(
        "DeployCounterWithCreate2",
        r#"
        import "forge-std/Script.sol";
        import "src/Counter.sol";

        contract DeployCounterWithCreate2 is Script {
            function run() public {
                vm.startBroadcast();

                bytes32 salt = bytes32(uint256(1337));
                Counter counter = new Counter{salt: salt}();

                counter.increment();

                counter.setNumber(20);

                vm.stopBroadcast();
            }
        }
    "#,
    )
    .unwrap();

    let test = r#"
        import {Vm} from "../src/Vm.sol";
        import {DSTest} from "../src/test.sol";
        import {console} from "../src/console.sol";

        contract GetBroadcastTest is DSTest {
            Vm constant vm = Vm(HEVM_ADDRESS);

            function test_getLatestBroacast() external {
                // Gets the latest create
                Vm.BroadcastTxSummary memory broadcast = vm.getBroadcast(
                    "Counter",
                    31337,
                    Vm.BroadcastTxType.Create
                );

                console.log("latest create");
                console.log(broadcast.blockNumber);

                assertEq(broadcast.blockNumber, 1);

                // Gets the latest create2
                Vm.BroadcastTxSummary memory broadcast2 = vm.getBroadcast(
                    "Counter",
                    31337,
                    Vm.BroadcastTxType.Create2
                );

                console.log("latest create2");
                console.log(broadcast2.blockNumber);
                assertEq(broadcast2.blockNumber, 4);

                // Gets the latest call
                Vm.BroadcastTxSummary memory broadcast3 = vm.getBroadcast(
                    "Counter",
                    31337,
                    Vm.BroadcastTxType.Call
                );

                console.log("latest call");
                assertEq(broadcast3.blockNumber, 6);
            }

            function test_getBroadcasts() public {
                // Gets all calls
                Vm.BroadcastTxSummary[] memory broadcasts = vm.getBroadcasts(
                    "Counter",
                    31337,
                    Vm.BroadcastTxType.Call
                );

                assertEq(broadcasts.length, 4);
            }

            function test_getAllBroadcasts() public {
                // Gets all broadcasts
                Vm.BroadcastTxSummary[] memory broadcasts2 = vm.getBroadcasts(
                    "Counter",
                    31337
                );

                assertEq(broadcasts2.length, 6);
            }

            function test_getLatestDeployment() public {
                address deployedAddress = vm.getDeployment(
                    "Counter",
                    31337
                );

                assertEq(deployedAddress, address(0x90d4E26f2e78feDf488c7F3C46B8053a0515c71F));
            }

            function test_getDeployments() public {
                address[] memory deployments = vm.getDeployments(
                    "Counter",
                    31337
                );

                assertEq(deployments.length, 2);
                assertEq(deployments[0], address(0x90d4E26f2e78feDf488c7F3C46B8053a0515c71F)); // Create2 address - latest deployment
                assertEq(deployments[1], address(0x5FbDB2315678afecb367f032d93F642f64180aa3)); // Create address - oldest deployment
            }
}
    "#;

    prj.add_test("GetBroadcast", test).unwrap();

    let sender = "0xf39Fd6e51aad88F6F4ce6aB8827279cffFb92266";

    cmd.args([
        "script",
        "DeployCounter",
        "--rpc-url",
        &handle.http_endpoint(),
        "--sender",
        sender,
        "--unlocked",
        "--broadcast",
        "--slow",
    ])
    .assert_success();

    cmd.forge_fuse()
        .args([
            "script",
            "DeployCounterWithCreate2",
            "--rpc-url",
            &handle.http_endpoint(),
            "--sender",
            sender,
            "--unlocked",
            "--broadcast",
            "--slow",
        ])
        .assert_success();

    let broadcast_path = prj.root().join("broadcast");

    // Check if the broadcast folder exists
    assert!(broadcast_path.exists() && broadcast_path.is_dir());

    cmd.forge_fuse().args(["test", "--mc", "GetBroadcastTest", "-vvv"]).assert_success();
});

// See <https://github.com/foundry-rs/foundry/issues/9297>
forgetest_init!(test_roll_scroll_fork_with_cancun, |prj, cmd| {
    prj.add_test(
        "ScrollForkTest.t.sol",
        r#"

import {Test} from "forge-std/Test.sol";

contract ScrollForkTest is Test {
    function test_roll_scroll_fork_to_tx() public {
        vm.createSelectFork("https://scroll-mainnet.chainstacklabs.com/");
        bytes32 targetTxHash = 0xf94774a1f69bba76892141190293ffe85dd8d9ac90a0a2e2b114b8c65764014c;
        vm.rollFork(targetTxHash);
    }
}
   "#,
    )
    .unwrap();

    cmd.args(["test", "--mt", "test_roll_scroll_fork_to_tx", "--evm-version", "cancun"])
        .assert_success();
});

// Test that only provider is included in failed fork error.
forgetest_init!(test_display_provider_on_error, |prj, cmd| {
    prj.add_test(
        "ForkTest.t.sol",
        r#"
import {Test} from "forge-std/Test.sol";

contract ForkTest is Test {
    function test_fork_err_message() public {
        vm.createSelectFork("https://eth-mainnet.g.alchemy.com/v2/DUMMY_KEY");
    }
}
   "#,
    )
    .unwrap();

    cmd.args(["test", "--mt", "test_fork_err_message"]).assert_failure().stdout_eq(str![[r#"
...
Ran 1 test for test/ForkTest.t.sol:ForkTest
[FAIL: vm.createSelectFork: could not instantiate forked environment with provider eth-mainnet.g.alchemy.com; failed to get latest block number; [..]] test_fork_err_message() ([GAS])
Suite result: FAILED. 0 passed; 1 failed; 0 skipped; [ELAPSED]
...

"#]]);
});

// Tests that test traces display state changes when running with verbosity.
#[cfg(not(feature = "isolate-by-default"))]
forgetest_init!(should_show_state_changes, |prj, cmd| {
    cmd.args(["test", "--mt", "test_Increment", "-vvvvv"]).assert_success().stdout_eq(str![[r#"
...
Ran 1 test for test/Counter.t.sol:CounterTest
[PASS] test_Increment() ([GAS])
Traces:
  [137242] CounterTest::setUp()
    ├─ [96345] → new Counter@0x5615dEB798BB3E4dFa0139dFa1b3D433Cc23b72f
    │   └─ ← [Return] 481 bytes of code
    ├─ [2592] Counter::setNumber(0)
    │   └─ ← [Stop]
    └─ ← [Stop]

  [31851] CounterTest::test_Increment()
    ├─ [22418] Counter::increment()
    │   ├─  storage changes:
    │   │   @ 0: 0 → 1
    │   └─ ← [Stop]
    ├─ [424] Counter::number() [staticcall]
    │   └─ ← [Return] 1
    ├─ [0] VM::assertEq(1, 1) [staticcall]
    │   └─ ← [Return]
    ├─  storage changes:
    │   @ 0: 0 → 1
    └─ ← [Stop]

Suite result: ok. 1 passed; 0 failed; 0 skipped; [ELAPSED]

Ran 1 test suite [ELAPSED]: 1 tests passed, 0 failed, 0 skipped (1 total tests)

"#]]);
});

// Tests that chained errors are properly displayed.
// <https://github.com/foundry-rs/foundry/issues/9161>
forgetest!(displays_chained_error, |prj, cmd| {
    prj.add_test(
        "Foo.t.sol",
        r#"
contract ContractTest {
    function test_anything(uint) public {}
}
   "#,
    )
    .unwrap();

    cmd.arg("test").arg("--gas-limit=100").assert_failure().stdout_eq(str![[r#"
...
Failing tests:
Encountered 1 failing test in test/Foo.t.sol:ContractTest
[FAIL: EVM error; transaction validation error: call gas cost exceeds the gas limit] setUp() ([GAS])

Encountered a total of 1 failing tests, 0 tests succeeded

"#]]);
});

// Tests that `start/stopAndReturn` debugTraceRecording does not panic when running with
// verbosity > 3. <https://github.com/foundry-rs/foundry/issues/9526>
forgetest_init!(should_not_panic_on_debug_trace_verbose, |prj, cmd| {
    prj.add_test(
        "DebugTraceRecordingTest.t.sol",
        r#"
import "forge-std/Test.sol";
import {Counter} from "../src/Counter.sol";

contract DebugTraceRecordingTest is Test {
    function test_start_stop_recording() public {
        vm.startDebugTraceRecording();
        Counter counter = new Counter();
        counter.increment();
        vm.stopAndReturnDebugTraceRecording();
    }
}
     "#,
    )
    .unwrap();

    cmd.args(["test", "--mt", "test_start_stop_recording", "-vvvv"]).assert_success().stdout_eq(
        str![[r#"
[COMPILING_FILES] with [SOLC_VERSION]
[SOLC_VERSION] [ELAPSED]
Compiler run successful!

Ran 1 test for test/DebugTraceRecordingTest.t.sol:DebugTraceRecordingTest
[PASS] test_start_stop_recording() ([GAS])
Traces:
  [..] DebugTraceRecordingTest::test_start_stop_recording()
    └─ ← [Stop]

Suite result: ok. 1 passed; 0 failed; 0 skipped; [ELAPSED]

Ran 1 test suite [ELAPSED]: 1 tests passed, 0 failed, 0 skipped (1 total tests)

"#]],
    );
});

#[cfg(not(feature = "isolate-by-default"))]
forgetest_init!(colored_traces, |prj, cmd| {
    cmd.args(["test", "--mt", "test_Increment", "--color", "always", "-vvvvv"])
        .assert_success()
        .stdout_eq(file!["../fixtures/colored_traces.svg": TermSvg]);
});

// Tests that traces for successful tests can be suppressed by using `-s` flag.
// <https://github.com/foundry-rs/foundry/issues/9864>
#[cfg(not(feature = "isolate-by-default"))]
forgetest_init!(should_only_show_failed_tests_trace, |prj, cmd| {
    prj.add_test(
        "SuppressTracesTest.t.sol",
        r#"
import "forge-std/Test.sol";
import {Counter} from "../src/Counter.sol";

contract SuppressTracesTest is Test {
    Counter public counter;

    function setUp() public {
        counter = new Counter();
        counter.setNumber(0);
    }

    function test_increment_success() public {
        console.log("test increment success");
        counter.increment();
        assertEq(counter.number(), 1);
    }

    function test_increment_failure() public {
        console.log("test increment failure");
        counter.increment();
        assertEq(counter.number(), 100);
    }
}
     "#,
    )
    .unwrap();

    // Show traces and logs for failed test only.
    cmd.args(["test", "--mc", "SuppressTracesTest", "-vvvv", "-s"]).assert_failure().stdout_eq(
        str![[r#"
[COMPILING_FILES] with [SOLC_VERSION]
[SOLC_VERSION] [ELAPSED]
Compiler run successful!

Ran 2 tests for test/SuppressTracesTest.t.sol:SuppressTracesTest
[FAIL: assertion failed: 1 != 100] test_increment_failure() ([GAS])
Logs:
  test increment failure

Traces:
  [137242] SuppressTracesTest::setUp()
    ├─ [96345] → new Counter@0x5615dEB798BB3E4dFa0139dFa1b3D433Cc23b72f
    │   └─ ← [Return] 481 bytes of code
    ├─ [2592] Counter::setNumber(0)
    │   └─ ← [Stop]
    └─ ← [Stop]

  [35178] SuppressTracesTest::test_increment_failure()
    ├─ [0] console::log("test increment failure") [staticcall]
    │   └─ ← [Stop]
    ├─ [22418] Counter::increment()
    │   └─ ← [Stop]
    ├─ [424] Counter::number() [staticcall]
    │   └─ ← [Return] 1
    ├─ [0] VM::assertEq(1, 100) [staticcall]
    │   └─ ← [Revert] assertion failed: 1 != 100
    └─ ← [Revert] assertion failed: 1 != 100

[PASS] test_increment_success() ([GAS])
Suite result: FAILED. 1 passed; 1 failed; 0 skipped; [ELAPSED]

Ran 1 test suite [ELAPSED]: 1 tests passed, 1 failed, 0 skipped (2 total tests)

Failing tests:
Encountered 1 failing test in test/SuppressTracesTest.t.sol:SuppressTracesTest
[FAIL: assertion failed: 1 != 100] test_increment_failure() ([GAS])

Encountered a total of 1 failing tests, 1 tests succeeded

"#]],
    );

    // Show traces and logs for all tests.
    cmd.forge_fuse()
        .args(["test", "--mc", "SuppressTracesTest", "-vvvv"])
        .assert_failure()
        .stdout_eq(str![[r#"
No files changed, compilation skipped

Ran 2 tests for test/SuppressTracesTest.t.sol:SuppressTracesTest
[FAIL: assertion failed: 1 != 100] test_increment_failure() ([GAS])
Logs:
  test increment failure

Traces:
  [137242] SuppressTracesTest::setUp()
    ├─ [96345] → new Counter@0x5615dEB798BB3E4dFa0139dFa1b3D433Cc23b72f
    │   └─ ← [Return] 481 bytes of code
    ├─ [2592] Counter::setNumber(0)
    │   └─ ← [Stop]
    └─ ← [Stop]

  [35178] SuppressTracesTest::test_increment_failure()
    ├─ [0] console::log("test increment failure") [staticcall]
    │   └─ ← [Stop]
    ├─ [22418] Counter::increment()
    │   └─ ← [Stop]
    ├─ [424] Counter::number() [staticcall]
    │   └─ ← [Return] 1
    ├─ [0] VM::assertEq(1, 100) [staticcall]
    │   └─ ← [Revert] assertion failed: 1 != 100
    └─ ← [Revert] assertion failed: 1 != 100

[PASS] test_increment_success() ([GAS])
Logs:
  test increment success

Traces:
  [35229] SuppressTracesTest::test_increment_success()
    ├─ [0] console::log("test increment success") [staticcall]
    │   └─ ← [Stop]
    ├─ [22418] Counter::increment()
    │   └─ ← [Stop]
    ├─ [424] Counter::number() [staticcall]
    │   └─ ← [Return] 1
    ├─ [0] VM::assertEq(1, 1) [staticcall]
    │   └─ ← [Return]
    └─ ← [Stop]

Suite result: FAILED. 1 passed; 1 failed; 0 skipped; [ELAPSED]

Ran 1 test suite [ELAPSED]: 1 tests passed, 1 failed, 0 skipped (2 total tests)

Failing tests:
Encountered 1 failing test in test/SuppressTracesTest.t.sol:SuppressTracesTest
[FAIL: assertion failed: 1 != 100] test_increment_failure() ([GAS])

Encountered a total of 1 failing tests, 1 tests succeeded

"#]]);
});

forgetest_init!(catch_test_deployment_failure, |prj, cmd| {
    prj.add_test(
        "TestDeploymentFailure.t.sol",
        r#"
import "forge-std/Test.sol";
contract TestDeploymentFailure is Test {

    constructor() {
        require(false);
    }

    function setUp() public {
        require(true);
    }

    function test_something() public {
        require(1 == 1);
    }
}
    "#,
    )
    .unwrap();

    cmd.args(["t", "--mt", "test_something"]).assert_failure().stdout_eq(str![[r#"
...
Failing tests:
Encountered 1 failing test in test/TestDeploymentFailure.t.sol:TestDeploymentFailure
[FAIL: EvmError: Revert] constructor() ([GAS])
..."#]]);
});

// <https://github.com/foundry-rs/foundry/issues/10012>
forgetest_init!(state_diff_recording_with_revert, |prj, cmd| {
    prj.add_test(
        "TestStateDiffRevertFailure.t.sol",
        r#"
import "forge-std/Test.sol";
contract StateDiffRevertAtSameDepthTest is Test {
    function test_something() public {
        CounterTestA counter = new CounterTestA();
        counter.doSomething();
    }
}

contract CounterTestA is Test {
    function doSomething() public {
        vm.startStateDiffRecording();
        require(1 > 2);
    }
}
    "#,
    )
    .unwrap();

    cmd.args(["t", "--mt", "test_something"]).assert_failure();
});

// <https://github.com/foundry-rs/foundry/issues/5521>
forgetest_init!(should_apply_pranks_per_recorded_depth, |prj, cmd| {
    prj.add_test(
        "Counter.t.sol",
        r#"
import "forge-std/Test.sol";
contract CounterTest is Test {
    function test_stackPrank() public {
        address player = makeAddr("player");
        SenderLogger senderLogger = new SenderLogger();
        Contract c = new Contract();

        senderLogger.log(); // Log(ContractTest, DefaultSender)
        vm.startPrank(player, player);
        senderLogger.log(); // Log(player, player)
        c.f(); // vm.startPrank(player)
        senderLogger.log(); // Log(ContractTest, player) <- ContractTest should be player
        vm.stopPrank();
    }
}

contract Contract {
    Vm public constant vm = Vm(address(bytes20(uint160(uint256(keccak256("hevm cheat code"))))));

    function f() public {
        vm.startPrank(msg.sender);
    }
}

contract SenderLogger {
    event Log(address, address);

    function log() public {
        emit Log(msg.sender, tx.origin);
    }
}
    "#,
    )
    .unwrap();
    // Emits
    // Log(: player: [], : player: []) instead
    // Log(: ContractTest: [], : player: [])
    cmd.args(["test", "--mt", "test_stackPrank", "-vvvv"]).assert_success().stdout_eq(str![[r#"
[COMPILING_FILES] with [SOLC_VERSION]
[SOLC_VERSION] [ELAPSED]
Compiler run successful!

Ran 1 test for test/Counter.t.sol:CounterTest
[PASS] test_stackPrank() ([GAS])
Traces:
  [..] CounterTest::test_stackPrank()
    ├─ [..] VM::addr(<pk>) [staticcall]
    │   └─ ← [Return] player: [0x44E97aF4418b7a17AABD8090bEA0A471a366305C]
    ├─ [..] VM::label(player: [0x44E97aF4418b7a17AABD8090bEA0A471a366305C], "player")
    │   └─ ← [Return]
    ├─ [..] → new SenderLogger@0x5615dEB798BB3E4dFa0139dFa1b3D433Cc23b72f
    │   └─ ← [Return] 255 bytes of code
    ├─ [..] → new Contract@0x2e234DAe75C793f67A35089C9d99245E1C58470b
    │   └─ ← [Return] 542 bytes of code
    ├─ [..] SenderLogger::log()
    │   ├─ emit Log(: CounterTest: [0x7FA9385bE102ac3EAc297483Dd6233D62b3e1496], : DefaultSender: [0x1804c8AB1F12E6bbf3894d4083f33e07309d1f38])
    │   └─ ← [Stop]
    ├─ [..] VM::startPrank(player: [0x44E97aF4418b7a17AABD8090bEA0A471a366305C], player: [0x44E97aF4418b7a17AABD8090bEA0A471a366305C])
    │   └─ ← [Return]
    ├─ [..] SenderLogger::log()
    │   ├─ emit Log(: player: [0x44E97aF4418b7a17AABD8090bEA0A471a366305C], : player: [0x44E97aF4418b7a17AABD8090bEA0A471a366305C])
    │   └─ ← [Stop]
    ├─ [..] Contract::f()
    │   ├─ [..] VM::startPrank(player: [0x44E97aF4418b7a17AABD8090bEA0A471a366305C])
    │   │   └─ ← [Return]
    │   └─ ← [Stop]
    ├─ [..] SenderLogger::log()
    │   ├─ emit Log(: player: [0x44E97aF4418b7a17AABD8090bEA0A471a366305C], : player: [0x44E97aF4418b7a17AABD8090bEA0A471a366305C])
    │   └─ ← [Stop]
    ├─ [..] VM::stopPrank()
    │   └─ ← [Return]
    └─ ← [Stop]

Suite result: ok. 1 passed; 0 failed; 0 skipped; [ELAPSED]

Ran 1 test suite [ELAPSED]: 1 tests passed, 0 failed, 0 skipped (1 total tests)

"#]]);
});

// <https://github.com/foundry-rs/foundry/issues/10060>
forgetest_init!(should_redact_pk_in_sign_delegation, |prj, cmd| {
    prj.add_test(
        "Counter.t.sol",
        r#"
import "forge-std/Test.sol";
contract CounterTest is Test {
    function testCheckDelegation() external {
        (address alice, uint256 key) = makeAddrAndKey("alice");
        vm.signDelegation(address(0), key);
        vm.signAndAttachDelegation(address(0), key);
    }
}
    "#,
    )
    .unwrap();

    cmd.args(["test", "--mt", "testCheckDelegation", "-vvvv"]).assert_success().stdout_eq(str![[r#"
...
Ran 1 test for test/Counter.t.sol:CounterTest
[PASS] testCheckDelegation() ([GAS])
Traces:
  [..] CounterTest::testCheckDelegation()
    ├─ [0] VM::addr(<pk>) [staticcall]
    │   └─ ← [Return] alice: [0x328809Bc894f92807417D2dAD6b7C998c1aFdac6]
    ├─ [0] VM::label(alice: [0x328809Bc894f92807417D2dAD6b7C998c1aFdac6], "alice")
    │   └─ ← [Return]
    ├─ [0] VM::signDelegation(0x0000000000000000000000000000000000000000, "<pk>")
    │   └─ ← [Return] (0, 0x3d6ad67cc3dc94101a049f85f96937513a05485ae0f8b27545d25c4f71b12cf9, 0x3c0f2d62834f59d6ef0209e8a935f80a891a236eb18ac0e3700dd8f7ac8ae279, 0, 0x0000000000000000000000000000000000000000)
    ├─ [0] VM::signAndAttachDelegation(0x0000000000000000000000000000000000000000, "<pk>")
    │   └─ ← [Return] (0, 0x3d6ad67cc3dc94101a049f85f96937513a05485ae0f8b27545d25c4f71b12cf9, 0x3c0f2d62834f59d6ef0209e8a935f80a891a236eb18ac0e3700dd8f7ac8ae279, 0, 0x0000000000000000000000000000000000000000)
    └─ ← [Stop]
...

"#]]);
});

// <https://github.com/foundry-rs/foundry/issues/10068>
forgetest_init!(can_upload_selectors_with_path, |prj, cmd| {
    prj.add_source(
        "CounterV1.sol",
        r#"
contract Counter {
    uint256 public number;

    function setNumberV1(uint256 newNumber) public {
        number = newNumber;
    }

    function incrementV1() public {
        number++;
    }
}
    "#,
    )
    .unwrap();

    prj.add_source(
        "CounterV2.sol",
        r#"
contract CounterV2 {
    uint256 public number;

    function setNumberV2(uint256 newNumber) public {
        number = newNumber;
    }

    function incrementV2() public {
        number++;
    }
}
    "#,
    )
    .unwrap();

    // Upload Counter without path fails as there are multiple contracts with same name.
    cmd.args(["selectors", "upload", "Counter"]).assert_failure().stderr_eq(str![[r#"
...
Error: Multiple contracts found with the name `Counter`
...

"#]]);

    // Upload without contract name should fail.
    cmd.forge_fuse().args(["selectors", "upload", "src/Counter.sol"]).assert_failure().stderr_eq(
        str![[r#"
...
Error: No contract name provided.
...

"#]],
    );

    // Upload single CounterV2.
    cmd.forge_fuse().args(["selectors", "upload", "CounterV2"]).assert_success().stdout_eq(str![[
        r#"
...
Uploading selectors for CounterV2...
...
Selectors successfully uploaded to OpenChain
...

"#
    ]]);

    // Upload CounterV1 with path.
    cmd.forge_fuse()
        .args(["selectors", "upload", "src/CounterV1.sol:Counter"])
        .assert_success()
        .stdout_eq(str![[r#"
...
Uploading selectors for Counter...
...
Selectors successfully uploaded to OpenChain
...

"#]]);

    // Upload Counter with path.
    cmd.forge_fuse()
        .args(["selectors", "upload", "src/Counter.sol:Counter"])
        .assert_success()
        .stdout_eq(str![[r#"
...
Uploading selectors for Counter...
...
Selectors successfully uploaded to OpenChain
...

"#]]);
<<<<<<< HEAD
=======
});

// tests `interceptInitcode` function
forgetest_init!(intercept_initcode, |prj, cmd| {
    prj.wipe_contracts();
    prj.insert_ds_test();
    prj.insert_vm();
    prj.clear();

    prj.add_source(
        "InterceptInitcode.t.sol",
        r#"
import {Vm} from "./Vm.sol";
import {DSTest} from "./test.sol";

contract SimpleContract {
    uint256 public value;
    constructor(uint256 _value) {
        value = _value;
    }
}

contract InterceptInitcodeTest is DSTest {
    Vm vm = Vm(HEVM_ADDRESS);

    function testInterceptRegularCreate() public {
        // Set up interception
        vm.interceptInitcode();

        // Try to create a contract - this should revert with the initcode
        bytes memory initcode;
        try new SimpleContract(42) {
            assert(false);
        } catch (bytes memory interceptedInitcode) {
            initcode = interceptedInitcode;
        }

        // Verify the initcode contains the constructor argument
        assertTrue(initcode.length > 0, "initcode should not be empty");

        // The constructor argument is encoded as a 32-byte value at the end of the initcode
        // We need to convert the last 32 bytes to uint256
        uint256 value;
        assembly {
            value := mload(add(add(initcode, 0x20), sub(mload(initcode), 32)))
        }
        assertEq(value, 42, "initcode should contain constructor arg");
    }

    function testInterceptCreate2() public {
        // Set up interception
        vm.interceptInitcode();

        // Try to create a contract with CREATE2 - this should revert with the initcode
        bytes memory initcode;
        try new SimpleContract(1337) {
            assert(false);
        } catch (bytes memory interceptedInitcode) {
            initcode = interceptedInitcode;
        }

        // Verify the initcode contains the constructor argument
        assertTrue(initcode.length > 0, "initcode should not be empty");

        // The constructor argument is encoded as a 32-byte value at the end of the initcode
        uint256 value;
        assembly {
            value := mload(add(add(initcode, 0x20), sub(mload(initcode), 32)))
        }
        assertEq(value, 1337, "initcode should contain constructor arg");
    }

    function testInterceptMultiple() public {
        // First interception
        vm.interceptInitcode();
        bytes memory initcode1;
        try new SimpleContract(1) {
            assert(false);
        } catch (bytes memory interceptedInitcode) {
            initcode1 = interceptedInitcode;
        }

        // Second interception
        vm.interceptInitcode();
        bytes memory initcode2;
        try new SimpleContract(2) {
            assert(false);
        } catch (bytes memory interceptedInitcode) {
            initcode2 = interceptedInitcode;
        }

        // Verify different initcodes
        assertTrue(initcode1.length > 0, "first initcode should not be empty");
        assertTrue(initcode2.length > 0, "second initcode should not be empty");

        // Extract constructor arguments from both initcodes
        uint256 value1;
        uint256 value2;
        assembly {
            value1 := mload(add(add(initcode1, 0x20), sub(mload(initcode1), 32)))
            value2 := mload(add(add(initcode2, 0x20), sub(mload(initcode2), 32)))
        }
        assertEq(value1, 1, "first initcode should contain first arg");
        assertEq(value2, 2, "second initcode should contain second arg");
    }
}
     "#,
    )
    .unwrap();
    cmd.args(["test", "-vvvvv"]).assert_success();
});

// <https://github.com/foundry-rs/foundry/issues/10296>
forgetest_init!(should_preserve_fork_state_setup, |prj, cmd| {
    prj.wipe_contracts();
    prj.add_test(
        "Counter.t.sol",
        r#"
import "forge-std/Test.sol";
import {StdChains} from "forge-std/StdChains.sol";

contract CounterTest is Test {
    struct Domain {
        StdChains.Chain chain;
        uint256 forkId;
    }

    struct Bridge {
        Domain source;
        Domain destination;
        uint256 someVal;
    }

    struct SomeStruct {
        Domain domain;
        Bridge[] bridges;
    }

    mapping(uint256 => SomeStruct) internal data;

    function setUp() public {
        StdChains.Chain memory chain1 = getChain("mainnet");
        StdChains.Chain memory chain2 = getChain("base");
        Domain memory domain1 = Domain(chain1, vm.createFork(chain1.rpcUrl, 22253716));
        Domain memory domain2 = Domain(chain2, vm.createFork(chain2.rpcUrl, 28839981));
        data[1].domain = domain1;
        data[2].domain = domain2;

        vm.selectFork(domain1.forkId);

        data[2].bridges.push(Bridge(domain1, domain2, 123));
        vm.selectFork(data[2].domain.forkId);
        vm.selectFork(data[1].domain.forkId);
        data[2].bridges.push(Bridge(domain1, domain2, 456));

        assertEq(data[2].bridges.length, 2);
    }

    function test_assert_storage() public {
        vm.selectFork(data[2].domain.forkId);
        assertEq(data[2].bridges.length, 2);
    }

    function test_modify_and_storage() public {
        data[3].domain = Domain(getChain("base"), vm.createFork(getChain("base").rpcUrl, 28839981));
        data[3].bridges.push(Bridge(data[1].domain, data[2].domain, 123));
        data[3].bridges.push(Bridge(data[1].domain, data[2].domain, 456));

        vm.selectFork(data[2].domain.forkId);
        assertEq(data[3].bridges.length, 2);
    }
}
    "#,
    )
    .unwrap();

    cmd.args(["test", "--mc", "CounterTest"]).assert_success().stdout_eq(str![[r#"
[COMPILING_FILES] with [SOLC_VERSION]
[SOLC_VERSION] [ELAPSED]
Compiler run successful!

Ran 2 tests for test/Counter.t.sol:CounterTest
[PASS] test_assert_storage() ([GAS])
[PASS] test_modify_and_storage() ([GAS])
Suite result: ok. 2 passed; 0 failed; 0 skipped; [ELAPSED]

Ran 1 test suite [ELAPSED]: 2 tests passed, 0 failed, 0 skipped (2 total tests)

"#]]);
>>>>>>> 1da4d324
});<|MERGE_RESOLUTION|>--- conflicted
+++ resolved
@@ -3410,8 +3410,6 @@
 ...
 
 "#]]);
-<<<<<<< HEAD
-=======
 });
 
 // tests `interceptInitcode` function
@@ -3601,5 +3599,4 @@
 Ran 1 test suite [ELAPSED]: 2 tests passed, 0 failed, 0 skipped (2 total tests)
 
 "#]]);
->>>>>>> 1da4d324
 });