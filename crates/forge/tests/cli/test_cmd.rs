--- conflicted
+++ resolved
@@ -3177,24 +3177,15 @@
 import "forge-std/Test.sol";
 contract StateDiffRevertAtSameDepthTest is Test {
     function test_something() public {
-<<<<<<< HEAD
-    	CounterTestA counter = new CounterTestA();
-=======
         CounterTestA counter = new CounterTestA();
->>>>>>> 0a2ad003
         counter.doSomething();
     }
 }
 
 contract CounterTestA is Test {
     function doSomething() public {
-<<<<<<< HEAD
-    	vm.startStateDiffRecording();
-    	require(1 > 2);
-=======
         vm.startStateDiffRecording();
         require(1 > 2);
->>>>>>> 0a2ad003
     }
 }
     "#,
@@ -3202,8 +3193,6 @@
     .unwrap();
 
     cmd.args(["t", "--mt", "test_something"]).assert_failure();
-<<<<<<< HEAD
-=======
 });
 
 // <https://github.com/foundry-rs/foundry/issues/5521>
@@ -3289,5 +3278,4 @@
 Ran 1 test suite [ELAPSED]: 1 tests passed, 0 failed, 0 skipped (1 total tests)
 
 "#]]);
->>>>>>> 0a2ad003
 });