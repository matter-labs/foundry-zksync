//! Contains various tests for checking forge's commands

use crate::constants::*;
use foundry_compilers::artifacts::{remappings::Remapping, ConfigurableContractArtifact, Metadata};
use foundry_config::{
    parse_with_profile, BasicConfig, Chain, Config, FuzzConfig, InvariantConfig, SolidityErrorCode,
};
use foundry_test_utils::{
    foundry_compilers::PathStyle,
    rpc::next_mainnet_etherscan_api_key,
    snapbox::IntoData,
    util::{pretty_err, read_string, OutputExt, TestCommand},
};
use semver::Version;
use similar_asserts::assert_eq;
use std::{
    fs,
    path::Path,
    process::{Command, Stdio},
    str::FromStr,
};

// tests `--help` is printed to std out
forgetest!(print_help, |_prj, cmd| {
    cmd.arg("--help").assert_success().stdout_eq(str![[r#"
Build, test, fuzz, debug and deploy Solidity contracts

Usage: forge[..] <COMMAND>

Commands:
...

Options:
  -h, --help
          Print help (see a summary with '-h')

  -j, --threads <THREADS>
          Number of threads to use. Specifying 0 defaults to the number of logical cores
          
          [aliases: jobs]

  -V, --version
          Print version

Display options:
      --color <COLOR>
          The color of the log messages

          Possible values:
          - auto:   Intelligently guess whether to use color output (default)
          - always: Force color output
          - never:  Force disable color output

      --json
          Format log messages as JSON

  -q, --quiet
          Do not print log messages

  -v, --verbosity...
          Verbosity level of the log messages.
          
          Pass multiple times to increase the verbosity (e.g. -v, -vv, -vvv).
          
          Depending on the context the verbosity levels have different meanings.
          
          For example, the verbosity levels of the EVM are:
          - 2 (-vv): Print logs for all tests.
          - 3 (-vvv): Print execution traces for failing tests.
          - 4 (-vvvv): Print execution traces for all tests, and setup traces for failing tests.
          - 5 (-vvvvv): Print execution and setup traces for all tests, including storage changes.

Find more information in the book: http://book.getfoundry.sh/reference/forge/forge.html

"#]]);
});

// checks that `clean` can be invoked even if out and cache don't exist
forgetest!(can_clean_non_existing, |prj, cmd| {
    cmd.arg("clean");
    cmd.assert_empty_stdout();
    prj.assert_cleaned();
});

// checks that `cache ls` can be invoked and displays the foundry cache
forgetest!(
    #[ignore]
    can_cache_ls,
    |_prj, cmd| {
        let chain = Chain::mainnet();
        let block1 = 100;
        let block2 = 101;

        let block1_cache_dir = Config::foundry_block_cache_dir(chain, block1).unwrap();
        let block1_file = Config::foundry_block_cache_file(chain, block1).unwrap();
        let block2_cache_dir = Config::foundry_block_cache_dir(chain, block2).unwrap();
        let block2_file = Config::foundry_block_cache_file(chain, block2).unwrap();
        let etherscan_cache_dir = Config::foundry_etherscan_chain_cache_dir(chain).unwrap();
        fs::create_dir_all(block1_cache_dir).unwrap();
        fs::write(block1_file, "{}").unwrap();
        fs::create_dir_all(block2_cache_dir).unwrap();
        fs::write(block2_file, "{}").unwrap();
        fs::create_dir_all(etherscan_cache_dir).unwrap();

        let output = cmd.args(["cache", "ls"]).assert_success().get_output().stdout_lossy();
        let output_lines = output.split('\n').collect::<Vec<_>>();
        println!("{output}");

        assert_eq!(output_lines.len(), 6);
        assert!(output_lines[0].starts_with("-️ mainnet ("));
        assert!(output_lines[1].starts_with("\t-️ Block Explorer ("));
        assert_eq!(output_lines[2], "");
        assert!(output_lines[3].starts_with("\t-️ Block 100 ("));
        assert!(output_lines[4].starts_with("\t-️ Block 101 ("));
        assert_eq!(output_lines[5], "");

        Config::clean_foundry_cache().unwrap();
    }
);

// checks that `cache clean` can be invoked and cleans the foundry cache
// this test is not isolated and modifies ~ so it is ignored
forgetest!(
    #[ignore]
    can_cache_clean,
    |_prj, cmd| {
        let cache_dir = Config::foundry_cache_dir().unwrap();
        let path = cache_dir.as_path();
        fs::create_dir_all(path).unwrap();
        cmd.args(["cache", "clean"]);
        cmd.assert_empty_stdout();

        assert!(!path.exists());
    }
);

// checks that `cache clean --etherscan` can be invoked and only cleans the foundry etherscan cache
// this test is not isolated and modifies ~ so it is ignored
forgetest!(
    #[ignore]
    can_cache_clean_etherscan,
    |_prj, cmd| {
        let cache_dir = Config::foundry_cache_dir().unwrap();
        let etherscan_cache_dir = Config::foundry_etherscan_cache_dir().unwrap();
        let path = cache_dir.as_path();
        let etherscan_path = etherscan_cache_dir.as_path();
        fs::create_dir_all(etherscan_path).unwrap();
        cmd.args(["cache", "clean", "--etherscan"]);
        cmd.assert_empty_stdout();

        assert!(path.exists());
        assert!(!etherscan_path.exists());

        Config::clean_foundry_cache().unwrap();
    }
);

// checks that `cache clean all --etherscan` can be invoked and only cleans the foundry etherscan
// cache. This test is not isolated and modifies ~ so it is ignored
forgetest!(
    #[ignore]
    can_cache_clean_all_etherscan,
    |_prj, cmd| {
        let rpc_cache_dir = Config::foundry_rpc_cache_dir().unwrap();
        let etherscan_cache_dir = Config::foundry_etherscan_cache_dir().unwrap();
        let rpc_path = rpc_cache_dir.as_path();
        let etherscan_path = etherscan_cache_dir.as_path();
        fs::create_dir_all(rpc_path).unwrap();
        fs::create_dir_all(etherscan_path).unwrap();
        cmd.args(["cache", "clean", "all", "--etherscan"]);
        cmd.assert_empty_stdout();

        assert!(rpc_path.exists());
        assert!(!etherscan_path.exists());

        Config::clean_foundry_cache().unwrap();
    }
);

// checks that `cache clean <chain>` can be invoked and cleans the chain cache
// this test is not isolated and modifies ~ so it is ignored
forgetest!(
    #[ignore]
    can_cache_clean_chain,
    |_prj, cmd| {
        let chain = Chain::mainnet();
        let cache_dir = Config::foundry_chain_cache_dir(chain).unwrap();
        let etherscan_cache_dir = Config::foundry_etherscan_chain_cache_dir(chain).unwrap();
        let path = cache_dir.as_path();
        let etherscan_path = etherscan_cache_dir.as_path();
        fs::create_dir_all(path).unwrap();
        fs::create_dir_all(etherscan_path).unwrap();
        cmd.args(["cache", "clean", "mainnet"]);
        cmd.assert_empty_stdout();

        assert!(!path.exists());
        assert!(!etherscan_path.exists());

        Config::clean_foundry_cache().unwrap();
    }
);

// checks that `cache clean <chain> --blocks 100,101` can be invoked and cleans the chain block
// caches this test is not isolated and modifies ~ so it is ignored
forgetest!(
    #[ignore]
    can_cache_clean_blocks,
    |_prj, cmd| {
        let chain = Chain::mainnet();
        let block1 = 100;
        let block2 = 101;
        let block3 = 102;
        let block1_cache_dir = Config::foundry_block_cache_dir(chain, block1).unwrap();
        let block2_cache_dir = Config::foundry_block_cache_dir(chain, block2).unwrap();
        let block3_cache_dir = Config::foundry_block_cache_dir(chain, block3).unwrap();
        let etherscan_cache_dir = Config::foundry_etherscan_chain_cache_dir(chain).unwrap();
        let block1_path = block1_cache_dir.as_path();
        let block2_path = block2_cache_dir.as_path();
        let block3_path = block3_cache_dir.as_path();
        let etherscan_path = etherscan_cache_dir.as_path();
        fs::create_dir_all(block1_path).unwrap();
        fs::create_dir_all(block2_path).unwrap();
        fs::create_dir_all(block3_path).unwrap();
        fs::create_dir_all(etherscan_path).unwrap();
        cmd.args(["cache", "clean", "mainnet", "--blocks", "100,101"]);
        cmd.assert_empty_stdout();

        assert!(!block1_path.exists());
        assert!(!block2_path.exists());
        assert!(block3_path.exists());
        assert!(etherscan_path.exists());

        Config::clean_foundry_cache().unwrap();
    }
);

// checks that `cache clean <chain> --etherscan` can be invoked and cleans the etherscan chain cache
// this test is not isolated and modifies ~ so it is ignored
forgetest!(
    #[ignore]
    can_cache_clean_chain_etherscan,
    |_prj, cmd| {
        let cache_dir = Config::foundry_chain_cache_dir(Chain::mainnet()).unwrap();
        let etherscan_cache_dir =
            Config::foundry_etherscan_chain_cache_dir(Chain::mainnet()).unwrap();
        let path = cache_dir.as_path();
        let etherscan_path = etherscan_cache_dir.as_path();
        fs::create_dir_all(path).unwrap();
        fs::create_dir_all(etherscan_path).unwrap();
        cmd.args(["cache", "clean", "mainnet", "--etherscan"]);
        cmd.assert_empty_stdout();

        assert!(path.exists());
        assert!(!etherscan_path.exists());

        Config::clean_foundry_cache().unwrap();
    }
);

// checks that init works
forgetest!(can_init_repo_with_config, |prj, cmd| {
    let foundry_toml = prj.root().join(Config::FILE_NAME);
    assert!(!foundry_toml.exists());

    cmd.args(["init", "--force"])
        .arg(prj.root())
        .assert_success()
        .stdout_eq(str![[r#"
Initializing [..]...
Installing forge-std in [..] (url: Some("https://github.com/foundry-rs/forge-std"), tag: None)
    Installed forge-std[..]
    Initialized forge project

"#]])
        .stderr_eq(str![[r#"
Warning: Target directory is not empty, but `--force` was specified
...

"#]]);

    let s = read_string(&foundry_toml);
    let _config: BasicConfig = parse_with_profile(&s).unwrap().unwrap().1;
});

// Checks that a forge project fails to initialise if dir is already git repo and dirty
forgetest!(can_detect_dirty_git_status_on_init, |prj, cmd| {
    prj.wipe();

    // initialize new git repo
    cmd.git_init();

    std::fs::write(prj.root().join("untracked.text"), "untracked").unwrap();

    // create nested dir and execute init in nested dir
    let nested = prj.root().join("nested");
    fs::create_dir_all(&nested).unwrap();

    cmd.current_dir(&nested);
    cmd.arg("init").assert_failure().stderr_eq(str![[r#"
Error: The target directory is a part of or on its own an already initialized git repository,
and it requires clean working and staging areas, including no untracked files.

Check the current git repository's status with `git status`.
Then, you can track files with `git add ...` and then commit them with `git commit`,
ignore them in the `.gitignore` file, or run this command again with the `--no-commit` flag.

"#]]);

    // ensure nothing was emitted, dir is empty
    assert!(!nested.read_dir().map(|mut i| i.next().is_some()).unwrap_or_default());
});

// Checks that a forge project can be initialized without creating a git repository
forgetest!(can_init_no_git, |prj, cmd| {
    prj.wipe();

    cmd.arg("init").arg(prj.root()).arg("--no-git").assert_success().stdout_eq(str![[r#"
Initializing [..]...
Installing forge-std in [..] (url: Some("https://github.com/foundry-rs/forge-std"), tag: None)
    Installed forge-std[..]
    Initialized forge project

"#]]);
    prj.assert_config_exists();

    assert!(!prj.root().join(".git").exists());
    assert!(prj.root().join("lib/forge-std").exists());
    assert!(!prj.root().join("lib/forge-std/.git").exists());
});

// Checks that quiet mode does not print anything
forgetest!(can_init_quiet, |prj, cmd| {
    prj.wipe();

    cmd.arg("init").arg(prj.root()).arg("-q").assert_empty_stdout();
});

// `forge init foobar` works with dir argument
forgetest!(can_init_with_dir, |prj, cmd| {
    prj.create_file("README.md", "non-empty dir");
    cmd.args(["init", "foobar"]);

    cmd.assert_success();
    assert!(prj.root().join("foobar").exists());
});

// `forge init foobar --template [template]` works with dir argument
forgetest!(can_init_with_dir_and_template, |prj, cmd| {
    cmd.args(["init", "foobar", "--template", "foundry-rs/forge-template"])
        .assert_success()
        .stdout_eq(str![[r#"
Initializing [..] from https://github.com/foundry-rs/forge-template...
    Initialized forge project

"#]]);

    assert!(prj.root().join("foobar/.git").exists());
    assert!(prj.root().join("foobar/foundry.toml").exists());
    assert!(prj.root().join("foobar/lib/forge-std").exists());
    // assert that gitmodules were correctly initialized
    assert!(prj.root().join("foobar/.git/modules").exists());
    assert!(prj.root().join("foobar/src").exists());
    assert!(prj.root().join("foobar/test").exists());
});

// `forge init foobar --template [template] --branch [branch]` works with dir argument
forgetest!(can_init_with_dir_and_template_and_branch, |prj, cmd| {
    cmd.args([
        "init",
        "foobar",
        "--template",
        "foundry-rs/forge-template",
        "--branch",
        "test/deployments",
    ])
    .assert_success()
    .stdout_eq(str![[r#"
Initializing [..] from https://github.com/foundry-rs/forge-template...
    Initialized forge project

"#]]);

    assert!(prj.root().join("foobar/.dapprc").exists());
    assert!(prj.root().join("foobar/lib/ds-test").exists());
    // assert that gitmodules were correctly initialized
    assert!(prj.root().join("foobar/.git/modules").exists());
    assert!(prj.root().join("foobar/src").exists());
    assert!(prj.root().join("foobar/scripts").exists());
});

// `forge init --force` works on non-empty dirs
forgetest!(can_init_non_empty, |prj, cmd| {
    prj.create_file("README.md", "non-empty dir");
    cmd.arg("init").arg(prj.root()).assert_failure().stderr_eq(str![[r#"
Error: Cannot run `init` on a non-empty directory.
Run with the `--force` flag to initialize regardless.

"#]]);

    cmd.arg("--force")
        .assert_success()
        .stdout_eq(str![[r#"
Initializing [..]...
Installing forge-std in [..] (url: Some("https://github.com/foundry-rs/forge-std"), tag: None)
    Installed forge-std[..]
    Initialized forge project

"#]])
        .stderr_eq(str![[r#"
Warning: Target directory is not empty, but `--force` was specified
...

"#]]);

    assert!(prj.root().join(".git").exists());
    assert!(prj.root().join("lib/forge-std").exists());
});

// `forge init --force` works on already initialized git repository
forgetest!(can_init_in_empty_repo, |prj, cmd| {
    let root = prj.root();

    // initialize new git repo
    let status = Command::new("git")
        .arg("init")
        .current_dir(root)
        .stdout(Stdio::null())
        .stderr(Stdio::null())
        .status()
        .expect("could not run git init");
    assert!(status.success());
    assert!(root.join(".git").exists());

    cmd.arg("init").arg(root).assert_failure().stderr_eq(str![[r#"
Error: Cannot run `init` on a non-empty directory.
Run with the `--force` flag to initialize regardless.

"#]]);

    cmd.arg("--force")
        .assert_success()
        .stdout_eq(str![[r#"
Initializing [..]...
Installing forge-std in [..] (url: Some("https://github.com/foundry-rs/forge-std"), tag: None)
    Installed forge-std[..]
    Initialized forge project

"#]])
        .stderr_eq(str![[r#"
Warning: Target directory is not empty, but `--force` was specified
...

"#]]);

    assert!(root.join("lib/forge-std").exists());
});

// `forge init --force` works on already initialized git repository
forgetest!(can_init_in_non_empty_repo, |prj, cmd| {
    let root = prj.root();

    // initialize new git repo
    let status = Command::new("git")
        .arg("init")
        .current_dir(root)
        .stdout(Stdio::null())
        .stderr(Stdio::null())
        .status()
        .expect("could not run git init");
    assert!(status.success());
    assert!(root.join(".git").exists());

    prj.create_file("README.md", "non-empty dir");
    prj.create_file(".gitignore", "not foundry .gitignore");

    cmd.arg("init").arg(root).assert_failure().stderr_eq(str![[r#"
Error: Cannot run `init` on a non-empty directory.
Run with the `--force` flag to initialize regardless.

"#]]);

    cmd.arg("--force")
        .assert_success()
        .stdout_eq(str![[r#"
Initializing [..]...
Installing forge-std in [..] (url: Some("https://github.com/foundry-rs/forge-std"), tag: None)
    Installed forge-std[..]
    Initialized forge project

"#]])
        .stderr_eq(str![[r#"
Warning: Target directory is not empty, but `--force` was specified
...

"#]]);

    assert!(root.join("lib/forge-std").exists());

    // not overwritten
    let gitignore = root.join(".gitignore");
    let gitignore = fs::read_to_string(gitignore).unwrap();
    assert_eq!(gitignore, "not foundry .gitignore");
});

// Checks that remappings.txt and .vscode/settings.json is generated
forgetest!(can_init_vscode, |prj, cmd| {
    prj.wipe();

    cmd.arg("init").arg(prj.root()).arg("--vscode").assert_success().stdout_eq(str![[r#"
Initializing [..]...
Installing forge-std in [..] (url: Some("https://github.com/foundry-rs/forge-std"), tag: None)
    Installed forge-std[..]
    Initialized forge project

"#]]);

    let settings = prj.root().join(".vscode/settings.json");
    assert!(settings.is_file());
    let settings: serde_json::Value = foundry_compilers::utils::read_json_file(&settings).unwrap();
    assert_eq!(
        settings,
        serde_json::json!({
            "solidity.packageDefaultDependenciesContractsDirectory": "src",
            "solidity.packageDefaultDependenciesDirectory": "lib"
        })
    );

    let remappings = prj.root().join("remappings.txt");
    assert!(remappings.is_file());
    let content = std::fs::read_to_string(remappings).unwrap();
    assert_eq!(content, "forge-std/=lib/forge-std/src/",);
});

// checks that forge can init with template
forgetest!(can_init_template, |prj, cmd| {
    prj.wipe();

    cmd.args(["init", "--template", "foundry-rs/forge-template"])
        .arg(prj.root())
        .assert_success()
        .stdout_eq(str![[r#"
Initializing [..] from https://github.com/foundry-rs/forge-template...
    Initialized forge project

"#]]);

    assert!(prj.root().join(".git").exists());
    assert!(prj.root().join("foundry.toml").exists());
    assert!(prj.root().join("lib/forge-std").exists());
    // assert that gitmodules were correctly initialized
    assert!(prj.root().join(".git/modules").exists());
    assert!(prj.root().join("src").exists());
    assert!(prj.root().join("test").exists());
});

// checks that forge can init with template and branch
forgetest!(can_init_template_with_branch, |prj, cmd| {
    prj.wipe();
    cmd.args(["init", "--template", "foundry-rs/forge-template", "--branch", "test/deployments"])
        .arg(prj.root())
        .assert_success()
        .stdout_eq(str![[r#"
Initializing [..] from https://github.com/foundry-rs/forge-template...
    Initialized forge project

"#]]);

    assert!(prj.root().join(".git").exists());
    assert!(prj.root().join(".dapprc").exists());
    assert!(prj.root().join("lib/ds-test").exists());
    // assert that gitmodules were correctly initialized
    assert!(prj.root().join(".git/modules").exists());
    assert!(prj.root().join("src").exists());
    assert!(prj.root().join("scripts").exists());
});

// checks that init fails when the provided template doesn't exist
forgetest!(fail_init_nonexistent_template, |prj, cmd| {
    prj.wipe();
    cmd.args(["init", "--template", "a"]).arg(prj.root()).assert_failure().stderr_eq(str![[r#"
remote: Not Found
fatal: repository 'https://github.com/a/' not found
Error: git fetch exited with code 128

"#]]);
});

// checks that `forge init --template [template] work with --no-commit
forgetest!(can_init_template_with_no_commit, |prj, cmd| {
    prj.wipe();
    cmd.args(["init", "--template", "foundry-rs/forge-template", "--no-commit"])
        .arg(prj.root())
        .assert_success()
        .stdout_eq(str![[r#"
Initializing [..] from https://github.com/foundry-rs/forge-template...
    Initialized forge project

"#]]);

    // show the latest commit message was not changed
    let output = Command::new("git")
        .args(["log", "-1", "--pretty=%s"]) // Get the latest commit message
        .output()
        .expect("Failed to execute git command");

    let commit_message = String::from_utf8_lossy(&output.stdout);
    assert!(
        !commit_message.starts_with("chore: init from foundry-rs/forge-template"),
        "Commit message should not start with 'chore: init from foundry-rs/forge-template'"
    );
});

// checks that clone works
forgetest!(can_clone, |prj, cmd| {
    prj.wipe();

    let foundry_toml = prj.root().join(Config::FILE_NAME);
    assert!(!foundry_toml.exists());

    cmd.args([
        "clone",
        "--etherscan-api-key",
        next_mainnet_etherscan_api_key().as_str(),
        "0x044b75f554b886A065b9567891e45c79542d7357",
    ])
    .arg(prj.root())
    .assert_success()
    .stdout_eq(str![[r#"
Downloading the source code of 0x044b75f554b886A065b9567891e45c79542d7357 from Etherscan...
Initializing [..]...
Installing forge-std in [..] (url: Some("https://github.com/foundry-rs/forge-std"), tag: None)
    Installed forge-std[..]
    Initialized forge project
Collecting the creation information of 0x044b75f554b886A065b9567891e45c79542d7357 from Etherscan...
[COMPILING_FILES] with [SOLC_VERSION]
[SOLC_VERSION] [ELAPSED]
Compiler run successful!

"#]]);

    let s = read_string(&foundry_toml);
    let _config: BasicConfig = parse_with_profile(&s).unwrap().unwrap().1;
});

// Checks that quiet mode does not print anything for clone
forgetest!(can_clone_quiet, |prj, cmd| {
    prj.wipe();

    cmd.args([
        "clone",
        "--etherscan-api-key",
        next_mainnet_etherscan_api_key().as_str(),
        "--quiet",
        "0xDb53f47aC61FE54F456A4eb3E09832D08Dd7BEec",
    ])
    .arg(prj.root())
    .assert_empty_stdout();
});

// checks that clone works with --no-remappings-txt
forgetest!(can_clone_no_remappings_txt, |prj, cmd| {
    prj.wipe();

    let foundry_toml = prj.root().join(Config::FILE_NAME);
    assert!(!foundry_toml.exists());

    cmd.args([
        "clone",
        "--etherscan-api-key",
        next_mainnet_etherscan_api_key().as_str(),
        "--no-remappings-txt",
        "0x33e690aEa97E4Ef25F0d140F1bf044d663091DAf",
    ])
    .arg(prj.root())
    .assert_success()
    .stdout_eq(str![[r#"
Downloading the source code of 0x33e690aEa97E4Ef25F0d140F1bf044d663091DAf from Etherscan...
Initializing [..]...
Installing forge-std in [..] (url: Some("https://github.com/foundry-rs/forge-std"), tag: None)
    Installed forge-std[..]
    Initialized forge project
Collecting the creation information of 0x33e690aEa97E4Ef25F0d140F1bf044d663091DAf from Etherscan...
[COMPILING_FILES] with [SOLC_VERSION]
[SOLC_VERSION] [ELAPSED]
Compiler run successful!

"#]]);

    let s = read_string(&foundry_toml);
    let _config: BasicConfig = parse_with_profile(&s).unwrap().unwrap().1;
});

// checks that clone works with --keep-directory-structure
forgetest!(can_clone_keep_directory_structure, |prj, cmd| {
    prj.wipe();

    let foundry_toml = prj.root().join(Config::FILE_NAME);
    assert!(!foundry_toml.exists());

    let output = cmd
        .forge_fuse()
        .args([
            "clone",
            "--etherscan-api-key",
            next_mainnet_etherscan_api_key().as_str(),
            "--keep-directory-structure",
            "0x33e690aEa97E4Ef25F0d140F1bf044d663091DAf",
        ])
        .arg(prj.root())
        .assert_success()
        .get_output()
        .stdout_lossy();

    if output.contains("502 Bad Gateway") {
        // etherscan nginx proxy issue, skip this test:
        //
        // stdout:
        // Downloading the source code of 0x33e690aEa97E4Ef25F0d140F1bf044d663091DAf from
        // Etherscan... 2024-07-05T11:40:11.801765Z ERROR etherscan: Failed to deserialize
        // response: expected value at line 1 column 1 res="<html>\r\n<head><title>502 Bad
        // Gateway</title></head>\r\n<body>\r\n<center><h1>502 Bad
        // Gateway</h1></center>\r\n<hr><center>nginx</center>\r\n</body>\r\n</html>\r\n"

        eprintln!("Skipping test due to 502 Bad Gateway");
        return;
    }

    let s = read_string(&foundry_toml);
    let _config: BasicConfig = parse_with_profile(&s).unwrap().unwrap().1;
});

// checks that `clean` removes dapptools style paths
forgetest!(can_clean, |prj, cmd| {
    prj.assert_create_dirs_exists();
    prj.assert_style_paths_exist(PathStyle::Dapptools);
    cmd.arg("clean");
    cmd.assert_empty_stdout();
    prj.assert_cleaned();
});

// checks that `clean` removes hardhat style paths
forgetest!(can_clean_hardhat, PathStyle::HardHat, |prj, cmd| {
    prj.assert_create_dirs_exists();
    prj.assert_style_paths_exist(PathStyle::HardHat);
    cmd.arg("clean");
    cmd.assert_empty_stdout();
    prj.assert_cleaned();
});

// checks that `clean` also works with the "out" value set in Config
forgetest_init!(can_clean_config, |prj, cmd| {
    prj.update_config(|config| config.out = "custom-out".into());
    cmd.arg("build").assert_success().stdout_eq(str![[r#"
[COMPILING_FILES] with [SOLC_VERSION]
[SOLC_VERSION] [ELAPSED]
Compiler run successful!

"#]]);

    // default test contract is written in custom out directory
    let artifact = prj.root().join(format!("custom-out/{TEMPLATE_TEST_CONTRACT_ARTIFACT_JSON}"));
    assert!(artifact.exists());

    cmd.forge_fuse().arg("clean").assert_empty_stdout();
    assert!(!artifact.exists());
});

// checks that `clean` removes fuzz and invariant cache dirs
forgetest_init!(can_clean_test_cache, |prj, cmd| {
    prj.update_config(|config| {
        config.fuzz = FuzzConfig::new("cache/fuzz".into());
        config.invariant = InvariantConfig::new("cache/invariant".into());
    });
    // default test contract is written in custom out directory
    let fuzz_cache_dir = prj.root().join("cache/fuzz");
    let _ = fs::create_dir(fuzz_cache_dir.clone());
    let invariant_cache_dir = prj.root().join("cache/invariant");
    let _ = fs::create_dir(invariant_cache_dir.clone());

    assert!(fuzz_cache_dir.exists());
    assert!(invariant_cache_dir.exists());

    cmd.forge_fuse().arg("clean").assert_empty_stdout();
    assert!(!fuzz_cache_dir.exists());
    assert!(!invariant_cache_dir.exists());
});

// checks that extra output works
forgetest_init!(can_emit_extra_output, |prj, cmd| {
    prj.clear();

    cmd.args(["build", "--extra-output", "metadata"]).assert_success().stdout_eq(str![[r#"
[COMPILING_FILES] with [SOLC_VERSION]
[SOLC_VERSION] [ELAPSED]
Compiler run successful!

"#]]);

    let artifact_path = prj.paths().artifacts.join(TEMPLATE_CONTRACT_ARTIFACT_JSON);
    let artifact: ConfigurableContractArtifact =
        foundry_compilers::utils::read_json_file(&artifact_path).unwrap();
    assert!(artifact.metadata.is_some());

    cmd.forge_fuse()
        .args(["build", "--extra-output-files", "metadata", "--force"])
        .root_arg()
        .assert_success()
        .stdout_eq(str![[r#"
[COMPILING_FILES] with [SOLC_VERSION]
[SOLC_VERSION] [ELAPSED]
Compiler run successful!

"#]]);

    let metadata_path =
        prj.paths().artifacts.join(format!("{TEMPLATE_CONTRACT_ARTIFACT_BASE}.metadata.json"));
    let _artifact: Metadata = foundry_compilers::utils::read_json_file(&metadata_path).unwrap();
});

// checks that extra output works
forgetest_init!(can_emit_multiple_extra_output, |prj, cmd| {
    cmd.args([
        "build",
        "--extra-output",
        "metadata",
        "legacyAssembly",
        "ir-optimized",
        "--extra-output",
        "ir",
    ])
    .assert_success()
    .stdout_eq(str![[r#"
[COMPILING_FILES] with [SOLC_VERSION]
[SOLC_VERSION] [ELAPSED]
Compiler run successful!

"#]]);

    let artifact_path = prj.paths().artifacts.join(TEMPLATE_CONTRACT_ARTIFACT_JSON);
    let artifact: ConfigurableContractArtifact =
        foundry_compilers::utils::read_json_file(&artifact_path).unwrap();
    assert!(artifact.metadata.is_some());
    assert!(artifact.legacy_assembly.is_some());
    assert!(artifact.ir.is_some());
    assert!(artifact.ir_optimized.is_some());

    cmd.forge_fuse()
        .args([
            "build",
            "--extra-output-files",
            "metadata",
            "ir-optimized",
            "evm.bytecode.sourceMap",
            "evm.legacyAssembly",
            "--force",
        ])
        .root_arg()
        .assert_success()
        .stdout_eq(str![[r#"
[COMPILING_FILES] with [SOLC_VERSION]
[SOLC_VERSION] [ELAPSED]
Compiler run successful!

"#]]);

    let metadata_path =
        prj.paths().artifacts.join(format!("{TEMPLATE_CONTRACT_ARTIFACT_BASE}.metadata.json"));
    let _artifact: Metadata = foundry_compilers::utils::read_json_file(&metadata_path).unwrap();

    let iropt = prj.paths().artifacts.join(format!("{TEMPLATE_CONTRACT_ARTIFACT_BASE}.iropt"));
    std::fs::read_to_string(iropt).unwrap();

    let sourcemap =
        prj.paths().artifacts.join(format!("{TEMPLATE_CONTRACT_ARTIFACT_BASE}.sourcemap"));
    std::fs::read_to_string(sourcemap).unwrap();

    let legacy_assembly = prj
        .paths()
        .artifacts
        .join(format!("{TEMPLATE_CONTRACT_ARTIFACT_BASE}.legacyAssembly.json"));
    std::fs::read_to_string(legacy_assembly).unwrap();
});

forgetest!(can_print_warnings, |prj, cmd| {
    prj.add_source(
        "Foo",
        r"
contract Greeter {
    function foo(uint256 a) public {
        uint256 x = 1;
    }
}
   ",
    )
    .unwrap();

    cmd.arg("build").assert_success().stdout_eq(str![[r#"
[COMPILING_FILES] with [SOLC_VERSION]
[SOLC_VERSION] [ELAPSED]
Compiler run successful with warnings:
Warning (5667): Unused function parameter. Remove or comment out the variable name to silence this warning.
 [FILE]:5:18:
  |
5 |     function foo(uint256 a) public {
  |                  ^^^^^^^^^

Warning (2072): Unused local variable.
 [FILE]:6:9:
  |
6 |         uint256 x = 1;
  |         ^^^^^^^^^

Warning (2018): Function state mutability can be restricted to pure
 [FILE]:5:5:
  |
5 |     function foo(uint256 a) public {
  |     ^ (Relevant source part starts here and spans across multiple lines).


"#]]);
});

// Tests that direct import paths are handled correctly
forgetest!(can_handle_direct_imports_into_src, |prj, cmd| {
    prj.add_source(
        "Foo",
        r#"
import {FooLib} from "src/FooLib.sol";
struct Bar {
    uint8 x;
}
contract Foo {
    mapping(uint256 => Bar) bars;
    function checker(uint256 id) external {
        Bar memory b = bars[id];
        FooLib.check(b);
    }
    function checker2() external {
        FooLib.check2(this);
    }
}
   "#,
    )
    .unwrap();

    prj.add_source(
        "FooLib",
        r#"
import {Foo, Bar} from "src/Foo.sol";
library FooLib {
    function check(Bar memory b) public {}
    function check2(Foo f) public {}
}
   "#,
    )
    .unwrap();

    cmd.arg("build").assert_success().stdout_eq(str![[r#"
[COMPILING_FILES] with [SOLC_VERSION]
[SOLC_VERSION] [ELAPSED]
Compiler run successful!

"#]]);
});

// tests that the `inspect` command works correctly
forgetest!(can_execute_inspect_command, |prj, cmd| {
    let contract_name = "Foo";
    let path = prj
        .add_source(
            contract_name,
            r#"
contract Foo {
    event log_string(string);
    function run() external {
        emit log_string("script ran");
    }
}
    "#,
        )
        .unwrap();

    cmd.arg("inspect").arg(contract_name).arg("bytecode").assert_success().stdout_eq(str![[r#"
0x60806040[..]

"#]]);

    let info = format!("src/{}:{}", path.file_name().unwrap().to_string_lossy(), contract_name);
    cmd.forge_fuse().arg("inspect").arg(info).arg("bytecode").assert_success().stdout_eq(str![[
        r#"
0x60806040[..]

"#
    ]]);
});

// test that `forge snapshot` commands work
forgetest!(can_check_snapshot, |prj, cmd| {
    prj.insert_ds_test();

    prj.add_source(
        "ATest.t.sol",
        r#"
import "./test.sol";
contract ATest is DSTest {
    function testExample() public {
        assertTrue(true);
    }
}
   "#,
    )
    .unwrap();

    cmd.args(["snapshot"]).assert_success().stdout_eq(str![[r#"
[COMPILING_FILES] with [SOLC_VERSION]
[SOLC_VERSION] [ELAPSED]
Compiler run successful!

Ran 1 test for src/ATest.t.sol:ATest
[PASS] testExample() ([GAS])
Suite result: ok. 1 passed; 0 failed; 0 skipped; [ELAPSED]

Ran 1 test suite [ELAPSED]: 1 tests passed, 0 failed, 0 skipped (1 total tests)

"#]]);

    cmd.arg("--check").assert_success().stdout_eq(str![[r#"
No files changed, compilation skipped

Ran 1 test for src/ATest.t.sol:ATest
[PASS] testExample() ([GAS])
Suite result: ok. 1 passed; 0 failed; 0 skipped; [ELAPSED]

Ran 1 test suite [ELAPSED]: 1 tests passed, 0 failed, 0 skipped (1 total tests)

"#]]);
});

// test that `forge build` does not print `(with warnings)` if file path is ignored
forgetest!(can_compile_without_warnings_ignored_file_paths, |prj, cmd| {
    // Ignoring path and setting empty error_codes as default would set would set some error codes
    prj.update_config(|config| {
        config.ignored_file_paths = vec![Path::new("src").to_path_buf()];
        config.ignored_error_codes = vec![];
    });

    prj.add_raw_source(
        "src/example.sol",
        r"
pragma solidity *;
contract A {
    function testExample() public {}
}
",
    )
    .unwrap();

    cmd.args(["build", "--force"]).assert_success().stdout_eq(str![[r#"
[COMPILING_FILES] with [SOLC_VERSION]
[SOLC_VERSION] [ELAPSED]
Compiler run successful!

"#]]);

    // Reconfigure without ignored paths or error codes and check for warnings
    prj.update_config(|config| config.ignored_file_paths = vec![]);

    cmd.forge_fuse().args(["build", "--force"]).assert_success().stdout_eq(str![[r#"
[COMPILING_FILES] with [SOLC_VERSION]
[SOLC_VERSION] [ELAPSED]
Compiler run successful with warnings:
Warning (1878): SPDX license identifier not provided in source file. Before publishing, consider adding a comment containing "SPDX-License-Identifier: <SPDX-License>" to each source file. Use "SPDX-License-Identifier: UNLICENSED" for non-open-source code. Please see https://spdx.org for more information.
Warning: SPDX license identifier not provided in source file. Before publishing, consider adding a comment containing "SPDX-License-Identifier: <SPDX-License>" to each source file. Use "SPDX-License-Identifier: UNLICENSED" for non-open-source code. Please see https://spdx.org for more information.
[FILE]


"#]]);
});

// test that `forge build` does not print `(with warnings)` if there aren't any
forgetest!(can_compile_without_warnings, |prj, cmd| {
    prj.update_config(|config| {
        config.ignored_error_codes = vec![SolidityErrorCode::SpdxLicenseNotProvided];
    });
    prj.add_raw_source(
        "A",
        r"
pragma solidity *;
contract A {
    function testExample() public {}
}
   ",
    )
    .unwrap();

    cmd.args(["build", "--force"]).assert_success().stdout_eq(str![[r#"
[COMPILING_FILES] with [SOLC_VERSION]
[SOLC_VERSION] [ELAPSED]
Compiler run successful!

"#]]);

    // don't ignore errors
    prj.update_config(|config| {
        config.ignored_error_codes = vec![];
    });

    cmd.forge_fuse().args(["build", "--force"]).assert_success().stdout_eq(str![[r#"
[COMPILING_FILES] with [SOLC_VERSION]
[SOLC_VERSION] [ELAPSED]
Compiler run successful with warnings:
Warning (1878): SPDX license identifier not provided in source file. Before publishing, consider adding a comment containing "SPDX-License-Identifier: <SPDX-License>" to each source file. Use "SPDX-License-Identifier: UNLICENSED" for non-open-source code. Please see https://spdx.org for more information.
Warning: SPDX license identifier not provided in source file. Before publishing, consider adding a comment containing "SPDX-License-Identifier: <SPDX-License>" to each source file. Use "SPDX-License-Identifier: UNLICENSED" for non-open-source code. Please see https://spdx.org for more information.
[FILE]


"#]]);
});

// test that `forge build` compiles when severity set to error, fails when set to warning, and
// handles ignored error codes as an exception
forgetest!(can_fail_compile_with_warnings, |prj, cmd| {
    prj.update_config(|config| {
        config.ignored_error_codes = vec![];
        config.deny_warnings = false;
    });
    prj.add_raw_source(
        "A",
        r"
pragma solidity *;
contract A {
    function testExample() public {}
}
   ",
    )
    .unwrap();

    // there are no errors
    cmd.args(["build", "--force"]).assert_success().stdout_eq(str![[r#"
[COMPILING_FILES] with [SOLC_VERSION]
[SOLC_VERSION] [ELAPSED]
Compiler run successful with warnings:
Warning (1878): SPDX license identifier not provided in source file. Before publishing, consider adding a comment containing "SPDX-License-Identifier: <SPDX-License>" to each source file. Use "SPDX-License-Identifier: UNLICENSED" for non-open-source code. Please see https://spdx.org for more information.
Warning: SPDX license identifier not provided in source file. Before publishing, consider adding a comment containing "SPDX-License-Identifier: <SPDX-License>" to each source file. Use "SPDX-License-Identifier: UNLICENSED" for non-open-source code. Please see https://spdx.org for more information.
[FILE]


"#]]);

    // warning fails to compile
    prj.update_config(|config| {
        config.ignored_error_codes = vec![];
        config.deny_warnings = true;
    });

    cmd.forge_fuse().args(["build", "--force"]).assert_failure().stderr_eq(str![[r#"
Error: Compiler run failed:
Warning (1878): SPDX license identifier not provided in source file. Before publishing, consider adding a comment containing "SPDX-License-Identifier: <SPDX-License>" to each source file. Use "SPDX-License-Identifier: UNLICENSED" for non-open-source code. Please see https://spdx.org for more information.
Warning: SPDX license identifier not provided in source file. Before publishing, consider adding a comment containing "SPDX-License-Identifier: <SPDX-License>" to each source file. Use "SPDX-License-Identifier: UNLICENSED" for non-open-source code. Please see https://spdx.org for more information.
[FILE]

"#]]);

    // ignores error code and compiles
    prj.update_config(|config| {
        config.ignored_error_codes = vec![SolidityErrorCode::SpdxLicenseNotProvided];
        config.deny_warnings = true;
    });

    cmd.forge_fuse().args(["build", "--force"]).assert_success().stdout_eq(str![[r#"
[COMPILING_FILES] with [SOLC_VERSION]
[SOLC_VERSION] [ELAPSED]
Compiler run successful!

"#]]);
});

// test that a failing `forge build` does not impact followup builds
forgetest!(can_build_after_failure, |prj, cmd| {
    prj.insert_ds_test();

    prj.add_source(
        "ATest.t.sol",
        r#"
import "./test.sol";
contract ATest is DSTest {
    function testExample() public {
        assertTrue(true);
    }
}
   "#,
    )
    .unwrap();
    prj.add_source(
        "BTest.t.sol",
        r#"
import "./test.sol";
contract BTest is DSTest {
    function testExample() public {
        assertTrue(true);
    }
}
   "#,
    )
    .unwrap();

    cmd.arg("build").assert_success().stdout_eq(str![[r#"
[COMPILING_FILES] with [SOLC_VERSION]
...
[SOLC_VERSION] [ELAPSED]
Compiler run successful!

"#]]);

    prj.assert_cache_exists();
    prj.assert_artifacts_dir_exists();

    let syntax_err = r#"
import "./test.sol";
contract CTest is DSTest {
    function testExample() public {
        THIS WILL CAUSE AN ERROR
    }
}
   "#;

    // introduce contract with syntax error
    prj.add_source("CTest.t.sol", syntax_err).unwrap();

    // `forge build --force` which should fail
    cmd.forge_fuse().args(["build", "--force"]).assert_failure().stderr_eq(str![[r#"
Error: Compiler run failed:
Error (2314): Expected ';' but got identifier
 [FILE]:7:19:
  |
7 |         THIS WILL CAUSE AN ERROR
  |                   ^^^^^

"#]]);

    // but ensure this cleaned cache and artifacts
    assert!(!prj.paths().artifacts.exists());
    assert!(!prj.cache().exists());

    // still errors
    cmd.forge_fuse().args(["build", "--force"]).assert_failure().stderr_eq(str![[r#"
Error: Compiler run failed:
Error (2314): Expected ';' but got identifier
 [FILE]:7:19:
  |
7 |         THIS WILL CAUSE AN ERROR
  |                   ^^^^^

"#]]);

    // resolve the error by replacing the file
    prj.add_source(
        "CTest.t.sol",
        r#"
import "./test.sol";
contract CTest is DSTest {
    function testExample() public {
         assertTrue(true);
    }
}
   "#,
    )
    .unwrap();

    cmd.forge_fuse().args(["build", "--force"]).assert_success().stdout_eq(str![[r#"
[COMPILING_FILES] with [SOLC_VERSION]
[SOLC_VERSION] [ELAPSED]
Compiler run successful!

"#]]);

    prj.assert_cache_exists();
    prj.assert_artifacts_dir_exists();

    // ensure cache is unchanged after error
    let cache = fs::read_to_string(prj.cache()).unwrap();

    // introduce the error again but building without force
    prj.add_source("CTest.t.sol", syntax_err).unwrap();
    cmd.forge_fuse().arg("build").assert_failure().stderr_eq(str![[r#"
Error: Compiler run failed:
Error (2314): Expected ';' but got identifier
 [FILE]:7:19:
  |
7 |         THIS WILL CAUSE AN ERROR
  |                   ^^^^^

"#]]);

    // ensure unchanged cache file
    let cache_after = fs::read_to_string(prj.cache()).unwrap();
    assert_eq!(cache, cache_after);
});

// test to check that install/remove works properly
forgetest!(can_install_and_remove, |prj, cmd| {
    cmd.git_init();

    let libs = prj.root().join("lib");
    let git_mod = prj.root().join(".git/modules/lib");
    let git_mod_file = prj.root().join(".gitmodules");

    let forge_std = libs.join("forge-std");
    let forge_std_mod = git_mod.join("forge-std");

    let install = |cmd: &mut TestCommand| {
        cmd.forge_fuse()
            .args(["install", "foundry-rs/forge-std", "--no-commit"])
            .assert_success()
            .stdout_eq(str![[r#"
Installing forge-std in [..] (url: Some("https://github.com/foundry-rs/forge-std"), tag: None)
    Installed forge-std[..]

"#]]);

        assert!(forge_std.exists());
        assert!(forge_std_mod.exists());

        let submods = read_string(&git_mod_file);
        assert!(submods.contains("https://github.com/foundry-rs/forge-std"));
    };

    let remove = |cmd: &mut TestCommand, target: &str| {
        // TODO: flaky behavior with URL, sometimes it is None, sometimes it is Some("https://github.com/lib/forge-std")
        cmd.forge_fuse().args(["remove", "--force", target]).assert_success().stdout_eq(str![[
            r#"
Removing 'forge-std' in [..], (url: [..], tag: None)

"#
        ]]);

        assert!(!forge_std.exists());
        assert!(!forge_std_mod.exists());
        let submods = read_string(&git_mod_file);
        assert!(!submods.contains("https://github.com/foundry-rs/forge-std"));
    };

    install(&mut cmd);
    remove(&mut cmd, "forge-std");

    // install again and remove via relative path
    install(&mut cmd);
    remove(&mut cmd, "lib/forge-std");
});

// test to check we can run `forge install` in an empty dir <https://github.com/foundry-rs/foundry/issues/6519>
forgetest!(can_install_empty, |prj, cmd| {
    // create
    cmd.git_init();
    cmd.forge_fuse().args(["install"]);
    cmd.assert_empty_stdout();

    // create initial commit
    fs::write(prj.root().join("README.md"), "Initial commit").unwrap();

    cmd.git_add();
    cmd.git_commit("Initial commit");

    cmd.forge_fuse().args(["install"]);
    cmd.assert_empty_stdout();
});

// test to check that package can be reinstalled after manually removing the directory
forgetest!(can_reinstall_after_manual_remove, |prj, cmd| {
    cmd.git_init();

    let libs = prj.root().join("lib");
    let git_mod = prj.root().join(".git/modules/lib");
    let git_mod_file = prj.root().join(".gitmodules");

    let forge_std = libs.join("forge-std");
    let forge_std_mod = git_mod.join("forge-std");

    let install = |cmd: &mut TestCommand| {
        cmd.forge_fuse()
            .args(["install", "foundry-rs/forge-std", "--no-commit"])
            .assert_success()
            .stdout_eq(str![[r#"
Installing forge-std in [..] (url: Some("https://github.com/foundry-rs/forge-std"), tag: None)
    Installed forge-std[..]

"#]]);

        assert!(forge_std.exists());
        assert!(forge_std_mod.exists());

        let submods = read_string(&git_mod_file);
        assert!(submods.contains("https://github.com/foundry-rs/forge-std"));
    };

    install(&mut cmd);
    fs::remove_dir_all(forge_std.clone()).expect("Failed to remove forge-std");

    // install again
    install(&mut cmd);
});

// test that we can repeatedly install the same dependency without changes
forgetest!(can_install_repeatedly, |_prj, cmd| {
    cmd.git_init();

    cmd.forge_fuse().args(["install", "foundry-rs/forge-std"]);
    for _ in 0..3 {
        cmd.assert_success();
    }
});

// test that by default we install the latest semver release tag
// <https://github.com/openzeppelin/openzeppelin-contracts>
forgetest!(can_install_latest_release_tag, |prj, cmd| {
    cmd.git_init();
    cmd.forge_fuse().args(["install", "openzeppelin/openzeppelin-contracts"]);
    cmd.assert_success();

    let dep = prj.paths().libraries[0].join("openzeppelin-contracts");
    assert!(dep.exists());

    // the latest release at the time this test was written
    let version: Version = "4.8.0".parse().unwrap();
    let out = Command::new("git").current_dir(&dep).args(["describe", "--tags"]).output().unwrap();
    let tag = String::from_utf8_lossy(&out.stdout);
    let current: Version = tag.as_ref().trim_start_matches('v').trim().parse().unwrap();

    assert!(current >= version);
});

// Tests that forge update doesn't break a working dependency by recursively updating nested
// dependencies
forgetest!(
    #[cfg_attr(windows, ignore = "weird git fail")]
    can_update_library_with_outdated_nested_dependency,
    |prj, cmd| {
        cmd.git_init();

        let libs = prj.root().join("lib");
        let git_mod = prj.root().join(".git/modules/lib");
        let git_mod_file = prj.root().join(".gitmodules");

        // get paths to check inside install fn
        let package = libs.join("forge-5980-test");
        let package_mod = git_mod.join("forge-5980-test");

        // install main dependency
        cmd.forge_fuse()
            .args(["install", "evalir/forge-5980-test", "--no-commit"])
            .assert_success()
            .stdout_eq(str![[r#"
Installing forge-5980-test in [..] (url: Some("https://github.com/evalir/forge-5980-test"), tag: None)
    Installed forge-5980-test

"#]]);

        // assert paths exist
        assert!(package.exists());
        assert!(package_mod.exists());

        let submods = read_string(git_mod_file);
        assert!(submods.contains("https://github.com/evalir/forge-5980-test"));

        // try to update the top-level dependency; there should be no update for this dependency,
        // but its sub-dependency has upstream (breaking) changes; forge should not attempt to
        // update the sub-dependency
        cmd.forge_fuse().args(["update", "lib/forge-5980-test"]).assert_empty_stdout();

        // add explicit remappings for test file
        prj.update_config(|config| {
            config.remappings = vec![
                Remapping::from_str("forge-5980-test/=lib/forge-5980-test/src/").unwrap().into(),
                // explicit remapping for sub-dependendy seems necessary for some reason
                Remapping::from_str(
                    "forge-5980-test-dep/=lib/forge-5980-test/lib/forge-5980-test-dep/src/",
                )
                .unwrap()
                .into(),
            ];
        });

        // create test file that uses the top-level dependency; if the sub-dependency is updated,
        // compilation will fail
        prj.add_source(
            "CounterCopy",
            r#"
import "forge-5980-test/Counter.sol";
contract CounterCopy is Counter {
}
   "#,
        )
        .unwrap();

        // build and check output
        cmd.forge_fuse().arg("build").assert_success().stdout_eq(str![[r#"
[COMPILING_FILES] with [SOLC_VERSION]
[SOLC_VERSION] [ELAPSED]
Compiler run successful!

"#]]);
    }
);

const GAS_REPORT_CONTRACTS: &str = r#"
//SPDX-license-identifier: MIT

import "./test.sol";

contract ContractOne {
    int public i;

    constructor() {
        i = 0;
    }

    function foo() public{
        while(i<5){
            i++;
        }
    }
}

contract ContractOneTest is DSTest {
    ContractOne c1;

    function setUp() public {
        c1 = new ContractOne();
    }

    function testFoo() public {
        c1.foo();
    }
}


contract ContractTwo {
    int public i;

    constructor() {
        i = 0;
    }

    function bar() public{
        while(i<50){
            i++;
        }
    }
}

contract ContractTwoTest is DSTest {
    ContractTwo c2;

    function setUp() public {
        c2 = new ContractTwo();
    }

    function testBar() public {
        c2.bar();
    }
}

contract ContractThree {
    int public i;

    constructor() {
        i = 0;
    }

    function baz() public{
        while(i<500){
            i++;
        }
    }
}

contract ContractThreeTest is DSTest {
    ContractThree c3;

    function setUp() public {
        c3 = new ContractThree();
    }

    function testBaz() public {
        c3.baz();
    }
}
"#;

forgetest!(gas_report_all_contracts, |prj, cmd| {
    prj.insert_ds_test();
    prj.add_source("Contracts.sol", GAS_REPORT_CONTRACTS).unwrap();

    // report for all
    prj.update_config(|config| {
        config.gas_reports = vec!["*".to_string()];
        config.gas_reports_ignore = vec![];
    });

    cmd.forge_fuse().arg("test").arg("--gas-report").assert_success().stdout_eq(str![[r#"
...
╭----------------------------------------+-----------------+-------+--------+-------+---------╮
| src/Contracts.sol:ContractOne Contract |                 |       |        |       |         |
+=============================================================================================+
| Deployment Cost                        | Deployment Size |       |        |       |         |
|----------------------------------------+-----------------+-------+--------+-------+---------|
| 133027                                 | 394             |       |        |       |         |
|----------------------------------------+-----------------+-------+--------+-------+---------|
|                                        |                 |       |        |       |         |
|----------------------------------------+-----------------+-------+--------+-------+---------|
| Function Name                          | Min             | Avg   | Median | Max   | # Calls |
|----------------------------------------+-----------------+-------+--------+-------+---------|
| foo                                    | 45656           | 45656 | 45656  | 45656 | 1       |
╰----------------------------------------+-----------------+-------+--------+-------+---------╯

╭------------------------------------------+-----------------+--------+--------+--------+---------╮
| src/Contracts.sol:ContractThree Contract |                 |        |        |        |         |
+=================================================================================================+
| Deployment Cost                          | Deployment Size |        |        |        |         |
|------------------------------------------+-----------------+--------+--------+--------+---------|
| 133243                                   | 395             |        |        |        |         |
|------------------------------------------+-----------------+--------+--------+--------+---------|
|                                          |                 |        |        |        |         |
|------------------------------------------+-----------------+--------+--------+--------+---------|
| Function Name                            | Min             | Avg    | Median | Max    | # Calls |
|------------------------------------------+-----------------+--------+--------+--------+---------|
| baz                                      | 287711          | 287711 | 287711 | 287711 | 1       |
╰------------------------------------------+-----------------+--------+--------+--------+---------╯

╭----------------------------------------+-----------------+-------+--------+-------+---------╮
| src/Contracts.sol:ContractTwo Contract |                 |       |        |       |         |
+=============================================================================================+
| Deployment Cost                        | Deployment Size |       |        |       |         |
|----------------------------------------+-----------------+-------+--------+-------+---------|
| 133027                                 | 394             |       |        |       |         |
|----------------------------------------+-----------------+-------+--------+-------+---------|
|                                        |                 |       |        |       |         |
|----------------------------------------+-----------------+-------+--------+-------+---------|
| Function Name                          | Min             | Avg   | Median | Max   | # Calls |
|----------------------------------------+-----------------+-------+--------+-------+---------|
| bar                                    | 67683           | 67683 | 67683  | 67683 | 1       |
╰----------------------------------------+-----------------+-------+--------+-------+---------╯


Ran 3 test suites [ELAPSED]: 3 tests passed, 0 failed, 0 skipped (3 total tests)

"#]]);
    cmd.forge_fuse().arg("test").arg("--gas-report").arg("--json").assert_success().stdout_eq(
        str![[r#"
[
  {
    "contract": "src/Contracts.sol:ContractOne",
    "deployment": {
      "gas": 133027,
      "size": 394
    },
    "functions": {
      "foo()": {
        "calls": 1,
        "min": 45656,
        "mean": 45656,
        "median": 45656,
        "max": 45656
      }
    }
  },
  {
    "contract": "src/Contracts.sol:ContractThree",
    "deployment": {
      "gas": 133243,
      "size": 395
    },
    "functions": {
      "baz()": {
        "calls": 1,
        "min": 287711,
        "mean": 287711,
        "median": 287711,
        "max": 287711
      }
    }
  },
  {
    "contract": "src/Contracts.sol:ContractTwo",
    "deployment": {
      "gas": 133027,
      "size": 394
    },
    "functions": {
      "bar()": {
        "calls": 1,
        "min": 67683,
        "mean": 67683,
        "median": 67683,
        "max": 67683
      }
    }
  }
]
"#]]
        .is_json(),
    );

    prj.update_config(|config| config.gas_reports = vec![]);
    cmd.forge_fuse().arg("test").arg("--gas-report").assert_success().stdout_eq(str![[r#"
...
╭----------------------------------------+-----------------+-------+--------+-------+---------╮
| src/Contracts.sol:ContractOne Contract |                 |       |        |       |         |
+=============================================================================================+
| Deployment Cost                        | Deployment Size |       |        |       |         |
|----------------------------------------+-----------------+-------+--------+-------+---------|
| 133027                                 | 394             |       |        |       |         |
|----------------------------------------+-----------------+-------+--------+-------+---------|
|                                        |                 |       |        |       |         |
|----------------------------------------+-----------------+-------+--------+-------+---------|
| Function Name                          | Min             | Avg   | Median | Max   | # Calls |
|----------------------------------------+-----------------+-------+--------+-------+---------|
| foo                                    | 45656           | 45656 | 45656  | 45656 | 1       |
╰----------------------------------------+-----------------+-------+--------+-------+---------╯

╭------------------------------------------+-----------------+--------+--------+--------+---------╮
| src/Contracts.sol:ContractThree Contract |                 |        |        |        |         |
+=================================================================================================+
| Deployment Cost                          | Deployment Size |        |        |        |         |
|------------------------------------------+-----------------+--------+--------+--------+---------|
| 133243                                   | 395             |        |        |        |         |
|------------------------------------------+-----------------+--------+--------+--------+---------|
|                                          |                 |        |        |        |         |
|------------------------------------------+-----------------+--------+--------+--------+---------|
| Function Name                            | Min             | Avg    | Median | Max    | # Calls |
|------------------------------------------+-----------------+--------+--------+--------+---------|
| baz                                      | 287711          | 287711 | 287711 | 287711 | 1       |
╰------------------------------------------+-----------------+--------+--------+--------+---------╯

╭----------------------------------------+-----------------+-------+--------+-------+---------╮
| src/Contracts.sol:ContractTwo Contract |                 |       |        |       |         |
+=============================================================================================+
| Deployment Cost                        | Deployment Size |       |        |       |         |
|----------------------------------------+-----------------+-------+--------+-------+---------|
| 133027                                 | 394             |       |        |       |         |
|----------------------------------------+-----------------+-------+--------+-------+---------|
|                                        |                 |       |        |       |         |
|----------------------------------------+-----------------+-------+--------+-------+---------|
| Function Name                          | Min             | Avg   | Median | Max   | # Calls |
|----------------------------------------+-----------------+-------+--------+-------+---------|
| bar                                    | 67683           | 67683 | 67683  | 67683 | 1       |
╰----------------------------------------+-----------------+-------+--------+-------+---------╯


Ran 3 test suites [ELAPSED]: 3 tests passed, 0 failed, 0 skipped (3 total tests)

"#]]);
    cmd.forge_fuse().arg("test").arg("--gas-report").arg("--json").assert_success().stdout_eq(
        str![[r#"
[
  {
    "contract": "src/Contracts.sol:ContractOne",
    "deployment": {
      "gas": 133027,
      "size": 394
    },
    "functions": {
      "foo()": {
        "calls": 1,
        "min": 45656,
        "mean": 45656,
        "median": 45656,
        "max": 45656
      }
    }
  },
  {
    "contract": "src/Contracts.sol:ContractThree",
    "deployment": {
      "gas": 133243,
      "size": 395
    },
    "functions": {
      "baz()": {
        "calls": 1,
        "min": 287711,
        "mean": 287711,
        "median": 287711,
        "max": 287711
      }
    }
  },
  {
    "contract": "src/Contracts.sol:ContractTwo",
    "deployment": {
      "gas": 133027,
      "size": 394
    },
    "functions": {
      "bar()": {
        "calls": 1,
        "min": 67683,
        "mean": 67683,
        "median": 67683,
        "max": 67683
      }
    }
  }
]
"#]]
        .is_json(),
    );

    prj.update_config(|config| config.gas_reports = vec!["*".to_string()]);
    cmd.forge_fuse().arg("test").arg("--gas-report").assert_success().stdout_eq(str![[r#"
...
╭----------------------------------------+-----------------+-------+--------+-------+---------╮
| src/Contracts.sol:ContractOne Contract |                 |       |        |       |         |
+=============================================================================================+
| Deployment Cost                        | Deployment Size |       |        |       |         |
|----------------------------------------+-----------------+-------+--------+-------+---------|
| 133027                                 | 394             |       |        |       |         |
|----------------------------------------+-----------------+-------+--------+-------+---------|
|                                        |                 |       |        |       |         |
|----------------------------------------+-----------------+-------+--------+-------+---------|
| Function Name                          | Min             | Avg   | Median | Max   | # Calls |
|----------------------------------------+-----------------+-------+--------+-------+---------|
| foo                                    | 45656           | 45656 | 45656  | 45656 | 1       |
╰----------------------------------------+-----------------+-------+--------+-------+---------╯

╭------------------------------------------+-----------------+--------+--------+--------+---------╮
| src/Contracts.sol:ContractThree Contract |                 |        |        |        |         |
+=================================================================================================+
| Deployment Cost                          | Deployment Size |        |        |        |         |
|------------------------------------------+-----------------+--------+--------+--------+---------|
| 133243                                   | 395             |        |        |        |         |
|------------------------------------------+-----------------+--------+--------+--------+---------|
|                                          |                 |        |        |        |         |
|------------------------------------------+-----------------+--------+--------+--------+---------|
| Function Name                            | Min             | Avg    | Median | Max    | # Calls |
|------------------------------------------+-----------------+--------+--------+--------+---------|
| baz                                      | 287711          | 287711 | 287711 | 287711 | 1       |
╰------------------------------------------+-----------------+--------+--------+--------+---------╯

╭----------------------------------------+-----------------+-------+--------+-------+---------╮
| src/Contracts.sol:ContractTwo Contract |                 |       |        |       |         |
+=============================================================================================+
| Deployment Cost                        | Deployment Size |       |        |       |         |
|----------------------------------------+-----------------+-------+--------+-------+---------|
| 133027                                 | 394             |       |        |       |         |
|----------------------------------------+-----------------+-------+--------+-------+---------|
|                                        |                 |       |        |       |         |
|----------------------------------------+-----------------+-------+--------+-------+---------|
| Function Name                          | Min             | Avg   | Median | Max   | # Calls |
|----------------------------------------+-----------------+-------+--------+-------+---------|
| bar                                    | 67683           | 67683 | 67683  | 67683 | 1       |
╰----------------------------------------+-----------------+-------+--------+-------+---------╯


Ran 3 test suites [ELAPSED]: 3 tests passed, 0 failed, 0 skipped (3 total tests)

"#]]);
    cmd.forge_fuse().arg("test").arg("--gas-report").arg("--json").assert_success().stdout_eq(
        str![[r#"
[
  {
    "contract": "src/Contracts.sol:ContractOne",
    "deployment": {
      "gas": 133027,
      "size": 394
    },
    "functions": {
      "foo()": {
        "calls": 1,
        "min": 45656,
        "mean": 45656,
        "median": 45656,
        "max": 45656
      }
    }
  },
  {
    "contract": "src/Contracts.sol:ContractThree",
    "deployment": {
      "gas": 133243,
      "size": 395
    },
    "functions": {
      "baz()": {
        "calls": 1,
        "min": 287711,
        "mean": 287711,
        "median": 287711,
        "max": 287711
      }
    }
  },
  {
    "contract": "src/Contracts.sol:ContractTwo",
    "deployment": {
      "gas": 133027,
      "size": 394
    },
    "functions": {
      "bar()": {
        "calls": 1,
        "min": 67683,
        "mean": 67683,
        "median": 67683,
        "max": 67683
      }
    }
  }
]
"#]]
        .is_json(),
    );

    prj.update_config(|config| {
        config.gas_reports =
            vec!["ContractOne".to_string(), "ContractTwo".to_string(), "ContractThree".to_string()];
    });
    cmd.forge_fuse().arg("test").arg("--gas-report").assert_success().stdout_eq(str![[r#"
...
╭----------------------------------------+-----------------+-------+--------+-------+---------╮
| src/Contracts.sol:ContractOne Contract |                 |       |        |       |         |
+=============================================================================================+
| Deployment Cost                        | Deployment Size |       |        |       |         |
|----------------------------------------+-----------------+-------+--------+-------+---------|
| 133027                                 | 394             |       |        |       |         |
|----------------------------------------+-----------------+-------+--------+-------+---------|
|                                        |                 |       |        |       |         |
|----------------------------------------+-----------------+-------+--------+-------+---------|
| Function Name                          | Min             | Avg   | Median | Max   | # Calls |
|----------------------------------------+-----------------+-------+--------+-------+---------|
| foo                                    | 45656           | 45656 | 45656  | 45656 | 1       |
╰----------------------------------------+-----------------+-------+--------+-------+---------╯

╭------------------------------------------+-----------------+--------+--------+--------+---------╮
| src/Contracts.sol:ContractThree Contract |                 |        |        |        |         |
+=================================================================================================+
| Deployment Cost                          | Deployment Size |        |        |        |         |
|------------------------------------------+-----------------+--------+--------+--------+---------|
| 133243                                   | 395             |        |        |        |         |
|------------------------------------------+-----------------+--------+--------+--------+---------|
|                                          |                 |        |        |        |         |
|------------------------------------------+-----------------+--------+--------+--------+---------|
| Function Name                            | Min             | Avg    | Median | Max    | # Calls |
|------------------------------------------+-----------------+--------+--------+--------+---------|
| baz                                      | 287711          | 287711 | 287711 | 287711 | 1       |
╰------------------------------------------+-----------------+--------+--------+--------+---------╯

╭----------------------------------------+-----------------+-------+--------+-------+---------╮
| src/Contracts.sol:ContractTwo Contract |                 |       |        |       |         |
+=============================================================================================+
| Deployment Cost                        | Deployment Size |       |        |       |         |
|----------------------------------------+-----------------+-------+--------+-------+---------|
| 133027                                 | 394             |       |        |       |         |
|----------------------------------------+-----------------+-------+--------+-------+---------|
|                                        |                 |       |        |       |         |
|----------------------------------------+-----------------+-------+--------+-------+---------|
| Function Name                          | Min             | Avg   | Median | Max   | # Calls |
|----------------------------------------+-----------------+-------+--------+-------+---------|
| bar                                    | 67683           | 67683 | 67683  | 67683 | 1       |
╰----------------------------------------+-----------------+-------+--------+-------+---------╯


Ran 3 test suites [ELAPSED]: 3 tests passed, 0 failed, 0 skipped (3 total tests)

"#]]);
    cmd.forge_fuse().arg("test").arg("--gas-report").arg("--json").assert_success().stdout_eq(
        str![[r#"
[
  {
    "contract": "src/Contracts.sol:ContractOne",
    "deployment": {
      "gas": 133027,
      "size": 394
    },
    "functions": {
      "foo()": {
        "calls": 1,
        "min": 45656,
        "mean": 45656,
        "median": 45656,
        "max": 45656
      }
    }
  },
  {
    "contract": "src/Contracts.sol:ContractThree",
    "deployment": {
      "gas": 133243,
      "size": 395
    },
    "functions": {
      "baz()": {
        "calls": 1,
        "min": 287711,
        "mean": 287711,
        "median": 287711,
        "max": 287711
      }
    }
  },
  {
    "contract": "src/Contracts.sol:ContractTwo",
    "deployment": {
      "gas": 133027,
      "size": 394
    },
    "functions": {
      "bar()": {
        "calls": 1,
        "min": 67683,
        "mean": 67683,
        "median": 67683,
        "max": 67683
      }
    }
  }
]
"#]]
        .is_json(),
    );
});

forgetest!(gas_report_some_contracts, |prj, cmd| {
    prj.insert_ds_test();
    prj.add_source("Contracts.sol", GAS_REPORT_CONTRACTS).unwrap();

    // report for One
    prj.update_config(|config| config.gas_reports = vec!["ContractOne".to_string()]);
    cmd.forge_fuse();
    cmd.arg("test").arg("--gas-report").assert_success().stdout_eq(str![[r#"
...
╭----------------------------------------+-----------------+-------+--------+-------+---------╮
| src/Contracts.sol:ContractOne Contract |                 |       |        |       |         |
+=============================================================================================+
| Deployment Cost                        | Deployment Size |       |        |       |         |
|----------------------------------------+-----------------+-------+--------+-------+---------|
| 133027                                 | 394             |       |        |       |         |
|----------------------------------------+-----------------+-------+--------+-------+---------|
|                                        |                 |       |        |       |         |
|----------------------------------------+-----------------+-------+--------+-------+---------|
| Function Name                          | Min             | Avg   | Median | Max   | # Calls |
|----------------------------------------+-----------------+-------+--------+-------+---------|
| foo                                    | 45656           | 45656 | 45656  | 45656 | 1       |
╰----------------------------------------+-----------------+-------+--------+-------+---------╯


Ran 3 test suites [ELAPSED]: 3 tests passed, 0 failed, 0 skipped (3 total tests)

"#]]);
    cmd.forge_fuse().arg("test").arg("--gas-report").arg("--json").assert_success().stdout_eq(
        str![[r#"
[
  {
    "contract": "src/Contracts.sol:ContractOne",
    "deployment": {
      "gas": 133027,
      "size": 394
    },
    "functions": {
      "foo()": {
        "calls": 1,
        "min": 45656,
        "mean": 45656,
        "median": 45656,
        "max": 45656
      }
    }
  }
]
"#]]
        .is_json(),
    );

    // report for Two
    prj.update_config(|config| config.gas_reports = vec!["ContractTwo".to_string()]);
    cmd.forge_fuse();
    cmd.arg("test").arg("--gas-report").assert_success().stdout_eq(str![[r#"
...
╭----------------------------------------+-----------------+-------+--------+-------+---------╮
| src/Contracts.sol:ContractTwo Contract |                 |       |        |       |         |
+=============================================================================================+
| Deployment Cost                        | Deployment Size |       |        |       |         |
|----------------------------------------+-----------------+-------+--------+-------+---------|
| 133027                                 | 394             |       |        |       |         |
|----------------------------------------+-----------------+-------+--------+-------+---------|
|                                        |                 |       |        |       |         |
|----------------------------------------+-----------------+-------+--------+-------+---------|
| Function Name                          | Min             | Avg   | Median | Max   | # Calls |
|----------------------------------------+-----------------+-------+--------+-------+---------|
| bar                                    | 67683           | 67683 | 67683  | 67683 | 1       |
╰----------------------------------------+-----------------+-------+--------+-------+---------╯


Ran 3 test suites [ELAPSED]: 3 tests passed, 0 failed, 0 skipped (3 total tests)

"#]]);
    cmd.forge_fuse().arg("test").arg("--gas-report").arg("--json").assert_success().stdout_eq(
        str![[r#"
[
  {
    "contract": "src/Contracts.sol:ContractTwo",
    "deployment": {
      "gas": 133027,
      "size": 394
    },
    "functions": {
      "bar()": {
        "calls": 1,
        "min": 67683,
        "mean": 67683,
        "median": 67683,
        "max": 67683
      }
    }
  }
]
"#]]
        .is_json(),
    );

    // report for Three
    prj.update_config(|config| config.gas_reports = vec!["ContractThree".to_string()]);
    cmd.forge_fuse();
    cmd.arg("test").arg("--gas-report").assert_success().stdout_eq(str![[r#"
...
╭------------------------------------------+-----------------+--------+--------+--------+---------╮
| src/Contracts.sol:ContractThree Contract |                 |        |        |        |         |
+=================================================================================================+
| Deployment Cost                          | Deployment Size |        |        |        |         |
|------------------------------------------+-----------------+--------+--------+--------+---------|
| 133243                                   | 395             |        |        |        |         |
|------------------------------------------+-----------------+--------+--------+--------+---------|
|                                          |                 |        |        |        |         |
|------------------------------------------+-----------------+--------+--------+--------+---------|
| Function Name                            | Min             | Avg    | Median | Max    | # Calls |
|------------------------------------------+-----------------+--------+--------+--------+---------|
| baz                                      | 287711          | 287711 | 287711 | 287711 | 1       |
╰------------------------------------------+-----------------+--------+--------+--------+---------╯


Ran 3 test suites [ELAPSED]: 3 tests passed, 0 failed, 0 skipped (3 total tests)

"#]]);
    cmd.forge_fuse().arg("test").arg("--gas-report").arg("--json").assert_success().stdout_eq(
        str![[r#"
[
  {
    "contract": "src/Contracts.sol:ContractThree",
    "deployment": {
      "gas": 133243,
      "size": 395
    },
    "functions": {
      "baz()": {
        "calls": 1,
        "min": 287711,
        "mean": 287711,
        "median": 287711,
        "max": 287711
      }
    }
  }
]
"#]]
        .is_json(),
    );
});

forgetest!(gas_report_ignore_some_contracts, |prj, cmd| {
    prj.insert_ds_test();
    prj.add_source("Contracts.sol", GAS_REPORT_CONTRACTS).unwrap();

    // ignore ContractOne
    prj.update_config(|config| {
        config.gas_reports = vec!["*".to_string()];
        config.gas_reports_ignore = vec!["ContractOne".to_string()];
    });
    cmd.forge_fuse();
    cmd.arg("test").arg("--gas-report").assert_success().stdout_eq(str![[r#"
...
╭------------------------------------------+-----------------+--------+--------+--------+---------╮
| src/Contracts.sol:ContractThree Contract |                 |        |        |        |         |
+=================================================================================================+
| Deployment Cost                          | Deployment Size |        |        |        |         |
|------------------------------------------+-----------------+--------+--------+--------+---------|
| 133243                                   | 395             |        |        |        |         |
|------------------------------------------+-----------------+--------+--------+--------+---------|
|                                          |                 |        |        |        |         |
|------------------------------------------+-----------------+--------+--------+--------+---------|
| Function Name                            | Min             | Avg    | Median | Max    | # Calls |
|------------------------------------------+-----------------+--------+--------+--------+---------|
| baz                                      | 287711          | 287711 | 287711 | 287711 | 1       |
╰------------------------------------------+-----------------+--------+--------+--------+---------╯

╭----------------------------------------+-----------------+-------+--------+-------+---------╮
| src/Contracts.sol:ContractTwo Contract |                 |       |        |       |         |
+=============================================================================================+
| Deployment Cost                        | Deployment Size |       |        |       |         |
|----------------------------------------+-----------------+-------+--------+-------+---------|
| 133027                                 | 394             |       |        |       |         |
|----------------------------------------+-----------------+-------+--------+-------+---------|
|                                        |                 |       |        |       |         |
|----------------------------------------+-----------------+-------+--------+-------+---------|
| Function Name                          | Min             | Avg   | Median | Max   | # Calls |
|----------------------------------------+-----------------+-------+--------+-------+---------|
| bar                                    | 67683           | 67683 | 67683  | 67683 | 1       |
╰----------------------------------------+-----------------+-------+--------+-------+---------╯


Ran 3 test suites [ELAPSED]: 3 tests passed, 0 failed, 0 skipped (3 total tests)

"#]]);
    cmd.forge_fuse().arg("test").arg("--gas-report").arg("--json").assert_success().stdout_eq(
        str![[r#"
[
  {
    "contract": "src/Contracts.sol:ContractThree",
    "deployment": {
      "gas": 133243,
      "size": 395
    },
    "functions": {
      "baz()": {
        "calls": 1,
        "min": 287711,
        "mean": 287711,
        "median": 287711,
        "max": 287711
      }
    }
  },
  {
    "contract": "src/Contracts.sol:ContractTwo",
    "deployment": {
      "gas": 133027,
      "size": 394
    },
    "functions": {
      "bar()": {
        "calls": 1,
        "min": 67683,
        "mean": 67683,
        "median": 67683,
        "max": 67683
      }
    }
  }
]
"#]]
        .is_json(),
    );

    // ignore ContractTwo
    cmd.forge_fuse();
    prj.update_config(|config| {
        config.gas_reports = vec![];
        config.gas_reports_ignore = vec!["ContractTwo".to_string()];
    });
    cmd.forge_fuse();
    cmd.arg("test").arg("--gas-report").assert_success().stdout_eq(str![[r#"
...
╭----------------------------------------+-----------------+-------+--------+-------+---------╮
| src/Contracts.sol:ContractOne Contract |                 |       |        |       |         |
+=============================================================================================+
| Deployment Cost                        | Deployment Size |       |        |       |         |
|----------------------------------------+-----------------+-------+--------+-------+---------|
| 133027                                 | 394             |       |        |       |         |
|----------------------------------------+-----------------+-------+--------+-------+---------|
|                                        |                 |       |        |       |         |
|----------------------------------------+-----------------+-------+--------+-------+---------|
| Function Name                          | Min             | Avg   | Median | Max   | # Calls |
|----------------------------------------+-----------------+-------+--------+-------+---------|
| foo                                    | 45656           | 45656 | 45656  | 45656 | 1       |
╰----------------------------------------+-----------------+-------+--------+-------+---------╯

╭------------------------------------------+-----------------+--------+--------+--------+---------╮
| src/Contracts.sol:ContractThree Contract |                 |        |        |        |         |
+=================================================================================================+
| Deployment Cost                          | Deployment Size |        |        |        |         |
|------------------------------------------+-----------------+--------+--------+--------+---------|
| 133243                                   | 395             |        |        |        |         |
|------------------------------------------+-----------------+--------+--------+--------+---------|
|                                          |                 |        |        |        |         |
|------------------------------------------+-----------------+--------+--------+--------+---------|
| Function Name                            | Min             | Avg    | Median | Max    | # Calls |
|------------------------------------------+-----------------+--------+--------+--------+---------|
| baz                                      | 287711          | 287711 | 287711 | 287711 | 1       |
╰------------------------------------------+-----------------+--------+--------+--------+---------╯


Ran 3 test suites [ELAPSED]: 3 tests passed, 0 failed, 0 skipped (3 total tests)

"#]]);
    cmd.forge_fuse().arg("test").arg("--gas-report").arg("--json").assert_success().stdout_eq(
        str![[r#"
[
  {
    "contract": "src/Contracts.sol:ContractOne",
    "deployment": {
      "gas": 133027,
      "size": 394
    },
    "functions": {
      "foo()": {
        "calls": 1,
        "min": 45656,
        "mean": 45656,
        "median": 45656,
        "max": 45656
      }
    }
  },
  {
    "contract": "src/Contracts.sol:ContractThree",
    "deployment": {
      "gas": 133243,
      "size": 395
    },
    "functions": {
      "baz()": {
        "calls": 1,
        "min": 287711,
        "mean": 287711,
        "median": 287711,
        "max": 287711
      }
    }
  }
]
"#]]
        .is_json(),
    );

    // If the user listed the contract in 'gas_reports' (the foundry.toml field) a
    // report for the contract is generated even if it's listed in the ignore
    // list. This is addressed this way because getting a report you don't expect is
    // preferable than not getting one you expect. A warning is printed to stderr
    // indicating the "double listing".
    cmd.forge_fuse();
    prj.update_config(|config| {
        config.gas_reports =
            vec!["ContractOne".to_string(), "ContractTwo".to_string(), "ContractThree".to_string()];
        config.gas_reports_ignore = vec!["ContractThree".to_string()];
    });
    cmd.forge_fuse();
    cmd.arg("test")
        .arg("--gas-report")
        .assert_success()
        .stdout_eq(str![[r#"
...
╭----------------------------------------+-----------------+-------+--------+-------+---------╮
| src/Contracts.sol:ContractOne Contract |                 |       |        |       |         |
+=============================================================================================+
| Deployment Cost                        | Deployment Size |       |        |       |         |
|----------------------------------------+-----------------+-------+--------+-------+---------|
| 133027                                 | 394             |       |        |       |         |
|----------------------------------------+-----------------+-------+--------+-------+---------|
|                                        |                 |       |        |       |         |
|----------------------------------------+-----------------+-------+--------+-------+---------|
| Function Name                          | Min             | Avg   | Median | Max   | # Calls |
|----------------------------------------+-----------------+-------+--------+-------+---------|
| foo                                    | 45656           | 45656 | 45656  | 45656 | 1       |
╰----------------------------------------+-----------------+-------+--------+-------+---------╯

╭------------------------------------------+-----------------+--------+--------+--------+---------╮
| src/Contracts.sol:ContractThree Contract |                 |        |        |        |         |
+=================================================================================================+
| Deployment Cost                          | Deployment Size |        |        |        |         |
|------------------------------------------+-----------------+--------+--------+--------+---------|
| 133243                                   | 395             |        |        |        |         |
|------------------------------------------+-----------------+--------+--------+--------+---------|
|                                          |                 |        |        |        |         |
|------------------------------------------+-----------------+--------+--------+--------+---------|
| Function Name                            | Min             | Avg    | Median | Max    | # Calls |
|------------------------------------------+-----------------+--------+--------+--------+---------|
| baz                                      | 287711          | 287711 | 287711 | 287711 | 1       |
╰------------------------------------------+-----------------+--------+--------+--------+---------╯

╭----------------------------------------+-----------------+-------+--------+-------+---------╮
| src/Contracts.sol:ContractTwo Contract |                 |       |        |       |         |
+=============================================================================================+
| Deployment Cost                        | Deployment Size |       |        |       |         |
|----------------------------------------+-----------------+-------+--------+-------+---------|
| 133027                                 | 394             |       |        |       |         |
|----------------------------------------+-----------------+-------+--------+-------+---------|
|                                        |                 |       |        |       |         |
|----------------------------------------+-----------------+-------+--------+-------+---------|
| Function Name                          | Min             | Avg   | Median | Max   | # Calls |
|----------------------------------------+-----------------+-------+--------+-------+---------|
| bar                                    | 67683           | 67683 | 67683  | 67683 | 1       |
╰----------------------------------------+-----------------+-------+--------+-------+---------╯


Ran 3 test suites [ELAPSED]: 3 tests passed, 0 failed, 0 skipped (3 total tests)

"#]])
        .stderr_eq(str![[r#"
...
Warning: ContractThree is listed in both 'gas_reports' and 'gas_reports_ignore'.
...
"#]]);
    cmd.forge_fuse()
        .arg("test")
        .arg("--gas-report")
        .arg("--json")
        .assert_success()
        .stdout_eq(
            str![[r#"
[
  {
    "contract": "src/Contracts.sol:ContractOne",
    "deployment": {
      "gas": 133027,
      "size": 394
    },
    "functions": {
      "foo()": {
        "calls": 1,
        "min": 45656,
        "mean": 45656,
        "median": 45656,
        "max": 45656
      }
    }
  },
  {
    "contract": "src/Contracts.sol:ContractThree",
    "deployment": {
      "gas": 133243,
      "size": 395
    },
    "functions": {
      "baz()": {
        "calls": 1,
        "min": 287711,
        "mean": 287711,
        "median": 287711,
        "max": 287711
      }
    }
  },
  {
    "contract": "src/Contracts.sol:ContractTwo",
    "deployment": {
      "gas": 133027,
      "size": 394
    },
    "functions": {
      "bar()": {
        "calls": 1,
        "min": 67683,
        "mean": 67683,
        "median": 67683,
        "max": 67683
      }
    }
  }
]
"#]]
            .is_json(),
        )
        .stderr_eq(str![[r#"
...
Warning: ContractThree is listed in both 'gas_reports' and 'gas_reports_ignore'.
...
"#]]);
});

forgetest!(gas_report_flatten_multiple_selectors, |prj, cmd| {
    prj.insert_ds_test();
    prj.add_source(
        "Counter.sol",
        r#"
contract Counter {
    uint256 public a;
    int256 public b;

    function setNumber(uint256 x) public {
        a = x;
    }

    function setNumber(int256 x) public {
        b = x;
    }
}
"#,
    )
    .unwrap();

    prj.add_source(
        "CounterTest.t.sol",
        r#"
import "./test.sol";
import {Counter} from "./Counter.sol";

contract CounterTest is DSTest {
    Counter public counter;

    function setUp() public {
        counter = new Counter();
        counter.setNumber(uint256(0));
        counter.setNumber(int256(0));
    }

    function test_Increment() public {
        counter.setNumber(uint256(counter.a() + 1));
        counter.setNumber(int256(counter.b() + 1));
    }
}
"#,
    )
    .unwrap();

    cmd.arg("test").arg("--gas-report").assert_success().stdout_eq(str![[r#"
...
╭----------------------------------+-----------------+-------+--------+-------+---------╮
| src/Counter.sol:Counter Contract |                 |       |        |       |         |
+=======================================================================================+
| Deployment Cost                  | Deployment Size |       |        |       |         |
|----------------------------------+-----------------+-------+--------+-------+---------|
| 172107                           | 578             |       |        |       |         |
|----------------------------------+-----------------+-------+--------+-------+---------|
|                                  |                 |       |        |       |         |
|----------------------------------+-----------------+-------+--------+-------+---------|
| Function Name                    | Min             | Avg   | Median | Max   | # Calls |
|----------------------------------+-----------------+-------+--------+-------+---------|
| a                                | 2402            | 2402  | 2402   | 2402  | 1       |
|----------------------------------+-----------------+-------+--------+-------+---------|
| b                                | 2447            | 2447  | 2447   | 2447  | 1       |
|----------------------------------+-----------------+-------+--------+-------+---------|
| setNumber(int256)                | 23851           | 33807 | 33807  | 43763 | 2       |
|----------------------------------+-----------------+-------+--------+-------+---------|
| setNumber(uint256)               | 23806           | 33762 | 33762  | 43718 | 2       |
╰----------------------------------+-----------------+-------+--------+-------+---------╯


Ran 1 test suite [ELAPSED]: 1 tests passed, 0 failed, 0 skipped (1 total tests)

"#]]);
    cmd.forge_fuse().arg("test").arg("--gas-report").arg("--json").assert_success().stdout_eq(
        str![[r#"
[
  {
    "contract": "src/Counter.sol:Counter",
    "deployment": {
      "gas": 172107,
      "size": 578
    },
    "functions": {
      "a()": {
        "calls": 1,
        "min": 2402,
        "mean": 2402,
        "median": 2402,
        "max": 2402
      },
      "b()": {
        "calls": 1,
        "min": 2447,
        "mean": 2447,
        "median": 2447,
        "max": 2447
      },
      "setNumber(int256)": {
        "calls": 2,
        "min": 23851,
        "mean": 33807,
        "median": 33807,
        "max": 43763
      },
      "setNumber(uint256)": {
        "calls": 2,
        "min": 23806,
        "mean": 33762,
        "median": 33762,
        "max": 43718
      }
    }
  }
]
"#]]
        .is_json(),
    );
});

// <https://github.com/foundry-rs/foundry/issues/9115>
forgetest_init!(gas_report_with_fallback, |prj, cmd| {
    prj.add_test(
        "DelegateProxyTest.sol",
        r#"
import {Test} from "forge-std/Test.sol";

contract ProxiedContract {
    uint256 public amount;

    function deposit(uint256 aba) external {
        amount = amount * 2;
    }

    function deposit() external {
    }
}

contract DelegateProxy {
    address internal implementation;

    constructor(address counter) {
        implementation = counter;
    }

    function deposit() external {
    }

    fallback() external payable {
        address addr = implementation;

        assembly {
            calldatacopy(0, 0, calldatasize())
            let result := delegatecall(gas(), addr, 0, calldatasize(), 0, 0)
            returndatacopy(0, 0, returndatasize())
            switch result
            case 0 { revert(0, returndatasize()) }
            default { return(0, returndatasize()) }
        }
    }
}

contract GasReportFallbackTest is Test {
    function test_fallback_gas_report() public {
        ProxiedContract proxied = ProxiedContract(address(new DelegateProxy(address(new ProxiedContract()))));
        proxied.deposit(100);
        proxied.deposit();
    }
}
"#,
    )
    .unwrap();

    cmd.args(["test", "--mt", "test_fallback_gas_report", "-vvvv", "--gas-report"])
        .assert_success()
        .stdout_eq(str![[r#"
...
╭---------------------------------------------------+-----------------+-------+--------+-------+---------╮
| test/DelegateProxyTest.sol:DelegateProxy Contract |                 |       |        |       |         |
+========================================================================================================+
| Deployment Cost                                   | Deployment Size |       |        |       |         |
|---------------------------------------------------+-----------------+-------+--------+-------+---------|
| 117171                                            | 471             |       |        |       |         |
|---------------------------------------------------+-----------------+-------+--------+-------+---------|
|                                                   |                 |       |        |       |         |
|---------------------------------------------------+-----------------+-------+--------+-------+---------|
| Function Name                                     | Min             | Avg   | Median | Max   | # Calls |
|---------------------------------------------------+-----------------+-------+--------+-------+---------|
| deposit                                           | 21185           | 21185 | 21185  | 21185 | 1       |
|---------------------------------------------------+-----------------+-------+--------+-------+---------|
| fallback                                          | 29758           | 29758 | 29758  | 29758 | 1       |
╰---------------------------------------------------+-----------------+-------+--------+-------+---------╯

╭-----------------------------------------------------+-----------------+------+--------+------+---------╮
| test/DelegateProxyTest.sol:ProxiedContract Contract |                 |      |        |      |         |
+========================================================================================================+
| Deployment Cost                                     | Deployment Size |      |        |      |         |
|-----------------------------------------------------+-----------------+------+--------+------+---------|
| 153531                                              | 494             |      |        |      |         |
|-----------------------------------------------------+-----------------+------+--------+------+---------|
|                                                     |                 |      |        |      |         |
|-----------------------------------------------------+-----------------+------+--------+------+---------|
| Function Name                                       | Min             | Avg  | Median | Max  | # Calls |
|-----------------------------------------------------+-----------------+------+--------+------+---------|
| deposit                                             | 3661            | 3661 | 3661   | 3661 | 1       |
╰-----------------------------------------------------+-----------------+------+--------+------+---------╯


Ran 1 test suite [ELAPSED]: 1 tests passed, 0 failed, 0 skipped (1 total tests)

"#]]);

    cmd.forge_fuse()
        .args(["test", "--mt", "test_fallback_gas_report", "--gas-report", "--json"])
        .assert_success()
        .stdout_eq(
            str![[r#"
[
  {
    "contract": "test/DelegateProxyTest.sol:DelegateProxy",
    "deployment": {
      "gas": 117171,
      "size": 471
    },
    "functions": {
      "deposit()": {
        "calls": 1,
        "min": 21185,
        "mean": 21185,
        "median": 21185,
        "max": 21185
      },
      "fallback()": {
        "calls": 1,
        "min": 29758,
        "mean": 29758,
        "median": 29758,
        "max": 29758
      }
    }
  },
  {
    "contract": "test/DelegateProxyTest.sol:ProxiedContract",
    "deployment": {
      "gas": 153531,
      "size": 494
    },
    "functions": {
      "deposit(uint256)": {
        "calls": 1,
        "min": 3661,
        "mean": 3661,
        "median": 3661,
        "max": 3661
      }
    }
  }
]
"#]]
            .is_json(),
        );
});

// <https://github.com/foundry-rs/foundry/issues/9300>
forgetest_init!(gas_report_size_for_nested_create, |prj, cmd| {
    prj.add_test(
        "NestedDeployTest.sol",
        r#"
import {Test} from "forge-std/Test.sol";
contract Child {
    AnotherChild public child;
    constructor() {
        child = new AnotherChild();
    }
    function w() external {
        child.w();
    }
}
contract AnotherChild {
    function w() external {}
}
contract Parent {
    Child public immutable child;
    constructor() {
        child = new Child();
    }
}
contract NestedDeploy is Test {
    function test_nested_create_gas_report() external {
        Parent p = new Parent();
        p.child().child().w();
    }
}
"#,
    )
    .unwrap();

    cmd.args(["test", "--mt", "test_nested_create_gas_report", "--gas-report"])
        .assert_success()
        .stdout_eq(str![[r#"
...
╭-------------------------------------------------+-----------------+-------+--------+-------+---------╮
| test/NestedDeployTest.sol:AnotherChild Contract |                 |       |        |       |         |
+======================================================================================================+
| Deployment Cost                                 | Deployment Size |       |        |       |         |
|-------------------------------------------------+-----------------+-------+--------+-------+---------|
| 0                                               | 132             |       |        |       |         |
|-------------------------------------------------+-----------------+-------+--------+-------+---------|
|                                                 |                 |       |        |       |         |
|-------------------------------------------------+-----------------+-------+--------+-------+---------|
| Function Name                                   | Min             | Avg   | Median | Max   | # Calls |
|-------------------------------------------------+-----------------+-------+--------+-------+---------|
| w                                               | 21185           | 21185 | 21185  | 21185 | 1       |
╰-------------------------------------------------+-----------------+-------+--------+-------+---------╯

╭------------------------------------------+-----------------+-----+--------+-----+---------╮
| test/NestedDeployTest.sol:Child Contract |                 |     |        |     |         |
+===========================================================================================+
| Deployment Cost                          | Deployment Size |     |        |     |         |
|------------------------------------------+-----------------+-----+--------+-----+---------|
| 0                                        | 731             |     |        |     |         |
|------------------------------------------+-----------------+-----+--------+-----+---------|
|                                          |                 |     |        |     |         |
|------------------------------------------+-----------------+-----+--------+-----+---------|
| Function Name                            | Min             | Avg | Median | Max | # Calls |
|------------------------------------------+-----------------+-----+--------+-----+---------|
| child                                    | 681             | 681 | 681    | 681 | 1       |
╰------------------------------------------+-----------------+-----+--------+-----+---------╯

╭-------------------------------------------+-----------------+-----+--------+-----+---------╮
| test/NestedDeployTest.sol:Parent Contract |                 |     |        |     |         |
+============================================================================================+
| Deployment Cost                           | Deployment Size |     |        |     |         |
|-------------------------------------------+-----------------+-----+--------+-----+---------|
| 328961                                    | 1163            |     |        |     |         |
|-------------------------------------------+-----------------+-----+--------+-----+---------|
|                                           |                 |     |        |     |         |
|-------------------------------------------+-----------------+-----+--------+-----+---------|
| Function Name                             | Min             | Avg | Median | Max | # Calls |
|-------------------------------------------+-----------------+-----+--------+-----+---------|
| child                                     | 525             | 525 | 525    | 525 | 1       |
╰-------------------------------------------+-----------------+-----+--------+-----+---------╯


Ran 1 test suite [ELAPSED]: 1 tests passed, 0 failed, 0 skipped (1 total tests)

"#]]);

    cmd.forge_fuse()
        .args(["test", "--mt", "test_nested_create_gas_report", "--gas-report", "--json"])
        .assert_success()
        .stdout_eq(
            str![[r#"
[
  {
    "contract": "test/NestedDeployTest.sol:AnotherChild",
    "deployment": {
      "gas": 0,
      "size": 132
    },
    "functions": {
      "w()": {
        "calls": 1,
        "min": 21185,
        "mean": 21185,
        "median": 21185,
        "max": 21185
      }
    }
  },
  {
    "contract": "test/NestedDeployTest.sol:Child",
    "deployment": {
      "gas": 0,
      "size": 731
    },
    "functions": {
      "child()": {
        "calls": 1,
        "min": 681,
        "mean": 681,
        "median": 681,
        "max": 681
      }
    }
  },
  {
    "contract": "test/NestedDeployTest.sol:Parent",
    "deployment": {
      "gas": 328961,
      "size": 1163
    },
    "functions": {
      "child()": {
        "calls": 1,
        "min": 525,
        "mean": 525,
        "median": 525,
        "max": 525
      }
    }
  }
]
"#]]
            .is_json(),
        );
});

forgetest_init!(can_use_absolute_imports, |prj, cmd| {
    prj.update_config(|config| {
        let remapping = prj.paths().libraries[0].join("myDependency");
        config.remappings =
            vec![Remapping::from_str(&format!("myDependency/={}", remapping.display()))
                .unwrap()
                .into()];
    });

    prj.add_lib(
        "myDependency/src/interfaces/IConfig.sol",
        r"

    interface IConfig {}
   ",
    )
    .unwrap();

    prj.add_lib(
        "myDependency/src/Config.sol",
        r#"
        import "src/interfaces/IConfig.sol";

    contract Config {}
   "#,
    )
    .unwrap();

    prj.add_source(
        "Greeter",
        r#"
        import "myDependency/src/Config.sol";

    contract Greeter {}
   "#,
    )
    .unwrap();

    cmd.arg("build").assert_success().stdout_eq(str![[r#"
[COMPILING_FILES] with [SOLC_VERSION]
[SOLC_VERSION] [ELAPSED]
Compiler run successful!

"#]]);
});

// <https://github.com/foundry-rs/foundry/issues/3440>
forgetest_init!(can_use_absolute_imports_from_test_and_script, |prj, cmd| {
    prj.add_script(
        "IMyScript.sol",
        r"
interface IMyScript {}
        ",
    )
    .unwrap();

    prj.add_script(
        "MyScript.sol",
        r#"
import "script/IMyScript.sol";

contract MyScript is IMyScript {}
        "#,
    )
    .unwrap();

    prj.add_test(
        "IMyTest.sol",
        r"
interface IMyTest {}
        ",
    )
    .unwrap();

    prj.add_test(
        "MyTest.sol",
        r#"
import "test/IMyTest.sol";

contract MyTest is IMyTest {}
    "#,
    )
    .unwrap();

    cmd.arg("build").assert_success().stdout_eq(str![[r#"
[COMPILING_FILES] with [SOLC_VERSION]
[SOLC_VERSION] [ELAPSED]
Compiler run successful!

"#]]);
});

// checks `forge inspect <contract> irOptimized works
forgetest_init!(can_inspect_ir_optimized, |_prj, cmd| {
    cmd.args(["inspect", TEMPLATE_CONTRACT, "irOptimized"]);
    cmd.assert_success();
});

// checks forge bind works correctly on the default project
forgetest_init!(can_bind, |prj, cmd| {
    prj.clear();

    cmd.arg("bind").assert_success().stdout_eq(str![[r#"
[COMPILING_FILES] with [SOLC_VERSION]
[SOLC_VERSION] [ELAPSED]
Compiler run successful!
Generating bindings for [..] contracts
Bindings have been generated to [..]

"#]]);
});

// checks missing dependencies are auto installed
forgetest_init!(can_install_missing_deps_test, |prj, cmd| {
    prj.clear();

    // wipe forge-std
    let forge_std_dir = prj.root().join("lib/forge-std");
    pretty_err(&forge_std_dir, fs::remove_dir_all(&forge_std_dir));

    cmd.arg("test").assert_success().stdout_eq(str![[r#"
Missing dependencies found. Installing now...

[UPDATING_DEPENDENCIES]
[COMPILING_FILES] with [SOLC_VERSION]
[SOLC_VERSION] [ELAPSED]
Compiler run successful!

Ran 2 tests for test/Counter.t.sol:CounterTest
[PASS] testFuzz_SetNumber(uint256) (runs: 256, [AVG_GAS])
[PASS] test_Increment() ([GAS])
Suite result: ok. 2 passed; 0 failed; 0 skipped; [ELAPSED]

Ran 1 test suite [ELAPSED]: 2 tests passed, 0 failed, 0 skipped (2 total tests)

"#]]);
});

// checks missing dependencies are auto installed
forgetest_init!(can_install_missing_deps_build, |prj, cmd| {
    prj.clear();

    // wipe forge-std
    let forge_std_dir = prj.root().join("lib/forge-std");
    pretty_err(&forge_std_dir, fs::remove_dir_all(&forge_std_dir));

    // Build the project
    cmd.arg("build").assert_success().stdout_eq(str![[r#"
Missing dependencies found. Installing now...

[UPDATING_DEPENDENCIES]
[COMPILING_FILES] with [SOLC_VERSION]
[SOLC_VERSION] [ELAPSED]
Compiler run successful!

"#]]);

    // Expect compilation to be skipped as no files have changed
    cmd.forge_fuse().arg("build").assert_success().stdout_eq(str![[r#"
No files changed, compilation skipped

"#]]);
});

// checks that extra output works
forgetest_init!(can_build_skip_contracts, |prj, cmd| {
    prj.clear();

    // Only builds the single template contract `src/*`
    cmd.args(["build", "--skip", "tests", "--skip", "scripts"]).assert_success().stdout_eq(str![[
        r#"
[COMPILING_FILES] with [SOLC_VERSION]
[SOLC_VERSION] [ELAPSED]
Compiler run successful!

"#
    ]]);

    // Expect compilation to be skipped as no files have changed
    cmd.arg("build").assert_success().stdout_eq(str![[r#"
No files changed, compilation skipped

"#]]);
});

forgetest_init!(can_build_skip_glob, |prj, cmd| {
    prj.add_test(
        "Foo",
        r"
contract TestDemo {
function test_run() external {}
}",
    )
    .unwrap();

    // only builds the single template contract `src/*` even if `*.t.sol` or `.s.sol` is absent
    prj.clear();
    cmd.args(["build", "--skip", "*/test/**", "--skip", "*/script/**", "--force"])
        .assert_success()
        .stdout_eq(str![[r#"
[COMPILING_FILES] with [SOLC_VERSION]
[SOLC_VERSION] [ELAPSED]
Compiler run successful!

"#]]);

    cmd.forge_fuse()
        .args(["build", "--skip", "./test/**", "--skip", "./script/**", "--force"])
        .assert_success()
        .stdout_eq(str![[r#"
[COMPILING_FILES] with [SOLC_VERSION]
[SOLC_VERSION] [ELAPSED]
Compiler run successful!

"#]]);
});

forgetest_init!(can_build_specific_paths, |prj, cmd| {
    prj.wipe();
    prj.add_source(
        "Counter.sol",
        r"
contract Counter {
function count() external {}
}",
    )
    .unwrap();
    prj.add_test(
        "Foo.sol",
        r"
contract Foo {
function test_foo() external {}
}",
    )
    .unwrap();
    prj.add_test(
        "Bar.sol",
        r"
contract Bar {
function test_bar() external {}
}",
    )
    .unwrap();

    // Build 2 files within test dir
    prj.clear();
    cmd.args(["build", "test", "--force"]).assert_success().stdout_eq(str![[r#"
[COMPILING_FILES] with [SOLC_VERSION]
[SOLC_VERSION] [ELAPSED]
Compiler run successful!

"#]]);

    // Build one file within src dir
    prj.clear();
    cmd.forge_fuse();
    cmd.args(["build", "src", "--force"]).assert_success().stdout_eq(str![[r#"
[COMPILING_FILES] with [SOLC_VERSION]
[SOLC_VERSION] [ELAPSED]
Compiler run successful!

"#]]);

    // Build 3 files from test and src dirs
    prj.clear();
    cmd.forge_fuse();
    cmd.args(["build", "src", "test", "--force"]).assert_success().stdout_eq(str![[r#"
[COMPILING_FILES] with [SOLC_VERSION]
[SOLC_VERSION] [ELAPSED]
Compiler run successful!

"#]]);

    // Build single test file
    prj.clear();
    cmd.forge_fuse();
    cmd.args(["build", "test/Bar.sol", "--force"]).assert_success().stdout_eq(str![[r#"
[COMPILING_FILES] with [SOLC_VERSION]
[SOLC_VERSION] [ELAPSED]
Compiler run successful!

"#]]);

    // Fail if no source file found.
    prj.clear();
    cmd.forge_fuse();
    cmd.args(["build", "test/Dummy.sol", "--force"]).assert_failure().stderr_eq(str![[r#"
Error: No source files found in specified build paths.

"#]]);
});

// checks that build --sizes includes all contracts even if unchanged
forgetest_init!(can_build_sizes_repeatedly, |prj, cmd| {
    prj.clear_cache();

    cmd.args(["build", "--sizes"]).assert_success().stdout_eq(str![[r#"
...
╭----------+------------------+-------------------+--------------------+---------------------╮
| Contract | Runtime Size (B) | Initcode Size (B) | Runtime Margin (B) | Initcode Margin (B) |
+============================================================================================+
| Counter  | 481              | 509               | 24,095             | 48,643              |
╰----------+------------------+-------------------+--------------------+---------------------╯


"#]]);

    cmd.forge_fuse().args(["build", "--sizes", "--json"]).assert_success().stdout_eq(
        str![[r#"
{
  "Counter": {
    "runtime_size": 481,
    "init_size": 509,
    "runtime_margin": 24095,
    "init_margin": 48643
  }
}
"#]]
        .is_json(),
    );
});

// checks that build --names includes all contracts even if unchanged
forgetest_init!(can_build_names_repeatedly, |prj, cmd| {
    prj.clear_cache();

    cmd.args(["build", "--names"]).assert_success().stdout_eq(str![[r#"
[COMPILING_FILES] with [SOLC_VERSION]
[SOLC_VERSION] [ELAPSED]
Compiler run successful!
  compiler version: [..]
    - [..]
...

"#]]);

    cmd.forge_fuse()
        .args(["build", "--names", "--json"])
        .assert_success()
        .stdout_eq(str![[r#""{...}""#]].is_json());
});

forgetest_init!(can_inspect_counter_pretty, |prj, cmd| {
    cmd.args(["inspect", "src/Counter.sol:Counter", "abi"]).assert_success().stdout_eq(str![[r#"

╭----------+---------------------------------+------------╮
| Type     | Signature                       | Selector   |
+=========================================================+
| function | increment() nonpayable          | 0xd09de08a |
|----------+---------------------------------+------------|
| function | number() view returns (uint256) | 0x8381f58a |
|----------+---------------------------------+------------|
| function | setNumber(uint256) nonpayable   | 0x3fb5c1cb |
╰----------+---------------------------------+------------╯


"#]]);
});

const CUSTOM_COUNTER: &str = r#"
    contract Counter {
    uint256 public number;
    uint64 public count;
    struct MyStruct {
        uint64 count;
    }
    struct ErrWithMsg {
        string message;
    }

    event Incremented(uint256 newValue);
    event Decremented(uint256 newValue);

    error NumberIsZero();
    error CustomErr(ErrWithMsg e);

    constructor(uint256 _number) {
        number = _number;
    }

    function setNumber(uint256 newNumber) public {
        number = newNumber;
    }

    function increment() external {
        number++;
    }

    function decrement() public payable {
        if (number == 0) {
            return;
        }
        number--;
    }

    function square() public {
        number = number * number;
    }

    fallback() external payable {
        ErrWithMsg memory err = ErrWithMsg("Fallback function is not allowed");
        revert CustomErr(err);
    }

    receive() external payable {
        count++;
    }

    function setStruct(MyStruct memory s, uint32 b) public {
        count = s.count;
    }
}
    "#;
forgetest!(inspect_custom_counter_abi, |prj, cmd| {
    prj.add_source("Counter.sol", CUSTOM_COUNTER).unwrap();

    cmd.args(["inspect", "Counter", "abi"]).assert_success().stdout_eq(str![[r#"

╭-------------+-----------------------------------------------+--------------------------------------------------------------------╮
| Type        | Signature                                     | Selector                                                           |
+==================================================================================================================================+
| event       | Decremented(uint256)                          | 0xc9118d86370931e39644ee137c931308fa3774f6c90ab057f0c3febf427ef94a |
|-------------+-----------------------------------------------+--------------------------------------------------------------------|
| event       | Incremented(uint256)                          | 0x20d8a6f5a693f9d1d627a598e8820f7a55ee74c183aa8f1a30e8d4e8dd9a8d84 |
|-------------+-----------------------------------------------+--------------------------------------------------------------------|
| error       | CustomErr(Counter.ErrWithMsg)                 | 0x0625625a                                                         |
|-------------+-----------------------------------------------+--------------------------------------------------------------------|
| error       | NumberIsZero()                                | 0xde5d32ac                                                         |
|-------------+-----------------------------------------------+--------------------------------------------------------------------|
| function    | count() view returns (uint64)                 | 0x06661abd                                                         |
|-------------+-----------------------------------------------+--------------------------------------------------------------------|
| function    | decrement() payable                           | 0x2baeceb7                                                         |
|-------------+-----------------------------------------------+--------------------------------------------------------------------|
| function    | increment() nonpayable                        | 0xd09de08a                                                         |
|-------------+-----------------------------------------------+--------------------------------------------------------------------|
| function    | number() view returns (uint256)               | 0x8381f58a                                                         |
|-------------+-----------------------------------------------+--------------------------------------------------------------------|
| function    | setNumber(uint256) nonpayable                 | 0x3fb5c1cb                                                         |
|-------------+-----------------------------------------------+--------------------------------------------------------------------|
| function    | setStruct(Counter.MyStruct,uint32) nonpayable | 0x08ef7366                                                         |
|-------------+-----------------------------------------------+--------------------------------------------------------------------|
| function    | square() nonpayable                           | 0xd742cb01                                                         |
|-------------+-----------------------------------------------+--------------------------------------------------------------------|
| constructor | constructor(uint256) nonpayable               |                                                                    |
|-------------+-----------------------------------------------+--------------------------------------------------------------------|
| fallback    | fallback() payable                            |                                                                    |
|-------------+-----------------------------------------------+--------------------------------------------------------------------|
| receive     | receive() payable                             |                                                                    |
╰-------------+-----------------------------------------------+--------------------------------------------------------------------╯


"#]]);
});

forgetest!(inspect_custom_counter_events, |prj, cmd| {
    prj.add_source("Counter.sol", CUSTOM_COUNTER).unwrap();

    cmd.args(["inspect", "Counter", "events"]).assert_success().stdout_eq(str![[r#"

╭----------------------+--------------------------------------------------------------------╮
| Event                | Topic                                                              |
+===========================================================================================+
| Decremented(uint256) | 0xc9118d86370931e39644ee137c931308fa3774f6c90ab057f0c3febf427ef94a |
|----------------------+--------------------------------------------------------------------|
| Incremented(uint256) | 0x20d8a6f5a693f9d1d627a598e8820f7a55ee74c183aa8f1a30e8d4e8dd9a8d84 |
╰----------------------+--------------------------------------------------------------------╯


"#]]);
});

forgetest!(inspect_custom_counter_errors, |prj, cmd| {
    prj.add_source("Counter.sol", CUSTOM_COUNTER).unwrap();

    cmd.args(["inspect", "Counter", "errors"]).assert_success().stdout_eq(str![[r#"

╭-------------------------------+----------╮
| Error                         | Selector |
+==========================================+
| CustomErr(Counter.ErrWithMsg) | 0625625a |
|-------------------------------+----------|
| NumberIsZero()                | de5d32ac |
╰-------------------------------+----------╯


"#]]);
});

forgetest!(inspect_custom_counter_method_identifiers, |prj, cmd| {
    prj.add_source("Counter.sol", CUSTOM_COUNTER).unwrap();

    cmd.args(["inspect", "Counter", "method-identifiers"]).assert_success().stdout_eq(str![[r#"

╭----------------------------+------------╮
| Method                     | Identifier |
+=========================================+
| count()                    | 06661abd   |
|----------------------------+------------|
| decrement()                | 2baeceb7   |
|----------------------------+------------|
| increment()                | d09de08a   |
|----------------------------+------------|
| number()                   | 8381f58a   |
|----------------------------+------------|
| setNumber(uint256)         | 3fb5c1cb   |
|----------------------------+------------|
| setStruct((uint64),uint32) | 08ef7366   |
|----------------------------+------------|
| square()                   | d742cb01   |
╰----------------------------+------------╯


"#]]);
});

// checks that `clean` also works with the "out" value set in Config
forgetest_init!(gas_report_include_tests, |prj, cmd| {
    prj.update_config(|config| {
        config.gas_reports_include_tests = true;
        config.fuzz.runs = 1;
    });

    cmd.args(["test", "--match-test", "test_Increment", "--gas-report"])
        .assert_success()
        .stdout_eq(str![[r#"
...
╭----------------------------------+-----------------+-------+--------+-------+---------╮
| src/Counter.sol:Counter Contract |                 |       |        |       |         |
+=======================================================================================+
| Deployment Cost                  | Deployment Size |       |        |       |         |
|----------------------------------+-----------------+-------+--------+-------+---------|
| 156813                           | 509             |       |        |       |         |
|----------------------------------+-----------------+-------+--------+-------+---------|
|                                  |                 |       |        |       |         |
|----------------------------------+-----------------+-------+--------+-------+---------|
| Function Name                    | Min             | Avg   | Median | Max   | # Calls |
|----------------------------------+-----------------+-------+--------+-------+---------|
| increment                        | 43482           | 43482 | 43482  | 43482 | 1       |
|----------------------------------+-----------------+-------+--------+-------+---------|
| number                           | 424             | 424   | 424    | 424   | 1       |
|----------------------------------+-----------------+-------+--------+-------+---------|
| setNumber                        | 23784           | 23784 | 23784  | 23784 | 1       |
╰----------------------------------+-----------------+-------+--------+-------+---------╯

╭-----------------------------------------+-----------------+--------+--------+--------+---------╮
| test/Counter.t.sol:CounterTest Contract |                 |        |        |        |         |
+================================================================================================+
| Deployment Cost                         | Deployment Size |        |        |        |         |
|-----------------------------------------+-----------------+--------+--------+--------+---------|
| 1545498                                 | 7578            |        |        |        |         |
|-----------------------------------------+-----------------+--------+--------+--------+---------|
|                                         |                 |        |        |        |         |
|-----------------------------------------+-----------------+--------+--------+--------+---------|
| Function Name                           | Min             | Avg    | Median | Max    | # Calls |
|-----------------------------------------+-----------------+--------+--------+--------+---------|
| setUp                                   | 218902          | 218902 | 218902 | 218902 | 1       |
|-----------------------------------------+-----------------+--------+--------+--------+---------|
| test_Increment                          | 52915           | 52915  | 52915  | 52915  | 1       |
╰-----------------------------------------+-----------------+--------+--------+--------+---------╯


Ran 1 test suite [ELAPSED]: 1 tests passed, 0 failed, 0 skipped (1 total tests)

"#]]);

    cmd.forge_fuse()
        .args(["test", "--mt", "test_Increment", "--gas-report", "--json"])
        .assert_success()
        .stdout_eq(
            str![[r#"
[
  {
    "contract": "src/Counter.sol:Counter",
    "deployment": {
      "gas": 156813,
      "size": 509
    },
    "functions": {
      "increment()": {
        "calls": 1,
        "min": 43482,
        "mean": 43482,
        "median": 43482,
        "max": 43482
      },
      "number()": {
        "calls": 1,
        "min": 424,
        "mean": 424,
        "median": 424,
        "max": 424
      },
      "setNumber(uint256)": {
        "calls": 1,
        "min": 23784,
        "mean": 23784,
        "median": 23784,
        "max": 23784
      }
    }
  },
  {
    "contract": "test/Counter.t.sol:CounterTest",
    "deployment": {
      "gas": 1545498,
      "size": 7578
    },
    "functions": {
      "setUp()": {
        "calls": 1,
        "min": 218902,
        "mean": 218902,
        "median": 218902,
        "max": 218902
      },
      "test_Increment()": {
        "calls": 1,
        "min": 52915,
        "mean": 52915,
        "median": 52915,
        "max": 52915
      }
    }
  }
]
"#]]
            .is_json(),
        );
});

<<<<<<< HEAD
forgetest_init!(zk_can_init_with_zksync, |prj, cmd| {
    cmd.args(["init", "--zksync", "--force"]).assert_success();

    // Check that zkout/ is in .gitignore
    let gitignore_path = prj.root().join(".gitignore");
    assert!(gitignore_path.exists());
    let gitignore_contents = std::fs::read_to_string(&gitignore_path).unwrap();
    assert!(gitignore_contents.contains("zkout/"));

    // Assert that forge-zksync-std is installed
    assert!(prj.root().join("lib/forge-zksync-std").exists());
=======
forgetest_async!(gas_report_fuzz_invariant, |prj, cmd| {
    // speed up test by running with depth of 15
    prj.update_config(|config| config.invariant.depth = 15);

    prj.insert_ds_test();
    prj.add_source(
        "Contracts.sol",
        r#"
import "./test.sol";

contract Foo {
    function foo() public {}
}

contract Bar {
    function bar() public {}
}

contract FooBarTest is DSTest {
    Foo public targetContract;

    function setUp() public {
        targetContract = new Foo();
    }

    function invariant_dummy() public {
        assertTrue(true);
    }

    function testFuzz_bar(uint256 _val) public {
        (new Bar()).bar();
    }
}
    "#,
    )
    .unwrap();

    cmd.args(["test", "--gas-report"]).assert_success();
>>>>>>> 67be473b
});

// <https://github.com/foundry-rs/foundry/issues/5847>
forgetest_init!(can_bind_enum_modules, |prj, cmd| {
    prj.clear();

    prj.add_source(
        "Enum.sol",
        r#"
    contract Enum {
        enum MyEnum { A, B, C }
    }
    "#,
    )
    .unwrap();

    prj.add_source(
        "UseEnum.sol",
        r#"
    import "./Enum.sol";
    contract UseEnum {
        Enum.MyEnum public myEnum;
    }"#,
    )
    .unwrap();

    cmd.args(["bind", "--select", "^Enum$"]).assert_success().stdout_eq(str![[
        r#"[COMPILING_FILES] with [SOLC_VERSION]
[SOLC_VERSION] [ELAPSED]
Compiler run successful!
Generating bindings for 1 contracts
Bindings have been generated to [..]"#
    ]]);
});<|MERGE_RESOLUTION|>--- conflicted
+++ resolved
@@ -3501,7 +3501,46 @@
         );
 });
 
-<<<<<<< HEAD
+forgetest_async!(gas_report_fuzz_invariant, |prj, cmd| {
+    // speed up test by running with depth of 15
+    prj.update_config(|config| config.invariant.depth = 15);
+
+    prj.insert_ds_test();
+    prj.add_source(
+        "Contracts.sol",
+        r#"
+import "./test.sol";
+
+contract Foo {
+    function foo() public {}
+}
+
+contract Bar {
+    function bar() public {}
+}
+
+contract FooBarTest is DSTest {
+    Foo public targetContract;
+
+    function setUp() public {
+        targetContract = new Foo();
+    }
+
+    function invariant_dummy() public {
+        assertTrue(true);
+    }
+
+    function testFuzz_bar(uint256 _val) public {
+        (new Bar()).bar();
+    }
+}
+    "#,
+    )
+    .unwrap();
+
+    cmd.args(["test", "--gas-report"]).assert_success();
+});
+
 forgetest_init!(zk_can_init_with_zksync, |prj, cmd| {
     cmd.args(["init", "--zksync", "--force"]).assert_success();
 
@@ -3513,46 +3552,6 @@
 
     // Assert that forge-zksync-std is installed
     assert!(prj.root().join("lib/forge-zksync-std").exists());
-=======
-forgetest_async!(gas_report_fuzz_invariant, |prj, cmd| {
-    // speed up test by running with depth of 15
-    prj.update_config(|config| config.invariant.depth = 15);
-
-    prj.insert_ds_test();
-    prj.add_source(
-        "Contracts.sol",
-        r#"
-import "./test.sol";
-
-contract Foo {
-    function foo() public {}
-}
-
-contract Bar {
-    function bar() public {}
-}
-
-contract FooBarTest is DSTest {
-    Foo public targetContract;
-
-    function setUp() public {
-        targetContract = new Foo();
-    }
-
-    function invariant_dummy() public {
-        assertTrue(true);
-    }
-
-    function testFuzz_bar(uint256 _val) public {
-        (new Bar()).bar();
-    }
-}
-    "#,
-    )
-    .unwrap();
-
-    cmd.args(["test", "--gas-report"]).assert_success();
->>>>>>> 67be473b
 });
 
 // <https://github.com/foundry-rs/foundry/issues/5847>
