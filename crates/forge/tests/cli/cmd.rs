//! Contains various tests for checking forge's commands

use crate::constants::*;
use foundry_compilers::artifacts::{remappings::Remapping, ConfigurableContractArtifact, Metadata};
use foundry_config::{
    parse_with_profile, BasicConfig, Chain, Config, FuzzConfig, InvariantConfig, SolidityErrorCode,
};
use foundry_test_utils::{
    foundry_compilers::PathStyle,
    rpc::next_mainnet_etherscan_api_key,
    snapbox::IntoData,
    util::{pretty_err, read_string, OutputExt, TestCommand},
};
use semver::Version;
use similar_asserts::assert_eq;
use std::{
    fs,
    path::Path,
    process::{Command, Stdio},
    str::FromStr,
};

// tests `--help` is printed to std out
forgetest!(print_help, |_prj, cmd| {
    cmd.arg("--help").assert_success().stdout_eq(str![[r#"
Build, test, fuzz, debug and deploy Solidity contracts

Usage: forge[..] <COMMAND>

Commands:
...

Options:
  -h, --help
          Print help (see a summary with '-h')

  -j, --threads <THREADS>
          Number of threads to use. Specifying 0 defaults to the number of logical cores
          
          [aliases: jobs]

  -V, --version
          Print version

Display options:
      --color <COLOR>
          The color of the log messages

          Possible values:
          - auto:   Intelligently guess whether to use color output (default)
          - always: Force color output
          - never:  Force disable color output

      --json
          Format log messages as JSON

  -q, --quiet
          Do not print log messages

  -v, --verbosity...
          Verbosity level of the log messages.
          
          Pass multiple times to increase the verbosity (e.g. -v, -vv, -vvv).
          
          Depending on the context the verbosity levels have different meanings.
          
          For example, the verbosity levels of the EVM are:
          - 2 (-vv): Print logs for all tests.
          - 3 (-vvv): Print execution traces for failing tests.
          - 4 (-vvvv): Print execution traces for all tests, and setup traces for failing tests.
          - 5 (-vvvvv): Print execution and setup traces for all tests, including storage changes.

Find more information in the book: http://book.getfoundry.sh/reference/forge/forge.html

"#]]);
});

// checks that `clean` can be invoked even if out and cache don't exist
forgetest!(can_clean_non_existing, |prj, cmd| {
    cmd.arg("clean");
    cmd.assert_empty_stdout();
    prj.assert_cleaned();
});

// checks that `cache ls` can be invoked and displays the foundry cache
forgetest!(
    #[ignore]
    can_cache_ls,
    |_prj, cmd| {
        let chain = Chain::mainnet();
        let block1 = 100;
        let block2 = 101;

        let block1_cache_dir = Config::foundry_block_cache_dir(chain, block1).unwrap();
        let block1_file = Config::foundry_block_cache_file(chain, block1).unwrap();
        let block2_cache_dir = Config::foundry_block_cache_dir(chain, block2).unwrap();
        let block2_file = Config::foundry_block_cache_file(chain, block2).unwrap();
        let etherscan_cache_dir = Config::foundry_etherscan_chain_cache_dir(chain).unwrap();
        fs::create_dir_all(block1_cache_dir).unwrap();
        fs::write(block1_file, "{}").unwrap();
        fs::create_dir_all(block2_cache_dir).unwrap();
        fs::write(block2_file, "{}").unwrap();
        fs::create_dir_all(etherscan_cache_dir).unwrap();

        let output = cmd.args(["cache", "ls"]).assert_success().get_output().stdout_lossy();
        let output_lines = output.split('\n').collect::<Vec<_>>();
        println!("{output}");

        assert_eq!(output_lines.len(), 6);
        assert!(output_lines[0].starts_with("-️ mainnet ("));
        assert!(output_lines[1].starts_with("\t-️ Block Explorer ("));
        assert_eq!(output_lines[2], "");
        assert!(output_lines[3].starts_with("\t-️ Block 100 ("));
        assert!(output_lines[4].starts_with("\t-️ Block 101 ("));
        assert_eq!(output_lines[5], "");

        Config::clean_foundry_cache().unwrap();
    }
);

// checks that `cache clean` can be invoked and cleans the foundry cache
// this test is not isolated and modifies ~ so it is ignored
forgetest!(
    #[ignore]
    can_cache_clean,
    |_prj, cmd| {
        let cache_dir = Config::foundry_cache_dir().unwrap();
        let path = cache_dir.as_path();
        fs::create_dir_all(path).unwrap();
        cmd.args(["cache", "clean"]);
        cmd.assert_empty_stdout();

        assert!(!path.exists());
    }
);

// checks that `cache clean --etherscan` can be invoked and only cleans the foundry etherscan cache
// this test is not isolated and modifies ~ so it is ignored
forgetest!(
    #[ignore]
    can_cache_clean_etherscan,
    |_prj, cmd| {
        let cache_dir = Config::foundry_cache_dir().unwrap();
        let etherscan_cache_dir = Config::foundry_etherscan_cache_dir().unwrap();
        let path = cache_dir.as_path();
        let etherscan_path = etherscan_cache_dir.as_path();
        fs::create_dir_all(etherscan_path).unwrap();
        cmd.args(["cache", "clean", "--etherscan"]);
        cmd.assert_empty_stdout();

        assert!(path.exists());
        assert!(!etherscan_path.exists());

        Config::clean_foundry_cache().unwrap();
    }
);

// checks that `cache clean all --etherscan` can be invoked and only cleans the foundry etherscan
// cache. This test is not isolated and modifies ~ so it is ignored
forgetest!(
    #[ignore]
    can_cache_clean_all_etherscan,
    |_prj, cmd| {
        let rpc_cache_dir = Config::foundry_rpc_cache_dir().unwrap();
        let etherscan_cache_dir = Config::foundry_etherscan_cache_dir().unwrap();
        let rpc_path = rpc_cache_dir.as_path();
        let etherscan_path = etherscan_cache_dir.as_path();
        fs::create_dir_all(rpc_path).unwrap();
        fs::create_dir_all(etherscan_path).unwrap();
        cmd.args(["cache", "clean", "all", "--etherscan"]);
        cmd.assert_empty_stdout();

        assert!(rpc_path.exists());
        assert!(!etherscan_path.exists());

        Config::clean_foundry_cache().unwrap();
    }
);

// checks that `cache clean <chain>` can be invoked and cleans the chain cache
// this test is not isolated and modifies ~ so it is ignored
forgetest!(
    #[ignore]
    can_cache_clean_chain,
    |_prj, cmd| {
        let chain = Chain::mainnet();
        let cache_dir = Config::foundry_chain_cache_dir(chain).unwrap();
        let etherscan_cache_dir = Config::foundry_etherscan_chain_cache_dir(chain).unwrap();
        let path = cache_dir.as_path();
        let etherscan_path = etherscan_cache_dir.as_path();
        fs::create_dir_all(path).unwrap();
        fs::create_dir_all(etherscan_path).unwrap();
        cmd.args(["cache", "clean", "mainnet"]);
        cmd.assert_empty_stdout();

        assert!(!path.exists());
        assert!(!etherscan_path.exists());

        Config::clean_foundry_cache().unwrap();
    }
);

// checks that `cache clean <chain> --blocks 100,101` can be invoked and cleans the chain block
// caches this test is not isolated and modifies ~ so it is ignored
forgetest!(
    #[ignore]
    can_cache_clean_blocks,
    |_prj, cmd| {
        let chain = Chain::mainnet();
        let block1 = 100;
        let block2 = 101;
        let block3 = 102;
        let block1_cache_dir = Config::foundry_block_cache_dir(chain, block1).unwrap();
        let block2_cache_dir = Config::foundry_block_cache_dir(chain, block2).unwrap();
        let block3_cache_dir = Config::foundry_block_cache_dir(chain, block3).unwrap();
        let etherscan_cache_dir = Config::foundry_etherscan_chain_cache_dir(chain).unwrap();
        let block1_path = block1_cache_dir.as_path();
        let block2_path = block2_cache_dir.as_path();
        let block3_path = block3_cache_dir.as_path();
        let etherscan_path = etherscan_cache_dir.as_path();
        fs::create_dir_all(block1_path).unwrap();
        fs::create_dir_all(block2_path).unwrap();
        fs::create_dir_all(block3_path).unwrap();
        fs::create_dir_all(etherscan_path).unwrap();
        cmd.args(["cache", "clean", "mainnet", "--blocks", "100,101"]);
        cmd.assert_empty_stdout();

        assert!(!block1_path.exists());
        assert!(!block2_path.exists());
        assert!(block3_path.exists());
        assert!(etherscan_path.exists());

        Config::clean_foundry_cache().unwrap();
    }
);

// checks that `cache clean <chain> --etherscan` can be invoked and cleans the etherscan chain cache
// this test is not isolated and modifies ~ so it is ignored
forgetest!(
    #[ignore]
    can_cache_clean_chain_etherscan,
    |_prj, cmd| {
        let cache_dir = Config::foundry_chain_cache_dir(Chain::mainnet()).unwrap();
        let etherscan_cache_dir =
            Config::foundry_etherscan_chain_cache_dir(Chain::mainnet()).unwrap();
        let path = cache_dir.as_path();
        let etherscan_path = etherscan_cache_dir.as_path();
        fs::create_dir_all(path).unwrap();
        fs::create_dir_all(etherscan_path).unwrap();
        cmd.args(["cache", "clean", "mainnet", "--etherscan"]);
        cmd.assert_empty_stdout();

        assert!(path.exists());
        assert!(!etherscan_path.exists());

        Config::clean_foundry_cache().unwrap();
    }
);

// checks that init works
forgetest!(can_init_repo_with_config, |prj, cmd| {
    let foundry_toml = prj.root().join(Config::FILE_NAME);
    assert!(!foundry_toml.exists());

    cmd.args(["init", "--force"])
        .arg(prj.root())
        .assert_success()
        .stdout_eq(str![[r#"
Initializing [..]...
Installing forge-std in [..] (url: Some("https://github.com/foundry-rs/forge-std"), tag: None)
    Installed forge-std[..]
    Initialized forge project

"#]])
        .stderr_eq(str![[r#"
Warning: Target directory is not empty, but `--force` was specified
...

"#]]);

    let s = read_string(&foundry_toml);
    let _config: BasicConfig = parse_with_profile(&s).unwrap().unwrap().1;
});

// Checks that a forge project fails to initialise if dir is already git repo and dirty
forgetest!(can_detect_dirty_git_status_on_init, |prj, cmd| {
    prj.wipe();

    // initialize new git repo
    cmd.git_init();

    std::fs::write(prj.root().join("untracked.text"), "untracked").unwrap();

    // create nested dir and execute init in nested dir
    let nested = prj.root().join("nested");
    fs::create_dir_all(&nested).unwrap();

    cmd.current_dir(&nested);
    cmd.arg("init").assert_failure().stderr_eq(str![[r#"
Error: The target directory is a part of or on its own an already initialized git repository,
and it requires clean working and staging areas, including no untracked files.

Check the current git repository's status with `git status`.
Then, you can track files with `git add ...` and then commit them with `git commit`,
ignore them in the `.gitignore` file, or run this command again with the `--no-commit` flag.

"#]]);

    // ensure nothing was emitted, dir is empty
    assert!(!nested.read_dir().map(|mut i| i.next().is_some()).unwrap_or_default());
});

// Checks that a forge project can be initialized without creating a git repository
forgetest!(can_init_no_git, |prj, cmd| {
    prj.wipe();

    cmd.arg("init").arg(prj.root()).arg("--no-git").assert_success().stdout_eq(str![[r#"
Initializing [..]...
Installing forge-std in [..] (url: Some("https://github.com/foundry-rs/forge-std"), tag: None)
    Installed forge-std[..]
    Initialized forge project

"#]]);
    prj.assert_config_exists();

    assert!(!prj.root().join(".git").exists());
    assert!(prj.root().join("lib/forge-std").exists());
    assert!(!prj.root().join("lib/forge-std/.git").exists());
});

// Checks that quiet mode does not print anything
forgetest!(can_init_quiet, |prj, cmd| {
    prj.wipe();

    cmd.arg("init").arg(prj.root()).arg("-q").assert_empty_stdout();
});

// `forge init foobar` works with dir argument
forgetest!(can_init_with_dir, |prj, cmd| {
    prj.create_file("README.md", "non-empty dir");
    cmd.args(["init", "foobar"]);

    cmd.assert_success();
    assert!(prj.root().join("foobar").exists());
});

// `forge init foobar --template [template]` works with dir argument
forgetest!(can_init_with_dir_and_template, |prj, cmd| {
    cmd.args(["init", "foobar", "--template", "foundry-rs/forge-template"])
        .assert_success()
        .stdout_eq(str![[r#"
Initializing [..] from https://github.com/foundry-rs/forge-template...
    Initialized forge project

"#]]);

    assert!(prj.root().join("foobar/.git").exists());
    assert!(prj.root().join("foobar/foundry.toml").exists());
    assert!(prj.root().join("foobar/lib/forge-std").exists());
    // assert that gitmodules were correctly initialized
    assert!(prj.root().join("foobar/.git/modules").exists());
    assert!(prj.root().join("foobar/src").exists());
    assert!(prj.root().join("foobar/test").exists());
});

// `forge init foobar --template [template] --branch [branch]` works with dir argument
forgetest!(can_init_with_dir_and_template_and_branch, |prj, cmd| {
    cmd.args([
        "init",
        "foobar",
        "--template",
        "foundry-rs/forge-template",
        "--branch",
        "test/deployments",
    ])
    .assert_success()
    .stdout_eq(str![[r#"
Initializing [..] from https://github.com/foundry-rs/forge-template...
    Initialized forge project

"#]]);

    assert!(prj.root().join("foobar/.dapprc").exists());
    assert!(prj.root().join("foobar/lib/ds-test").exists());
    // assert that gitmodules were correctly initialized
    assert!(prj.root().join("foobar/.git/modules").exists());
    assert!(prj.root().join("foobar/src").exists());
    assert!(prj.root().join("foobar/scripts").exists());
});

// `forge init --force` works on non-empty dirs
forgetest!(can_init_non_empty, |prj, cmd| {
    prj.create_file("README.md", "non-empty dir");
    cmd.arg("init").arg(prj.root()).assert_failure().stderr_eq(str![[r#"
Error: Cannot run `init` on a non-empty directory.
Run with the `--force` flag to initialize regardless.

"#]]);

    cmd.arg("--force")
        .assert_success()
        .stdout_eq(str![[r#"
Initializing [..]...
Installing forge-std in [..] (url: Some("https://github.com/foundry-rs/forge-std"), tag: None)
    Installed forge-std[..]
    Initialized forge project

"#]])
        .stderr_eq(str![[r#"
Warning: Target directory is not empty, but `--force` was specified
...

"#]]);

    assert!(prj.root().join(".git").exists());
    assert!(prj.root().join("lib/forge-std").exists());
});

// `forge init --force` works on already initialized git repository
forgetest!(can_init_in_empty_repo, |prj, cmd| {
    let root = prj.root();

    // initialize new git repo
    let status = Command::new("git")
        .arg("init")
        .current_dir(root)
        .stdout(Stdio::null())
        .stderr(Stdio::null())
        .status()
        .expect("could not run git init");
    assert!(status.success());
    assert!(root.join(".git").exists());

    cmd.arg("init").arg(root).assert_failure().stderr_eq(str![[r#"
Error: Cannot run `init` on a non-empty directory.
Run with the `--force` flag to initialize regardless.

"#]]);

    cmd.arg("--force")
        .assert_success()
        .stdout_eq(str![[r#"
Initializing [..]...
Installing forge-std in [..] (url: Some("https://github.com/foundry-rs/forge-std"), tag: None)
    Installed forge-std[..]
    Initialized forge project

"#]])
        .stderr_eq(str![[r#"
Warning: Target directory is not empty, but `--force` was specified
...

"#]]);

    assert!(root.join("lib/forge-std").exists());
});

// `forge init --force` works on already initialized git repository
forgetest!(can_init_in_non_empty_repo, |prj, cmd| {
    let root = prj.root();

    // initialize new git repo
    let status = Command::new("git")
        .arg("init")
        .current_dir(root)
        .stdout(Stdio::null())
        .stderr(Stdio::null())
        .status()
        .expect("could not run git init");
    assert!(status.success());
    assert!(root.join(".git").exists());

    prj.create_file("README.md", "non-empty dir");
    prj.create_file(".gitignore", "not foundry .gitignore");

    cmd.arg("init").arg(root).assert_failure().stderr_eq(str![[r#"
Error: Cannot run `init` on a non-empty directory.
Run with the `--force` flag to initialize regardless.

"#]]);

    cmd.arg("--force")
        .assert_success()
        .stdout_eq(str![[r#"
Initializing [..]...
Installing forge-std in [..] (url: Some("https://github.com/foundry-rs/forge-std"), tag: None)
    Installed forge-std[..]
    Initialized forge project

"#]])
        .stderr_eq(str![[r#"
Warning: Target directory is not empty, but `--force` was specified
...

"#]]);

    assert!(root.join("lib/forge-std").exists());

    // not overwritten
    let gitignore = root.join(".gitignore");
    let gitignore = fs::read_to_string(gitignore).unwrap();
    assert_eq!(gitignore, "not foundry .gitignore");
});

// Checks that remappings.txt and .vscode/settings.json is generated
forgetest!(can_init_vscode, |prj, cmd| {
    prj.wipe();

    cmd.arg("init").arg(prj.root()).arg("--vscode").assert_success().stdout_eq(str![[r#"
Initializing [..]...
Installing forge-std in [..] (url: Some("https://github.com/foundry-rs/forge-std"), tag: None)
    Installed forge-std[..]
    Initialized forge project

"#]]);

    let settings = prj.root().join(".vscode/settings.json");
    assert!(settings.is_file());
    let settings: serde_json::Value = foundry_compilers::utils::read_json_file(&settings).unwrap();
    assert_eq!(
        settings,
        serde_json::json!({
            "solidity.packageDefaultDependenciesContractsDirectory": "src",
            "solidity.packageDefaultDependenciesDirectory": "lib"
        })
    );

    let remappings = prj.root().join("remappings.txt");
    assert!(remappings.is_file());
    let content = std::fs::read_to_string(remappings).unwrap();
    assert_eq!(content, "forge-std/=lib/forge-std/src/",);
});

// checks that forge can init with template
forgetest!(can_init_template, |prj, cmd| {
    prj.wipe();

    cmd.args(["init", "--template", "foundry-rs/forge-template"])
        .arg(prj.root())
        .assert_success()
        .stdout_eq(str![[r#"
Initializing [..] from https://github.com/foundry-rs/forge-template...
    Initialized forge project

"#]]);

    assert!(prj.root().join(".git").exists());
    assert!(prj.root().join("foundry.toml").exists());
    assert!(prj.root().join("lib/forge-std").exists());
    // assert that gitmodules were correctly initialized
    assert!(prj.root().join(".git/modules").exists());
    assert!(prj.root().join("src").exists());
    assert!(prj.root().join("test").exists());
});

// checks that forge can init with template and branch
forgetest!(can_init_template_with_branch, |prj, cmd| {
    prj.wipe();
    cmd.args(["init", "--template", "foundry-rs/forge-template", "--branch", "test/deployments"])
        .arg(prj.root())
        .assert_success()
        .stdout_eq(str![[r#"
Initializing [..] from https://github.com/foundry-rs/forge-template...
    Initialized forge project

"#]]);

    assert!(prj.root().join(".git").exists());
    assert!(prj.root().join(".dapprc").exists());
    assert!(prj.root().join("lib/ds-test").exists());
    // assert that gitmodules were correctly initialized
    assert!(prj.root().join(".git/modules").exists());
    assert!(prj.root().join("src").exists());
    assert!(prj.root().join("scripts").exists());
});

// checks that init fails when the provided template doesn't exist
forgetest!(fail_init_nonexistent_template, |prj, cmd| {
    prj.wipe();
    cmd.args(["init", "--template", "a"]).arg(prj.root()).assert_failure().stderr_eq(str![[r#"
remote: Not Found
fatal: repository 'https://github.com/a/' not found
Error: git fetch exited with code 128

"#]]);
});

// checks that clone works
forgetest!(can_clone, |prj, cmd| {
    prj.wipe();

    let foundry_toml = prj.root().join(Config::FILE_NAME);
    assert!(!foundry_toml.exists());

    cmd.args([
        "clone",
        "--etherscan-api-key",
        next_mainnet_etherscan_api_key().as_str(),
        "0x044b75f554b886A065b9567891e45c79542d7357",
    ])
    .arg(prj.root())
    .assert_success()
    .stdout_eq(str![[r#"
Downloading the source code of 0x044b75f554b886A065b9567891e45c79542d7357 from Etherscan...
Initializing [..]...
Installing forge-std in [..] (url: Some("https://github.com/foundry-rs/forge-std"), tag: None)
    Installed forge-std[..]
    Initialized forge project
Collecting the creation information of 0x044b75f554b886A065b9567891e45c79542d7357 from Etherscan...
[COMPILING_FILES] with [SOLC_VERSION]
[SOLC_VERSION] [ELAPSED]
Compiler run successful!

"#]]);

    let s = read_string(&foundry_toml);
    let _config: BasicConfig = parse_with_profile(&s).unwrap().unwrap().1;
});

// Checks that quiet mode does not print anything for clone
forgetest!(can_clone_quiet, |prj, cmd| {
    prj.wipe();

    cmd.args([
        "clone",
        "--etherscan-api-key",
        next_mainnet_etherscan_api_key().as_str(),
        "--quiet",
        "0xDb53f47aC61FE54F456A4eb3E09832D08Dd7BEec",
    ])
    .arg(prj.root())
    .assert_empty_stdout();
});

// checks that clone works with --no-remappings-txt
forgetest!(can_clone_no_remappings_txt, |prj, cmd| {
    prj.wipe();

    let foundry_toml = prj.root().join(Config::FILE_NAME);
    assert!(!foundry_toml.exists());

    cmd.args([
        "clone",
        "--etherscan-api-key",
        next_mainnet_etherscan_api_key().as_str(),
        "--no-remappings-txt",
        "0x33e690aEa97E4Ef25F0d140F1bf044d663091DAf",
    ])
    .arg(prj.root())
    .assert_success()
    .stdout_eq(str![[r#"
Downloading the source code of 0x33e690aEa97E4Ef25F0d140F1bf044d663091DAf from Etherscan...
Initializing [..]...
Installing forge-std in [..] (url: Some("https://github.com/foundry-rs/forge-std"), tag: None)
    Installed forge-std[..]
    Initialized forge project
Collecting the creation information of 0x33e690aEa97E4Ef25F0d140F1bf044d663091DAf from Etherscan...
[COMPILING_FILES] with [SOLC_VERSION]
[SOLC_VERSION] [ELAPSED]
Compiler run successful!

"#]]);

    let s = read_string(&foundry_toml);
    let _config: BasicConfig = parse_with_profile(&s).unwrap().unwrap().1;
});

// checks that clone works with --keep-directory-structure
forgetest!(can_clone_keep_directory_structure, |prj, cmd| {
    prj.wipe();

    let foundry_toml = prj.root().join(Config::FILE_NAME);
    assert!(!foundry_toml.exists());

    let output = cmd
        .forge_fuse()
        .args([
            "clone",
            "--etherscan-api-key",
            next_mainnet_etherscan_api_key().as_str(),
            "--keep-directory-structure",
            "0x33e690aEa97E4Ef25F0d140F1bf044d663091DAf",
        ])
        .arg(prj.root())
        .assert_success()
        .get_output()
        .stdout_lossy();

    if output.contains("502 Bad Gateway") {
        // etherscan nginx proxy issue, skip this test:
        //
        // stdout:
        // Downloading the source code of 0x33e690aEa97E4Ef25F0d140F1bf044d663091DAf from
        // Etherscan... 2024-07-05T11:40:11.801765Z ERROR etherscan: Failed to deserialize
        // response: expected value at line 1 column 1 res="<html>\r\n<head><title>502 Bad
        // Gateway</title></head>\r\n<body>\r\n<center><h1>502 Bad
        // Gateway</h1></center>\r\n<hr><center>nginx</center>\r\n</body>\r\n</html>\r\n"

        eprintln!("Skipping test due to 502 Bad Gateway");
        return;
    }

    let s = read_string(&foundry_toml);
    let _config: BasicConfig = parse_with_profile(&s).unwrap().unwrap().1;
});

// checks that `clean` removes dapptools style paths
forgetest!(can_clean, |prj, cmd| {
    prj.assert_create_dirs_exists();
    prj.assert_style_paths_exist(PathStyle::Dapptools);
    cmd.arg("clean");
    cmd.assert_empty_stdout();
    prj.assert_cleaned();
});

// checks that `clean` removes hardhat style paths
forgetest!(can_clean_hardhat, PathStyle::HardHat, |prj, cmd| {
    prj.assert_create_dirs_exists();
    prj.assert_style_paths_exist(PathStyle::HardHat);
    cmd.arg("clean");
    cmd.assert_empty_stdout();
    prj.assert_cleaned();
});

// checks that `clean` also works with the "out" value set in Config
forgetest_init!(can_clean_config, |prj, cmd| {
    let config = Config { out: "custom-out".into(), ..Default::default() };
    prj.write_config(config);
    cmd.arg("build").assert_success().stdout_eq(str![[r#"
[COMPILING_FILES] with [SOLC_VERSION]
[SOLC_VERSION] [ELAPSED]
Compiler run successful!

"#]]);

    // default test contract is written in custom out directory
    let artifact = prj.root().join(format!("custom-out/{TEMPLATE_TEST_CONTRACT_ARTIFACT_JSON}"));
    assert!(artifact.exists());

    cmd.forge_fuse().arg("clean").assert_empty_stdout();
    assert!(!artifact.exists());
});

// checks that `clean` removes fuzz and invariant cache dirs
forgetest_init!(can_clean_test_cache, |prj, cmd| {
    let config = Config {
        fuzz: FuzzConfig::new("cache/fuzz".into()),
        invariant: InvariantConfig::new("cache/invariant".into()),
        ..Default::default()
    };
    prj.write_config(config);
    // default test contract is written in custom out directory
    let fuzz_cache_dir = prj.root().join("cache/fuzz");
    let _ = fs::create_dir(fuzz_cache_dir.clone());
    let invariant_cache_dir = prj.root().join("cache/invariant");
    let _ = fs::create_dir(invariant_cache_dir.clone());

    assert!(fuzz_cache_dir.exists());
    assert!(invariant_cache_dir.exists());

    cmd.forge_fuse().arg("clean").assert_empty_stdout();
    assert!(!fuzz_cache_dir.exists());
    assert!(!invariant_cache_dir.exists());
});

// checks that extra output works
forgetest_init!(can_emit_extra_output, |prj, cmd| {
    prj.clear();

    cmd.args(["build", "--extra-output", "metadata"]).assert_success().stdout_eq(str![[r#"
[COMPILING_FILES] with [SOLC_VERSION]
[SOLC_VERSION] [ELAPSED]
Compiler run successful!

"#]]);

    let artifact_path = prj.paths().artifacts.join(TEMPLATE_CONTRACT_ARTIFACT_JSON);
    let artifact: ConfigurableContractArtifact =
        foundry_compilers::utils::read_json_file(&artifact_path).unwrap();
    assert!(artifact.metadata.is_some());

    cmd.forge_fuse()
        .args(["build", "--extra-output-files", "metadata", "--force"])
        .root_arg()
        .assert_success()
        .stdout_eq(str![[r#"
[COMPILING_FILES] with [SOLC_VERSION]
[SOLC_VERSION] [ELAPSED]
Compiler run successful!

"#]]);

    let metadata_path =
        prj.paths().artifacts.join(format!("{TEMPLATE_CONTRACT_ARTIFACT_BASE}.metadata.json"));
    let _artifact: Metadata = foundry_compilers::utils::read_json_file(&metadata_path).unwrap();
});

// checks that extra output works
forgetest_init!(can_emit_multiple_extra_output, |prj, cmd| {
    cmd.args([
        "build",
        "--extra-output",
        "metadata",
        "legacyAssembly",
        "ir-optimized",
        "--extra-output",
        "ir",
    ])
    .assert_success()
    .stdout_eq(str![[r#"
[COMPILING_FILES] with [SOLC_VERSION]
[SOLC_VERSION] [ELAPSED]
Compiler run successful!

"#]]);

    let artifact_path = prj.paths().artifacts.join(TEMPLATE_CONTRACT_ARTIFACT_JSON);
    let artifact: ConfigurableContractArtifact =
        foundry_compilers::utils::read_json_file(&artifact_path).unwrap();
    assert!(artifact.metadata.is_some());
    assert!(artifact.legacy_assembly.is_some());
    assert!(artifact.ir.is_some());
    assert!(artifact.ir_optimized.is_some());

    cmd.forge_fuse()
        .args([
            "build",
            "--extra-output-files",
            "metadata",
            "ir-optimized",
            "evm.bytecode.sourceMap",
            "evm.legacyAssembly",
            "--force",
        ])
        .root_arg()
        .assert_success()
        .stdout_eq(str![[r#"
[COMPILING_FILES] with [SOLC_VERSION]
[SOLC_VERSION] [ELAPSED]
Compiler run successful!

"#]]);

    let metadata_path =
        prj.paths().artifacts.join(format!("{TEMPLATE_CONTRACT_ARTIFACT_BASE}.metadata.json"));
    let _artifact: Metadata = foundry_compilers::utils::read_json_file(&metadata_path).unwrap();

    let iropt = prj.paths().artifacts.join(format!("{TEMPLATE_CONTRACT_ARTIFACT_BASE}.iropt"));
    std::fs::read_to_string(iropt).unwrap();

    let sourcemap =
        prj.paths().artifacts.join(format!("{TEMPLATE_CONTRACT_ARTIFACT_BASE}.sourcemap"));
    std::fs::read_to_string(sourcemap).unwrap();

    let legacy_assembly = prj
        .paths()
        .artifacts
        .join(format!("{TEMPLATE_CONTRACT_ARTIFACT_BASE}.legacyAssembly.json"));
    std::fs::read_to_string(legacy_assembly).unwrap();
});

forgetest!(can_print_warnings, |prj, cmd| {
    prj.add_source(
        "Foo",
        r"
contract Greeter {
    function foo(uint256 a) public {
        uint256 x = 1;
    }
}
   ",
    )
    .unwrap();

    cmd.arg("build").assert_success().stdout_eq(str![[r#"
[COMPILING_FILES] with [SOLC_VERSION]
[SOLC_VERSION] [ELAPSED]
Compiler run successful with warnings:
Warning (5667): Unused function parameter. Remove or comment out the variable name to silence this warning.
 [FILE]:5:18:
  |
5 |     function foo(uint256 a) public {
  |                  ^^^^^^^^^

Warning (2072): Unused local variable.
 [FILE]:6:9:
  |
6 |         uint256 x = 1;
  |         ^^^^^^^^^

Warning (2018): Function state mutability can be restricted to pure
 [FILE]:5:5:
  |
5 |     function foo(uint256 a) public {
  |     ^ (Relevant source part starts here and spans across multiple lines).


"#]]);
});

// Tests that direct import paths are handled correctly
forgetest!(can_handle_direct_imports_into_src, |prj, cmd| {
    prj.add_source(
        "Foo",
        r#"
import {FooLib} from "src/FooLib.sol";
struct Bar {
    uint8 x;
}
contract Foo {
    mapping(uint256 => Bar) bars;
    function checker(uint256 id) external {
        Bar memory b = bars[id];
        FooLib.check(b);
    }
    function checker2() external {
        FooLib.check2(this);
    }
}
   "#,
    )
    .unwrap();

    prj.add_source(
        "FooLib",
        r#"
import {Foo, Bar} from "src/Foo.sol";
library FooLib {
    function check(Bar memory b) public {}
    function check2(Foo f) public {}
}
   "#,
    )
    .unwrap();

    cmd.arg("build").assert_success().stdout_eq(str![[r#"
[COMPILING_FILES] with [SOLC_VERSION]
[SOLC_VERSION] [ELAPSED]
Compiler run successful!

"#]]);
});

// tests that the `inspect` command works correctly
forgetest!(can_execute_inspect_command, |prj, cmd| {
    let contract_name = "Foo";
    let path = prj
        .add_source(
            contract_name,
            r#"
contract Foo {
    event log_string(string);
    function run() external {
        emit log_string("script ran");
    }
}
    "#,
        )
        .unwrap();

    cmd.arg("inspect").arg(contract_name).arg("bytecode").assert_success().stdout_eq(str![[r#"
0x60806040[..]

"#]]);

    let info = format!("src/{}:{}", path.file_name().unwrap().to_string_lossy(), contract_name);
    cmd.forge_fuse().arg("inspect").arg(info).arg("bytecode").assert_success().stdout_eq(str![[
        r#"
0x60806040[..]

"#
    ]]);
});

// test that `forge snapshot` commands work
forgetest!(can_check_snapshot, |prj, cmd| {
    prj.insert_ds_test();

    prj.add_source(
        "ATest.t.sol",
        r#"
import "./test.sol";
contract ATest is DSTest {
    function testExample() public {
        assertTrue(true);
    }
}
   "#,
    )
    .unwrap();

    cmd.args(["snapshot"]).assert_success().stdout_eq(str![[r#"
[COMPILING_FILES] with [SOLC_VERSION]
[SOLC_VERSION] [ELAPSED]
Compiler run successful!

Ran 1 test for src/ATest.t.sol:ATest
[PASS] testExample() ([GAS])
Suite result: ok. 1 passed; 0 failed; 0 skipped; [ELAPSED]

Ran 1 test suite [ELAPSED]: 1 tests passed, 0 failed, 0 skipped (1 total tests)

"#]]);

    cmd.arg("--check").assert_success().stdout_eq(str![[r#"
No files changed, compilation skipped

Ran 1 test for src/ATest.t.sol:ATest
[PASS] testExample() ([GAS])
Suite result: ok. 1 passed; 0 failed; 0 skipped; [ELAPSED]

Ran 1 test suite [ELAPSED]: 1 tests passed, 0 failed, 0 skipped (1 total tests)

"#]]);
});

// test that `forge build` does not print `(with warnings)` if file path is ignored
forgetest!(can_compile_without_warnings_ignored_file_paths, |prj, cmd| {
    // Ignoring path and setting empty error_codes as default would set would set some error codes
    prj.write_config(Config {
        ignored_file_paths: vec![Path::new("src").to_path_buf()],
        ignored_error_codes: vec![],
        ..Default::default()
    });

    prj.add_raw_source(
        "src/example.sol",
        r"
pragma solidity *;
contract A {
    function testExample() public {}
}
",
    )
    .unwrap();

    cmd.args(["build", "--force"]).assert_success().stdout_eq(str![[r#"
[COMPILING_FILES] with [SOLC_VERSION]
[SOLC_VERSION] [ELAPSED]
Compiler run successful!

"#]]);

    // Reconfigure without ignored paths or error codes and check for warnings
    // need to reset empty error codes as default would set some error codes
    prj.write_config(Config { ignored_error_codes: vec![], ..Default::default() });

    cmd.forge_fuse().args(["build", "--force"]).assert_success().stdout_eq(str![[r#"
[COMPILING_FILES] with [SOLC_VERSION]
[SOLC_VERSION] [ELAPSED]
Compiler run successful with warnings:
Warning (1878): SPDX license identifier not provided in source file. Before publishing, consider adding a comment containing "SPDX-License-Identifier: <SPDX-License>" to each source file. Use "SPDX-License-Identifier: UNLICENSED" for non-open-source code. Please see https://spdx.org for more information.
Warning: SPDX license identifier not provided in source file. Before publishing, consider adding a comment containing "SPDX-License-Identifier: <SPDX-License>" to each source file. Use "SPDX-License-Identifier: UNLICENSED" for non-open-source code. Please see https://spdx.org for more information.
[FILE]


"#]]);
});

// test that `forge build` does not print `(with warnings)` if there aren't any
forgetest!(can_compile_without_warnings, |prj, cmd| {
    let config = Config {
        ignored_error_codes: vec![SolidityErrorCode::SpdxLicenseNotProvided],
        ..Default::default()
    };
    prj.write_config(config);
    prj.add_raw_source(
        "A",
        r"
pragma solidity *;
contract A {
    function testExample() public {}
}
   ",
    )
    .unwrap();

    cmd.args(["build", "--force"]).assert_success().stdout_eq(str![[r#"
[COMPILING_FILES] with [SOLC_VERSION]
[SOLC_VERSION] [ELAPSED]
Compiler run successful!

"#]]);

    // don't ignore errors
    let config = Config { ignored_error_codes: vec![], ..Default::default() };
    prj.write_config(config);

    cmd.forge_fuse().args(["build", "--force"]).assert_success().stdout_eq(str![[r#"
[COMPILING_FILES] with [SOLC_VERSION]
[SOLC_VERSION] [ELAPSED]
Compiler run successful with warnings:
Warning (1878): SPDX license identifier not provided in source file. Before publishing, consider adding a comment containing "SPDX-License-Identifier: <SPDX-License>" to each source file. Use "SPDX-License-Identifier: UNLICENSED" for non-open-source code. Please see https://spdx.org for more information.
Warning: SPDX license identifier not provided in source file. Before publishing, consider adding a comment containing "SPDX-License-Identifier: <SPDX-License>" to each source file. Use "SPDX-License-Identifier: UNLICENSED" for non-open-source code. Please see https://spdx.org for more information.
[FILE]


"#]]);
});

// test that `forge build` compiles when severity set to error, fails when set to warning, and
// handles ignored error codes as an exception
forgetest!(can_fail_compile_with_warnings, |prj, cmd| {
    let config = Config { ignored_error_codes: vec![], deny_warnings: false, ..Default::default() };
    prj.write_config(config);
    prj.add_raw_source(
        "A",
        r"
pragma solidity *;
contract A {
    function testExample() public {}
}
   ",
    )
    .unwrap();

    // there are no errors
    cmd.args(["build", "--force"]).assert_success().stdout_eq(str![[r#"
[COMPILING_FILES] with [SOLC_VERSION]
[SOLC_VERSION] [ELAPSED]
Compiler run successful with warnings:
Warning (1878): SPDX license identifier not provided in source file. Before publishing, consider adding a comment containing "SPDX-License-Identifier: <SPDX-License>" to each source file. Use "SPDX-License-Identifier: UNLICENSED" for non-open-source code. Please see https://spdx.org for more information.
Warning: SPDX license identifier not provided in source file. Before publishing, consider adding a comment containing "SPDX-License-Identifier: <SPDX-License>" to each source file. Use "SPDX-License-Identifier: UNLICENSED" for non-open-source code. Please see https://spdx.org for more information.
[FILE]


"#]]);

    // warning fails to compile
    let config = Config { ignored_error_codes: vec![], deny_warnings: true, ..Default::default() };
    prj.write_config(config);

    cmd.forge_fuse().args(["build", "--force"]).assert_failure().stderr_eq(str![[r#"
Error: Compiler run failed:
Warning (1878): SPDX license identifier not provided in source file. Before publishing, consider adding a comment containing "SPDX-License-Identifier: <SPDX-License>" to each source file. Use "SPDX-License-Identifier: UNLICENSED" for non-open-source code. Please see https://spdx.org for more information.
Warning: SPDX license identifier not provided in source file. Before publishing, consider adding a comment containing "SPDX-License-Identifier: <SPDX-License>" to each source file. Use "SPDX-License-Identifier: UNLICENSED" for non-open-source code. Please see https://spdx.org for more information.
[FILE]

"#]]);

    // ignores error code and compiles
    let config = Config {
        ignored_error_codes: vec![SolidityErrorCode::SpdxLicenseNotProvided],
        deny_warnings: true,
        ..Default::default()
    };
    prj.write_config(config);

    cmd.forge_fuse().args(["build", "--force"]).assert_success().stdout_eq(str![[r#"
[COMPILING_FILES] with [SOLC_VERSION]
[SOLC_VERSION] [ELAPSED]
Compiler run successful!

"#]]);
});

// test that a failing `forge build` does not impact followup builds
forgetest!(can_build_after_failure, |prj, cmd| {
    prj.insert_ds_test();

    prj.add_source(
        "ATest.t.sol",
        r#"
import "./test.sol";
contract ATest is DSTest {
    function testExample() public {
        assertTrue(true);
    }
}
   "#,
    )
    .unwrap();
    prj.add_source(
        "BTest.t.sol",
        r#"
import "./test.sol";
contract BTest is DSTest {
    function testExample() public {
        assertTrue(true);
    }
}
   "#,
    )
    .unwrap();

    cmd.arg("build").assert_success().stdout_eq(str![[r#"
[COMPILING_FILES] with [SOLC_VERSION]
...
[SOLC_VERSION] [ELAPSED]
Compiler run successful!

"#]]);

    prj.assert_cache_exists();
    prj.assert_artifacts_dir_exists();

    let syntax_err = r#"
import "./test.sol";
contract CTest is DSTest {
    function testExample() public {
        THIS WILL CAUSE AN ERROR
    }
}
   "#;

    // introduce contract with syntax error
    prj.add_source("CTest.t.sol", syntax_err).unwrap();

    // `forge build --force` which should fail
    cmd.forge_fuse().args(["build", "--force"]).assert_failure().stderr_eq(str![[r#"
Error: Compiler run failed:
Error (2314): Expected ';' but got identifier
 [FILE]:7:19:
  |
7 |         THIS WILL CAUSE AN ERROR
  |                   ^^^^^

"#]]);

    // but ensure this cleaned cache and artifacts
    assert!(!prj.paths().artifacts.exists());
    assert!(!prj.cache().exists());

    // still errors
    cmd.forge_fuse().args(["build", "--force"]).assert_failure().stderr_eq(str![[r#"
Error: Compiler run failed:
Error (2314): Expected ';' but got identifier
 [FILE]:7:19:
  |
7 |         THIS WILL CAUSE AN ERROR
  |                   ^^^^^

"#]]);

    // resolve the error by replacing the file
    prj.add_source(
        "CTest.t.sol",
        r#"
import "./test.sol";
contract CTest is DSTest {
    function testExample() public {
         assertTrue(true);
    }
}
   "#,
    )
    .unwrap();

    cmd.forge_fuse().args(["build", "--force"]).assert_success().stdout_eq(str![[r#"
[COMPILING_FILES] with [SOLC_VERSION]
[SOLC_VERSION] [ELAPSED]
Compiler run successful!

"#]]);

    prj.assert_cache_exists();
    prj.assert_artifacts_dir_exists();

    // ensure cache is unchanged after error
    let cache = fs::read_to_string(prj.cache()).unwrap();

    // introduce the error again but building without force
    prj.add_source("CTest.t.sol", syntax_err).unwrap();
    cmd.forge_fuse().arg("build").assert_failure().stderr_eq(str![[r#"
Error: Compiler run failed:
Error (2314): Expected ';' but got identifier
 [FILE]:7:19:
  |
7 |         THIS WILL CAUSE AN ERROR
  |                   ^^^^^

"#]]);

    // ensure unchanged cache file
    let cache_after = fs::read_to_string(prj.cache()).unwrap();
    assert_eq!(cache, cache_after);
});

// test to check that install/remove works properly
forgetest!(can_install_and_remove, |prj, cmd| {
    cmd.git_init();

    let libs = prj.root().join("lib");
    let git_mod = prj.root().join(".git/modules/lib");
    let git_mod_file = prj.root().join(".gitmodules");

    let forge_std = libs.join("forge-std");
    let forge_std_mod = git_mod.join("forge-std");

    let install = |cmd: &mut TestCommand| {
        cmd.forge_fuse()
            .args(["install", "foundry-rs/forge-std", "--no-commit"])
            .assert_success()
            .stdout_eq(str![[r#"
Installing forge-std in [..] (url: Some("https://github.com/foundry-rs/forge-std"), tag: None)
    Installed forge-std[..]

"#]]);

        assert!(forge_std.exists());
        assert!(forge_std_mod.exists());

        let submods = read_string(&git_mod_file);
        assert!(submods.contains("https://github.com/foundry-rs/forge-std"));
    };

    let remove = |cmd: &mut TestCommand, target: &str| {
        // TODO: flaky behavior with URL, sometimes it is None, sometimes it is Some("https://github.com/lib/forge-std")
        cmd.forge_fuse().args(["remove", "--force", target]).assert_success().stdout_eq(str![[
            r#"
Removing 'forge-std' in [..], (url: [..], tag: None)

"#
        ]]);

        assert!(!forge_std.exists());
        assert!(!forge_std_mod.exists());
        let submods = read_string(&git_mod_file);
        assert!(!submods.contains("https://github.com/foundry-rs/forge-std"));
    };

    install(&mut cmd);
    remove(&mut cmd, "forge-std");

    // install again and remove via relative path
    install(&mut cmd);
    remove(&mut cmd, "lib/forge-std");
});

// test to check we can run `forge install` in an empty dir <https://github.com/foundry-rs/foundry/issues/6519>
forgetest!(can_install_empty, |prj, cmd| {
    // create
    cmd.git_init();
    cmd.forge_fuse().args(["install"]);
    cmd.assert_empty_stdout();

    // create initial commit
    fs::write(prj.root().join("README.md"), "Initial commit").unwrap();

    cmd.git_add();
    cmd.git_commit("Initial commit");

    cmd.forge_fuse().args(["install"]);
    cmd.assert_empty_stdout();
});

// test to check that package can be reinstalled after manually removing the directory
forgetest!(can_reinstall_after_manual_remove, |prj, cmd| {
    cmd.git_init();

    let libs = prj.root().join("lib");
    let git_mod = prj.root().join(".git/modules/lib");
    let git_mod_file = prj.root().join(".gitmodules");

    let forge_std = libs.join("forge-std");
    let forge_std_mod = git_mod.join("forge-std");

    let install = |cmd: &mut TestCommand| {
        cmd.forge_fuse()
            .args(["install", "foundry-rs/forge-std", "--no-commit"])
            .assert_success()
            .stdout_eq(str![[r#"
Installing forge-std in [..] (url: Some("https://github.com/foundry-rs/forge-std"), tag: None)
    Installed forge-std[..]

"#]]);

        assert!(forge_std.exists());
        assert!(forge_std_mod.exists());

        let submods = read_string(&git_mod_file);
        assert!(submods.contains("https://github.com/foundry-rs/forge-std"));
    };

    install(&mut cmd);
    fs::remove_dir_all(forge_std.clone()).expect("Failed to remove forge-std");

    // install again
    install(&mut cmd);
});

// test that we can repeatedly install the same dependency without changes
forgetest!(can_install_repeatedly, |_prj, cmd| {
    cmd.git_init();

    cmd.forge_fuse().args(["install", "foundry-rs/forge-std"]);
    for _ in 0..3 {
        cmd.assert_success();
    }
});

// test that by default we install the latest semver release tag
// <https://github.com/openzeppelin/openzeppelin-contracts>
forgetest!(can_install_latest_release_tag, |prj, cmd| {
    cmd.git_init();
    cmd.forge_fuse().args(["install", "openzeppelin/openzeppelin-contracts"]);
    cmd.assert_success();

    let dep = prj.paths().libraries[0].join("openzeppelin-contracts");
    assert!(dep.exists());

    // the latest release at the time this test was written
    let version: Version = "4.8.0".parse().unwrap();
    let out = Command::new("git").current_dir(&dep).args(["describe", "--tags"]).output().unwrap();
    let tag = String::from_utf8_lossy(&out.stdout);
    let current: Version = tag.as_ref().trim_start_matches('v').trim().parse().unwrap();

    assert!(current >= version);
});

// Tests that forge update doesn't break a working dependency by recursively updating nested
// dependencies
forgetest!(
    #[cfg_attr(windows, ignore = "weird git fail")]
    can_update_library_with_outdated_nested_dependency,
    |prj, cmd| {
        cmd.git_init();

        let libs = prj.root().join("lib");
        let git_mod = prj.root().join(".git/modules/lib");
        let git_mod_file = prj.root().join(".gitmodules");

        // get paths to check inside install fn
        let package = libs.join("forge-5980-test");
        let package_mod = git_mod.join("forge-5980-test");

        // install main dependency
        cmd.forge_fuse()
            .args(["install", "evalir/forge-5980-test", "--no-commit"])
            .assert_success()
            .stdout_eq(str![[r#"
Installing forge-5980-test in [..] (url: Some("https://github.com/evalir/forge-5980-test"), tag: None)
    Installed forge-5980-test

"#]]);

        // assert paths exist
        assert!(package.exists());
        assert!(package_mod.exists());

        let submods = read_string(git_mod_file);
        assert!(submods.contains("https://github.com/evalir/forge-5980-test"));

        // try to update the top-level dependency; there should be no update for this dependency,
        // but its sub-dependency has upstream (breaking) changes; forge should not attempt to
        // update the sub-dependency
        cmd.forge_fuse().args(["update", "lib/forge-5980-test"]).assert_empty_stdout();

        // add explicit remappings for test file
        let config = Config {
            remappings: vec![
                Remapping::from_str("forge-5980-test/=lib/forge-5980-test/src/").unwrap().into(),
                // explicit remapping for sub-dependendy seems necessary for some reason
                Remapping::from_str(
                    "forge-5980-test-dep/=lib/forge-5980-test/lib/forge-5980-test-dep/src/",
                )
                .unwrap()
                .into(),
            ],
            ..Default::default()
        };
        prj.write_config(config);

        // create test file that uses the top-level dependency; if the sub-dependency is updated,
        // compilation will fail
        prj.add_source(
            "CounterCopy",
            r#"
import "forge-5980-test/Counter.sol";
contract CounterCopy is Counter {
}
   "#,
        )
        .unwrap();

        // build and check output
        cmd.forge_fuse().arg("build").assert_success().stdout_eq(str![[r#"
[COMPILING_FILES] with [SOLC_VERSION]
[SOLC_VERSION] [ELAPSED]
Compiler run successful!

"#]]);
    }
);

const GAS_REPORT_CONTRACTS: &str = r#"
//SPDX-license-identifier: MIT

import "./test.sol";

contract ContractOne {
    int public i;

    constructor() {
        i = 0;
    }

    function foo() public{
        while(i<5){
            i++;
        }
    }
}

contract ContractOneTest is DSTest {
    ContractOne c1;

    function setUp() public {
        c1 = new ContractOne();
    }

    function testFoo() public {
        c1.foo();
    }
}


contract ContractTwo {
    int public i;

    constructor() {
        i = 0;
    }

    function bar() public{
        while(i<50){
            i++;
        }
    }
}

contract ContractTwoTest is DSTest {
    ContractTwo c2;

    function setUp() public {
        c2 = new ContractTwo();
    }

    function testBar() public {
        c2.bar();
    }
}

contract ContractThree {
    int public i;

    constructor() {
        i = 0;
    }

    function baz() public{
        while(i<500){
            i++;
        }
    }
}

contract ContractThreeTest is DSTest {
    ContractThree c3;

    function setUp() public {
        c3 = new ContractThree();
    }

    function testBaz() public {
        c3.baz();
    }
}
"#;

forgetest!(gas_report_all_contracts, |prj, cmd| {
    prj.insert_ds_test();
    prj.add_source("Contracts.sol", GAS_REPORT_CONTRACTS).unwrap();

    // report for all
    prj.write_config(Config {
        optimizer: Some(true),
        gas_reports: (vec!["*".to_string()]),
        gas_reports_ignore: (vec![]),
        ..Default::default()
    });

    cmd.forge_fuse().arg("test").arg("--gas-report").assert_success().stdout_eq(str![[r#"
...
╭----------------------------------------+-----------------+-------+--------+-------+---------╮
| src/Contracts.sol:ContractOne Contract |                 |       |        |       |         |
+=============================================================================================+
| Deployment Cost                        | Deployment Size |       |        |       |         |
|----------------------------------------+-----------------+-------+--------+-------+---------|
| 101532                                 | 241             |       |        |       |         |
|----------------------------------------+-----------------+-------+--------+-------+---------|
|                                        |                 |       |        |       |         |
|----------------------------------------+-----------------+-------+--------+-------+---------|
| Function Name                          | Min             | Avg   | Median | Max   | # Calls |
|----------------------------------------+-----------------+-------+--------+-------+---------|
| foo                                    | 45370           | 45370 | 45370  | 45370 | 1       |
╰----------------------------------------+-----------------+-------+--------+-------+---------╯

╭------------------------------------------+-----------------+--------+--------+--------+---------╮
| src/Contracts.sol:ContractThree Contract |                 |        |        |        |         |
+=================================================================================================+
| Deployment Cost                          | Deployment Size |        |        |        |         |
|------------------------------------------+-----------------+--------+--------+--------+---------|
| 101748                                   | 242             |        |        |        |         |
|------------------------------------------+-----------------+--------+--------+--------+---------|
|                                          |                 |        |        |        |         |
|------------------------------------------+-----------------+--------+--------+--------+---------|
| Function Name                            | Min             | Avg    | Median | Max    | # Calls |
|------------------------------------------+-----------------+--------+--------+--------+---------|
| baz                                      | 259210          | 259210 | 259210 | 259210 | 1       |
╰------------------------------------------+-----------------+--------+--------+--------+---------╯

╭----------------------------------------+-----------------+-------+--------+-------+---------╮
| src/Contracts.sol:ContractTwo Contract |                 |       |        |       |         |
+=============================================================================================+
| Deployment Cost                        | Deployment Size |       |        |       |         |
|----------------------------------------+-----------------+-------+--------+-------+---------|
| 101520                                 | 241             |       |        |       |         |
|----------------------------------------+-----------------+-------+--------+-------+---------|
|                                        |                 |       |        |       |         |
|----------------------------------------+-----------------+-------+--------+-------+---------|
| Function Name                          | Min             | Avg   | Median | Max   | # Calls |
|----------------------------------------+-----------------+-------+--------+-------+---------|
| bar                                    | 64832           | 64832 | 64832  | 64832 | 1       |
╰----------------------------------------+-----------------+-------+--------+-------+---------╯


Ran 3 test suites [ELAPSED]: 3 tests passed, 0 failed, 0 skipped (3 total tests)

"#]]);
    cmd.forge_fuse().arg("test").arg("--gas-report").arg("--json").assert_success().stdout_eq(
        str![[r#"
[
  {
    "contract": "src/Contracts.sol:ContractOne",
    "deployment": {
      "gas": 101532,
      "size": 241
    },
    "functions": {
      "foo()": {
        "calls": 1,
        "min": 45370,
        "mean": 45370,
        "median": 45370,
        "max": 45370
      }
    }
  },
  {
    "contract": "src/Contracts.sol:ContractThree",
    "deployment": {
      "gas": 101748,
      "size": 242
    },
    "functions": {
      "baz()": {
        "calls": 1,
        "min": 259210,
        "mean": 259210,
        "median": 259210,
        "max": 259210
      }
    }
  },
  {
    "contract": "src/Contracts.sol:ContractTwo",
    "deployment": {
      "gas": 101520,
      "size": 241
    },
    "functions": {
      "bar()": {
        "calls": 1,
        "min": 64832,
        "mean": 64832,
        "median": 64832,
        "max": 64832
      }
    }
  }
]
"#]]
        .is_json(),
    );

    prj.write_config(Config { optimizer: Some(true), gas_reports: (vec![]), ..Default::default() });
    cmd.forge_fuse().arg("test").arg("--gas-report").assert_success().stdout_eq(str![[r#"
...
╭----------------------------------------+-----------------+-------+--------+-------+---------╮
| src/Contracts.sol:ContractOne Contract |                 |       |        |       |         |
+=============================================================================================+
| Deployment Cost                        | Deployment Size |       |        |       |         |
|----------------------------------------+-----------------+-------+--------+-------+---------|
| 101532                                 | 241             |       |        |       |         |
|----------------------------------------+-----------------+-------+--------+-------+---------|
|                                        |                 |       |        |       |         |
|----------------------------------------+-----------------+-------+--------+-------+---------|
| Function Name                          | Min             | Avg   | Median | Max   | # Calls |
|----------------------------------------+-----------------+-------+--------+-------+---------|
| foo                                    | 45370           | 45370 | 45370  | 45370 | 1       |
╰----------------------------------------+-----------------+-------+--------+-------+---------╯

╭------------------------------------------+-----------------+--------+--------+--------+---------╮
| src/Contracts.sol:ContractThree Contract |                 |        |        |        |         |
+=================================================================================================+
| Deployment Cost                          | Deployment Size |        |        |        |         |
|------------------------------------------+-----------------+--------+--------+--------+---------|
| 101748                                   | 242             |        |        |        |         |
|------------------------------------------+-----------------+--------+--------+--------+---------|
|                                          |                 |        |        |        |         |
|------------------------------------------+-----------------+--------+--------+--------+---------|
| Function Name                            | Min             | Avg    | Median | Max    | # Calls |
|------------------------------------------+-----------------+--------+--------+--------+---------|
| baz                                      | 259210          | 259210 | 259210 | 259210 | 1       |
╰------------------------------------------+-----------------+--------+--------+--------+---------╯

╭----------------------------------------+-----------------+-------+--------+-------+---------╮
| src/Contracts.sol:ContractTwo Contract |                 |       |        |       |         |
+=============================================================================================+
| Deployment Cost                        | Deployment Size |       |        |       |         |
|----------------------------------------+-----------------+-------+--------+-------+---------|
| 101520                                 | 241             |       |        |       |         |
|----------------------------------------+-----------------+-------+--------+-------+---------|
|                                        |                 |       |        |       |         |
|----------------------------------------+-----------------+-------+--------+-------+---------|
| Function Name                          | Min             | Avg   | Median | Max   | # Calls |
|----------------------------------------+-----------------+-------+--------+-------+---------|
| bar                                    | 64832           | 64832 | 64832  | 64832 | 1       |
╰----------------------------------------+-----------------+-------+--------+-------+---------╯


Ran 3 test suites [ELAPSED]: 3 tests passed, 0 failed, 0 skipped (3 total tests)

"#]]);
    cmd.forge_fuse().arg("test").arg("--gas-report").arg("--json").assert_success().stdout_eq(
        str![[r#"
[
  {
    "contract": "src/Contracts.sol:ContractOne",
    "deployment": {
      "gas": 101532,
      "size": 241
    },
    "functions": {
      "foo()": {
        "calls": 1,
        "min": 45370,
        "mean": 45370,
        "median": 45370,
        "max": 45370
      }
    }
  },
  {
    "contract": "src/Contracts.sol:ContractThree",
    "deployment": {
      "gas": 101748,
      "size": 242
    },
    "functions": {
      "baz()": {
        "calls": 1,
        "min": 259210,
        "mean": 259210,
        "median": 259210,
        "max": 259210
      }
    }
  },
  {
    "contract": "src/Contracts.sol:ContractTwo",
    "deployment": {
      "gas": 101520,
      "size": 241
    },
    "functions": {
      "bar()": {
        "calls": 1,
        "min": 64832,
        "mean": 64832,
        "median": 64832,
        "max": 64832
      }
    }
  }
]
"#]]
        .is_json(),
    );

    prj.write_config(Config {
        optimizer: Some(true),
        gas_reports: (vec!["*".to_string()]),
        ..Default::default()
    });
    cmd.forge_fuse().arg("test").arg("--gas-report").assert_success().stdout_eq(str![[r#"
...
╭----------------------------------------+-----------------+-------+--------+-------+---------╮
| src/Contracts.sol:ContractOne Contract |                 |       |        |       |         |
+=============================================================================================+
| Deployment Cost                        | Deployment Size |       |        |       |         |
|----------------------------------------+-----------------+-------+--------+-------+---------|
| 101532                                 | 241             |       |        |       |         |
|----------------------------------------+-----------------+-------+--------+-------+---------|
|                                        |                 |       |        |       |         |
|----------------------------------------+-----------------+-------+--------+-------+---------|
| Function Name                          | Min             | Avg   | Median | Max   | # Calls |
|----------------------------------------+-----------------+-------+--------+-------+---------|
| foo                                    | 45370           | 45370 | 45370  | 45370 | 1       |
╰----------------------------------------+-----------------+-------+--------+-------+---------╯

╭------------------------------------------+-----------------+--------+--------+--------+---------╮
| src/Contracts.sol:ContractThree Contract |                 |        |        |        |         |
+=================================================================================================+
| Deployment Cost                          | Deployment Size |        |        |        |         |
|------------------------------------------+-----------------+--------+--------+--------+---------|
| 101748                                   | 242             |        |        |        |         |
|------------------------------------------+-----------------+--------+--------+--------+---------|
|                                          |                 |        |        |        |         |
|------------------------------------------+-----------------+--------+--------+--------+---------|
| Function Name                            | Min             | Avg    | Median | Max    | # Calls |
|------------------------------------------+-----------------+--------+--------+--------+---------|
| baz                                      | 259210          | 259210 | 259210 | 259210 | 1       |
╰------------------------------------------+-----------------+--------+--------+--------+---------╯

╭----------------------------------------+-----------------+-------+--------+-------+---------╮
| src/Contracts.sol:ContractTwo Contract |                 |       |        |       |         |
+=============================================================================================+
| Deployment Cost                        | Deployment Size |       |        |       |         |
|----------------------------------------+-----------------+-------+--------+-------+---------|
| 101520                                 | 241             |       |        |       |         |
|----------------------------------------+-----------------+-------+--------+-------+---------|
|                                        |                 |       |        |       |         |
|----------------------------------------+-----------------+-------+--------+-------+---------|
| Function Name                          | Min             | Avg   | Median | Max   | # Calls |
|----------------------------------------+-----------------+-------+--------+-------+---------|
| bar                                    | 64832           | 64832 | 64832  | 64832 | 1       |
╰----------------------------------------+-----------------+-------+--------+-------+---------╯


Ran 3 test suites [ELAPSED]: 3 tests passed, 0 failed, 0 skipped (3 total tests)

"#]]);
    cmd.forge_fuse().arg("test").arg("--gas-report").arg("--json").assert_success().stdout_eq(
        str![[r#"
[
  {
    "contract": "src/Contracts.sol:ContractOne",
    "deployment": {
      "gas": 101532,
      "size": 241
    },
    "functions": {
      "foo()": {
        "calls": 1,
        "min": 45370,
        "mean": 45370,
        "median": 45370,
        "max": 45370
      }
    }
  },
  {
    "contract": "src/Contracts.sol:ContractThree",
    "deployment": {
      "gas": 101748,
      "size": 242
    },
    "functions": {
      "baz()": {
        "calls": 1,
        "min": 259210,
        "mean": 259210,
        "median": 259210,
        "max": 259210
      }
    }
  },
  {
    "contract": "src/Contracts.sol:ContractTwo",
    "deployment": {
      "gas": 101520,
      "size": 241
    },
    "functions": {
      "bar()": {
        "calls": 1,
        "min": 64832,
        "mean": 64832,
        "median": 64832,
        "max": 64832
      }
    }
  }
]
"#]]
        .is_json(),
    );

    prj.write_config(Config {
        optimizer: Some(true),
        gas_reports: (vec![
            "ContractOne".to_string(),
            "ContractTwo".to_string(),
            "ContractThree".to_string(),
        ]),
        ..Default::default()
    });
    cmd.forge_fuse().arg("test").arg("--gas-report").assert_success().stdout_eq(str![[r#"
...
╭----------------------------------------+-----------------+-------+--------+-------+---------╮
| src/Contracts.sol:ContractOne Contract |                 |       |        |       |         |
+=============================================================================================+
| Deployment Cost                        | Deployment Size |       |        |       |         |
|----------------------------------------+-----------------+-------+--------+-------+---------|
| 101532                                 | 241             |       |        |       |         |
|----------------------------------------+-----------------+-------+--------+-------+---------|
|                                        |                 |       |        |       |         |
|----------------------------------------+-----------------+-------+--------+-------+---------|
| Function Name                          | Min             | Avg   | Median | Max   | # Calls |
|----------------------------------------+-----------------+-------+--------+-------+---------|
| foo                                    | 45370           | 45370 | 45370  | 45370 | 1       |
╰----------------------------------------+-----------------+-------+--------+-------+---------╯

╭------------------------------------------+-----------------+--------+--------+--------+---------╮
| src/Contracts.sol:ContractThree Contract |                 |        |        |        |         |
+=================================================================================================+
| Deployment Cost                          | Deployment Size |        |        |        |         |
|------------------------------------------+-----------------+--------+--------+--------+---------|
| 101748                                   | 242             |        |        |        |         |
|------------------------------------------+-----------------+--------+--------+--------+---------|
|                                          |                 |        |        |        |         |
|------------------------------------------+-----------------+--------+--------+--------+---------|
| Function Name                            | Min             | Avg    | Median | Max    | # Calls |
|------------------------------------------+-----------------+--------+--------+--------+---------|
| baz                                      | 259210          | 259210 | 259210 | 259210 | 1       |
╰------------------------------------------+-----------------+--------+--------+--------+---------╯

╭----------------------------------------+-----------------+-------+--------+-------+---------╮
| src/Contracts.sol:ContractTwo Contract |                 |       |        |       |         |
+=============================================================================================+
| Deployment Cost                        | Deployment Size |       |        |       |         |
|----------------------------------------+-----------------+-------+--------+-------+---------|
| 101520                                 | 241             |       |        |       |         |
|----------------------------------------+-----------------+-------+--------+-------+---------|
|                                        |                 |       |        |       |         |
|----------------------------------------+-----------------+-------+--------+-------+---------|
| Function Name                          | Min             | Avg   | Median | Max   | # Calls |
|----------------------------------------+-----------------+-------+--------+-------+---------|
| bar                                    | 64832           | 64832 | 64832  | 64832 | 1       |
╰----------------------------------------+-----------------+-------+--------+-------+---------╯


Ran 3 test suites [ELAPSED]: 3 tests passed, 0 failed, 0 skipped (3 total tests)

"#]]);
    cmd.forge_fuse().arg("test").arg("--gas-report").arg("--json").assert_success().stdout_eq(
        str![[r#"
[
  {
    "contract": "src/Contracts.sol:ContractOne",
    "deployment": {
      "gas": 101532,
      "size": 241
    },
    "functions": {
      "foo()": {
        "calls": 1,
        "min": 45370,
        "mean": 45370,
        "median": 45370,
        "max": 45370
      }
    }
  },
  {
    "contract": "src/Contracts.sol:ContractThree",
    "deployment": {
      "gas": 101748,
      "size": 242
    },
    "functions": {
      "baz()": {
        "calls": 1,
        "min": 259210,
        "mean": 259210,
        "median": 259210,
        "max": 259210
      }
    }
  },
  {
    "contract": "src/Contracts.sol:ContractTwo",
    "deployment": {
      "gas": 101520,
      "size": 241
    },
    "functions": {
      "bar()": {
        "calls": 1,
        "min": 64832,
        "mean": 64832,
        "median": 64832,
        "max": 64832
      }
    }
  }
]
"#]]
        .is_json(),
    );
});

forgetest!(gas_report_some_contracts, |prj, cmd| {
    prj.insert_ds_test();
    prj.add_source("Contracts.sol", GAS_REPORT_CONTRACTS).unwrap();

    // report for One
    prj.write_config(Config {
        optimizer: Some(true),
        gas_reports: vec!["ContractOne".to_string()],
        ..Default::default()
    });
    cmd.forge_fuse();
    cmd.arg("test").arg("--gas-report").assert_success().stdout_eq(str![[r#"
...
╭----------------------------------------+-----------------+-------+--------+-------+---------╮
| src/Contracts.sol:ContractOne Contract |                 |       |        |       |         |
+=============================================================================================+
| Deployment Cost                        | Deployment Size |       |        |       |         |
|----------------------------------------+-----------------+-------+--------+-------+---------|
| 101532                                 | 241             |       |        |       |         |
|----------------------------------------+-----------------+-------+--------+-------+---------|
|                                        |                 |       |        |       |         |
|----------------------------------------+-----------------+-------+--------+-------+---------|
| Function Name                          | Min             | Avg   | Median | Max   | # Calls |
|----------------------------------------+-----------------+-------+--------+-------+---------|
| foo                                    | 45370           | 45370 | 45370  | 45370 | 1       |
╰----------------------------------------+-----------------+-------+--------+-------+---------╯


Ran 3 test suites [ELAPSED]: 3 tests passed, 0 failed, 0 skipped (3 total tests)

"#]]);
    cmd.forge_fuse().arg("test").arg("--gas-report").arg("--json").assert_success().stdout_eq(
        str![[r#"
[
  {
    "contract": "src/Contracts.sol:ContractOne",
    "deployment": {
      "gas": 101532,
      "size": 241
    },
    "functions": {
      "foo()": {
        "calls": 1,
        "min": 45370,
        "mean": 45370,
        "median": 45370,
        "max": 45370
      }
    }
  }
]
"#]]
        .is_json(),
    );

    // report for Two
    prj.write_config(Config {
        optimizer: Some(true),
        gas_reports: vec!["ContractTwo".to_string()],
        ..Default::default()
    });
    cmd.forge_fuse();
    cmd.arg("test").arg("--gas-report").assert_success().stdout_eq(str![[r#"
...
╭----------------------------------------+-----------------+-------+--------+-------+---------╮
| src/Contracts.sol:ContractTwo Contract |                 |       |        |       |         |
+=============================================================================================+
| Deployment Cost                        | Deployment Size |       |        |       |         |
|----------------------------------------+-----------------+-------+--------+-------+---------|
| 101520                                 | 241             |       |        |       |         |
|----------------------------------------+-----------------+-------+--------+-------+---------|
|                                        |                 |       |        |       |         |
|----------------------------------------+-----------------+-------+--------+-------+---------|
| Function Name                          | Min             | Avg   | Median | Max   | # Calls |
|----------------------------------------+-----------------+-------+--------+-------+---------|
| bar                                    | 64832           | 64832 | 64832  | 64832 | 1       |
╰----------------------------------------+-----------------+-------+--------+-------+---------╯


Ran 3 test suites [ELAPSED]: 3 tests passed, 0 failed, 0 skipped (3 total tests)

"#]]);
    cmd.forge_fuse().arg("test").arg("--gas-report").arg("--json").assert_success().stdout_eq(
        str![[r#"
[
  {
    "contract": "src/Contracts.sol:ContractTwo",
    "deployment": {
      "gas": 101520,
      "size": 241
    },
    "functions": {
      "bar()": {
        "calls": 1,
        "min": 64832,
        "mean": 64832,
        "median": 64832,
        "max": 64832
      }
    }
  }
]
"#]]
        .is_json(),
    );

    // report for Three
    prj.write_config(Config {
        optimizer: Some(true),
        gas_reports: vec!["ContractThree".to_string()],
        ..Default::default()
    });
    cmd.forge_fuse();
    cmd.arg("test").arg("--gas-report").assert_success().stdout_eq(str![[r#"
...
╭------------------------------------------+-----------------+--------+--------+--------+---------╮
| src/Contracts.sol:ContractThree Contract |                 |        |        |        |         |
+=================================================================================================+
| Deployment Cost                          | Deployment Size |        |        |        |         |
|------------------------------------------+-----------------+--------+--------+--------+---------|
| 101748                                   | 242             |        |        |        |         |
|------------------------------------------+-----------------+--------+--------+--------+---------|
|                                          |                 |        |        |        |         |
|------------------------------------------+-----------------+--------+--------+--------+---------|
| Function Name                            | Min             | Avg    | Median | Max    | # Calls |
|------------------------------------------+-----------------+--------+--------+--------+---------|
| baz                                      | 259210          | 259210 | 259210 | 259210 | 1       |
╰------------------------------------------+-----------------+--------+--------+--------+---------╯


Ran 3 test suites [ELAPSED]: 3 tests passed, 0 failed, 0 skipped (3 total tests)

"#]]);
    cmd.forge_fuse().arg("test").arg("--gas-report").arg("--json").assert_success().stdout_eq(
        str![[r#"
[
  {
    "contract": "src/Contracts.sol:ContractThree",
    "deployment": {
      "gas": 101748,
      "size": 242
    },
    "functions": {
      "baz()": {
        "calls": 1,
        "min": 259210,
        "mean": 259210,
        "median": 259210,
        "max": 259210
      }
    }
  }
]
"#]]
        .is_json(),
    );
});

forgetest!(gas_report_ignore_some_contracts, |prj, cmd| {
    prj.insert_ds_test();
    prj.add_source("Contracts.sol", GAS_REPORT_CONTRACTS).unwrap();

    // ignore ContractOne
    prj.write_config(Config {
        optimizer: Some(true),
        gas_reports: (vec!["*".to_string()]),
        gas_reports_ignore: (vec!["ContractOne".to_string()]),
        ..Default::default()
    });
    cmd.forge_fuse();
    cmd.arg("test").arg("--gas-report").assert_success().stdout_eq(str![[r#"
...
╭------------------------------------------+-----------------+--------+--------+--------+---------╮
| src/Contracts.sol:ContractThree Contract |                 |        |        |        |         |
+=================================================================================================+
| Deployment Cost                          | Deployment Size |        |        |        |         |
|------------------------------------------+-----------------+--------+--------+--------+---------|
| 101748                                   | 242             |        |        |        |         |
|------------------------------------------+-----------------+--------+--------+--------+---------|
|                                          |                 |        |        |        |         |
|------------------------------------------+-----------------+--------+--------+--------+---------|
| Function Name                            | Min             | Avg    | Median | Max    | # Calls |
|------------------------------------------+-----------------+--------+--------+--------+---------|
| baz                                      | 259210          | 259210 | 259210 | 259210 | 1       |
╰------------------------------------------+-----------------+--------+--------+--------+---------╯

╭----------------------------------------+-----------------+-------+--------+-------+---------╮
| src/Contracts.sol:ContractTwo Contract |                 |       |        |       |         |
+=============================================================================================+
| Deployment Cost                        | Deployment Size |       |        |       |         |
|----------------------------------------+-----------------+-------+--------+-------+---------|
| 101520                                 | 241             |       |        |       |         |
|----------------------------------------+-----------------+-------+--------+-------+---------|
|                                        |                 |       |        |       |         |
|----------------------------------------+-----------------+-------+--------+-------+---------|
| Function Name                          | Min             | Avg   | Median | Max   | # Calls |
|----------------------------------------+-----------------+-------+--------+-------+---------|
| bar                                    | 64832           | 64832 | 64832  | 64832 | 1       |
╰----------------------------------------+-----------------+-------+--------+-------+---------╯


Ran 3 test suites [ELAPSED]: 3 tests passed, 0 failed, 0 skipped (3 total tests)

"#]]);
    cmd.forge_fuse().arg("test").arg("--gas-report").arg("--json").assert_success().stdout_eq(
        str![[r#"
[
  {
    "contract": "src/Contracts.sol:ContractThree",
    "deployment": {
      "gas": 101748,
      "size": 242
    },
    "functions": {
      "baz()": {
        "calls": 1,
        "min": 259210,
        "mean": 259210,
        "median": 259210,
        "max": 259210
      }
    }
  },
  {
    "contract": "src/Contracts.sol:ContractTwo",
    "deployment": {
      "gas": 101520,
      "size": 241
    },
    "functions": {
      "bar()": {
        "calls": 1,
        "min": 64832,
        "mean": 64832,
        "median": 64832,
        "max": 64832
      }
    }
  }
]
"#]]
        .is_json(),
    );

    // ignore ContractTwo
    cmd.forge_fuse();
    prj.write_config(Config {
        optimizer: Some(true),
        gas_reports: (vec![]),
        gas_reports_ignore: (vec!["ContractTwo".to_string()]),
        ..Default::default()
    });
    cmd.forge_fuse();
    cmd.arg("test").arg("--gas-report").assert_success().stdout_eq(str![[r#"
...
╭----------------------------------------+-----------------+-------+--------+-------+---------╮
| src/Contracts.sol:ContractOne Contract |                 |       |        |       |         |
+=============================================================================================+
| Deployment Cost                        | Deployment Size |       |        |       |         |
|----------------------------------------+-----------------+-------+--------+-------+---------|
| 101532                                 | 241             |       |        |       |         |
|----------------------------------------+-----------------+-------+--------+-------+---------|
|                                        |                 |       |        |       |         |
|----------------------------------------+-----------------+-------+--------+-------+---------|
| Function Name                          | Min             | Avg   | Median | Max   | # Calls |
|----------------------------------------+-----------------+-------+--------+-------+---------|
| foo                                    | 45370           | 45370 | 45370  | 45370 | 1       |
╰----------------------------------------+-----------------+-------+--------+-------+---------╯

╭------------------------------------------+-----------------+--------+--------+--------+---------╮
| src/Contracts.sol:ContractThree Contract |                 |        |        |        |         |
+=================================================================================================+
| Deployment Cost                          | Deployment Size |        |        |        |         |
|------------------------------------------+-----------------+--------+--------+--------+---------|
| 101748                                   | 242             |        |        |        |         |
|------------------------------------------+-----------------+--------+--------+--------+---------|
|                                          |                 |        |        |        |         |
|------------------------------------------+-----------------+--------+--------+--------+---------|
| Function Name                            | Min             | Avg    | Median | Max    | # Calls |
|------------------------------------------+-----------------+--------+--------+--------+---------|
| baz                                      | 259210          | 259210 | 259210 | 259210 | 1       |
╰------------------------------------------+-----------------+--------+--------+--------+---------╯


Ran 3 test suites [ELAPSED]: 3 tests passed, 0 failed, 0 skipped (3 total tests)

"#]]);
    cmd.forge_fuse().arg("test").arg("--gas-report").arg("--json").assert_success().stdout_eq(
        str![[r#"
[
  {
    "contract": "src/Contracts.sol:ContractOne",
    "deployment": {
      "gas": 101532,
      "size": 241
    },
    "functions": {
      "foo()": {
        "calls": 1,
        "min": 45370,
        "mean": 45370,
        "median": 45370,
        "max": 45370
      }
    }
  },
  {
    "contract": "src/Contracts.sol:ContractThree",
    "deployment": {
      "gas": 101748,
      "size": 242
    },
    "functions": {
      "baz()": {
        "calls": 1,
        "min": 259210,
        "mean": 259210,
        "median": 259210,
        "max": 259210
      }
    }
  }
]
"#]]
        .is_json(),
    );

    // If the user listed the contract in 'gas_reports' (the foundry.toml field) a
    // report for the contract is generated even if it's listed in the ignore
    // list. This is addressed this way because getting a report you don't expect is
    // preferable than not getting one you expect. A warning is printed to stderr
    // indicating the "double listing".
    cmd.forge_fuse();
    prj.write_config(Config {
        optimizer: Some(true),
        gas_reports: (vec![
            "ContractOne".to_string(),
            "ContractTwo".to_string(),
            "ContractThree".to_string(),
        ]),
        gas_reports_ignore: (vec!["ContractThree".to_string()]),
        ..Default::default()
    });
    cmd.forge_fuse();
    cmd.arg("test")
        .arg("--gas-report")
        .assert_success()
        .stdout_eq(str![[r#"
...
╭----------------------------------------+-----------------+-------+--------+-------+---------╮
| src/Contracts.sol:ContractOne Contract |                 |       |        |       |         |
+=============================================================================================+
| Deployment Cost                        | Deployment Size |       |        |       |         |
|----------------------------------------+-----------------+-------+--------+-------+---------|
| 101532                                 | 241             |       |        |       |         |
|----------------------------------------+-----------------+-------+--------+-------+---------|
|                                        |                 |       |        |       |         |
|----------------------------------------+-----------------+-------+--------+-------+---------|
| Function Name                          | Min             | Avg   | Median | Max   | # Calls |
|----------------------------------------+-----------------+-------+--------+-------+---------|
| foo                                    | 45370           | 45370 | 45370  | 45370 | 1       |
╰----------------------------------------+-----------------+-------+--------+-------+---------╯

╭------------------------------------------+-----------------+--------+--------+--------+---------╮
| src/Contracts.sol:ContractThree Contract |                 |        |        |        |         |
+=================================================================================================+
| Deployment Cost                          | Deployment Size |        |        |        |         |
|------------------------------------------+-----------------+--------+--------+--------+---------|
| 101748                                   | 242             |        |        |        |         |
|------------------------------------------+-----------------+--------+--------+--------+---------|
|                                          |                 |        |        |        |         |
|------------------------------------------+-----------------+--------+--------+--------+---------|
| Function Name                            | Min             | Avg    | Median | Max    | # Calls |
|------------------------------------------+-----------------+--------+--------+--------+---------|
| baz                                      | 259210          | 259210 | 259210 | 259210 | 1       |
╰------------------------------------------+-----------------+--------+--------+--------+---------╯

╭----------------------------------------+-----------------+-------+--------+-------+---------╮
| src/Contracts.sol:ContractTwo Contract |                 |       |        |       |         |
+=============================================================================================+
| Deployment Cost                        | Deployment Size |       |        |       |         |
|----------------------------------------+-----------------+-------+--------+-------+---------|
| 101520                                 | 241             |       |        |       |         |
|----------------------------------------+-----------------+-------+--------+-------+---------|
|                                        |                 |       |        |       |         |
|----------------------------------------+-----------------+-------+--------+-------+---------|
| Function Name                          | Min             | Avg   | Median | Max   | # Calls |
|----------------------------------------+-----------------+-------+--------+-------+---------|
| bar                                    | 64832           | 64832 | 64832  | 64832 | 1       |
╰----------------------------------------+-----------------+-------+--------+-------+---------╯


Ran 3 test suites [ELAPSED]: 3 tests passed, 0 failed, 0 skipped (3 total tests)

"#]])
        .stderr_eq(str![[r#"
...
Warning: ContractThree is listed in both 'gas_reports' and 'gas_reports_ignore'.
...
"#]]);
    cmd.forge_fuse()
        .arg("test")
        .arg("--gas-report")
        .arg("--json")
        .assert_success()
        .stdout_eq(
            str![[r#"
[
  {
    "contract": "src/Contracts.sol:ContractOne",
    "deployment": {
      "gas": 101532,
      "size": 241
    },
    "functions": {
      "foo()": {
        "calls": 1,
        "min": 45370,
        "mean": 45370,
        "median": 45370,
        "max": 45370
      }
    }
  },
  {
    "contract": "src/Contracts.sol:ContractThree",
    "deployment": {
      "gas": 101748,
      "size": 242
    },
    "functions": {
      "baz()": {
        "calls": 1,
        "min": 259210,
        "mean": 259210,
        "median": 259210,
        "max": 259210
      }
    }
  },
  {
    "contract": "src/Contracts.sol:ContractTwo",
    "deployment": {
      "gas": 101520,
      "size": 241
    },
    "functions": {
      "bar()": {
        "calls": 1,
        "min": 64832,
        "mean": 64832,
        "median": 64832,
        "max": 64832
      }
    }
  }
]
"#]]
            .is_json(),
        )
        .stderr_eq(str![[r#"
...
Warning: ContractThree is listed in both 'gas_reports' and 'gas_reports_ignore'.
...
"#]]);
});

forgetest!(gas_report_flatten_multiple_selectors, |prj, cmd| {
    prj.write_config(Config { optimizer: Some(true), ..Default::default() });
    prj.insert_ds_test();
    prj.add_source(
        "Counter.sol",
        r#"
contract Counter {
    uint256 public a;
    int256 public b;

    function setNumber(uint256 x) public {
        a = x;
    }

    function setNumber(int256 x) public {
        b = x;
    }
}
"#,
    )
    .unwrap();

    prj.add_source(
        "CounterTest.t.sol",
        r#"
import "./test.sol";
import {Counter} from "./Counter.sol";

contract CounterTest is DSTest {
    Counter public counter;

    function setUp() public {
        counter = new Counter();
        counter.setNumber(uint256(0));
        counter.setNumber(int256(0));
    }

    function test_Increment() public {
        counter.setNumber(uint256(counter.a() + 1));
        counter.setNumber(int256(counter.b() + 1));
    }
}
"#,
    )
    .unwrap();

    cmd.arg("test").arg("--gas-report").assert_success().stdout_eq(str![[r#"
...
╭----------------------------------+-----------------+-------+--------+-------+---------╮
| src/Counter.sol:Counter Contract |                 |       |        |       |         |
+=======================================================================================+
| Deployment Cost                  | Deployment Size |       |        |       |         |
|----------------------------------+-----------------+-------+--------+-------+---------|
| 99711                            | 240             |       |        |       |         |
|----------------------------------+-----------------+-------+--------+-------+---------|
|                                  |                 |       |        |       |         |
|----------------------------------+-----------------+-------+--------+-------+---------|
| Function Name                    | Min             | Avg   | Median | Max   | # Calls |
|----------------------------------+-----------------+-------+--------+-------+---------|
| a                                | 2259            | 2259  | 2259   | 2259  | 1       |
|----------------------------------+-----------------+-------+--------+-------+---------|
| b                                | 2304            | 2304  | 2304   | 2304  | 1       |
|----------------------------------+-----------------+-------+--------+-------+---------|
| setNumber(int256)                | 23646           | 33602 | 33602  | 43558 | 2       |
|----------------------------------+-----------------+-------+--------+-------+---------|
| setNumber(uint256)               | 23601           | 33557 | 33557  | 43513 | 2       |
╰----------------------------------+-----------------+-------+--------+-------+---------╯


Ran 1 test suite [ELAPSED]: 1 tests passed, 0 failed, 0 skipped (1 total tests)

"#]]);
    cmd.forge_fuse().arg("test").arg("--gas-report").arg("--json").assert_success().stdout_eq(
        str![[r#"
[
  {
    "contract": "src/Counter.sol:Counter",
    "deployment": {
      "gas": 99711,
      "size": 240
    },
    "functions": {
      "a()": {
        "calls": 1,
        "min": 2259,
        "mean": 2259,
        "median": 2259,
        "max": 2259
      },
      "b()": {
        "calls": 1,
        "min": 2304,
        "mean": 2304,
        "median": 2304,
        "max": 2304
      },
      "setNumber(int256)": {
        "calls": 2,
        "min": 23646,
        "mean": 33602,
        "median": 33602,
        "max": 43558
      },
      "setNumber(uint256)": {
        "calls": 2,
        "min": 23601,
        "mean": 33557,
        "median": 33557,
        "max": 43513
      }
    }
  }
]
"#]]
        .is_json(),
    );
});

// <https://github.com/foundry-rs/foundry/issues/9115>
forgetest_init!(gas_report_with_fallback, |prj, cmd| {
    prj.write_config(Config { optimizer: Some(true), ..Default::default() });
    prj.add_test(
        "DelegateProxyTest.sol",
        r#"
import {Test} from "forge-std/Test.sol";

contract ProxiedContract {
    uint256 public amount;

    function deposit(uint256 aba) external {
        amount = amount * 2;
    }

    function deposit() external {
    }
}

contract DelegateProxy {
    address internal implementation;

    constructor(address counter) {
        implementation = counter;
    }

    function deposit() external {
    }

    fallback() external payable {
        address addr = implementation;

        assembly {
            calldatacopy(0, 0, calldatasize())
            let result := delegatecall(gas(), addr, 0, calldatasize(), 0, 0)
            returndatacopy(0, 0, returndatasize())
            switch result
            case 0 { revert(0, returndatasize()) }
            default { return(0, returndatasize()) }
        }
    }
}

contract GasReportFallbackTest is Test {
    function test_fallback_gas_report() public {
        ProxiedContract proxied = ProxiedContract(address(new DelegateProxy(address(new ProxiedContract()))));
        proxied.deposit(100);
        proxied.deposit();
    }
}
"#,
    )
    .unwrap();

    cmd.args(["test", "--mt", "test_fallback_gas_report", "-vvvv", "--gas-report"])
        .assert_success()
        .stdout_eq(str![[r#"
...
╭---------------------------------------------------+-----------------+-------+--------+-------+---------╮
| test/DelegateProxyTest.sol:DelegateProxy Contract |                 |       |        |       |         |
+========================================================================================================+
| Deployment Cost                                   | Deployment Size |       |        |       |         |
|---------------------------------------------------+-----------------+-------+--------+-------+---------|
| 107054                                            | 300             |       |        |       |         |
|---------------------------------------------------+-----------------+-------+--------+-------+---------|
|                                                   |                 |       |        |       |         |
|---------------------------------------------------+-----------------+-------+--------+-------+---------|
| Function Name                                     | Min             | Avg   | Median | Max   | # Calls |
|---------------------------------------------------+-----------------+-------+--------+-------+---------|
| deposit                                           | 21159           | 21159 | 21159  | 21159 | 1       |
|---------------------------------------------------+-----------------+-------+--------+-------+---------|
| fallback                                          | 29384           | 29384 | 29384  | 29384 | 1       |
╰---------------------------------------------------+-----------------+-------+--------+-------+---------╯

╭-----------------------------------------------------+-----------------+------+--------+------+---------╮
| test/DelegateProxyTest.sol:ProxiedContract Contract |                 |      |        |      |         |
+========================================================================================================+
| Deployment Cost                                     | Deployment Size |      |        |      |         |
|-----------------------------------------------------+-----------------+------+--------+------+---------|
| 104475                                              | 263             |      |        |      |         |
|-----------------------------------------------------+-----------------+------+--------+------+---------|
|                                                     |                 |      |        |      |         |
|-----------------------------------------------------+-----------------+------+--------+------+---------|
| Function Name                                       | Min             | Avg  | Median | Max  | # Calls |
|-----------------------------------------------------+-----------------+------+--------+------+---------|
| deposit                                             | 3316            | 3316 | 3316   | 3316 | 1       |
╰-----------------------------------------------------+-----------------+------+--------+------+---------╯


Ran 1 test suite [ELAPSED]: 1 tests passed, 0 failed, 0 skipped (1 total tests)

"#]]);

    cmd.forge_fuse()
        .args(["test", "--mt", "test_fallback_gas_report", "--gas-report", "--json"])
        .assert_success()
        .stdout_eq(
            str![[r#"
[
  {
    "contract": "test/DelegateProxyTest.sol:DelegateProxy",
    "deployment": {
      "gas": 107054,
      "size": 300
    },
    "functions": {
      "deposit()": {
        "calls": 1,
        "min": 21159,
        "mean": 21159,
        "median": 21159,
        "max": 21159
      },
      "fallback()": {
        "calls": 1,
        "min": 29384,
        "mean": 29384,
        "median": 29384,
        "max": 29384
      }
    }
  },
  {
    "contract": "test/DelegateProxyTest.sol:ProxiedContract",
    "deployment": {
      "gas": 104475,
      "size": 263
    },
    "functions": {
      "deposit(uint256)": {
        "calls": 1,
        "min": 3316,
        "mean": 3316,
        "median": 3316,
        "max": 3316
      }
    }
  }
]
"#]]
            .is_json(),
        );
});

// <https://github.com/foundry-rs/foundry/issues/9300>
forgetest_init!(gas_report_size_for_nested_create, |prj, cmd| {
    prj.write_config(Config { optimizer: Some(true), ..Default::default() });
    prj.add_test(
        "NestedDeployTest.sol",
        r#"
import {Test} from "forge-std/Test.sol";
contract Child {
    AnotherChild public child;
    constructor() {
        child = new AnotherChild();
    }
    function w() external {
        child.w();
    }
}
contract AnotherChild {
    function w() external {}
}
contract Parent {
    Child public immutable child;
    constructor() {
        child = new Child();
    }
}
contract NestedDeploy is Test {
    function test_nested_create_gas_report() external {
        Parent p = new Parent();
        p.child().child().w();
    }
}
"#,
    )
    .unwrap();

    cmd.args(["test", "--mt", "test_nested_create_gas_report", "--gas-report"])
        .assert_success()
        .stdout_eq(str![[r#"
...
╭-------------------------------------------------+-----------------+-------+--------+-------+---------╮
| test/NestedDeployTest.sol:AnotherChild Contract |                 |       |        |       |         |
+======================================================================================================+
| Deployment Cost                                 | Deployment Size |       |        |       |         |
|-------------------------------------------------+-----------------+-------+--------+-------+---------|
| 0                                               | 124             |       |        |       |         |
|-------------------------------------------------+-----------------+-------+--------+-------+---------|
|                                                 |                 |       |        |       |         |
|-------------------------------------------------+-----------------+-------+--------+-------+---------|
| Function Name                                   | Min             | Avg   | Median | Max   | # Calls |
|-------------------------------------------------+-----------------+-------+--------+-------+---------|
| w                                               | 21161           | 21161 | 21161  | 21161 | 1       |
╰-------------------------------------------------+-----------------+-------+--------+-------+---------╯

╭------------------------------------------+-----------------+-----+--------+-----+---------╮
| test/NestedDeployTest.sol:Child Contract |                 |     |        |     |         |
+===========================================================================================+
| Deployment Cost                          | Deployment Size |     |        |     |         |
|------------------------------------------+-----------------+-----+--------+-----+---------|
| 0                                        | 477             |     |        |     |         |
|------------------------------------------+-----------------+-----+--------+-----+---------|
|                                          |                 |     |        |     |         |
|------------------------------------------+-----------------+-----+--------+-----+---------|
| Function Name                            | Min             | Avg | Median | Max | # Calls |
|------------------------------------------+-----------------+-----+--------+-----+---------|
| child                                    | 323             | 323 | 323    | 323 | 1       |
╰------------------------------------------+-----------------+-----+--------+-----+---------╯

╭-------------------------------------------+-----------------+-----+--------+-----+---------╮
| test/NestedDeployTest.sol:Parent Contract |                 |     |        |     |         |
+============================================================================================+
| Deployment Cost                           | Deployment Size |     |        |     |         |
|-------------------------------------------+-----------------+-----+--------+-----+---------|
| 251985                                    | 739             |     |        |     |         |
|-------------------------------------------+-----------------+-----+--------+-----+---------|
|                                           |                 |     |        |     |         |
|-------------------------------------------+-----------------+-----+--------+-----+---------|
| Function Name                             | Min             | Avg | Median | Max | # Calls |
|-------------------------------------------+-----------------+-----+--------+-----+---------|
| child                                     | 181             | 181 | 181    | 181 | 1       |
╰-------------------------------------------+-----------------+-----+--------+-----+---------╯


Ran 1 test suite [ELAPSED]: 1 tests passed, 0 failed, 0 skipped (1 total tests)

"#]]);

    cmd.forge_fuse()
        .args(["test", "--mt", "test_nested_create_gas_report", "--gas-report", "--json"])
        .assert_success()
        .stdout_eq(
            str![[r#"
[
  {
    "contract": "test/NestedDeployTest.sol:AnotherChild",
    "deployment": {
      "gas": 0,
      "size": 124
    },
    "functions": {
      "w()": {
        "calls": 1,
        "min": 21161,
        "mean": 21161,
        "median": 21161,
        "max": 21161
      }
    }
  },
  {
    "contract": "test/NestedDeployTest.sol:Child",
    "deployment": {
      "gas": 0,
      "size": 477
    },
    "functions": {
      "child()": {
        "calls": 1,
        "min": 323,
        "mean": 323,
        "median": 323,
        "max": 323
      }
    }
  },
  {
    "contract": "test/NestedDeployTest.sol:Parent",
    "deployment": {
      "gas": 251985,
      "size": 739
    },
    "functions": {
      "child()": {
        "calls": 1,
        "min": 181,
        "mean": 181,
        "median": 181,
        "max": 181
      }
    }
  }
]
"#]]
            .is_json(),
        );
});

forgetest_init!(can_use_absolute_imports, |prj, cmd| {
    let remapping = prj.paths().libraries[0].join("myDependency");
    let config = Config {
        remappings: vec![Remapping::from_str(&format!("myDependency/={}", remapping.display()))
            .unwrap()
            .into()],
        ..Default::default()
    };
    prj.write_config(config);

    prj.add_lib(
        "myDependency/src/interfaces/IConfig.sol",
        r"
    
    interface IConfig {}
   ",
    )
    .unwrap();

    prj.add_lib(
        "myDependency/src/Config.sol",
        r#"
        import "src/interfaces/IConfig.sol";

    contract Config {}
   "#,
    )
    .unwrap();

    prj.add_source(
        "Greeter",
        r#"
        import "myDependency/src/Config.sol";

    contract Greeter {}
   "#,
    )
    .unwrap();

    cmd.arg("build").assert_success().stdout_eq(str![[r#"
[COMPILING_FILES] with [SOLC_VERSION]
[SOLC_VERSION] [ELAPSED]
Compiler run successful!

"#]]);
});

// <https://github.com/foundry-rs/foundry/issues/3440>
forgetest_init!(can_use_absolute_imports_from_test_and_script, |prj, cmd| {
    prj.add_script(
        "IMyScript.sol",
        r"
interface IMyScript {}
        ",
    )
    .unwrap();

    prj.add_script(
        "MyScript.sol",
        r#"
import "script/IMyScript.sol";

contract MyScript is IMyScript {}
        "#,
    )
    .unwrap();

    prj.add_test(
        "IMyTest.sol",
        r"
interface IMyTest {}
        ",
    )
    .unwrap();

    prj.add_test(
        "MyTest.sol",
        r#"
import "test/IMyTest.sol";

contract MyTest is IMyTest {}
    "#,
    )
    .unwrap();

    cmd.arg("build").assert_success().stdout_eq(str![[r#"
[COMPILING_FILES] with [SOLC_VERSION]
[SOLC_VERSION] [ELAPSED]
Compiler run successful!

"#]]);
});

// checks `forge inspect <contract> irOptimized works
forgetest_init!(can_inspect_ir_optimized, |_prj, cmd| {
    cmd.args(["inspect", TEMPLATE_CONTRACT, "irOptimized"]);
    cmd.assert_success();
});

// checks forge bind works correctly on the default project
forgetest_init!(can_bind, |prj, cmd| {
    prj.clear();

    cmd.arg("bind").assert_success().stdout_eq(str![[r#"
[COMPILING_FILES] with [SOLC_VERSION]
[SOLC_VERSION] [ELAPSED]
Compiler run successful!
Generating bindings for [..] contracts
Bindings have been generated to [..]

"#]]);
});

// checks missing dependencies are auto installed
forgetest_init!(can_install_missing_deps_test, |prj, cmd| {
    prj.clear();

    // wipe forge-std
    let forge_std_dir = prj.root().join("lib/forge-std");
    pretty_err(&forge_std_dir, fs::remove_dir_all(&forge_std_dir));

    cmd.arg("test").assert_success().stdout_eq(str![[r#"
Missing dependencies found. Installing now...

[UPDATING_DEPENDENCIES]
[COMPILING_FILES] with [SOLC_VERSION]
[SOLC_VERSION] [ELAPSED]
Compiler run successful!

Ran 2 tests for test/Counter.t.sol:CounterTest
[PASS] testFuzz_SetNumber(uint256) (runs: 256, [AVG_GAS])
[PASS] test_Increment() ([GAS])
Suite result: ok. 2 passed; 0 failed; 0 skipped; [ELAPSED]

Ran 1 test suite [ELAPSED]: 2 tests passed, 0 failed, 0 skipped (2 total tests)

"#]]);
});

// checks missing dependencies are auto installed
forgetest_init!(can_install_missing_deps_build, |prj, cmd| {
    prj.clear();

    // wipe forge-std
    let forge_std_dir = prj.root().join("lib/forge-std");
    pretty_err(&forge_std_dir, fs::remove_dir_all(&forge_std_dir));

    // Build the project
    cmd.arg("build").assert_success().stdout_eq(str![[r#"
Missing dependencies found. Installing now...

[UPDATING_DEPENDENCIES]
[COMPILING_FILES] with [SOLC_VERSION]
[SOLC_VERSION] [ELAPSED]
Compiler run successful!

"#]]);

    // Expect compilation to be skipped as no files have changed
    cmd.forge_fuse().arg("build").assert_success().stdout_eq(str![[r#"
No files changed, compilation skipped

"#]]);
});

// checks that extra output works
forgetest_init!(can_build_skip_contracts, |prj, cmd| {
    prj.clear();

    // Only builds the single template contract `src/*`
    cmd.args(["build", "--skip", "tests", "--skip", "scripts"]).assert_success().stdout_eq(str![[
        r#"
[COMPILING_FILES] with [SOLC_VERSION]
[SOLC_VERSION] [ELAPSED]
Compiler run successful!

"#
    ]]);

    // Expect compilation to be skipped as no files have changed
    cmd.arg("build").assert_success().stdout_eq(str![[r#"
No files changed, compilation skipped

"#]]);
});

forgetest_init!(can_build_skip_glob, |prj, cmd| {
    prj.add_test(
        "Foo",
        r"
contract TestDemo {
function test_run() external {}
}",
    )
    .unwrap();

    // only builds the single template contract `src/*` even if `*.t.sol` or `.s.sol` is absent
    prj.clear();
    cmd.args(["build", "--skip", "*/test/**", "--skip", "*/script/**", "--force"])
        .assert_success()
        .stdout_eq(str![[r#"
[COMPILING_FILES] with [SOLC_VERSION]
[SOLC_VERSION] [ELAPSED]
Compiler run successful!

"#]]);

    cmd.forge_fuse()
        .args(["build", "--skip", "./test/**", "--skip", "./script/**", "--force"])
        .assert_success()
        .stdout_eq(str![[r#"
[COMPILING_FILES] with [SOLC_VERSION]
[SOLC_VERSION] [ELAPSED]
Compiler run successful!

"#]]);
});

forgetest_init!(can_build_specific_paths, |prj, cmd| {
    prj.wipe();
    prj.add_source(
        "Counter.sol",
        r"
contract Counter {
function count() external {}
}",
    )
    .unwrap();
    prj.add_test(
        "Foo.sol",
        r"
contract Foo {
function test_foo() external {}
}",
    )
    .unwrap();
    prj.add_test(
        "Bar.sol",
        r"
contract Bar {
function test_bar() external {}
}",
    )
    .unwrap();

    // Build 2 files within test dir
    prj.clear();
    cmd.args(["build", "test", "--force"]).assert_success().stdout_eq(str![[r#"
[COMPILING_FILES] with [SOLC_VERSION]
[SOLC_VERSION] [ELAPSED]
Compiler run successful!

"#]]);

    // Build one file within src dir
    prj.clear();
    cmd.forge_fuse();
    cmd.args(["build", "src", "--force"]).assert_success().stdout_eq(str![[r#"
[COMPILING_FILES] with [SOLC_VERSION]
[SOLC_VERSION] [ELAPSED]
Compiler run successful!

"#]]);

    // Build 3 files from test and src dirs
    prj.clear();
    cmd.forge_fuse();
    cmd.args(["build", "src", "test", "--force"]).assert_success().stdout_eq(str![[r#"
[COMPILING_FILES] with [SOLC_VERSION]
[SOLC_VERSION] [ELAPSED]
Compiler run successful!

"#]]);

    // Build single test file
    prj.clear();
    cmd.forge_fuse();
    cmd.args(["build", "test/Bar.sol", "--force"]).assert_success().stdout_eq(str![[r#"
[COMPILING_FILES] with [SOLC_VERSION]
[SOLC_VERSION] [ELAPSED]
Compiler run successful!

"#]]);

    // Fail if no source file found.
    prj.clear();
    cmd.forge_fuse();
    cmd.args(["build", "test/Dummy.sol", "--force"]).assert_failure().stderr_eq(str![[r#"
Error: No source files found in specified build paths.

"#]]);
});

// checks that build --sizes includes all contracts even if unchanged
forgetest_init!(can_build_sizes_repeatedly, |prj, cmd| {
    prj.write_config(Config { optimizer: Some(true), ..Default::default() });
    prj.clear_cache();

    cmd.args(["build", "--sizes"]).assert_success().stdout_eq(str![[r#"
...
╭----------+------------------+-------------------+--------------------+---------------------╮
| Contract | Runtime Size (B) | Initcode Size (B) | Runtime Margin (B) | Initcode Margin (B) |
+============================================================================================+
| Counter  | 236              | 263               | 24,340             | 48,889              |
╰----------+------------------+-------------------+--------------------+---------------------╯


"#]]);

    cmd.forge_fuse().args(["build", "--sizes", "--json"]).assert_success().stdout_eq(
        str![[r#"
{
  "Counter": {
    "runtime_size": 236,
    "init_size": 263,
    "runtime_margin": 24340,
    "init_margin": 48889
  }
}
"#]]
        .is_json(),
    );
});

// checks that build --names includes all contracts even if unchanged
forgetest_init!(can_build_names_repeatedly, |prj, cmd| {
    prj.clear_cache();

    cmd.args(["build", "--names"]).assert_success().stdout_eq(str![[r#"
[COMPILING_FILES] with [SOLC_VERSION]
[SOLC_VERSION] [ELAPSED]
Compiler run successful!
  compiler version: [..]
    - [..]
...

"#]]);

    cmd.forge_fuse()
        .args(["build", "--names", "--json"])
        .assert_success()
        .stdout_eq(str![[r#""{...}""#]].is_json());
});

forgetest_init!(can_inspect_counter_pretty, |prj, cmd| {
    cmd.args(["inspect", "src/Counter.sol:Counter", "abi"]).assert_success().stdout_eq(str![[r#"

╭----------+---------------------------------+------------╮
| Type     | Signature                       | Selector   |
+=========================================================+
| function | increment() nonpayable          | 0xd09de08a |
|----------+---------------------------------+------------|
| function | number() view returns (uint256) | 0x8381f58a |
|----------+---------------------------------+------------|
| function | setNumber(uint256) nonpayable   | 0x3fb5c1cb |
╰----------+---------------------------------+------------╯


"#]]);
});

const CUSTOM_COUNTER: &str = r#"
    contract Counter {
    uint256 public number;
    uint64 public count;
    struct MyStruct {
        uint64 count;
    }
    struct ErrWithMsg {
        string message;
    }

    event Incremented(uint256 newValue);
    event Decremented(uint256 newValue);

    error NumberIsZero();
    error CustomErr(ErrWithMsg e);

    constructor(uint256 _number) {
        number = _number;
    }

    function setNumber(uint256 newNumber) public {
        number = newNumber;
    }

    function increment() external {
        number++;
    }

    function decrement() public payable {
        if (number == 0) {
            return;
        }
        number--;
    }

    function square() public {
        number = number * number;
    }

    fallback() external payable {
        ErrWithMsg memory err = ErrWithMsg("Fallback function is not allowed");
        revert CustomErr(err);
    }

    receive() external payable {
        count++;
    }

    function setStruct(MyStruct memory s, uint32 b) public {
        count = s.count;
    }
}
    "#;
forgetest!(inspect_custom_counter_abi, |prj, cmd| {
    prj.add_source("Counter.sol", CUSTOM_COUNTER).unwrap();

    cmd.args(["inspect", "Counter", "abi"]).assert_success().stdout_eq(str![[r#"

╭-------------+-----------------------------------------------+--------------------------------------------------------------------╮
| Type        | Signature                                     | Selector                                                           |
+==================================================================================================================================+
| event       | Decremented(uint256)                          | 0xc9118d86370931e39644ee137c931308fa3774f6c90ab057f0c3febf427ef94a |
|-------------+-----------------------------------------------+--------------------------------------------------------------------|
| event       | Incremented(uint256)                          | 0x20d8a6f5a693f9d1d627a598e8820f7a55ee74c183aa8f1a30e8d4e8dd9a8d84 |
|-------------+-----------------------------------------------+--------------------------------------------------------------------|
| error       | CustomErr(Counter.ErrWithMsg)                 | 0x0625625a                                                         |
|-------------+-----------------------------------------------+--------------------------------------------------------------------|
| error       | NumberIsZero()                                | 0xde5d32ac                                                         |
|-------------+-----------------------------------------------+--------------------------------------------------------------------|
| function    | count() view returns (uint64)                 | 0x06661abd                                                         |
|-------------+-----------------------------------------------+--------------------------------------------------------------------|
| function    | decrement() payable                           | 0x2baeceb7                                                         |
|-------------+-----------------------------------------------+--------------------------------------------------------------------|
| function    | increment() nonpayable                        | 0xd09de08a                                                         |
|-------------+-----------------------------------------------+--------------------------------------------------------------------|
| function    | number() view returns (uint256)               | 0x8381f58a                                                         |
|-------------+-----------------------------------------------+--------------------------------------------------------------------|
| function    | setNumber(uint256) nonpayable                 | 0x3fb5c1cb                                                         |
|-------------+-----------------------------------------------+--------------------------------------------------------------------|
| function    | setStruct(Counter.MyStruct,uint32) nonpayable | 0x08ef7366                                                         |
|-------------+-----------------------------------------------+--------------------------------------------------------------------|
| function    | square() nonpayable                           | 0xd742cb01                                                         |
|-------------+-----------------------------------------------+--------------------------------------------------------------------|
| constructor | constructor(uint256) nonpayable               |                                                                    |
|-------------+-----------------------------------------------+--------------------------------------------------------------------|
| fallback    | fallback() payable                            |                                                                    |
|-------------+-----------------------------------------------+--------------------------------------------------------------------|
| receive     | receive() payable                             |                                                                    |
╰-------------+-----------------------------------------------+--------------------------------------------------------------------╯


"#]]);
});

forgetest!(inspect_custom_counter_events, |prj, cmd| {
    prj.add_source("Counter.sol", CUSTOM_COUNTER).unwrap();

    cmd.args(["inspect", "Counter", "events"]).assert_success().stdout_eq(str![[r#"

╭----------------------+--------------------------------------------------------------------╮
| Event                | Topic                                                              |
+===========================================================================================+
| Decremented(uint256) | 0xc9118d86370931e39644ee137c931308fa3774f6c90ab057f0c3febf427ef94a |
|----------------------+--------------------------------------------------------------------|
| Incremented(uint256) | 0x20d8a6f5a693f9d1d627a598e8820f7a55ee74c183aa8f1a30e8d4e8dd9a8d84 |
╰----------------------+--------------------------------------------------------------------╯


"#]]);
});

forgetest!(inspect_custom_counter_errors, |prj, cmd| {
    prj.add_source("Counter.sol", CUSTOM_COUNTER).unwrap();

    cmd.args(["inspect", "Counter", "errors"]).assert_success().stdout_eq(str![[r#"

╭-------------------------------+----------╮
| Error                         | Selector |
+==========================================+
| CustomErr(Counter.ErrWithMsg) | 0625625a |
|-------------------------------+----------|
| NumberIsZero()                | de5d32ac |
╰-------------------------------+----------╯


"#]]);
});

forgetest!(inspect_custom_counter_method_identifiers, |prj, cmd| {
    prj.add_source("Counter.sol", CUSTOM_COUNTER).unwrap();

    cmd.args(["inspect", "Counter", "method-identifiers"]).assert_success().stdout_eq(str![[r#"

╭----------------------------+------------╮
| Method                     | Identifier |
+=========================================+
| count()                    | 06661abd   |
|----------------------------+------------|
| decrement()                | 2baeceb7   |
|----------------------------+------------|
| increment()                | d09de08a   |
|----------------------------+------------|
| number()                   | 8381f58a   |
|----------------------------+------------|
| setNumber(uint256)         | 3fb5c1cb   |
|----------------------------+------------|
| setStruct((uint64),uint32) | 08ef7366   |
|----------------------------+------------|
| square()                   | d742cb01   |
╰----------------------------+------------╯


"#]]);
});

// checks that `clean` also works with the "out" value set in Config
forgetest_init!(gas_report_include_tests, |prj, cmd| {
    prj.write_config(Config {
        optimizer: Some(true),
        gas_reports_include_tests: true,
        fuzz: FuzzConfig { runs: 1, ..Default::default() },
        ..Default::default()
    });

    cmd.args(["test", "--mt", "test_Increment", "--gas-report"]).assert_success().stdout_eq(str![
        [r#"
...
╭----------------------------------+-----------------+-------+--------+-------+---------╮
| src/Counter.sol:Counter Contract |                 |       |        |       |         |
+=======================================================================================+
| Deployment Cost                  | Deployment Size |       |        |       |         |
|----------------------------------+-----------------+-------+--------+-------+---------|
| 104475                           | 263             |       |        |       |         |
|----------------------------------+-----------------+-------+--------+-------+---------|
|                                  |                 |       |        |       |         |
|----------------------------------+-----------------+-------+--------+-------+---------|
| Function Name                    | Min             | Avg   | Median | Max   | # Calls |
|----------------------------------+-----------------+-------+--------+-------+---------|
| increment                        | 43401           | 43401 | 43401  | 43401 | 1       |
|----------------------------------+-----------------+-------+--------+-------+---------|
| number                           | 281             | 281   | 281    | 281   | 1       |
|----------------------------------+-----------------+-------+--------+-------+---------|
| setNumber                        | 23579           | 23579 | 23579  | 23579 | 1       |
╰----------------------------------+-----------------+-------+--------+-------+---------╯

╭-----------------------------------------+-----------------+--------+--------+--------+---------╮
| test/Counter.t.sol:CounterTest Contract |                 |        |        |        |         |
+================================================================================================+
| Deployment Cost                         | Deployment Size |        |        |        |         |
|-----------------------------------------+-----------------+--------+--------+--------+---------|
| 938190                                  | 4522            |        |        |        |         |
|-----------------------------------------+-----------------+--------+--------+--------+---------|
|                                         |                 |        |        |        |         |
|-----------------------------------------+-----------------+--------+--------+--------+---------|
| Function Name                           | Min             | Avg    | Median | Max    | # Calls |
|-----------------------------------------+-----------------+--------+--------+--------+---------|
| setUp                                   | 165834          | 165834 | 165834 | 165834 | 1       |
|-----------------------------------------+-----------------+--------+--------+--------+---------|
| test_Increment                          | 52357           | 52357  | 52357  | 52357  | 1       |
╰-----------------------------------------+-----------------+--------+--------+--------+---------╯


Ran 1 test suite [ELAPSED]: 1 tests passed, 0 failed, 0 skipped (1 total tests)

"#]
    ]);

    cmd.forge_fuse()
        .args(["test", "--mt", "test_Increment", "--gas-report", "--json"])
        .assert_success()
        .stdout_eq(
            str![[r#"
[
  {
    "contract": "src/Counter.sol:Counter",
    "deployment": {
      "gas": 104475,
      "size": 263
    },
    "functions": {
      "increment()": {
        "calls": 1,
        "min": 43401,
        "mean": 43401,
        "median": 43401,
        "max": 43401
      },
      "number()": {
        "calls": 1,
        "min": 281,
        "mean": 281,
        "median": 281,
        "max": 281
      },
      "setNumber(uint256)": {
        "calls": 1,
        "min": 23579,
        "mean": 23579,
        "median": 23579,
        "max": 23579
      }
    }
  },
  {
    "contract": "test/Counter.t.sol:CounterTest",
    "deployment": {
      "gas": 938190,
      "size": 4522
    },
    "functions": {
      "setUp()": {
        "calls": 1,
        "min": 165834,
        "mean": 165834,
        "median": 165834,
        "max": 165834
      },
      "test_Increment()": {
        "calls": 1,
        "min": 52357,
        "mean": 52357,
        "median": 52357,
        "max": 52357
      }
    }
  }
]
"#]]
            .is_json(),
        );
});

<<<<<<< HEAD
forgetest_init!(zk_can_init_with_zksync, |prj, cmd| {
    cmd.args(["init", "--zksync", "--force"]).assert_success();

    // Check that zkout/ is in .gitignore
    let gitignore_path = prj.root().join(".gitignore");
    assert!(gitignore_path.exists());
    let gitignore_contents = std::fs::read_to_string(&gitignore_path).unwrap();
    assert!(gitignore_contents.contains("zkout/"));

    // Assert that forge-zksync-std is installed
    assert!(prj.root().join("lib/forge-zksync-std").exists());
=======
// <https://github.com/foundry-rs/foundry/issues/5847>
forgetest_init!(can_bind_enum_modules, |prj, cmd| {
    prj.clear();

    prj.add_source(
        "Enum.sol",
        r#"
    contract Enum {
        enum MyEnum { A, B, C }
    }
    "#,
    )
    .unwrap();

    prj.add_source(
        "UseEnum.sol",
        r#"
    import "./Enum.sol";
    contract UseEnum {
        Enum.MyEnum public myEnum;
    }"#,
    )
    .unwrap();

    cmd.arg("bind").assert_success().stdout_eq(str![[r#"[COMPILING_FILES] with [SOLC_VERSION]
[SOLC_VERSION] [ELAPSED]
Compiler run successful!
Generating bindings for 11 contracts
Bindings have been generated to [..]"#]]);
>>>>>>> 9f11e6df
});<|MERGE_RESOLUTION|>--- conflicted
+++ resolved
@@ -3521,7 +3521,6 @@
         );
 });
 
-<<<<<<< HEAD
 forgetest_init!(zk_can_init_with_zksync, |prj, cmd| {
     cmd.args(["init", "--zksync", "--force"]).assert_success();
 
@@ -3533,7 +3532,8 @@
 
     // Assert that forge-zksync-std is installed
     assert!(prj.root().join("lib/forge-zksync-std").exists());
-=======
+});
+
 // <https://github.com/foundry-rs/foundry/issues/5847>
 forgetest_init!(can_bind_enum_modules, |prj, cmd| {
     prj.clear();
@@ -3563,5 +3563,4 @@
 Compiler run successful!
 Generating bindings for 11 contracts
 Bindings have been generated to [..]"#]]);
->>>>>>> 9f11e6df
 });