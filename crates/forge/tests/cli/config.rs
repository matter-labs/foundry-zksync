//! Contains various tests for checking forge commands related to config values

use alloy_primitives::{Address, B256, U256};
use foundry_cli::utils as forge_utils;
use foundry_compilers::{
    artifacts::{BytecodeHash, OptimizerDetails, RevertStrings, YulDetails},
    solc::Solc,
};
use foundry_config::{
    cache::{CachedChains, CachedEndpoints, StorageCachingConfig},
    fs_permissions::{FsAccessPermission, PathPermission},
    Config, FsPermissions, FuzzConfig, InvariantConfig, SolcReq,
};
use foundry_evm::opts::EvmOpts;
use foundry_test_utils::{
    foundry_compilers::artifacts::{remappings::Remapping, EvmVersion},
    util::{pretty_err, OutputExt, TestCommand, OTHER_SOLC_VERSION},
};
use path_slash::PathBufExt;
use similar_asserts::assert_eq;
use std::{
    fs,
    path::{Path, PathBuf},
    str::FromStr,
};

// tests all config values that are in use
forgetest!(can_extract_config_values, |prj, cmd| {
    // explicitly set all values
    let input = Config {
        profile: Config::DEFAULT_PROFILE,
        root: Default::default(),
        src: "test-src".into(),
        test: "test-test".into(),
        script: "test-script".into(),
        out: "out-test".into(),
        libs: vec!["lib-test".into()],
        cache: true,
        cache_path: "test-cache".into(),
        broadcast: "broadcast".into(),
        force: true,
        evm_version: EvmVersion::Byzantium,
        gas_reports: vec!["Contract".to_string()],
        gas_reports_ignore: vec![],
        solc: Some(SolcReq::Local(PathBuf::from("custom-solc"))),
        auto_detect_solc: false,
        auto_detect_remappings: true,
        offline: true,
        optimizer: false,
        optimizer_runs: 1000,
        optimizer_details: Some(OptimizerDetails {
            yul: Some(false),
            yul_details: Some(YulDetails { stack_allocation: Some(true), ..Default::default() }),
            ..Default::default()
        }),
        model_checker: None,
        extra_output: Default::default(),
        extra_output_files: Default::default(),
        names: true,
        sizes: true,
        test_pattern: None,
        test_pattern_inverse: None,
        contract_pattern: None,
        contract_pattern_inverse: None,
        path_pattern: None,
        path_pattern_inverse: None,
        coverage_pattern_inverse: None,
        test_failures_file: "test-cache/test-failures".into(),
        threads: None,
        show_progress: false,
        fuzz: FuzzConfig {
            runs: 1000,
            max_test_rejects: 100203,
            seed: Some(U256::from(1000)),
            failure_persist_dir: Some("test-cache/fuzz".into()),
            failure_persist_file: Some("failures".to_string()),
<<<<<<< HEAD
=======
            show_logs: false,
>>>>>>> 62cdea8f
            ..Default::default()
        },
        invariant: InvariantConfig {
            runs: 256,
            failure_persist_dir: Some("test-cache/fuzz".into()),
            ..Default::default()
        },
        ffi: true,
        always_use_create_2_factory: false,
        prompt_timeout: 0,
        sender: "00a329c0648769A73afAc7F9381D08FB43dBEA72".parse().unwrap(),
        tx_origin: "00a329c0648769A73afAc7F9F81E08FB43dBEA72".parse().unwrap(),
        initial_balance: U256::from(0xffffffffffffffffffffffffu128),
        block_number: 10,
        fork_block_number: Some(200),
        chain: Some(9999.into()),
        gas_limit: 99_000_000u64.into(),
        code_size_limit: Some(100000),
        gas_price: Some(999),
        block_base_fee_per_gas: 10,
        block_coinbase: Address::random(),
        block_timestamp: 10,
        block_difficulty: 10,
        block_prevrandao: B256::random(),
        block_gas_limit: Some(100u64.into()),
        disable_block_gas_limit: false,
        memory_limit: 1 << 27,
        eth_rpc_url: Some("localhost".to_string()),
        eth_rpc_jwt: None,
        etherscan_api_key: None,
        etherscan: Default::default(),
        verbosity: 4,
        remappings: vec![Remapping::from_str("forge-std/=lib/forge-std/").unwrap().into()],
        libraries: vec![
            "src/DssSpell.sol:DssExecLib:0x8De6DDbCd5053d32292AAA0D2105A32d108484a6".to_string()
        ],
        ignored_error_codes: vec![],
        ignored_file_paths: vec![],
        deny_warnings: false,
        via_ir: true,
        ast: false,
        rpc_storage_caching: StorageCachingConfig {
            chains: CachedChains::None,
            endpoints: CachedEndpoints::Remote,
        },
        no_storage_caching: true,
        no_rpc_rate_limit: true,
        use_literal_content: false,
        bytecode_hash: Default::default(),
        cbor_metadata: true,
        revert_strings: Some(RevertStrings::Strip),
        sparse_mode: true,
        allow_paths: vec![],
        include_paths: vec![],
        rpc_endpoints: Default::default(),
        build_info: false,
        build_info_path: None,
        fmt: Default::default(),
        doc: Default::default(),
        bind_json: Default::default(),
        fs_permissions: Default::default(),
        labels: Default::default(),
        prague: true,
        isolate: true,
        unchecked_cheatcode_artifacts: false,
        create2_library_salt: Config::DEFAULT_CREATE2_LIBRARY_SALT,
        vyper: Default::default(),
        skip: vec![],
        dependencies: Default::default(),
        warnings: vec![],
<<<<<<< HEAD
        _non_exhaustive: (),
        zksync: Default::default(),
=======
        assertions_revert: true,
        legacy_assertions: false,
        extra_args: vec![],
        eof_version: None,
        _non_exhaustive: (),
>>>>>>> 62cdea8f
    };
    prj.write_config(input.clone());
    let config = cmd.config();
    similar_asserts::assert_eq!(input, config);
});

// tests config gets printed to std out
forgetest!(can_show_config, |prj, cmd| {
    cmd.arg("config");
    let expected =
        Config::load_with_root(prj.root()).to_string_pretty().unwrap().trim().to_string();
    assert_eq!(expected, cmd.stdout_lossy().trim().to_string());
});

// checks that config works
// - foundry.toml is properly generated
// - paths are resolved properly
// - config supports overrides from env, and cli
forgetest_init!(can_override_config, |prj, cmd| {
    cmd.set_current_dir(prj.root());
    let foundry_toml = prj.root().join(Config::FILE_NAME);
    assert!(foundry_toml.exists());

    let profile = Config::load_with_root(prj.root());
    // ensure that the auto-generated internal remapping for forge-std's ds-test exists
    assert_eq!(profile.remappings.len(), 1);
    assert_eq!("forge-std/=lib/forge-std/src/", profile.remappings[0].to_string());

    // ensure remappings contain test
    assert_eq!("forge-std/=lib/forge-std/src/", profile.remappings[0].to_string());
    // the loaded config has resolved, absolute paths
    assert_eq!(
        "forge-std/=lib/forge-std/src/",
        Remapping::from(profile.remappings[0].clone()).to_string()
    );

    cmd.arg("config");
    let expected = profile.to_string_pretty().unwrap();
    assert_eq!(expected.trim().to_string(), cmd.stdout_lossy().trim().to_string());

    // remappings work
    let remappings_txt =
        prj.create_file("remappings.txt", "ds-test/=lib/forge-std/lib/ds-test/from-file/");
    let config = forge_utils::load_config_with_root(Some(prj.root().into()));
    assert_eq!(
        format!(
            "ds-test/={}/",
            prj.root().join("lib/forge-std/lib/ds-test/from-file").to_slash_lossy()
        ),
        Remapping::from(config.remappings[0].clone()).to_string()
    );

    // env vars work
    std::env::set_var("DAPP_REMAPPINGS", "ds-test/=lib/forge-std/lib/ds-test/from-env/");
    let config = forge_utils::load_config_with_root(Some(prj.root().into()));
    assert_eq!(
        format!(
            "ds-test/={}/",
            prj.root().join("lib/forge-std/lib/ds-test/from-env").to_slash_lossy()
        ),
        Remapping::from(config.remappings[0].clone()).to_string()
    );

    let config =
        prj.config_from_output(["--remappings", "ds-test/=lib/forge-std/lib/ds-test/from-cli"]);
    assert_eq!(
        format!(
            "ds-test/={}/",
            prj.root().join("lib/forge-std/lib/ds-test/from-cli").to_slash_lossy()
        ),
        Remapping::from(config.remappings[0].clone()).to_string()
    );

    let config = prj.config_from_output(["--remappings", "other-key/=lib/other/"]);
    assert_eq!(config.remappings.len(), 3);
    assert_eq!(
        format!("other-key/={}/", prj.root().join("lib/other").to_slash_lossy()),
        // As CLI has the higher priority, it'll be found at the first slot.
        Remapping::from(config.remappings[0].clone()).to_string()
    );

    std::env::remove_var("DAPP_REMAPPINGS");
    pretty_err(&remappings_txt, fs::remove_file(&remappings_txt));

    cmd.set_cmd(prj.forge_bin()).args(["config", "--basic"]);
    let expected = profile.into_basic().to_string_pretty().unwrap();
    assert_eq!(expected.trim().to_string(), cmd.stdout_lossy().trim().to_string());
});

forgetest_init!(can_parse_remappings_correctly, |prj, cmd| {
    cmd.set_current_dir(prj.root());
    let foundry_toml = prj.root().join(Config::FILE_NAME);
    assert!(foundry_toml.exists());

    let profile = Config::load_with_root(prj.root());
    // ensure that the auto-generated internal remapping for forge-std's ds-test exists
    assert_eq!(profile.remappings.len(), 1);
    let r = &profile.remappings[0];
    assert_eq!("forge-std/=lib/forge-std/src/", r.to_string());

    // the loaded config has resolved, absolute paths
    assert_eq!("forge-std/=lib/forge-std/src/", Remapping::from(r.clone()).to_string());

    cmd.arg("config");
    let expected = profile.to_string_pretty().unwrap();
    assert_eq!(expected.trim().to_string(), cmd.stdout_lossy().trim().to_string());

    let install = |cmd: &mut TestCommand, dep: &str| {
        cmd.forge_fuse().args(["install", dep, "--no-commit"]);
        cmd.assert_non_empty_stdout();
    };

    install(&mut cmd, "transmissions11/solmate");
    let profile = Config::load_with_root(prj.root());
    // remappings work
    let remappings_txt = prj.create_file(
        "remappings.txt",
        "solmate/=lib/solmate/src/\nsolmate-contracts/=lib/solmate/src/",
    );
    let config = forge_utils::load_config_with_root(Some(prj.root().into()));
    // trailing slashes are removed on windows `to_slash_lossy`
    let path = prj.root().join("lib/solmate/src/").to_slash_lossy().into_owned();
    #[cfg(windows)]
    let path = path + "/";
    assert_eq!(
        format!("solmate/={path}"),
        Remapping::from(config.remappings[0].clone()).to_string()
    );
    // As this is an user-generated remapping, it is not removed, even if it points to the same
    // location.
    assert_eq!(
        format!("solmate-contracts/={path}"),
        Remapping::from(config.remappings[1].clone()).to_string()
    );
    pretty_err(&remappings_txt, fs::remove_file(&remappings_txt));

    cmd.set_cmd(prj.forge_bin()).args(["config", "--basic"]);
    let expected = profile.into_basic().to_string_pretty().unwrap();
    assert_eq!(expected.trim().to_string(), cmd.stdout_lossy().trim().to_string());
});

forgetest_init!(can_detect_config_vals, |prj, _cmd| {
    let url = "http://127.0.0.1:8545";
    let config = prj.config_from_output(["--no-auto-detect", "--rpc-url", url]);
    assert!(!config.auto_detect_solc);
    assert_eq!(config.eth_rpc_url, Some(url.to_string()));

    let mut config = Config::load_with_root(prj.root());
    config.eth_rpc_url = Some("http://127.0.0.1:8545".to_string());
    config.auto_detect_solc = false;
    // write to `foundry.toml`
    prj.create_file(
        Config::FILE_NAME,
        &config.to_string_pretty().unwrap().replace("eth_rpc_url", "eth-rpc-url"),
    );
    let config = prj.config_from_output(["--force"]);
    assert!(!config.auto_detect_solc);
    assert_eq!(config.eth_rpc_url, Some(url.to_string()));
});

// checks that `clean` removes dapptools style paths
forgetest_init!(can_get_evm_opts, |prj, _cmd| {
    let url = "http://127.0.0.1:8545";
    let config = prj.config_from_output(["--rpc-url", url, "--ffi"]);
    assert_eq!(config.eth_rpc_url, Some(url.to_string()));
    assert!(config.ffi);

    std::env::set_var("FOUNDRY_ETH_RPC_URL", url);
    let figment = Config::figment_with_root(prj.root()).merge(("debug", false));
    let evm_opts: EvmOpts = figment.extract().unwrap();
    assert_eq!(evm_opts.fork_url, Some(url.to_string()));
    std::env::remove_var("FOUNDRY_ETH_RPC_URL");
});

// checks that we can set various config values
forgetest_init!(can_set_config_values, |prj, _cmd| {
    let config = prj.config_from_output(["--via-ir", "--no-metadata"]);
    assert!(config.via_ir);
    assert_eq!(config.cbor_metadata, false);
    assert_eq!(config.bytecode_hash, BytecodeHash::None);
});

// tests that solc can be explicitly set
forgetest!(can_set_solc_explicitly, |prj, cmd| {
    prj.add_source(
        "Foo",
        r"
pragma solidity *;
contract Greeter {}
   ",
    )
    .unwrap();

    let config = Config { solc: Some(OTHER_SOLC_VERSION.into()), ..Default::default() };
    prj.write_config(config);

    cmd.arg("build");

    assert!(cmd.stdout_lossy().contains("Compiler run successful!"));
});

// tests that `--use <solc>` works
forgetest!(can_use_solc, |prj, cmd| {
    prj.add_raw_source(
        "Foo",
        r"
pragma solidity *;
contract Foo {}
   ",
    )
    .unwrap();

    cmd.args(["build", "--use", OTHER_SOLC_VERSION]);
    let stdout = cmd.stdout_lossy();
    assert!(stdout.contains("Compiler run successful"));

    cmd.forge_fuse()
        .args(["build", "--force", "--use", &format!("solc:{OTHER_SOLC_VERSION}")])
        .root_arg();
    let stdout = cmd.stdout_lossy();
    assert!(stdout.contains("Compiler run successful"));

    // fails to use solc that does not exist
    cmd.forge_fuse().args(["build", "--use", "this/solc/does/not/exist"]);
    assert!(cmd.stderr_lossy().contains("`solc` this/solc/does/not/exist does not exist"));

    // `OTHER_SOLC_VERSION` was installed in previous step, so we can use the path to this directly
    let local_solc = Solc::find_or_install(&OTHER_SOLC_VERSION.parse().unwrap()).unwrap();
    cmd.forge_fuse().args(["build", "--force", "--use"]).arg(local_solc.solc).root_arg();
    let stdout = cmd.stdout_lossy();
    assert!(stdout.contains("Compiler run successful"));
});

// test to ensure yul optimizer can be set as intended
forgetest!(can_set_yul_optimizer, |prj, cmd| {
    prj.add_source(
        "foo.sol",
        r"
contract Foo {
    function bar() public pure {
       assembly {
            let result_start := msize()
       }
    }
}
   ",
    )
    .unwrap();

    cmd.arg("build");
    cmd.unchecked_output().stderr_matches_path(
        PathBuf::from(env!("CARGO_MANIFEST_DIR"))
            .join("tests/fixtures/can_set_yul_optimizer.stderr"),
    );

    // disable yul optimizer explicitly
    let config = Config {
        optimizer_details: Some(OptimizerDetails { yul: Some(false), ..Default::default() }),
        ..Default::default()
    };
    prj.write_config(config);
    cmd.assert_success();
});

// tests that the lib triple can be parsed
forgetest_init!(can_parse_dapp_libraries, |_prj, cmd| {
    cmd.env(
        "DAPP_LIBRARIES",
        "src/DssSpell.sol:DssExecLib:0x8De6DDbCd5053d32292AAA0D2105A32d108484a6",
    );
    let config = cmd.config();
    assert_eq!(
        config.libraries,
        vec!["src/DssSpell.sol:DssExecLib:0x8De6DDbCd5053d32292AAA0D2105A32d108484a6".to_string(),]
    );
});

// test that optimizer runs works
forgetest!(can_set_optimizer_runs, |prj, cmd| {
    // explicitly set optimizer runs
    let config = Config { optimizer_runs: 1337, ..Default::default() };
    prj.write_config(config);

    let config = cmd.config();
    assert_eq!(config.optimizer_runs, 1337);

    let config = prj.config_from_output(["--optimizer-runs", "300"]);
    assert_eq!(config.optimizer_runs, 300);
});

// test that gas_price can be set
forgetest!(can_set_gas_price, |prj, cmd| {
    // explicitly set gas_price
    let config = Config { gas_price: Some(1337), ..Default::default() };
    prj.write_config(config);

    let config = cmd.config();
    assert_eq!(config.gas_price, Some(1337));

    let config = prj.config_from_output(["--gas-price", "300"]);
    assert_eq!(config.gas_price, Some(300));
});

// test that we can detect remappings from foundry.toml
forgetest_init!(can_detect_lib_foundry_toml, |prj, cmd| {
    let config = cmd.config();
    let remappings = config.remappings.iter().cloned().map(Remapping::from).collect::<Vec<_>>();
    similar_asserts::assert_eq!(
        remappings,
        vec![
            // global
            "forge-std/=lib/forge-std/src/".parse().unwrap(),
        ]
    );

    // create a new lib directly in the `lib` folder with a remapping
    let mut config = config;
    config.remappings = vec![Remapping::from_str("nested/=lib/nested").unwrap().into()];
    let nested = prj.paths().libraries[0].join("nested-lib");
    pretty_err(&nested, fs::create_dir_all(&nested));
    let toml_file = nested.join("foundry.toml");
    pretty_err(&toml_file, fs::write(&toml_file, config.to_string_pretty().unwrap()));

    let config = cmd.config();
    let remappings = config.remappings.iter().cloned().map(Remapping::from).collect::<Vec<_>>();
    similar_asserts::assert_eq!(
        remappings,
        vec![
            // default
            "forge-std/=lib/forge-std/src/".parse().unwrap(),
            // remapping is local to the lib
            "nested-lib/=lib/nested-lib/src/".parse().unwrap(),
            // global
            "nested/=lib/nested-lib/lib/nested/".parse().unwrap(),
        ]
    );

    // nest another lib under the already nested lib
    let mut config = config;
    config.remappings = vec![Remapping::from_str("nested-twice/=lib/nested-twice").unwrap().into()];
    let nested = nested.join("lib/another-lib");
    pretty_err(&nested, fs::create_dir_all(&nested));
    let toml_file = nested.join("foundry.toml");
    pretty_err(&toml_file, fs::write(&toml_file, config.to_string_pretty().unwrap()));

    let another_config = cmd.config();
    let remappings =
        another_config.remappings.iter().cloned().map(Remapping::from).collect::<Vec<_>>();
    similar_asserts::assert_eq!(
        remappings,
        vec![
            // local to the lib
            "another-lib/=lib/nested-lib/lib/another-lib/src/".parse().unwrap(),
            // global
            "forge-std/=lib/forge-std/src/".parse().unwrap(),
            "nested-lib/=lib/nested-lib/src/".parse().unwrap(),
            // remappings local to the lib
            "nested-twice/=lib/nested-lib/lib/another-lib/lib/nested-twice/".parse().unwrap(),
            "nested/=lib/nested-lib/lib/nested/".parse().unwrap(),
        ]
    );

    config.src = "custom-source-dir".into();
    pretty_err(&toml_file, fs::write(&toml_file, config.to_string_pretty().unwrap()));
    let config = cmd.config();
    let remappings = config.remappings.iter().cloned().map(Remapping::from).collect::<Vec<_>>();
    similar_asserts::assert_eq!(
        remappings,
        vec![
            // local to the lib
            "another-lib/=lib/nested-lib/lib/another-lib/custom-source-dir/".parse().unwrap(),
            // global
            "forge-std/=lib/forge-std/src/".parse().unwrap(),
            "nested-lib/=lib/nested-lib/src/".parse().unwrap(),
            // remappings local to the lib
            "nested-twice/=lib/nested-lib/lib/another-lib/lib/nested-twice/".parse().unwrap(),
            "nested/=lib/nested-lib/lib/nested/".parse().unwrap(),
        ]
    );
});

// test remappings with closer paths are prioritised
// so that `dep/=lib/a/src` will take precedent over  `dep/=lib/a/lib/b/src`
forgetest_init!(can_prioritise_closer_lib_remappings, |prj, cmd| {
    let config = cmd.config();

    // create a new lib directly in the `lib` folder with conflicting remapping `forge-std/`
    let mut config = config;
    config.remappings = vec![Remapping::from_str("forge-std/=lib/forge-std/src/").unwrap().into()];
    let nested = prj.paths().libraries[0].join("dep1");
    pretty_err(&nested, fs::create_dir_all(&nested));
    let toml_file = nested.join("foundry.toml");
    pretty_err(&toml_file, fs::write(&toml_file, config.to_string_pretty().unwrap()));

    let config = cmd.config();
    let remappings = config.get_all_remappings().collect::<Vec<_>>();
    similar_asserts::assert_eq!(
        remappings,
        vec![
            "dep1/=lib/dep1/src/".parse().unwrap(),
            "forge-std/=lib/forge-std/src/".parse().unwrap()
        ]
    );
});

// test to check that foundry.toml libs section updates on install
forgetest!(can_update_libs_section, |prj, cmd| {
    cmd.git_init();

    // explicitly set gas_price
    let init = Config { libs: vec!["node_modules".into()], ..Default::default() };
    prj.write_config(init);

    cmd.args(["install", "foundry-rs/forge-std", "--no-commit"]);
    cmd.assert_non_empty_stdout();

    let config = cmd.forge_fuse().config();
    // `lib` was added automatically
    let expected = vec![PathBuf::from("node_modules"), PathBuf::from("lib")];
    assert_eq!(config.libs, expected);

    // additional install don't edit `libs`
    cmd.forge_fuse().args(["install", "dapphub/ds-test", "--no-commit"]);
    cmd.assert_non_empty_stdout();

    let config = cmd.forge_fuse().config();
    assert_eq!(config.libs, expected);
});

// test to check that loading the config emits warnings on the root foundry.toml and
// is silent for any libs
forgetest!(config_emit_warnings, |prj, cmd| {
    cmd.git_init();

    cmd.args(["install", "foundry-rs/forge-std", "--no-commit"]);
    cmd.assert_non_empty_stdout();

    let faulty_toml = r"[default]
    src = 'src'
    out = 'out'
    libs = ['lib']";

    fs::write(prj.root().join("foundry.toml"), faulty_toml).unwrap();
    fs::write(prj.root().join("lib").join("forge-std").join("foundry.toml"), faulty_toml).unwrap();

    cmd.forge_fuse().args(["config"]);
    let output = cmd.execute();
    assert!(output.status.success());
    assert_eq!(
        String::from_utf8_lossy(&output.stderr)
            .lines()
            .filter(|line| line.contains("unknown config section") && line.contains("[default]"))
            .count(),
        1,
    );
});

forgetest_init!(can_skip_remappings_auto_detection, |prj, cmd| {
    // explicitly set remapping and libraries
    let config = Config {
        remappings: vec![Remapping::from_str("remapping/=lib/remapping/").unwrap().into()],
        auto_detect_remappings: false,
        ..Default::default()
    };
    prj.write_config(config);

    let config = cmd.config();

    // only loads remappings from foundry.toml
    assert_eq!(config.remappings.len(), 1);
    assert_eq!("remapping/=lib/remapping/", config.remappings[0].to_string());
});

forgetest_init!(can_parse_default_fs_permissions, |_prj, cmd| {
    let config = cmd.config();

    assert_eq!(config.fs_permissions.len(), 1);
    let out_permission = config.fs_permissions.find_permission(Path::new("out")).unwrap();
    assert_eq!(FsAccessPermission::Read, out_permission);
});

forgetest_init!(can_parse_custom_fs_permissions, |prj, cmd| {
    // explicitly set fs permissions
    let custom_permissions = FsPermissions::new(vec![
        PathPermission::read("./read"),
        PathPermission::write("./write"),
        PathPermission::read_write("./write/contracts"),
    ]);

    let config = Config { fs_permissions: custom_permissions, ..Default::default() };
    prj.write_config(config);

    let config = cmd.config();

    assert_eq!(config.fs_permissions.len(), 3);

    // check read permission
    let permission = config.fs_permissions.find_permission(Path::new("./read")).unwrap();
    assert_eq!(permission, FsAccessPermission::Read);
    // check nested write permission
    let permission =
        config.fs_permissions.find_permission(Path::new("./write/MyContract.sol")).unwrap();
    assert_eq!(permission, FsAccessPermission::Write);
    // check nested read-write permission
    let permission = config
        .fs_permissions
        .find_permission(Path::new("./write/contracts/MyContract.sol"))
        .unwrap();
    assert_eq!(permission, FsAccessPermission::ReadWrite);
    // check no permission
    let permission =
        config.fs_permissions.find_permission(Path::new("./bogus")).unwrap_or_default();
    assert_eq!(permission, FsAccessPermission::None);
});

#[cfg(not(target_os = "windows"))]
forgetest_init!(can_resolve_symlink_fs_permissions, |prj, cmd| {
    // write config in packages/files/config.json
    let config_path = prj.root().join("packages").join("files");
    fs::create_dir_all(&config_path).unwrap();
    fs::write(config_path.join("config.json"), "{ enabled: true }").unwrap();

    // symlink packages/files dir as links/
    std::os::unix::fs::symlink(
        Path::new("./packages/../packages/../packages/files"),
        prj.root().join("links"),
    )
    .unwrap();

    // write config, give read access to links/ symlink to packages/files/
    let permissions =
        FsPermissions::new(vec![PathPermission::read(Path::new("./links/config.json"))]);
    let config = Config { fs_permissions: permissions, ..Default::default() };
    prj.write_config(config);

    let config = cmd.config();
    let mut fs_permissions = config.fs_permissions;
    fs_permissions.join_all(prj.root());
    assert_eq!(fs_permissions.len(), 1);

    // read permission to file should be granted through symlink
    let permission = fs_permissions.find_permission(&config_path.join("config.json")).unwrap();
    assert_eq!(permission, FsAccessPermission::Read);
});

// tests if evm version is normalized for config output
forgetest!(normalize_config_evm_version, |_prj, cmd| {
    cmd.args(["config", "--use", "0.8.0", "--json"]);
    let output = cmd.stdout_lossy();
    let config: Config = serde_json::from_str(&output).unwrap();
    assert_eq!(config.evm_version, EvmVersion::Istanbul);
});<|MERGE_RESOLUTION|>--- conflicted
+++ resolved
@@ -74,10 +74,7 @@
             seed: Some(U256::from(1000)),
             failure_persist_dir: Some("test-cache/fuzz".into()),
             failure_persist_file: Some("failures".to_string()),
-<<<<<<< HEAD
-=======
             show_logs: false,
->>>>>>> 62cdea8f
             ..Default::default()
         },
         invariant: InvariantConfig {
@@ -148,16 +145,12 @@
         skip: vec![],
         dependencies: Default::default(),
         warnings: vec![],
-<<<<<<< HEAD
-        _non_exhaustive: (),
-        zksync: Default::default(),
-=======
         assertions_revert: true,
         legacy_assertions: false,
         extra_args: vec![],
         eof_version: None,
         _non_exhaustive: (),
->>>>>>> 62cdea8f
+        zksync: Default::default(),
     };
     prj.write_config(input.clone());
     let config = cmd.config();
