//! Contains various tests for checking forge commands related to config values

use alloy_primitives::{Address, B256, U256};
use foundry_cli::utils as forge_utils;
use foundry_compilers::{
    artifacts::{BytecodeHash, OptimizerDetails, RevertStrings, YulDetails},
    solc::Solc,
};
use foundry_config::{
    cache::{CachedChains, CachedEndpoints, StorageCachingConfig},
    fs_permissions::{FsAccessPermission, PathPermission},
    Config, FsPermissions, FuzzConfig, InvariantConfig, SolcReq,
};
use foundry_evm::opts::EvmOpts;
use foundry_test_utils::{
    foundry_compilers::artifacts::{remappings::Remapping, EvmVersion},
    util::{pretty_err, OutputExt, TestCommand, OTHER_SOLC_VERSION},
};
use path_slash::PathBufExt;
use similar_asserts::assert_eq;
use std::{
    fs,
    path::{Path, PathBuf},
    str::FromStr,
};

// tests all config values that are in use
forgetest!(can_extract_config_values, |prj, cmd| {
    // explicitly set all values
    let input = Config {
        profile: Config::DEFAULT_PROFILE,
        // `profiles` is not serialized.
        profiles: vec![],
        root: ".".into(),
        src: "test-src".into(),
        test: "test-test".into(),
        script: "test-script".into(),
        out: "out-test".into(),
        libs: vec!["lib-test".into()],
        cache: true,
        cache_path: "test-cache".into(),
        snapshots: "snapshots".into(),
        broadcast: "broadcast".into(),
        force: true,
        evm_version: EvmVersion::Byzantium,
        gas_reports: vec!["Contract".to_string()],
        gas_reports_ignore: vec![],
        gas_reports_include_tests: false,
        solc: Some(SolcReq::Local(PathBuf::from("custom-solc"))),
        auto_detect_solc: false,
        auto_detect_remappings: true,
        offline: true,
        optimizer: false,
        optimizer_runs: 1000,
        optimizer_details: Some(OptimizerDetails {
            yul: Some(false),
            yul_details: Some(YulDetails { stack_allocation: Some(true), ..Default::default() }),
            ..Default::default()
        }),
        model_checker: None,
        extra_output: Default::default(),
        extra_output_files: Default::default(),
        names: true,
        sizes: true,
        test_pattern: None,
        test_pattern_inverse: None,
        contract_pattern: None,
        contract_pattern_inverse: None,
        path_pattern: None,
        path_pattern_inverse: None,
        coverage_pattern_inverse: None,
        test_failures_file: "test-cache/test-failures".into(),
        threads: None,
        show_progress: false,
        fuzz: FuzzConfig {
            runs: 1000,
            max_test_rejects: 100203,
            seed: Some(U256::from(1000)),
            failure_persist_dir: Some("test-cache/fuzz".into()),
            failure_persist_file: Some("failures".to_string()),
            show_logs: false,
            ..Default::default()
        },
        invariant: InvariantConfig {
            runs: 256,
            failure_persist_dir: Some("test-cache/fuzz".into()),
            ..Default::default()
        },
        ffi: true,
        always_use_create_2_factory: false,
        prompt_timeout: 0,
        sender: "00a329c0648769A73afAc7F9381D08FB43dBEA72".parse().unwrap(),
        tx_origin: "00a329c0648769A73afAc7F9F81E08FB43dBEA72".parse().unwrap(),
        initial_balance: U256::from(0xffffffffffffffffffffffffu128),
        block_number: 10,
        fork_block_number: Some(200),
        chain: Some(9999.into()),
        gas_limit: 99_000_000u64.into(),
        code_size_limit: Some(100000),
        gas_price: Some(999),
        block_base_fee_per_gas: 10,
        block_coinbase: Address::random(),
        block_timestamp: 10,
        block_difficulty: 10,
        block_prevrandao: B256::random(),
        block_gas_limit: Some(100u64.into()),
        disable_block_gas_limit: false,
        memory_limit: 1 << 27,
        eth_rpc_url: Some("localhost".to_string()),
        eth_rpc_jwt: None,
        eth_rpc_timeout: None,
        eth_rpc_headers: None,
        etherscan_api_key: None,
        etherscan: Default::default(),
        verbosity: 4,
        remappings: vec![Remapping::from_str("forge-std/=lib/forge-std/").unwrap().into()],
        libraries: vec![
            "src/DssSpell.sol:DssExecLib:0x8De6DDbCd5053d32292AAA0D2105A32d108484a6".to_string()
        ],
        ignored_error_codes: vec![],
        ignored_file_paths: vec![],
        deny_warnings: false,
        via_ir: true,
        ast: false,
        rpc_storage_caching: StorageCachingConfig {
            chains: CachedChains::None,
            endpoints: CachedEndpoints::Remote,
        },
        no_storage_caching: true,
        no_rpc_rate_limit: true,
        use_literal_content: false,
        bytecode_hash: Default::default(),
        cbor_metadata: true,
        revert_strings: Some(RevertStrings::Strip),
        sparse_mode: true,
        allow_paths: vec![],
        include_paths: vec![],
        rpc_endpoints: Default::default(),
        build_info: false,
        build_info_path: None,
        fmt: Default::default(),
        doc: Default::default(),
        bind_json: Default::default(),
        fs_permissions: Default::default(),
        labels: Default::default(),
        isolate: true,
        unchecked_cheatcode_artifacts: false,
        create2_library_salt: Config::DEFAULT_CREATE2_LIBRARY_SALT,
        create2_deployer: Config::DEFAULT_CREATE2_DEPLOYER,
        vyper: Default::default(),
        skip: vec![],
        dependencies: Default::default(),
        soldeer: Default::default(),
        warnings: vec![],
        assertions_revert: true,
        legacy_assertions: false,
        extra_args: vec![],
        eof_version: None,
        odyssey: false,
        transaction_timeout: 120,
        additional_compiler_profiles: Default::default(),
        compilation_restrictions: Default::default(),
        eof: false,
        _non_exhaustive: (),
        zksync: Default::default(),
    };
    prj.write_config(input.clone());
    let config = cmd.config();
    similar_asserts::assert_eq!(input, config);
});

// tests config gets printed to std out
forgetest!(can_show_config, |prj, cmd| {
    let expected =
        Config::load_with_root(prj.root()).to_string_pretty().unwrap().trim().to_string();
    let output = cmd.arg("config").assert_success().get_output().stdout_lossy().trim().to_string();
    assert_eq!(expected, output);
});

// checks that config works
// - foundry.toml is properly generated
// - paths are resolved properly
// - config supports overrides from env, and cli
forgetest_init!(can_override_config, |prj, cmd| {
    cmd.set_current_dir(prj.root());
    let foundry_toml = prj.root().join(Config::FILE_NAME);
    assert!(foundry_toml.exists());

    let profile = Config::load_with_root(prj.root());
    // ensure that the auto-generated internal remapping for forge-std's ds-test exists
    assert_eq!(profile.remappings.len(), 1);
    assert_eq!("forge-std/=lib/forge-std/src/", profile.remappings[0].to_string());

    // ensure remappings contain test
    assert_eq!("forge-std/=lib/forge-std/src/", profile.remappings[0].to_string());
    // the loaded config has resolved, absolute paths
    assert_eq!(
        "forge-std/=lib/forge-std/src/",
        Remapping::from(profile.remappings[0].clone()).to_string()
    );

    let expected = profile.to_string_pretty().unwrap().trim().to_string();
    let output = cmd.arg("config").assert_success().get_output().stdout_lossy().trim().to_string();
    assert_eq!(expected, output);

    // remappings work
    let remappings_txt =
        prj.create_file("remappings.txt", "ds-test/=lib/forge-std/lib/ds-test/from-file/");
    let config = forge_utils::load_config_with_root(Some(prj.root()));
    assert_eq!(
        format!(
            "ds-test/={}/",
            prj.root().join("lib/forge-std/lib/ds-test/from-file").to_slash_lossy()
        ),
        Remapping::from(config.remappings[0].clone()).to_string()
    );

    let config =
        prj.config_from_output(["--remappings", "ds-test/=lib/forge-std/lib/ds-test/from-cli"]);
    assert_eq!(
        format!(
            "ds-test/={}/",
            prj.root().join("lib/forge-std/lib/ds-test/from-cli").to_slash_lossy()
        ),
        Remapping::from(config.remappings[0].clone()).to_string()
    );

    let config = prj.config_from_output(["--remappings", "other-key/=lib/other/"]);
    assert_eq!(config.remappings.len(), 3);
    assert_eq!(
        format!("other-key/={}/", prj.root().join("lib/other").to_slash_lossy()),
        // As CLI has the higher priority, it'll be found at the first slot.
        Remapping::from(config.remappings[0].clone()).to_string()
    );

    pretty_err(&remappings_txt, fs::remove_file(&remappings_txt));

    let expected = profile.into_basic().to_string_pretty().unwrap().trim().to_string();
    let output = cmd
        .forge_fuse()
        .args(["config", "--basic"])
        .assert_success()
        .get_output()
        .stdout_lossy()
        .trim()
        .to_string();
    assert_eq!(expected, output);
});

forgetest_init!(can_parse_remappings_correctly, |prj, cmd| {
    cmd.set_current_dir(prj.root());
    let foundry_toml = prj.root().join(Config::FILE_NAME);
    assert!(foundry_toml.exists());

    let profile = Config::load_with_root(prj.root());
    // ensure that the auto-generated internal remapping for forge-std's ds-test exists
    assert_eq!(profile.remappings.len(), 1);
    let r = &profile.remappings[0];
    assert_eq!("forge-std/=lib/forge-std/src/", r.to_string());

    // the loaded config has resolved, absolute paths
    assert_eq!("forge-std/=lib/forge-std/src/", Remapping::from(r.clone()).to_string());

    let expected = profile.to_string_pretty().unwrap().trim().to_string();
    let output = cmd.arg("config").assert_success().get_output().stdout_lossy().trim().to_string();
    assert_eq!(expected, output);

    let install = |cmd: &mut TestCommand, dep: &str| {
        cmd.forge_fuse().args(["install", dep, "--no-commit"]).assert_success().stdout_eq(str![[
            r#"
Installing solmate in [..] (url: Some("https://github.com/transmissions11/solmate"), tag: None)
    Installed solmate[..]

"#
        ]]);
    };

    install(&mut cmd, "transmissions11/solmate");
    let profile = Config::load_with_root(prj.root());
    // remappings work
    let remappings_txt = prj.create_file(
        "remappings.txt",
        "solmate/=lib/solmate/src/\nsolmate-contracts/=lib/solmate/src/",
    );
    let config = forge_utils::load_config_with_root(Some(prj.root()));
    // trailing slashes are removed on windows `to_slash_lossy`
    let path = prj.root().join("lib/solmate/src/").to_slash_lossy().into_owned();
    #[cfg(windows)]
    let path = path + "/";
    assert_eq!(
        format!("solmate/={path}"),
        Remapping::from(config.remappings[0].clone()).to_string()
    );
    // As this is an user-generated remapping, it is not removed, even if it points to the same
    // location.
    assert_eq!(
        format!("solmate-contracts/={path}"),
        Remapping::from(config.remappings[1].clone()).to_string()
    );
    pretty_err(&remappings_txt, fs::remove_file(&remappings_txt));

    let expected = profile.into_basic().to_string_pretty().unwrap().trim().to_string();
    let output = cmd
        .forge_fuse()
        .args(["config", "--basic"])
        .assert_success()
        .get_output()
        .stdout_lossy()
        .trim()
        .to_string();
    assert_eq!(expected, output);
});

forgetest_init!(can_detect_config_vals, |prj, _cmd| {
    let url = "http://127.0.0.1:8545";
    let config = prj.config_from_output(["--no-auto-detect", "--rpc-url", url]);
    assert!(!config.auto_detect_solc);
    assert_eq!(config.eth_rpc_url, Some(url.to_string()));

    let mut config = Config::load_with_root(prj.root());
    config.eth_rpc_url = Some("http://127.0.0.1:8545".to_string());
    config.auto_detect_solc = false;
    // write to `foundry.toml`
    prj.create_file(
        Config::FILE_NAME,
        &config.to_string_pretty().unwrap().replace("eth_rpc_url", "eth-rpc-url"),
    );
    let config = prj.config_from_output(["--force"]);
    assert!(!config.auto_detect_solc);
    assert_eq!(config.eth_rpc_url, Some(url.to_string()));
});

// checks that `clean` removes dapptools style paths
forgetest_init!(can_get_evm_opts, |prj, _cmd| {
    let url = "http://127.0.0.1:8545";
    let config = prj.config_from_output(["--rpc-url", url, "--ffi"]);
    assert_eq!(config.eth_rpc_url, Some(url.to_string()));
    assert!(config.ffi);

    std::env::set_var("FOUNDRY_ETH_RPC_URL", url);
    let figment = Config::figment_with_root(prj.root()).merge(("debug", false));
    let evm_opts: EvmOpts = figment.extract().unwrap();
    assert_eq!(evm_opts.fork_url, Some(url.to_string()));
    std::env::remove_var("FOUNDRY_ETH_RPC_URL");
});

// checks that we can set various config values
forgetest_init!(can_set_config_values, |prj, _cmd| {
    let config = prj.config_from_output(["--via-ir", "--no-metadata"]);
    assert!(config.via_ir);
    assert_eq!(config.cbor_metadata, false);
    assert_eq!(config.bytecode_hash, BytecodeHash::None);
});

// tests that solc can be explicitly set
forgetest!(can_set_solc_explicitly, |prj, cmd| {
    prj.add_source(
        "Foo",
        r"
pragma solidity *;
contract Greeter {}
   ",
    )
    .unwrap();

    let config = Config { solc: Some(OTHER_SOLC_VERSION.into()), ..Default::default() };
    prj.write_config(config);

    cmd.arg("build").assert_success().stdout_eq(str![[r#"
[COMPILING_FILES] with [SOLC_VERSION]
[SOLC_VERSION] [ELAPSED]
Compiler run successful!

"#]]);
});

// tests that `--use <solc>` works
forgetest!(can_use_solc, |prj, cmd| {
    prj.add_raw_source(
        "Foo",
        r"
pragma solidity *;
contract Foo {}
   ",
    )
    .unwrap();

    cmd.args(["build", "--use", OTHER_SOLC_VERSION]).assert_success().stdout_eq(str![[r#"
[COMPILING_FILES] with [SOLC_VERSION]
[SOLC_VERSION] [ELAPSED]
Compiler run successful!

"#]]);

    cmd.forge_fuse()
        .args(["build", "--force", "--use", &format!("solc:{OTHER_SOLC_VERSION}")])
        .root_arg()
        .assert_success()
        .stdout_eq(str![[r#"
[COMPILING_FILES] with [SOLC_VERSION]
[SOLC_VERSION] [ELAPSED]
Compiler run successful!

"#]]);

    // fails to use solc that does not exist
    cmd.forge_fuse().args(["build", "--use", "this/solc/does/not/exist"]);
    cmd.assert_failure().stderr_eq(str![[r#"
Error: `solc` this/solc/does/not/exist does not exist

"#]]);

    // `OTHER_SOLC_VERSION` was installed in previous step, so we can use the path to this directly
    let local_solc = Solc::find_or_install(&OTHER_SOLC_VERSION.parse().unwrap()).unwrap();
    cmd.forge_fuse()
        .args(["build", "--force", "--use"])
        .arg(local_solc.solc)
        .root_arg()
        .assert_success()
        .stdout_eq(str![[r#"
[COMPILING_FILES] with [SOLC_VERSION]
[SOLC_VERSION] [ELAPSED]
Compiler run successful!

"#]]);
});

// test to ensure yul optimizer can be set as intended
forgetest!(can_set_yul_optimizer, |prj, cmd| {
    prj.add_source(
        "foo.sol",
        r"
contract Foo {
    function bar() public pure {
       assembly {
            let result_start := msize()
       }
    }
}
   ",
    )
    .unwrap();

    cmd.arg("build").assert_failure().stderr_eq(str![[r#"
Error: Compiler run failed:
Error (6553): The msize instruction cannot be used when the Yul optimizer is activated because it can change its semantics. Either disable the Yul optimizer or do not use the instruction.
 [FILE]:6:8:
  |
6 |        assembly {
  |        ^ (Relevant source part starts here and spans across multiple lines).


"#]]);

    // disable yul optimizer explicitly
    let config = Config {
        optimizer_details: Some(OptimizerDetails { yul: Some(false), ..Default::default() }),
        ..Default::default()
    };
    prj.write_config(config);
    cmd.assert_success();
});

// tests that the lib triple can be parsed
forgetest_init!(can_parse_dapp_libraries, |_prj, cmd| {
    cmd.env(
        "DAPP_LIBRARIES",
        "src/DssSpell.sol:DssExecLib:0x8De6DDbCd5053d32292AAA0D2105A32d108484a6",
    );
    let config = cmd.config();
    assert_eq!(
        config.libraries,
        vec!["src/DssSpell.sol:DssExecLib:0x8De6DDbCd5053d32292AAA0D2105A32d108484a6".to_string(),]
    );
});

// test that optimizer runs works
forgetest!(can_set_optimizer_runs, |prj, cmd| {
    // explicitly set optimizer runs
    let config = Config { optimizer_runs: 1337, ..Default::default() };
    prj.write_config(config);

    let config = cmd.config();
    assert_eq!(config.optimizer_runs, 1337);

    let config = prj.config_from_output(["--optimizer-runs", "300"]);
    assert_eq!(config.optimizer_runs, 300);
});

// test that gas_price can be set
forgetest!(can_set_gas_price, |prj, cmd| {
    // explicitly set gas_price
    let config = Config { gas_price: Some(1337), ..Default::default() };
    prj.write_config(config);

    let config = cmd.config();
    assert_eq!(config.gas_price, Some(1337));

    let config = prj.config_from_output(["--gas-price", "300"]);
    assert_eq!(config.gas_price, Some(300));
});

// test that we can detect remappings from foundry.toml
forgetest_init!(can_detect_lib_foundry_toml, |prj, cmd| {
    let config = cmd.config();
    let remappings = config.remappings.iter().cloned().map(Remapping::from).collect::<Vec<_>>();
    similar_asserts::assert_eq!(
        remappings,
        vec![
            // global
            "forge-std/=lib/forge-std/src/".parse().unwrap(),
        ]
    );

    // create a new lib directly in the `lib` folder with a remapping
    let mut config = config;
    config.remappings = vec![Remapping::from_str("nested/=lib/nested").unwrap().into()];
    let nested = prj.paths().libraries[0].join("nested-lib");
    pretty_err(&nested, fs::create_dir_all(&nested));
    let toml_file = nested.join("foundry.toml");
    pretty_err(&toml_file, fs::write(&toml_file, config.to_string_pretty().unwrap()));

    let config = cmd.config();
    let remappings = config.remappings.iter().cloned().map(Remapping::from).collect::<Vec<_>>();
    similar_asserts::assert_eq!(
        remappings,
        vec![
            // default
            "forge-std/=lib/forge-std/src/".parse().unwrap(),
            // remapping is local to the lib
            "nested-lib/=lib/nested-lib/src/".parse().unwrap(),
            // global
            "nested/=lib/nested-lib/lib/nested/".parse().unwrap(),
        ]
    );

    // nest another lib under the already nested lib
    let mut config = config;
    config.remappings = vec![Remapping::from_str("nested-twice/=lib/nested-twice").unwrap().into()];
    let nested = nested.join("lib/another-lib");
    pretty_err(&nested, fs::create_dir_all(&nested));
    let toml_file = nested.join("foundry.toml");
    pretty_err(&toml_file, fs::write(&toml_file, config.to_string_pretty().unwrap()));

    let another_config = cmd.config();
    let remappings =
        another_config.remappings.iter().cloned().map(Remapping::from).collect::<Vec<_>>();
    similar_asserts::assert_eq!(
        remappings,
        vec![
            // local to the lib
            "another-lib/=lib/nested-lib/lib/another-lib/src/".parse().unwrap(),
            // global
            "forge-std/=lib/forge-std/src/".parse().unwrap(),
            "nested-lib/=lib/nested-lib/src/".parse().unwrap(),
            // remappings local to the lib
            "nested-twice/=lib/nested-lib/lib/another-lib/lib/nested-twice/".parse().unwrap(),
            "nested/=lib/nested-lib/lib/nested/".parse().unwrap(),
        ]
    );

    config.src = "custom-source-dir".into();
    pretty_err(&toml_file, fs::write(&toml_file, config.to_string_pretty().unwrap()));
    let config = cmd.config();
    let remappings = config.remappings.iter().cloned().map(Remapping::from).collect::<Vec<_>>();
    similar_asserts::assert_eq!(
        remappings,
        vec![
            // local to the lib
            "another-lib/=lib/nested-lib/lib/another-lib/custom-source-dir/".parse().unwrap(),
            // global
            "forge-std/=lib/forge-std/src/".parse().unwrap(),
            "nested-lib/=lib/nested-lib/src/".parse().unwrap(),
            // remappings local to the lib
            "nested-twice/=lib/nested-lib/lib/another-lib/lib/nested-twice/".parse().unwrap(),
            "nested/=lib/nested-lib/lib/nested/".parse().unwrap(),
        ]
    );

    // check if lib path is absolute, it should deteect nested lib
    let mut config = cmd.config();
    config.libs = vec![nested];

    let remappings = config.remappings.iter().cloned().map(Remapping::from).collect::<Vec<_>>();
    similar_asserts::assert_eq!(
        remappings,
        vec![
            // local to the lib
            "another-lib/=lib/nested-lib/lib/another-lib/custom-source-dir/".parse().unwrap(),
            // global
            "forge-std/=lib/forge-std/src/".parse().unwrap(),
            "nested-lib/=lib/nested-lib/src/".parse().unwrap(),
            // remappings local to the lib
            "nested-twice/=lib/nested-lib/lib/another-lib/lib/nested-twice/".parse().unwrap(),
            "nested/=lib/nested-lib/lib/nested/".parse().unwrap(),
        ]
    );
});

// test remappings with closer paths are prioritised
// so that `dep/=lib/a/src` will take precedent over  `dep/=lib/a/lib/b/src`
forgetest_init!(can_prioritise_closer_lib_remappings, |prj, cmd| {
    let config = cmd.config();

    // create a new lib directly in the `lib` folder with conflicting remapping `forge-std/`
    let mut config = config;
    config.remappings = vec![Remapping::from_str("forge-std/=lib/forge-std/src/").unwrap().into()];
    let nested = prj.paths().libraries[0].join("dep1");
    pretty_err(&nested, fs::create_dir_all(&nested));
    let toml_file = nested.join("foundry.toml");
    pretty_err(&toml_file, fs::write(&toml_file, config.to_string_pretty().unwrap()));

    let config = cmd.config();
    let remappings = config.get_all_remappings().collect::<Vec<_>>();
    similar_asserts::assert_eq!(
        remappings,
        vec![
            "dep1/=lib/dep1/src/".parse().unwrap(),
            "forge-std/=lib/forge-std/src/".parse().unwrap()
        ]
    );
});

// Test that remappings within root of the project have priority over remappings of sub-projects.
// E.g. `@utils/libraries` mapping from library shouldn't be added if project already has `@utils`
// remapping.
// See <https://github.com/foundry-rs/foundry/issues/9146>
forgetest_init!(test_root_remappings_priority, |prj, cmd| {
    let mut config = cmd.config();
    // Add `@utils/` remapping in project config.
    config.remappings = vec![
        Remapping::from_str("@utils/=src/").unwrap().into(),
        Remapping::from_str("@another-utils/libraries/=src/").unwrap().into(),
    ];
    let proj_toml_file = prj.paths().root.join("foundry.toml");
    pretty_err(&proj_toml_file, fs::write(&proj_toml_file, config.to_string_pretty().unwrap()));

    // Create a new lib in the `lib` folder with conflicting `@utils/libraries` remapping.
    // This should be filtered out from final remappings as root project already has `@utils/`.
    let nested = prj.paths().libraries[0].join("dep1");
    pretty_err(&nested, fs::create_dir_all(&nested));
    let mut lib_config = Config::load_with_root(&nested);
    lib_config.remappings = vec![
        Remapping::from_str("@utils/libraries/=src/").unwrap().into(),
        Remapping::from_str("@another-utils/=src/").unwrap().into(),
    ];
    let lib_toml_file = nested.join("foundry.toml");
    pretty_err(&lib_toml_file, fs::write(&lib_toml_file, lib_config.to_string_pretty().unwrap()));

    cmd.args(["remappings", "--pretty"]).assert_success().stdout_eq(str![[r#"
Global:
- @utils/=src/
- @another-utils/libraries/=src/
- @another-utils/=lib/dep1/src/
- dep1/=lib/dep1/src/
- forge-std/=lib/forge-std/src/


"#]]);
});

// test to check that foundry.toml libs section updates on install
forgetest!(can_update_libs_section, |prj, cmd| {
    cmd.git_init();

    // explicitly set gas_price
    let init = Config { libs: vec!["node_modules".into()], ..Default::default() };
    prj.write_config(init);

    cmd.args(["install", "foundry-rs/forge-std", "--no-commit"]).assert_success().stdout_eq(str![
        [r#"
Installing forge-std in [..] (url: Some("https://github.com/foundry-rs/forge-std"), tag: None)
    Installed forge-std[..]

"#]
    ]);

    let config = cmd.forge_fuse().config();
    // `lib` was added automatically
    let expected = vec![PathBuf::from("node_modules"), PathBuf::from("lib")];
    assert_eq!(config.libs, expected);

    // additional install don't edit `libs`
    cmd.forge_fuse()
        .args(["install", "dapphub/ds-test", "--no-commit"])
        .assert_success()
        .stdout_eq(str![[r#"
Installing ds-test in [..] (url: Some("https://github.com/dapphub/ds-test"), tag: None)
    Installed ds-test

"#]]);

    let config = cmd.forge_fuse().config();
    assert_eq!(config.libs, expected);
});

// test to check that loading the config emits warnings on the root foundry.toml and
// is silent for any libs
forgetest!(config_emit_warnings, |prj, cmd| {
    cmd.git_init();

    cmd.args(["install", "foundry-rs/forge-std", "--no-commit"]).assert_success().stdout_eq(str![
        [r#"
Installing forge-std in [..] (url: Some("https://github.com/foundry-rs/forge-std"), tag: None)
    Installed forge-std[..]

"#]
    ]);

    let faulty_toml = r"[default]
    src = 'src'
    out = 'out'
    libs = ['lib']";

    fs::write(prj.root().join("foundry.toml"), faulty_toml).unwrap();
    fs::write(prj.root().join("lib").join("forge-std").join("foundry.toml"), faulty_toml).unwrap();

    cmd.forge_fuse().args(["config"]).assert_success().stderr_eq(str![[r#"
Warning: Found unknown config section in foundry.toml: [default]
This notation for profiles has been deprecated and may result in the profile not being registered in future versions.
Please use [profile.default] instead or run `forge config --fix`.

"#]]);
});

forgetest_init!(can_skip_remappings_auto_detection, |prj, cmd| {
    // explicitly set remapping and libraries
    let config = Config {
        remappings: vec![Remapping::from_str("remapping/=lib/remapping/").unwrap().into()],
        auto_detect_remappings: false,
        ..Default::default()
    };
    prj.write_config(config);

    let config = cmd.config();

    // only loads remappings from foundry.toml
    assert_eq!(config.remappings.len(), 1);
    assert_eq!("remapping/=lib/remapping/", config.remappings[0].to_string());
});

forgetest_init!(can_parse_default_fs_permissions, |_prj, cmd| {
    let config = cmd.config();

    assert_eq!(config.fs_permissions.len(), 1);
    let permissions = config.fs_permissions.joined(Path::new("test"));
    let out_permission = permissions.find_permission(Path::new("test/out")).unwrap();
    assert_eq!(FsAccessPermission::Read, out_permission);
});

forgetest_init!(can_parse_custom_fs_permissions, |prj, cmd| {
    // explicitly set fs permissions
    let custom_permissions = FsPermissions::new(vec![
        PathPermission::read("./read"),
        PathPermission::write("./write"),
        PathPermission::read_write("./write/contracts"),
    ]);

    let config = Config { fs_permissions: custom_permissions, ..Default::default() };
    prj.write_config(config);

    let config = cmd.config();

    assert_eq!(config.fs_permissions.len(), 3);

    // check read permission
    let permission = config.fs_permissions.find_permission(Path::new("./read")).unwrap();
    assert_eq!(permission, FsAccessPermission::Read);
    // check nested write permission
    let permission =
        config.fs_permissions.find_permission(Path::new("./write/MyContract.sol")).unwrap();
    assert_eq!(permission, FsAccessPermission::Write);
    // check nested read-write permission
    let permission = config
        .fs_permissions
        .find_permission(Path::new("./write/contracts/MyContract.sol"))
        .unwrap();
    assert_eq!(permission, FsAccessPermission::ReadWrite);
    // check no permission
    let permission =
        config.fs_permissions.find_permission(Path::new("./bogus")).unwrap_or_default();
    assert_eq!(permission, FsAccessPermission::None);
});

#[cfg(not(target_os = "windows"))]
forgetest_init!(can_resolve_symlink_fs_permissions, |prj, cmd| {
    // write config in packages/files/config.json
    let config_path = prj.root().join("packages").join("files");
    fs::create_dir_all(&config_path).unwrap();
    fs::write(config_path.join("config.json"), "{ enabled: true }").unwrap();

    // symlink packages/files dir as links/
    std::os::unix::fs::symlink(
        Path::new("./packages/../packages/../packages/files"),
        prj.root().join("links"),
    )
    .unwrap();

    // write config, give read access to links/ symlink to packages/files/
    let permissions =
        FsPermissions::new(vec![PathPermission::read(Path::new("./links/config.json"))]);
    let config = Config { fs_permissions: permissions, ..Default::default() };
    prj.write_config(config);

    let config = cmd.config();
    let mut fs_permissions = config.fs_permissions;
    fs_permissions.join_all(prj.root());
    assert_eq!(fs_permissions.len(), 1);

    // read permission to file should be granted through symlink
    let permission = fs_permissions.find_permission(&config_path.join("config.json")).unwrap();
    assert_eq!(permission, FsAccessPermission::Read);
});

// tests if evm version is normalized for config output
forgetest!(normalize_config_evm_version, |_prj, cmd| {
    let output = cmd
        .args(["config", "--use", "0.8.0", "--json"])
        .assert_success()
        .get_output()
        .stdout_lossy();
    let config: Config = serde_json::from_str(&output).unwrap();
    assert_eq!(config.evm_version, EvmVersion::Istanbul);

    // See <https://github.com/foundry-rs/foundry/issues/7014>
    let output = cmd
        .forge_fuse()
        .args(["config", "--use", "0.8.17", "--json"])
        .assert_success()
        .get_output()
        .stdout_lossy();
    let config: Config = serde_json::from_str(&output).unwrap();
    assert_eq!(config.evm_version, EvmVersion::London);

    let output = cmd
        .forge_fuse()
        .args(["config", "--use", "0.8.18", "--json"])
        .assert_success()
        .get_output()
        .stdout_lossy();
    let config: Config = serde_json::from_str(&output).unwrap();
    assert_eq!(config.evm_version, EvmVersion::Paris);

    let output = cmd
        .forge_fuse()
        .args(["config", "--use", "0.8.23", "--json"])
        .assert_success()
        .get_output()
        .stdout_lossy();
    let config: Config = serde_json::from_str(&output).unwrap();
    assert_eq!(config.evm_version, EvmVersion::Shanghai);

    let output = cmd
        .forge_fuse()
        .args(["config", "--use", "0.8.26", "--json"])
        .assert_success()
        .get_output()
        .stdout_lossy();
    let config: Config = serde_json::from_str(&output).unwrap();
    assert_eq!(config.evm_version, EvmVersion::Cancun);
});

// Tests that root paths are properly resolved even if submodule specifies remappings for them.
// See <https://github.com/foundry-rs/foundry/issues/3440>
forgetest_init!(test_submodule_root_path_remappings, |prj, cmd| {
    prj.add_script(
        "BaseScript.sol",
        r#"
import "forge-std/Script.sol";

contract BaseScript is Script {
}
   "#,
    )
    .unwrap();
    prj.add_script(
        "MyScript.sol",
        r#"
import "script/BaseScript.sol";

contract MyScript is BaseScript {
}
   "#,
    )
    .unwrap();

    let nested = prj.paths().libraries[0].join("another-dep");
    pretty_err(&nested, fs::create_dir_all(&nested));
    let mut lib_config = Config::load_with_root(&nested);
    lib_config.remappings = vec![
        Remapping::from_str("test/=test/").unwrap().into(),
        Remapping::from_str("script/=script/").unwrap().into(),
    ];
    let lib_toml_file = nested.join("foundry.toml");
    pretty_err(&lib_toml_file, fs::write(&lib_toml_file, lib_config.to_string_pretty().unwrap()));
    cmd.forge_fuse().args(["build"]).assert_success();
<<<<<<< HEAD
=======
});

// Tests that project remappings use config paths.
// For `src=src/contracts` config, remapping should be `src/contracts/ = src/contracts/`.
// For `src=src` config, remapping should be `src/ = src/`.
// <https://github.com/foundry-rs/foundry/issues/9454>
forgetest!(test_project_remappings, |prj, cmd| {
    foundry_test_utils::util::initialize(prj.root());
    let config = Config {
        src: "src/contracts".into(),
        remappings: vec![Remapping::from_str("contracts/=src/contracts/").unwrap().into()],
        ..Default::default()
    };
    prj.write_config(config);

    // Add Counter.sol in `src/contracts` project dir.
    let src_dir = &prj.root().join("src/contracts");
    pretty_err(src_dir, fs::create_dir_all(src_dir));
    pretty_err(
        src_dir.join("Counter.sol"),
        fs::write(src_dir.join("Counter.sol"), "contract Counter{}"),
    );
    prj.add_test(
        "CounterTest.sol",
        r#"
import "contracts/Counter.sol";

contract CounterTest {
}
   "#,
    )
    .unwrap();
    cmd.forge_fuse().args(["build"]).assert_success();
>>>>>>> 59f354c1
});<|MERGE_RESOLUTION|>--- conflicted
+++ resolved
@@ -894,8 +894,6 @@
     let lib_toml_file = nested.join("foundry.toml");
     pretty_err(&lib_toml_file, fs::write(&lib_toml_file, lib_config.to_string_pretty().unwrap()));
     cmd.forge_fuse().args(["build"]).assert_success();
-<<<<<<< HEAD
-=======
 });
 
 // Tests that project remappings use config paths.
@@ -929,5 +927,4 @@
     )
     .unwrap();
     cmd.forge_fuse().args(["build"]).assert_success();
->>>>>>> 59f354c1
 });