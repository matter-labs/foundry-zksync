//! Contains various tests for checking forge commands related to config values

use alloy_primitives::{Address, B256, U256};
use foundry_cli::utils as forge_utils;
use foundry_compilers::{
    artifacts::{BytecodeHash, OptimizerDetails, RevertStrings, YulDetails},
    solc::Solc,
};
use foundry_config::{
    cache::{CachedChains, CachedEndpoints, StorageCachingConfig},
    fs_permissions::{FsAccessPermission, PathPermission},
    Config, FsPermissions, FuzzConfig, InvariantConfig, SolcReq,
};
use foundry_evm::opts::EvmOpts;
use foundry_test_utils::{
    foundry_compilers::artifacts::{remappings::Remapping, EvmVersion},
    util::{pretty_err, OutputExt, TestCommand, OTHER_SOLC_VERSION},
};
use path_slash::PathBufExt;
use similar_asserts::assert_eq;
use std::{
    fs,
    path::{Path, PathBuf},
    str::FromStr,
};

// tests all config values that are in use
forgetest!(can_extract_config_values, |prj, cmd| {
    // explicitly set all values
    let input = Config {
        profile: Config::DEFAULT_PROFILE,
        root: Default::default(),
        src: "test-src".into(),
        test: "test-test".into(),
        script: "test-script".into(),
        out: "out-test".into(),
        libs: vec!["lib-test".into()],
        cache: true,
        cache_path: "test-cache".into(),
        broadcast: "broadcast".into(),
        force: true,
        evm_version: EvmVersion::Byzantium,
        gas_reports: vec!["Contract".to_string()],
        gas_reports_ignore: vec![],
        solc: Some(SolcReq::Local(PathBuf::from("custom-solc"))),
        auto_detect_solc: false,
        auto_detect_remappings: true,
        offline: true,
        optimizer: false,
        optimizer_runs: 1000,
        optimizer_details: Some(OptimizerDetails {
            yul: Some(false),
            yul_details: Some(YulDetails { stack_allocation: Some(true), ..Default::default() }),
            ..Default::default()
        }),
        model_checker: None,
        extra_output: Default::default(),
        extra_output_files: Default::default(),
        names: true,
        sizes: true,
        test_pattern: None,
        test_pattern_inverse: None,
        contract_pattern: None,
        contract_pattern_inverse: None,
        path_pattern: None,
        path_pattern_inverse: None,
        fuzz: FuzzConfig {
            runs: 1000,
            max_test_rejects: 100203,
            seed: Some(U256::from(1000)),
            failure_persist_dir: Some("test-cache/fuzz".into()),
            failure_persist_file: Some("failures".to_string()),
            ..Default::default()
        },
        invariant: InvariantConfig {
            runs: 256,
            failure_persist_dir: Some("test-cache/fuzz".into()),
            ..Default::default()
        },
        ffi: true,
        always_use_create_2_factory: false,
        prompt_timeout: 0,
        sender: "00a329c0648769A73afAc7F9381D08FB43dBEA72".parse().unwrap(),
        tx_origin: "00a329c0648769A73afAc7F9F81E08FB43dBEA72".parse().unwrap(),
        initial_balance: U256::from(0xffffffffffffffffffffffffu128),
        block_number: 10,
        fork_block_number: Some(200),
        chain: Some(9999.into()),
        gas_limit: 99_000_000u64.into(),
        code_size_limit: Some(100000),
        gas_price: Some(999),
        block_base_fee_per_gas: 10,
        block_coinbase: Address::random(),
        block_timestamp: 10,
        block_difficulty: 10,
        block_prevrandao: B256::random(),
        block_gas_limit: Some(100u64.into()),
        disable_block_gas_limit: false,
        memory_limit: 1 << 27,
        eth_rpc_url: Some("localhost".to_string()),
        eth_rpc_jwt: None,
        etherscan_api_key: None,
        etherscan: Default::default(),
        verbosity: 4,
        remappings: vec![Remapping::from_str("forge-std=lib/forge-std/").unwrap().into()],
        libraries: vec![
            "src/DssSpell.sol:DssExecLib:0x8De6DDbCd5053d32292AAA0D2105A32d108484a6".to_string()
        ],
        ignored_error_codes: vec![],
        ignored_file_paths: vec![],
        deny_warnings: false,
        via_ir: true,
        ast: false,
        rpc_storage_caching: StorageCachingConfig {
            chains: CachedChains::None,
            endpoints: CachedEndpoints::Remote,
        },
        no_storage_caching: true,
        no_rpc_rate_limit: true,
        use_literal_content: false,
        bytecode_hash: Default::default(),
        cbor_metadata: true,
        revert_strings: Some(RevertStrings::Strip),
        sparse_mode: true,
        allow_paths: vec![],
        include_paths: vec![],
        rpc_endpoints: Default::default(),
        build_info: false,
        build_info_path: None,
        fmt: Default::default(),
        doc: Default::default(),
        fs_permissions: Default::default(),
        labels: Default::default(),
        prague: true,
        isolate: true,
<<<<<<< HEAD
        __non_exhaustive: (),
        __warnings: vec![],
        zk_optimizer: Default::default(),
        mode: Default::default(),
        zksync: false,
        zk_optimizer_details: Default::default(),
        fallback_oz: Default::default(),
        is_system: Default::default(),
        force_evmla: Default::default(),
        detect_missing_libraries: Default::default(),
        zksolc: Default::default(),
        zk_solc_path: None,
        zk_bytecode_hash: Default::default(),
        avoid_contracts: Default::default(),
=======
        unchecked_cheatcode_artifacts: false,
        create2_library_salt: Config::DEFAULT_CREATE2_LIBRARY_SALT,
        vyper: Default::default(),
        skip: vec![],
        dependencies: Default::default(),
        warnings: vec![],
        _non_exhaustive: (),
>>>>>>> 4af6cfae
    };
    prj.write_config(input.clone());
    let config = cmd.config();
    similar_asserts::assert_eq!(input, config);
});

// tests config gets printed to std out
forgetest!(can_show_config, |prj, cmd| {
    cmd.arg("config");
    let expected =
        Config::load_with_root(prj.root()).to_string_pretty().unwrap().trim().to_string();
    assert_eq!(expected, cmd.stdout_lossy().trim().to_string());
});

// checks that config works
// - foundry.toml is properly generated
// - paths are resolved properly
// - config supports overrides from env, and cli
forgetest_init!(can_override_config, |prj, cmd| {
    cmd.set_current_dir(prj.root());
    let foundry_toml = prj.root().join(Config::FILE_NAME);
    assert!(foundry_toml.exists());

    let profile = Config::load_with_root(prj.root());
    // ensure that the auto-generated internal remapping for forge-std's ds-test exists
    assert_eq!(profile.remappings.len(), 1);
    assert_eq!("forge-std/=lib/forge-std/src/", profile.remappings[0].to_string());

    // ensure remappings contain test
    assert_eq!("forge-std/=lib/forge-std/src/", profile.remappings[0].to_string());
    // the loaded config has resolved, absolute paths
    assert_eq!(
        "forge-std/=lib/forge-std/src/",
        Remapping::from(profile.remappings[0].clone()).to_string()
    );

    cmd.arg("config");
    let expected = profile.to_string_pretty().unwrap();
    assert_eq!(expected.trim().to_string(), cmd.stdout_lossy().trim().to_string());

    // remappings work
    let remappings_txt =
        prj.create_file("remappings.txt", "ds-test/=lib/forge-std/lib/ds-test/from-file/");
    let config = forge_utils::load_config_with_root(Some(prj.root().into()));
    assert_eq!(
        format!(
            "ds-test/={}/",
            prj.root().join("lib/forge-std/lib/ds-test/from-file").to_slash_lossy()
        ),
        Remapping::from(config.remappings[0].clone()).to_string()
    );

    // env vars work
    std::env::set_var("DAPP_REMAPPINGS", "ds-test/=lib/forge-std/lib/ds-test/from-env/");
    let config = forge_utils::load_config_with_root(Some(prj.root().into()));
    assert_eq!(
        format!(
            "ds-test/={}/",
            prj.root().join("lib/forge-std/lib/ds-test/from-env").to_slash_lossy()
        ),
        Remapping::from(config.remappings[0].clone()).to_string()
    );

    let config =
        prj.config_from_output(["--remappings", "ds-test/=lib/forge-std/lib/ds-test/from-cli"]);
    assert_eq!(
        format!(
            "ds-test/={}/",
            prj.root().join("lib/forge-std/lib/ds-test/from-cli").to_slash_lossy()
        ),
        Remapping::from(config.remappings[0].clone()).to_string()
    );

    let config = prj.config_from_output(["--remappings", "other-key/=lib/other/"]);
    assert_eq!(config.remappings.len(), 3);
    assert_eq!(
        format!("other-key/={}/", prj.root().join("lib/other").to_slash_lossy()),
        // As CLI has the higher priority, it'll be found at the first slot.
        Remapping::from(config.remappings[0].clone()).to_string()
    );

    std::env::remove_var("DAPP_REMAPPINGS");
    pretty_err(&remappings_txt, fs::remove_file(&remappings_txt));

    cmd.set_cmd(prj.forge_bin()).args(["config", "--basic"]);
    let expected = profile.into_basic().to_string_pretty().unwrap();
    assert_eq!(expected.trim().to_string(), cmd.stdout_lossy().trim().to_string());
});

forgetest_init!(can_parse_remappings_correctly, |prj, cmd| {
    cmd.set_current_dir(prj.root());
    let foundry_toml = prj.root().join(Config::FILE_NAME);
    assert!(foundry_toml.exists());

    let profile = Config::load_with_root(prj.root());
    // ensure that the auto-generated internal remapping for forge-std's ds-test exists
    assert_eq!(profile.remappings.len(), 1);
    let r = &profile.remappings[0];
    assert_eq!("forge-std/=lib/forge-std/src/", r.to_string());

    // the loaded config has resolved, absolute paths
    assert_eq!("forge-std/=lib/forge-std/src/", Remapping::from(r.clone()).to_string());

    cmd.arg("config");
    let expected = profile.to_string_pretty().unwrap();
    assert_eq!(expected.trim().to_string(), cmd.stdout_lossy().trim().to_string());

    let install = |cmd: &mut TestCommand, dep: &str| {
        cmd.forge_fuse().args(["install", dep, "--no-commit"]);
        cmd.assert_non_empty_stdout();
    };

    install(&mut cmd, "transmissions11/solmate");
    let profile = Config::load_with_root(prj.root());
    // remappings work
    let remappings_txt = prj.create_file(
        "remappings.txt",
        "solmate/=lib/solmate/src/\nsolmate-contracts/=lib/solmate/src/",
    );
    let config = forge_utils::load_config_with_root(Some(prj.root().into()));
    // trailing slashes are removed on windows `to_slash_lossy`
    let path = prj.root().join("lib/solmate/src/").to_slash_lossy().into_owned();
    #[cfg(windows)]
    let path = path + "/";
    assert_eq!(
        format!("solmate/={path}"),
        Remapping::from(config.remappings[0].clone()).to_string()
    );
    // As this is an user-generated remapping, it is not removed, even if it points to the same
    // location.
    assert_eq!(
        format!("solmate-contracts/={path}"),
        Remapping::from(config.remappings[1].clone()).to_string()
    );
    pretty_err(&remappings_txt, fs::remove_file(&remappings_txt));

    cmd.set_cmd(prj.forge_bin()).args(["config", "--basic"]);
    let expected = profile.into_basic().to_string_pretty().unwrap();
    assert_eq!(expected.trim().to_string(), cmd.stdout_lossy().trim().to_string());
});

forgetest_init!(can_detect_config_vals, |prj, _cmd| {
    let url = "http://127.0.0.1:8545";
    let config = prj.config_from_output(["--no-auto-detect", "--rpc-url", url]);
    assert!(!config.auto_detect_solc);
    assert_eq!(config.eth_rpc_url, Some(url.to_string()));

    let mut config = Config::load_with_root(prj.root());
    config.eth_rpc_url = Some("http://127.0.0.1:8545".to_string());
    config.auto_detect_solc = false;
    // write to `foundry.toml`
    prj.create_file(
        Config::FILE_NAME,
        &config.to_string_pretty().unwrap().replace("eth_rpc_url", "eth-rpc-url"),
    );
    let config = prj.config_from_output(["--force"]);
    assert!(!config.auto_detect_solc);
    assert_eq!(config.eth_rpc_url, Some(url.to_string()));
});

// checks that `clean` removes dapptools style paths
forgetest_init!(can_get_evm_opts, |prj, _cmd| {
    let url = "http://127.0.0.1:8545";
    let config = prj.config_from_output(["--rpc-url", url, "--ffi"]);
    assert_eq!(config.eth_rpc_url, Some(url.to_string()));
    assert!(config.ffi);

    std::env::set_var("FOUNDRY_ETH_RPC_URL", url);
    let figment = Config::figment_with_root(prj.root()).merge(("debug", false));
    let evm_opts: EvmOpts = figment.extract().unwrap();
    assert_eq!(evm_opts.fork_url, Some(url.to_string()));
    std::env::remove_var("FOUNDRY_ETH_RPC_URL");
});

// checks that we can set various config values
forgetest_init!(can_set_config_values, |prj, _cmd| {
    let config = prj.config_from_output(["--via-ir", "--no-metadata"]);
    assert!(config.via_ir);
    assert_eq!(config.cbor_metadata, false);
    assert_eq!(config.bytecode_hash, BytecodeHash::None);
});

// tests that solc can be explicitly set
forgetest!(can_set_solc_explicitly, |prj, cmd| {
    prj.add_source(
        "Foo",
        r"
pragma solidity *;
contract Greeter {}
   ",
    )
    .unwrap();

    let config = Config { solc: Some(OTHER_SOLC_VERSION.into()), ..Default::default() };
    prj.write_config(config);

    cmd.arg("build");

    assert!(cmd.stdout_lossy().contains("Compiler run successful!"));
});

// tests that `--use <solc>` works
forgetest!(can_use_solc, |prj, cmd| {
    prj.add_raw_source(
        "Foo",
        r"
pragma solidity *;
contract Foo {}
   ",
    )
    .unwrap();

    cmd.args(["build", "--use", OTHER_SOLC_VERSION]);
    let stdout = cmd.stdout_lossy();
    assert!(stdout.contains("Compiler run successful"));

    cmd.forge_fuse()
        .args(["build", "--force", "--use", &format!("solc:{OTHER_SOLC_VERSION}")])
        .root_arg();
    let stdout = cmd.stdout_lossy();
    assert!(stdout.contains("Compiler run successful"));

    // fails to use solc that does not exist
    cmd.forge_fuse().args(["build", "--use", "this/solc/does/not/exist"]);
    assert!(cmd.stderr_lossy().contains("`solc` this/solc/does/not/exist does not exist"));

    // `OTHER_SOLC_VERSION` was installed in previous step, so we can use the path to this directly
    let local_solc = Solc::find_or_install(&OTHER_SOLC_VERSION.parse().unwrap()).unwrap();
    cmd.forge_fuse().args(["build", "--force", "--use"]).arg(local_solc.solc).root_arg();
    let stdout = cmd.stdout_lossy();
    assert!(stdout.contains("Compiler run successful"));
});

// test to ensure yul optimizer can be set as intended
forgetest!(can_set_yul_optimizer, |prj, cmd| {
    prj.add_source(
        "foo.sol",
        r"
contract Foo {
    function bar() public pure {
       assembly {
            let result_start := msize()
       }
    }
}
   ",
    )
    .unwrap();

    cmd.arg("build");
    cmd.unchecked_output().stderr_matches_path(
        PathBuf::from(env!("CARGO_MANIFEST_DIR"))
            .join("tests/fixtures/can_set_yul_optimizer.stderr"),
    );

    // disable yul optimizer explicitly
    let config = Config {
        optimizer_details: Some(OptimizerDetails { yul: Some(false), ..Default::default() }),
        ..Default::default()
    };
    prj.write_config(config);
    cmd.assert_success();
});

// tests that the lib triple can be parsed
forgetest_init!(can_parse_dapp_libraries, |_prj, cmd| {
    cmd.env(
        "DAPP_LIBRARIES",
        "src/DssSpell.sol:DssExecLib:0x8De6DDbCd5053d32292AAA0D2105A32d108484a6",
    );
    let config = cmd.config();
    assert_eq!(
        config.libraries,
        vec!["src/DssSpell.sol:DssExecLib:0x8De6DDbCd5053d32292AAA0D2105A32d108484a6".to_string(),]
    );
});

// test that optimizer runs works
forgetest!(can_set_optimizer_runs, |prj, cmd| {
    // explicitly set optimizer runs
    let config = Config { optimizer_runs: 1337, ..Default::default() };
    prj.write_config(config);

    let config = cmd.config();
    assert_eq!(config.optimizer_runs, 1337);

    let config = prj.config_from_output(["--optimizer-runs", "300"]);
    assert_eq!(config.optimizer_runs, 300);
});

// test that gas_price can be set
forgetest!(can_set_gas_price, |prj, cmd| {
    // explicitly set gas_price
    let config = Config { gas_price: Some(1337), ..Default::default() };
    prj.write_config(config);

    let config = cmd.config();
    assert_eq!(config.gas_price, Some(1337));

    let config = prj.config_from_output(["--gas-price", "300"]);
    assert_eq!(config.gas_price, Some(300));
});

// test that we can detect remappings from foundry.toml
forgetest_init!(can_detect_lib_foundry_toml, |prj, cmd| {
    let config = cmd.config();
    let remappings = config.remappings.iter().cloned().map(Remapping::from).collect::<Vec<_>>();
    similar_asserts::assert_eq!(
        remappings,
        vec![
            // global
            "forge-std/=lib/forge-std/src/".parse().unwrap(),
        ]
    );

    // create a new lib directly in the `lib` folder with a remapping
    let mut config = config;
    config.remappings = vec![Remapping::from_str("nested/=lib/nested").unwrap().into()];
    let nested = prj.paths().libraries[0].join("nested-lib");
    pretty_err(&nested, fs::create_dir_all(&nested));
    let toml_file = nested.join("foundry.toml");
    pretty_err(&toml_file, fs::write(&toml_file, config.to_string_pretty().unwrap()));

    let config = cmd.config();
    let remappings = config.remappings.iter().cloned().map(Remapping::from).collect::<Vec<_>>();
    similar_asserts::assert_eq!(
        remappings,
        vec![
            // default
            "forge-std/=lib/forge-std/src/".parse().unwrap(),
            // remapping is local to the lib
            "nested-lib/=lib/nested-lib/src/".parse().unwrap(),
            // global
            "nested/=lib/nested-lib/lib/nested/".parse().unwrap(),
        ]
    );

    // nest another lib under the already nested lib
    let mut config = config;
    config.remappings = vec![Remapping::from_str("nested-twice/=lib/nested-twice").unwrap().into()];
    let nested = nested.join("lib/another-lib");
    pretty_err(&nested, fs::create_dir_all(&nested));
    let toml_file = nested.join("foundry.toml");
    pretty_err(&toml_file, fs::write(&toml_file, config.to_string_pretty().unwrap()));

    let another_config = cmd.config();
    let remappings =
        another_config.remappings.iter().cloned().map(Remapping::from).collect::<Vec<_>>();
    similar_asserts::assert_eq!(
        remappings,
        vec![
            // local to the lib
            "another-lib/=lib/nested-lib/lib/another-lib/src/".parse().unwrap(),
            // global
            "forge-std/=lib/forge-std/src/".parse().unwrap(),
            "nested-lib/=lib/nested-lib/src/".parse().unwrap(),
            // remappings local to the lib
            "nested-twice/=lib/nested-lib/lib/another-lib/lib/nested-twice/".parse().unwrap(),
            "nested/=lib/nested-lib/lib/nested/".parse().unwrap(),
        ]
    );

    config.src = "custom-source-dir".into();
    pretty_err(&toml_file, fs::write(&toml_file, config.to_string_pretty().unwrap()));
    let config = cmd.config();
    let remappings = config.remappings.iter().cloned().map(Remapping::from).collect::<Vec<_>>();
    similar_asserts::assert_eq!(
        remappings,
        vec![
            // local to the lib
            "another-lib/=lib/nested-lib/lib/another-lib/custom-source-dir/".parse().unwrap(),
            // global
            "forge-std/=lib/forge-std/src/".parse().unwrap(),
            "nested-lib/=lib/nested-lib/src/".parse().unwrap(),
            // remappings local to the lib
            "nested-twice/=lib/nested-lib/lib/another-lib/lib/nested-twice/".parse().unwrap(),
            "nested/=lib/nested-lib/lib/nested/".parse().unwrap(),
        ]
    );
});

// test remappings with closer paths are prioritised
// so that `dep/=lib/a/src` will take precedent over  `dep/=lib/a/lib/b/src`
forgetest_init!(can_prioritise_closer_lib_remappings, |prj, cmd| {
    let config = cmd.config();

    // create a new lib directly in the `lib` folder with conflicting remapping `forge-std/`
    let mut config = config;
    config.remappings = vec![Remapping::from_str("forge-std/=lib/forge-std/src/").unwrap().into()];
    let nested = prj.paths().libraries[0].join("dep1");
    pretty_err(&nested, fs::create_dir_all(&nested));
    let toml_file = nested.join("foundry.toml");
    pretty_err(&toml_file, fs::write(&toml_file, config.to_string_pretty().unwrap()));

    let config = cmd.config();
    let remappings = config.get_all_remappings().collect::<Vec<_>>();
    similar_asserts::assert_eq!(
        remappings,
        vec![
            "dep1/=lib/dep1/src/".parse().unwrap(),
            "forge-std/=lib/forge-std/src/".parse().unwrap()
        ]
    );
});

// test to check that foundry.toml libs section updates on install
forgetest!(can_update_libs_section, |prj, cmd| {
    cmd.git_init();

    // explicitly set gas_price
    let init = Config { libs: vec!["node_modules".into()], ..Default::default() };
    prj.write_config(init);

    cmd.args(["install", "foundry-rs/forge-std", "--no-commit"]);
    cmd.assert_non_empty_stdout();

    let config = cmd.forge_fuse().config();
    // `lib` was added automatically
    let expected = vec![PathBuf::from("node_modules"), PathBuf::from("lib")];
    assert_eq!(config.libs, expected);

    // additional install don't edit `libs`
    cmd.forge_fuse().args(["install", "dapphub/ds-test", "--no-commit"]);
    cmd.assert_non_empty_stdout();

    let config = cmd.forge_fuse().config();
    assert_eq!(config.libs, expected);
});

// test to check that loading the config emits warnings on the root foundry.toml and
// is silent for any libs
forgetest!(config_emit_warnings, |prj, cmd| {
    cmd.git_init();

    cmd.args(["install", "foundry-rs/forge-std", "--no-commit"]);
    cmd.assert_non_empty_stdout();

    let faulty_toml = r"[default]
    src = 'src'
    out = 'out'
    libs = ['lib']";

    fs::write(prj.root().join("foundry.toml"), faulty_toml).unwrap();
    fs::write(prj.root().join("lib").join("forge-std").join("foundry.toml"), faulty_toml).unwrap();

    cmd.forge_fuse().args(["config"]);
    let output = cmd.execute();
    assert!(output.status.success());
    assert_eq!(
        String::from_utf8_lossy(&output.stderr)
            .lines()
            .filter(|line| line.contains("unknown config section") && line.contains("[default]"))
            .count(),
        1,
    );
});

forgetest_init!(can_skip_remappings_auto_detection, |prj, cmd| {
    // explicitly set remapping and libraries
    let config = Config {
        remappings: vec![Remapping::from_str("remapping/=lib/remapping/").unwrap().into()],
        auto_detect_remappings: false,
        ..Default::default()
    };
    prj.write_config(config);

    let config = cmd.config();

    // only loads remappings from foundry.toml
    assert_eq!(config.remappings.len(), 1);
    assert_eq!("remapping/=lib/remapping/", config.remappings[0].to_string());
});

forgetest_init!(can_parse_default_fs_permissions, |_prj, cmd| {
    let config = cmd.config();

    assert_eq!(config.fs_permissions.len(), 1);
    let out_permission = config.fs_permissions.find_permission(Path::new("out")).unwrap();
    assert_eq!(FsAccessPermission::Read, out_permission);
});

forgetest_init!(can_parse_custom_fs_permissions, |prj, cmd| {
    // explicitly set fs permissions
    let custom_permissions = FsPermissions::new(vec![
        PathPermission::read("./read"),
        PathPermission::write("./write"),
        PathPermission::read_write("./write/contracts"),
    ]);

    let config = Config { fs_permissions: custom_permissions, ..Default::default() };
    prj.write_config(config);

    let config = cmd.config();

    assert_eq!(config.fs_permissions.len(), 3);

    // check read permission
    let permission = config.fs_permissions.find_permission(Path::new("./read")).unwrap();
    assert_eq!(permission, FsAccessPermission::Read);
    // check nested write permission
    let permission =
        config.fs_permissions.find_permission(Path::new("./write/MyContract.sol")).unwrap();
    assert_eq!(permission, FsAccessPermission::Write);
    // check nested read-write permission
    let permission = config
        .fs_permissions
        .find_permission(Path::new("./write/contracts/MyContract.sol"))
        .unwrap();
    assert_eq!(permission, FsAccessPermission::ReadWrite);
    // check no permission
    let permission =
        config.fs_permissions.find_permission(Path::new("./bogus")).unwrap_or_default();
    assert_eq!(permission, FsAccessPermission::None);
});

#[cfg(not(target_os = "windows"))]
forgetest_init!(can_resolve_symlink_fs_permissions, |prj, cmd| {
    // write config in packages/files/config.json
    let config_path = prj.root().join("packages").join("files");
    fs::create_dir_all(&config_path).unwrap();
    fs::write(config_path.join("config.json"), "{ enabled: true }").unwrap();

    // symlink packages/files dir as links/
    std::os::unix::fs::symlink(
        Path::new("./packages/../packages/../packages/files"),
        prj.root().join("links"),
    )
    .unwrap();

    // write config, give read access to links/ symlink to packages/files/
    let permissions =
        FsPermissions::new(vec![PathPermission::read(Path::new("./links/config.json"))]);
    let config = Config { fs_permissions: permissions, ..Default::default() };
    prj.write_config(config);

    let config = cmd.config();
    let mut fs_permissions = config.fs_permissions;
    fs_permissions.join_all(prj.root());
    assert_eq!(fs_permissions.len(), 1);

    // read permission to file should be granted through symlink
    let permission = fs_permissions.find_permission(&config_path.join("config.json")).unwrap();
    assert_eq!(permission, FsAccessPermission::Read);
});

// tests if evm version is normalized for config output
forgetest!(normalize_config_evm_version, |_prj, cmd| {
    cmd.args(["config", "--use", "0.8.0", "--json"]);
    let output = cmd.stdout_lossy();
    let config: Config = serde_json::from_str(&output).unwrap();
    assert_eq!(config.evm_version, EvmVersion::Istanbul);
});<|MERGE_RESOLUTION|>--- conflicted
+++ resolved
@@ -133,9 +133,13 @@
         labels: Default::default(),
         prague: true,
         isolate: true,
-<<<<<<< HEAD
-        __non_exhaustive: (),
-        __warnings: vec![],
+        unchecked_cheatcode_artifacts: false,
+        create2_library_salt: Config::DEFAULT_CREATE2_LIBRARY_SALT,
+        vyper: Default::default(),
+        skip: vec![],
+        dependencies: Default::default(),
+        warnings: vec![],
+        _non_exhaustive: (),
         zk_optimizer: Default::default(),
         mode: Default::default(),
         zksync: false,
@@ -148,15 +152,6 @@
         zk_solc_path: None,
         zk_bytecode_hash: Default::default(),
         avoid_contracts: Default::default(),
-=======
-        unchecked_cheatcode_artifacts: false,
-        create2_library_salt: Config::DEFAULT_CREATE2_LIBRARY_SALT,
-        vyper: Default::default(),
-        skip: vec![],
-        dependencies: Default::default(),
-        warnings: vec![],
-        _non_exhaustive: (),
->>>>>>> 4af6cfae
     };
     prj.write_config(input.clone());
     let config = cmd.config();
