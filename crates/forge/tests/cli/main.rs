#[macro_use]
extern crate foundry_test_utils;

pub mod constants;
pub mod utils;

mod backtrace;
mod bind;
mod bind_json;
mod build;
mod cache;
mod cmd;
mod compiler;
mod config;
mod context;
mod coverage;
mod create;
mod debug;
mod doc;
mod eip712;
mod failure_assertions;
mod inline_config;
mod install;
mod lint;
mod multi_script;
mod precompiles;
mod script;
mod soldeer;
mod svm;
mod test_cmd;
mod verify;
mod verify_bytecode;
mod version;

mod ext_integration;
<<<<<<< HEAD

mod test_optimizer;
mod zk;
=======
mod fmt;
mod fmt_integration;
mod test_optimizer;
>>>>>>> f891afd5
<|MERGE_RESOLUTION|>--- conflicted
+++ resolved
@@ -33,12 +33,5 @@
 mod version;
 
 mod ext_integration;
-<<<<<<< HEAD
-
 mod test_optimizer;
-mod zk;
-=======
-mod fmt;
-mod fmt_integration;
-mod test_optimizer;
->>>>>>> f891afd5
+mod zk;