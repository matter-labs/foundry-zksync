--- conflicted
+++ resolved
@@ -34,11 +34,7 @@
 mod version;
 
 mod ext_integration;
-<<<<<<< HEAD
-mod test_optimizer;
-mod zk;
-=======
 mod fmt;
 mod fmt_integration;
 mod test_optimizer;
->>>>>>> 1a5de245
+mod zk;