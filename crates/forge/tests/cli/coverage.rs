use foundry_test_utils::{assert_data_eq, str};

forgetest!(basic_coverage, |_prj, cmd| {
    cmd.args(["coverage"]);
    cmd.assert_success();
});

forgetest!(report_file_coverage, |prj, cmd| {
    cmd.arg("coverage").args([
        "--report".to_string(),
        "lcov".to_string(),
        "--report-file".to_string(),
        prj.root().join("lcov.info").to_str().unwrap().to_string(),
    ]);
    cmd.assert_success();
});

forgetest!(test_setup_coverage, |prj, cmd| {
    prj.insert_ds_test();
    prj.add_source(
        "AContract.sol",
        r#"
contract AContract {
    int public i;

    function init() public {
        i = 0;
    }

    function foo() public {
        i = 1;
    }
}
    "#,
    )
    .unwrap();

    prj.add_source(
        "AContractTest.sol",
        r#"
import "./test.sol";
import {AContract} from "./AContract.sol";

contract AContractTest is DSTest {
    AContract a;

    function setUp() public {
        a = new AContract();
        a.init();
    }

    function testFoo() public {
        a.foo();
    }
}
    "#,
    )
    .unwrap();

    // Assert 100% coverage (init function coverage called in setUp is accounted).
    cmd.arg("coverage").args(["--summary".to_string()]).assert_success().stdout_eq(str![[r#"
...
| File              | % Lines       | % Statements  | % Branches    | % Funcs       |
|-------------------|---------------|---------------|---------------|---------------|
| src/AContract.sol | 100.00% (2/2) | 100.00% (2/2) | 100.00% (0/0) | 100.00% (2/2) |
| Total             | 100.00% (2/2) | 100.00% (2/2) | 100.00% (0/0) | 100.00% (2/2) |

"#]]);
});

forgetest!(test_no_match_coverage, |prj, cmd| {
    prj.insert_ds_test();
    prj.add_source(
        "AContract.sol",
        r#"
contract AContract {
    int public i;

    function init() public {
        i = 0;
    }

    function foo() public {
        i = 1;
    }
}
    "#,
    )
    .unwrap();

    prj.add_source(
        "AContractTest.sol",
        r#"
import "./test.sol";
import {AContract} from "./AContract.sol";

contract AContractTest is DSTest {
    AContract a;

    function setUp() public {
        a = new AContract();
        a.init();
    }

    function testFoo() public {
        a.foo();
    }
}
    "#,
    )
    .unwrap();

    prj.add_source(
        "BContract.sol",
        r#"
contract BContract {
    int public i;

    function init() public {
        i = 0;
    }

    function foo() public {
        i = 1;
    }
}
    "#,
    )
    .unwrap();

    prj.add_source(
        "BContractTest.sol",
        r#"
import "./test.sol";
import {BContract} from "./BContract.sol";

contract BContractTest is DSTest {
    BContract a;

    function setUp() public {
        a = new BContract();
        a.init();
    }

    function testFoo() public {
        a.foo();
    }
}
    "#,
    )
    .unwrap();

    // Assert AContract is not included in report.
    cmd.arg("coverage")
        .args([
            "--no-match-coverage".to_string(),
            "AContract".to_string(), // Filter out `AContract`
        ])
        .assert_success()
        .stdout_eq(str![[r#"
...
| File              | % Lines       | % Statements  | % Branches    | % Funcs       |
|-------------------|---------------|---------------|---------------|---------------|
| src/BContract.sol | 100.00% (2/2) | 100.00% (2/2) | 100.00% (0/0) | 100.00% (2/2) |
| Total             | 100.00% (2/2) | 100.00% (2/2) | 100.00% (0/0) | 100.00% (2/2) |

"#]]);
});

forgetest!(test_assert_coverage, |prj, cmd| {
    prj.insert_ds_test();
    prj.add_source(
        "AContract.sol",
        r#"
contract AContract {
    function checkA() external pure returns (bool) {
        assert(10 > 2);
        return true;
    }
}
    "#,
    )
    .unwrap();

    prj.add_source(
        "AContractTest.sol",
        r#"
import "./test.sol";
import {AContract} from "./AContract.sol";

contract AContractTest is DSTest {
    function testA() external {
        AContract a = new AContract();
        bool result = a.checkA();
        assertTrue(result);
    }
}
    "#,
    )
    .unwrap();

    // Assert 100% coverage (assert properly covered).
    cmd.arg("coverage").args(["--summary".to_string()]).assert_success().stdout_eq(str![[r#"
...
| File              | % Lines       | % Statements  | % Branches    | % Funcs       |
|-------------------|---------------|---------------|---------------|---------------|
| src/AContract.sol | 100.00% (2/2) | 100.00% (2/2) | 100.00% (0/0) | 100.00% (1/1) |
| Total             | 100.00% (2/2) | 100.00% (2/2) | 100.00% (0/0) | 100.00% (1/1) |

"#]]);
});

forgetest!(test_require_coverage, |prj, cmd| {
    prj.insert_ds_test();
    prj.add_source(
        "AContract.sol",
        r#"
contract AContract {
    function checkRequire(bool doNotRevert) public view {
        require(doNotRevert, "reverted");
    }
}
    "#,
    )
    .unwrap();

    prj.add_source(
        "AContractTest.sol",
        r#"
import "./test.sol";
import {AContract} from "./AContract.sol";

interface Vm {
    function expectRevert(bytes calldata revertData) external;
}

contract AContractTest is DSTest {
    Vm constant vm = Vm(HEVM_ADDRESS);
    function testRequireRevert() external {
        AContract a = new AContract();
        vm.expectRevert(abi.encodePacked("reverted"));
        a.checkRequire(false);
    }

    function testRequireNoRevert() external {
        AContract a = new AContract();
        a.checkRequire(true);
    }
}
    "#,
    )
    .unwrap();

    // Assert 50% branch coverage if only revert tested.
    cmd.arg("coverage")
        .args(["--mt".to_string(), "testRequireRevert".to_string()])
        .assert_success()
        .stdout_eq(str![[r#"
...
| File              | % Lines       | % Statements  | % Branches   | % Funcs       |
|-------------------|---------------|---------------|--------------|---------------|
| src/AContract.sol | 100.00% (1/1) | 100.00% (1/1) | 50.00% (1/2) | 100.00% (1/1) |
| Total             | 100.00% (1/1) | 100.00% (1/1) | 50.00% (1/2) | 100.00% (1/1) |

"#]]);

    // Assert 100% branch coverage.
    cmd.forge_fuse().arg("coverage").args(["--summary".to_string()]).assert_success().stdout_eq(
        str![[r#"
...
| File              | % Lines       | % Statements  | % Branches    | % Funcs       |
|-------------------|---------------|---------------|---------------|---------------|
| src/AContract.sol | 100.00% (1/1) | 100.00% (1/1) | 100.00% (2/2) | 100.00% (1/1) |
| Total             | 100.00% (1/1) | 100.00% (1/1) | 100.00% (2/2) | 100.00% (1/1) |

"#]],
    );
});

forgetest!(test_line_hit_not_doubled, |prj, cmd| {
    prj.insert_ds_test();
    prj.add_source(
        "AContract.sol",
        r#"
contract AContract {
    int public i;

    function foo() public {
        i = 1;
    }
}
    "#,
    )
    .unwrap();

    prj.add_source(
        "AContractTest.sol",
        r#"
import "./test.sol";
import {AContract} from "./AContract.sol";

contract AContractTest is DSTest {
    function testFoo() public {
        AContract a = new AContract();
        a.foo();
    }
}
    "#,
    )
    .unwrap();

    let lcov_info = prj.root().join("lcov.info");
    cmd.arg("coverage").args([
        "--report".to_string(),
        "lcov".to_string(),
        "--report-file".to_string(),
        lcov_info.to_str().unwrap().to_string(),
    ]);
    cmd.assert_success();
    assert!(lcov_info.exists());

<<<<<<< HEAD
    let lcov_data = std::fs::read_to_string(lcov_info).unwrap();
    // AContract.init must be hit at least once
    let re = Regex::new(r"FNDA:(\d+),AContract\.init").unwrap();
    let valid_line = |line| {
        re.captures(line)
            .map_or(false, |caps| caps.get(1).unwrap().as_str().parse::<i32>().unwrap() > 0)
    };
    assert!(lcov_data.lines().any(valid_line), "{lcov_data}");
=======
    // We want to make sure DA:8,1 is added only once so line hit is not doubled.
    assert_data_eq!(
        std::fs::read_to_string(lcov_info).unwrap(),
        str![[r#"TN:
SF:src/AContract.sol
FN:7,AContract.foo
FNDA:1,AContract.foo
DA:8,1
FNF:1
FNH:1
LF:1
LH:1
BRF:0
BRH:0
end[..]
"#]]
    );
});

forgetest!(test_branch_coverage, |prj, cmd| {
    prj.insert_ds_test();
    prj.add_source(
        "Foo.sol",
        r#"
contract Foo {
    error Gte1(uint256 number, uint256 firstElement);

    enum Status {
        NULL,
        OPEN,
        CLOSED
    }

    struct Item {
        Status status;
        uint256 value;
    }

    mapping(uint256 => Item) internal items;
    uint256 public nextId = 1;

    function getItem(uint256 id) public view returns (Item memory item) {
        item = items[id];
    }

    function addItem(uint256 value) public returns (uint256 id) {
        id = nextId;
        items[id] = Item(Status.OPEN, value);
        nextId++;
    }

    function closeIfEqValue(uint256 id, uint256 value) public {
        if (items[id].value == value) {
            items[id].status = Status.CLOSED;
        }
    }

    function incrementIfEqValue(uint256 id, uint256 value) public {
        if (items[id].value == value) {
            items[id].value = value + 1;
        }
    }

    function foo(uint256 a) external pure {
        if (a < 10) {
            if (a == 1) {
                assert(a == 1);
            } else {
                assert(a == 5);
            }
        } else {
            assert(a == 60);
        }
    }

    function countOdd(uint256[] memory arr) external pure returns (uint256 count) {
        uint256 length = arr.length;
        for (uint256 i = 0; i < length; ++i) {
            if (arr[i] % 2 == 1) {
                count++;
                arr[0];
            }
        }
    }

    function checkLt(uint256 number, uint256[] memory arr) external pure returns (bool) {
        if (number >= arr[0]) {
            revert Gte1(number, arr[0]);
        }
        return true;
    }
}
    "#,
    )
    .unwrap();

    prj.add_source(
        "FooTest.sol",
        r#"
import "./test.sol";
import {Foo} from "./Foo.sol";

interface Vm {
    function expectRevert(bytes calldata revertData) external;
}

contract FooTest is DSTest {
    Vm constant vm = Vm(HEVM_ADDRESS);
    Foo internal foo = new Foo();

    function test_issue_7784() external view {
        foo.foo(1);
        foo.foo(5);
        foo.foo(60);
    }

    function test_issue_4310() external {
        uint256[] memory arr = new uint256[](3);
        arr[0] = 78;
        arr[1] = 493;
        arr[2] = 700;
        uint256 count = foo.countOdd(arr);
        assertEq(count, 1);

        arr = new uint256[](4);
        arr[0] = 78;
        arr[1] = 493;
        arr[2] = 700;
        arr[3] = 1729;
        count = foo.countOdd(arr);
        assertEq(count, 2);
    }

    function test_issue_4315() external {
        uint256 value = 42;
        uint256 id = foo.addItem(value);
        assertEq(id, 1);
        assertEq(foo.nextId(), 2);
        Foo.Item memory item = foo.getItem(id);
        assertEq(uint8(item.status), uint8(Foo.Status.OPEN));
        assertEq(item.value, value);

        foo = new Foo();
        id = foo.addItem(value);
        foo.closeIfEqValue(id, 903);
        item = foo.getItem(id);
        assertEq(uint8(item.status), uint8(Foo.Status.OPEN));

        foo = new Foo();
        foo.addItem(value);
        foo.closeIfEqValue(id, 42);
        item = foo.getItem(id);
        assertEq(uint8(item.status), uint8(Foo.Status.CLOSED));

        foo = new Foo();
        id = foo.addItem(value);
        foo.incrementIfEqValue(id, 903);
        item = foo.getItem(id);
        assertEq(item.value, 42);

        foo = new Foo();
        id = foo.addItem(value);
        foo.incrementIfEqValue(id, 42);
        item = foo.getItem(id);
        assertEq(item.value, 43);
    }

    function test_issue_4309() external {
        uint256[] memory arr = new uint256[](1);
        arr[0] = 1;
        uint256 number = 2;
        vm.expectRevert(abi.encodeWithSelector(Foo.Gte1.selector, number, arr[0]));
        foo.checkLt(number, arr);

        number = 1;
        vm.expectRevert(abi.encodeWithSelector(Foo.Gte1.selector, number, arr[0]));
        foo.checkLt(number, arr);

        number = 0;
        bool result = foo.checkLt(number, arr);
        assertTrue(result);
    }
}
    "#,
    )
    .unwrap();

    // Assert 100% coverage.
    cmd.arg("coverage").args(["--summary".to_string()]).assert_success().stdout_eq(str![[r#"
...
| File        | % Lines         | % Statements    | % Branches      | % Funcs       |
|-------------|-----------------|-----------------|-----------------|---------------|
| src/Foo.sol | 100.00% (20/20) | 100.00% (23/23) | 100.00% (12/12) | 100.00% (7/7) |
| Total       | 100.00% (20/20) | 100.00% (23/23) | 100.00% (12/12) | 100.00% (7/7) |

"#]]);
});

forgetest!(test_function_call_coverage, |prj, cmd| {
    prj.insert_ds_test();
    prj.add_source(
        "AContract.sol",
        r#"
contract AContract {
    struct Custom {
        bool a;
        uint256 b;
    }

    function coverMe() external returns (bool) {
        // Next lines should not be counted in coverage.
        string("");
        uint256(1);
        address(this);
        bool(false);
        Custom(true, 10);
        // Next lines should be counted in coverage.
        uint256 a = uint256(1);
        Custom memory cust = Custom(false, 100);
        privateWithNoBody();
        privateWithBody();
        publicWithNoBody();
        publicWithBody();
        return true;
    }

    function privateWithNoBody() private {}

    function privateWithBody() private returns (bool) {
        return true;
    }

    function publicWithNoBody() private {}

    function publicWithBody() private returns (bool) {
        return true;
    }
}
    "#,
    )
    .unwrap();

    prj.add_source(
        "AContractTest.sol",
        r#"
import "./test.sol";
import {AContract} from "./AContract.sol";

contract AContractTest is DSTest {
    function testTypeConversionCoverage() external {
        AContract a = new AContract();
        a.coverMe();
    }
}
    "#,
    )
    .unwrap();

    // Assert 100% coverage and only 9 lines reported (comments, type conversions and struct
    // constructor calls are not included).
    cmd.arg("coverage").args(["--summary".to_string()]).assert_success().stdout_eq(str![[r#"
...
| File              | % Lines       | % Statements  | % Branches    | % Funcs       |
|-------------------|---------------|---------------|---------------|---------------|
| src/AContract.sol | 100.00% (9/9) | 100.00% (9/9) | 100.00% (0/0) | 100.00% (5/5) |
| Total             | 100.00% (9/9) | 100.00% (9/9) | 100.00% (0/0) | 100.00% (5/5) |

"#]]);
});

forgetest!(test_try_catch_coverage, |prj, cmd| {
    prj.insert_ds_test();
    prj.add_source(
        "Foo.sol",
        r#"
contract Foo {
    address public owner;

    constructor(address _owner) {
        require(_owner != address(0), "invalid address");
        assert(_owner != 0x0000000000000000000000000000000000000001);
        owner = _owner;
    }

    function myFunc(uint256 x) public pure returns (string memory) {
        require(x != 0, "require failed");
        return "my func was called";
    }
}

contract Bar {
    event Log(string message);
    event LogBytes(bytes data);

    Foo public foo;

    constructor() {
        foo = new Foo(msg.sender);
    }

    function tryCatchExternalCall(uint256 _i) public {
        try foo.myFunc(_i) returns (string memory result) {
            emit Log(result);
        } catch {
            emit Log("external call failed");
        }
    }

    function tryCatchNewContract(address _owner) public {
        try new Foo(_owner) returns (Foo foo_) {
            emit Log("Foo created");
        } catch Error(string memory reason) {
            emit Log(reason);
        } catch (bytes memory reason) {}
    }
}
    "#,
    )
    .unwrap();

    prj.add_source(
        "FooTest.sol",
        r#"
import "./test.sol";
import {Bar, Foo} from "./Foo.sol";

interface Vm {
    function expectRevert() external;
}

contract FooTest is DSTest {
    Vm constant vm = Vm(HEVM_ADDRESS);

    function test_happy_foo_coverage() external {
        vm.expectRevert();
        Foo foo = new Foo(address(0));
        vm.expectRevert();
        foo = new Foo(address(1));
        foo = new Foo(address(2));
    }

    function test_happy_path_coverage() external {
        Bar bar = new Bar();
        bar.tryCatchNewContract(0x0000000000000000000000000000000000000002);
        bar.tryCatchExternalCall(1);
    }

    function test_coverage() external {
        Bar bar = new Bar();
        bar.tryCatchNewContract(0x0000000000000000000000000000000000000000);
        bar.tryCatchNewContract(0x0000000000000000000000000000000000000001);
        bar.tryCatchExternalCall(0);
    }
}
    "#,
    )
    .unwrap();

    // Assert coverage not 100% for happy paths only.
    cmd.arg("coverage").args(["--mt".to_string(), "happy".to_string()]).assert_success().stdout_eq(
        str![[r#"
...
| File        | % Lines        | % Statements   | % Branches    | % Funcs       |
|-------------|----------------|----------------|---------------|---------------|
| src/Foo.sol | 66.67% (10/15) | 66.67% (14/21) | 100.00% (4/4) | 100.00% (5/5) |
| Total       | 66.67% (10/15) | 66.67% (14/21) | 100.00% (4/4) | 100.00% (5/5) |

"#]],
    );

    // Assert 100% branch coverage (including clauses without body).
    cmd.forge_fuse().arg("coverage").args(["--summary".to_string()]).assert_success().stdout_eq(
        str![[r#"
...
| File        | % Lines         | % Statements    | % Branches    | % Funcs       |
|-------------|-----------------|-----------------|---------------|---------------|
| src/Foo.sol | 100.00% (15/15) | 100.00% (21/21) | 100.00% (4/4) | 100.00% (5/5) |
| Total       | 100.00% (15/15) | 100.00% (21/21) | 100.00% (4/4) | 100.00% (5/5) |

"#]],
    );
});

forgetest!(test_yul_coverage, |prj, cmd| {
    prj.insert_ds_test();
    prj.add_source(
        "Foo.sol",
        r#"
contract Foo {
    uint256[] dynamicArray;

    function readDynamicArrayLength() public view returns (uint256 length) {
        assembly {
            length := sload(dynamicArray.slot)
        }
    }

    function switchAndIfStatements(uint256 n) public pure {
        uint256 y;
        assembly {
            switch n
            case 0 { y := 0 }
            case 1 { y := 1 }
            default { y := n }

            if y { y := 2 }
        }
    }

    function yulForLoop(uint256 n) public {
        uint256 y;
        assembly {
            for { let i := 0 } lt(i, n) { i := add(i, 1) } { y := add(y, 1) }

            let j := 0
            for {} lt(j, n) { j := add(j, 1) } { j := add(j, 2) }
        }
    }

    function hello() public pure returns (bool, uint256, bytes32) {
        bool x;
        uint256 y;
        bytes32 z;

        assembly {
            x := 1
            y := 0xa
            z := "Hello World!"
        }

        return (x, y, z);
    }

    function inlineFunction() public returns (uint256) {
        uint256 result;
        assembly {
            function sum(a, b) -> c {
                c := add(a, b)
            }

            function multiply(a, b) -> c {
                for { let i := 0 } lt(i, b) { i := add(i, 1) } { c := add(c, a) }
            }

            result := sum(2, 3)
            result := multiply(result, 5)
        }
        return result;
    }
}
    "#,
    )
    .unwrap();

    prj.add_source(
        "FooTest.sol",
        r#"
import "./test.sol";
import {Foo} from "./Foo.sol";

contract FooTest is DSTest {
    function test_foo_coverage() external {
        Foo foo = new Foo();
        foo.switchAndIfStatements(0);
        foo.switchAndIfStatements(1);
        foo.switchAndIfStatements(2);
        foo.yulForLoop(2);
        foo.hello();
        foo.readDynamicArrayLength();
        foo.inlineFunction();
    }
}
    "#,
    )
    .unwrap();

    cmd.forge_fuse().arg("coverage").args(["--summary".to_string()]).assert_success().stdout_eq(
        str![[r#"
...
| File        | % Lines         | % Statements    | % Branches    | % Funcs       |
|-------------|-----------------|-----------------|---------------|---------------|
| src/Foo.sol | 100.00% (23/23) | 100.00% (40/40) | 100.00% (1/1) | 100.00% (7/7) |
| Total       | 100.00% (23/23) | 100.00% (40/40) | 100.00% (1/1) | 100.00% (7/7) |

"#]],
    );
});

forgetest!(test_misc_coverage, |prj, cmd| {
    prj.insert_ds_test();
    prj.add_source(
        "Foo.sol",
        r#"
struct Custom {
    int256 f1;
}

contract A {
    function f(Custom memory custom) public returns (int256) {
        return custom.f1;
    }
}

contract B {
    uint256 public x;

    constructor(uint256 a) payable {
        x = a;
    }
}

contract C {
    function create() public {
        B b = new B{value: 1}(2);
        b = (new B{value: 1})(2);
        b = (new B){value: 1}(2);
    }
}

contract D {
    uint256 index;

    function g() public {
        (uint256 x,, uint256 y) = (7, true, 2);
        (x, y) = (y, x);
        (index,,) = (7, true, 2);
    }
}
    "#,
    )
    .unwrap();

    prj.add_source(
        "FooTest.sol",
        r#"
import "./test.sol";
import "./Foo.sol";

interface Vm {
    function deal(address account, uint256 newBalance) external;
}

contract FooTest is DSTest {
    Vm constant vm = Vm(HEVM_ADDRESS);

    function test_member_access_coverage() external {
        A a = new A();
        Custom memory cust = Custom(1);
        a.f(cust);
    }

    function test_new_expression_coverage() external {
        B b = new B(1);
        b.x();
        C c = new C();
        vm.deal(address(c), 100 ether);
        c.create();
    }

    function test_tuple_coverage() external {
        D d = new D();
        d.g();
    }
}
    "#,
    )
    .unwrap();

    cmd.forge_fuse().arg("coverage").args(["--summary".to_string()]).assert_success().stdout_eq(
        str![[r#"
...
| File        | % Lines       | % Statements  | % Branches    | % Funcs       |
|-------------|---------------|---------------|---------------|---------------|
| src/Foo.sol | 100.00% (8/8) | 100.00% (9/9) | 100.00% (0/0) | 100.00% (4/4) |
| Total       | 100.00% (8/8) | 100.00% (9/9) | 100.00% (0/0) | 100.00% (4/4) |

"#]],
    );
>>>>>>> 62cdea8f
});<|MERGE_RESOLUTION|>--- conflicted
+++ resolved
@@ -319,16 +319,6 @@
     cmd.assert_success();
     assert!(lcov_info.exists());
 
-<<<<<<< HEAD
-    let lcov_data = std::fs::read_to_string(lcov_info).unwrap();
-    // AContract.init must be hit at least once
-    let re = Regex::new(r"FNDA:(\d+),AContract\.init").unwrap();
-    let valid_line = |line| {
-        re.captures(line)
-            .map_or(false, |caps| caps.get(1).unwrap().as_str().parse::<i32>().unwrap() > 0)
-    };
-    assert!(lcov_data.lines().any(valid_line), "{lcov_data}");
-=======
     // We want to make sure DA:8,1 is added only once so line hit is not doubled.
     assert_data_eq!(
         std::fs::read_to_string(lcov_info).unwrap(),
@@ -907,5 +897,4 @@
 
 "#]],
     );
->>>>>>> 62cdea8f
 });