//! Tests for the `forge test` with preprocessed cache.

// Test cache is invalidated when `forge build` if optimize test option toggled.
forgetest_init!(toggle_invalidate_cache_on_build, |prj, cmd| {
    prj.update_config(|config| {
        config.dynamic_test_linking = true;
    });
    // All files are built with optimized tests.
    cmd.args(["build"]).with_no_redact().assert_success().stdout_eq(str![[r#"
...
Compiling 23 files with [..]
...

"#]]);
    // No files are rebuilt.
    cmd.with_no_redact().assert_success().stdout_eq(str![[r#"
...
No files changed, compilation skipped
...

"#]]);

    // Toggle test optimizer off.
    prj.update_config(|config| {
        config.dynamic_test_linking = false;
    });
    // All files are rebuilt with preprocessed cache false.
    cmd.with_no_redact().assert_success().stdout_eq(str![[r#"
...
Compiling 23 files with [..]
...

"#]]);
});

// Test cache is invalidated when `forge test` if optimize test option toggled.
forgetest_init!(toggle_invalidate_cache_on_test, |prj, cmd| {
    prj.update_config(|config| {
        config.dynamic_test_linking = true;
    });
    // All files are built with optimized tests.
    cmd.args(["test"]).with_no_redact().assert_success().stdout_eq(str![[r#"
...
Compiling 23 files with [..]
...

"#]]);
    // No files are rebuilt.
    cmd.with_no_redact().assert_success().stdout_eq(str![[r#"
...
No files changed, compilation skipped
...

"#]]);

    // Toggle test optimizer off.
    prj.update_config(|config| {
        config.dynamic_test_linking = false;
    });
    // All files are rebuilt with preprocessed cache false.
    cmd.with_no_redact().assert_success().stdout_eq(str![[r#"
...
Compiling 23 files with [..]
...

"#]]);
});

// Counter contract without interface instantiated in CounterTest
//
// ├── src
// │ └── Counter.sol
// └── test
//     └── Counter.t.sol
forgetest_init!(preprocess_contract_with_no_interface, |prj, cmd| {
    prj.wipe_contracts();
    prj.update_config(|config| {
        config.dynamic_test_linking = true;
    });

    prj.add_source(
        "Counter.sol",
        r#"
contract Counter {
    uint256 public number;

    function setNumber(uint256 newNumber) public {
        number = newNumber;
    }

    function increment() public {
        number++;
    }
}
    "#,
    );

    prj.add_test(
        "Counter.t.sol",
        r#"
import {Test} from "forge-std/Test.sol";
import {Counter} from "../src/Counter.sol";

contract CounterTest is Test {
    Counter public counter;

    function setUp() public {
        counter = new Counter();
        counter.setNumber(0);
    }

    function test_Increment() public {
        counter.increment();
        assertEq(counter.number(), 1);
    }

    function test_SetNumber() public {
        counter.setNumber(1);
        assertEq(counter.number(), 1);
    }
}
    "#,
    );
<<<<<<< HEAD
    // All 20 files are compiled on first run.
=======
    // All files are compiled on first run.
>>>>>>> 91cfab48
    cmd.args(["test"]).with_no_redact().assert_success().stdout_eq(str![[r#"
...
Compiling 21 files with [..]
...

"#]]);

    // Change Counter implementation to fail both tests.
    prj.add_source(
        "Counter.sol",
        r#"
contract Counter {
    uint256 public number;

    function setNumber(uint256 newNumber) public {
        number = 12345;
    }

    function increment() public {
        number++;
        number++;
    }
}
    "#,
    );
    // Assert that only 1 file is compiled (Counter source contract) and both tests fail.
    cmd.with_no_redact().assert_failure().stdout_eq(str![[r#"
...
Compiling 1 files with [..]
...
[FAIL: assertion failed: 12347 != 1] test_Increment() (gas: [..])
[FAIL: assertion failed: 12345 != 1] test_SetNumber() (gas: [..])
...

"#]]);

    // Change Counter implementation to fail single test.
    prj.add_source(
        "Counter.sol",
        r#"
contract Counter {
    uint256 public number;

    function setNumber(uint256 newNumber) public {
        number = 1;
    }

    function increment() public {
        number++;
    }
}
    "#,
    );
    // Assert that only 1 file is compiled (Counter source contract) and only one test fails.
    cmd.with_no_redact().assert_failure().stdout_eq(str![[r#"
...
Compiling 1 files with [..]
...
[FAIL: assertion failed: 2 != 1] test_Increment() (gas: [..])
[PASS] test_SetNumber() (gas: [..])
...

"#]]);
});

// Counter contract with interface instantiated in CounterTest
//
// ├── src
// │ ├── Counter.sol
// │ └── interface
// │     └── CounterIf.sol
// └── test
//     └── Counter.t.sol
forgetest_init!(preprocess_contract_with_interface, |prj, cmd| {
    prj.wipe_contracts();
    prj.update_config(|config| {
        config.dynamic_test_linking = true;
    });

    prj.add_source(
        "interface/CounterIf.sol",
        r#"
interface CounterIf {
    function number() external returns (uint256);

    function setNumber(uint256 newNumber) external;

    function increment() external;
}
    "#,
    );
    prj.add_source(
        "Counter.sol",
        r#"
import {CounterIf} from "./interface/CounterIf.sol";
contract Counter is CounterIf {
    uint256 public number;
    uint256 public anotherNumber;

    function setNumber(uint256 newNumber) public {
        number = newNumber;
    }

    function increment() public {
        number++;
    }
}
    "#,
    );

    prj.add_test(
        "Counter.t.sol",
        r#"
import {Test} from "forge-std/Test.sol";
import {Counter} from "../src/Counter.sol";

contract CounterTest is Test {
    Counter public counter;

    function setUp() public {
        counter = Counter(address(new Counter()));
        counter.setNumber(0);
    }

    function test_Increment() public {
        counter.increment();
        assertEq(counter.number(), 1);
    }

    function test_SetNumber() public {
        counter.setNumber(1);
        assertEq(counter.number(), 1);
    }
}
    "#,
    );
    // All 21 files are compiled on first run.
    cmd.args(["test"]).with_no_redact().assert_success().stdout_eq(str![[r#"
...
Compiling 22 files with [..]
...

"#]]);

    // Change only CounterIf interface.
    prj.add_source(
        "interface/CounterIf.sol",
        r#"
interface CounterIf {
    function anotherNumber() external returns (uint256);

    function number() external returns (uint256);

    function setNumber(uint256 newNumber) external;

    function increment() external;
}
    "#,
    );
    // All 3 files (interface, implementation and test) are compiled.
    cmd.with_no_redact().assert_success().stdout_eq(str![[r#"
...
Compiling 3 files with [..]
...

"#]]);

    // Change Counter implementation to fail both tests.
    prj.add_source(
        "Counter.sol",
        r#"
import {CounterIf} from "./interface/CounterIf.sol";
contract Counter is CounterIf {
    uint256 public number;
    uint256 public anotherNumber;

    function setNumber(uint256 newNumber) public {
        number = 12345;
    }

    function increment() public {
        number++;
        number++;
    }
}
    "#,
    );
    // Assert that only 1 file is compiled (Counter source contract) and both tests fail.
    cmd.with_no_redact().assert_failure().stdout_eq(str![[r#"
...
Compiling 1 files with [..]
...
[FAIL: assertion failed: 12347 != 1] test_Increment() (gas: [..])
[FAIL: assertion failed: 12345 != 1] test_SetNumber() (gas: [..])
...

"#]]);
});

// - Counter contract instantiated in CounterMock
// - CounterMock instantiated in CounterTest
//
// ├── src
// │ └── Counter.sol
// └── test
//     ├── Counter.t.sol
//     └── mock
//         └── CounterMock.sol
forgetest_init!(preprocess_mock_without_inheritance, |prj, cmd| {
    prj.wipe_contracts();
    prj.update_config(|config| {
        config.dynamic_test_linking = true;
    });

    prj.add_source(
        "Counter.sol",
        r#"
contract Counter {
    uint256 public number;

    function setNumber(uint256 newNumber) public {
        number = newNumber;
    }

    function increment() public {
        number++;
    }
}
    "#,
    );

    prj.add_test(
        "mock/CounterMock.sol",
        r#"
import {Test} from "forge-std/Test.sol";
import {Counter} from "src/Counter.sol";

contract CounterMock {
    Counter counter = new Counter();

    function setNumber(uint256 newNumber) public {
        counter.setNumber(newNumber);
    }

    function increment() public {
        counter.increment();
    }

    function number() public returns (uint256) {
        return counter.number();
    }
}
    "#,
    );
    prj.add_test(
        "Counter.t.sol",
        r#"
import {Test} from "forge-std/Test.sol";
import {CounterMock} from "./mock/CounterMock.sol";

contract CounterTest is Test {
    CounterMock public counter;

    function setUp() public {
        counter = new CounterMock();
        counter.setNumber(0);
    }

    function test_Increment() public {
        counter.increment();
        assertEq(counter.number(), 1);
    }

    function test_SetNumber() public {
        counter.setNumber(1);
        assertEq(counter.number(), 1);
    }
}
    "#,
    );
    // 20 files plus one mock file are compiled on first run.
    cmd.args(["test"]).with_no_redact().assert_success().stdout_eq(str![[r#"
...
Compiling 22 files with [..]
...

"#]]);

    // Change Counter contract implementation to fail both tests.
    prj.add_source(
        "Counter.sol",
        r#"
contract Counter {
    uint256 public number;

    function setNumber(uint256 newNumber) public {
        number = 12345;
    }

    function increment() public {
        number++;
        number++;
    }
}
    "#,
    );
    // Assert that only 1 file is compiled (Counter source contract) and both tests fail.
    cmd.with_no_redact().assert_failure().stdout_eq(str![[r#"
...
Compiling 1 files with [..]
...
[FAIL: assertion failed: 12347 != 1] test_Increment() (gas: [..])
[FAIL: assertion failed: 12345 != 1] test_SetNumber() (gas: [..])
...

"#]]);

    // Change CounterMock contract implementation to pass both tests.
    prj.add_test(
        "mock/CounterMock.sol",
        r#"
import {Test} from "forge-std/Test.sol";
import {Counter} from "src/Counter.sol";

contract CounterMock {
    Counter counter = new Counter();

    function setNumber(uint256 newNumber) public {
    }

    function increment() public {
    }

    function number() public returns (uint256) {
        return 1;
    }
}
    "#,
    );
    // Assert that mock and test files are compiled and no test fails.
    cmd.with_no_redact().assert_success().stdout_eq(str![[r#"
...
Compiling 2 files with [..]
...
[PASS] test_Increment() (gas: [..])
[PASS] test_SetNumber() (gas: [..])
...

"#]]);
});

// - CounterMock contract is Counter contract
// - CounterMock instantiated in CounterTest
//
// ├── src
// │ └── Counter.sol
// └── test
//    ├── Counter.t.sol
//    └── mock
//        └── CounterMock.sol
forgetest_init!(preprocess_mock_with_inheritance, |prj, cmd| {
    prj.wipe_contracts();
    prj.update_config(|config| {
        config.dynamic_test_linking = true;
    });

    prj.add_source(
        "Counter.sol",
        r#"
contract Counter {
    uint256 public number;

    function setNumber(uint256 newNumber) public {
        number = newNumber;
    }

    function increment() public {
        number++;
    }
}
    "#,
    );

    prj.add_test(
        "mock/CounterMock.sol",
        r#"
import {Counter} from "src/Counter.sol";

contract CounterMock is Counter {
}
    "#,
    );
    prj.add_test(
        "Counter.t.sol",
        r#"
import {Test} from "forge-std/Test.sol";
import {CounterMock} from "./mock/CounterMock.sol";

contract CounterTest is Test {
    CounterMock public counter;

    function setUp() public {
        counter = new CounterMock();
        counter.setNumber(0);
    }

    function test_Increment() public {
        counter.increment();
        assertEq(counter.number(), 1);
    }

    function test_SetNumber() public {
        counter.setNumber(1);
        assertEq(counter.number(), 1);
    }
}
    "#,
    );
    // 20 files plus one mock file are compiled on first run.
    cmd.args(["test"]).with_no_redact().assert_success().stdout_eq(str![[r#"
...
Compiling 22 files with [..]
...

"#]]);

    // Change Counter contract implementation to fail both tests.
    prj.add_source(
        "Counter.sol",
        r#"
contract Counter {
    uint256 public number;

    function setNumber(uint256 newNumber) public virtual {
        number = 12345;
    }

    function increment() public virtual {
        number++;
        number++;
    }
}
    "#,
    );
    // Assert Counter source contract and CounterTest test contract (as it imports mock) are
    // compiled and both tests fail.
    cmd.with_no_redact().assert_failure().stdout_eq(str![[r#"
...
Compiling 2 files with [..]
...
[FAIL: assertion failed: 12347 != 1] test_Increment() (gas: [..])
[FAIL: assertion failed: 12345 != 1] test_SetNumber() (gas: [..])
...

"#]]);

    // Change mock implementation to pass both tests.
    prj.add_test(
        "mock/CounterMock.sol",
        r#"
import {Counter} from "src/Counter.sol";

contract CounterMock is Counter {
    function setNumber(uint256 newNumber) public override {
        number = newNumber;
    }

    function increment() public override {
        number++;
    }
}
    "#,
    );
    // Assert that CounterMock and CounterTest files are compiled and no test fails.
    cmd.with_no_redact().assert_success().stdout_eq(str![[r#"
...
Compiling 2 files with [..]
...
[PASS] test_Increment() (gas: [..])
[PASS] test_SetNumber() (gas: [..])
...

"#]]);
});

// - CounterMock contract is Counter contract
// - CounterMock instantiated in CounterTest
//
// ├── src
// │ └── Counter.sol
// └── test
//    ├── Counter.t.sol
//    └── mock
//        └── CounterMock.sol
forgetest_init!(preprocess_mock_to_non_mock, |prj, cmd| {
    prj.wipe_contracts();
    prj.update_config(|config| {
        config.dynamic_test_linking = true;
    });

    prj.add_source(
        "Counter.sol",
        r#"
contract Counter {
    uint256 public number;

    function setNumber(uint256 newNumber) public {
        number = newNumber;
    }

    function increment() public {
        number++;
    }
}
    "#,
    );

    prj.add_test(
        "mock/CounterMock.sol",
        r#"
import {Counter} from "src/Counter.sol";

contract CounterMock is Counter {
}
    "#,
    );
    prj.add_test(
        "Counter.t.sol",
        r#"
import {Test} from "forge-std/Test.sol";
import {CounterMock} from "./mock/CounterMock.sol";

contract CounterTest is Test {
    CounterMock public counter;

    function setUp() public {
        counter = new CounterMock();
        counter.setNumber(0);
    }

    function test_Increment() public {
        counter.increment();
        assertEq(counter.number(), 1);
    }

    function test_SetNumber() public {
        counter.setNumber(1);
        assertEq(counter.number(), 1);
    }
}
    "#,
    );
    // 20 files plus one mock file are compiled on first run.
    cmd.args(["test"]).with_no_redact().assert_success().stdout_eq(str![[r#"
...
Compiling 22 files with [..]
...

"#]]);
    cmd.with_no_redact().assert_success().stdout_eq(str![[r#"
...
No files changed, compilation skipped
...

"#]]);

    // Change mock implementation to fail tests, no inherit from Counter.
    prj.add_test(
        "mock/CounterMock.sol",
        r#"
import {Test} from "forge-std/Test.sol";
import {Counter} from "src/Counter.sol";

contract CounterMock {
    uint256 public number;
    function setNumber(uint256 newNumber) public {
        number = 1234;
    }

    function increment() public {
        number = 5678;
    }
}
    "#,
    );
    // Assert that CounterMock and CounterTest files are compiled and tests fail.
    cmd.with_no_redact().assert_failure().stdout_eq(str![[r#"
...
Compiling 2 files with [..]
...
[FAIL: assertion failed: 5678 != 1] test_Increment() (gas: [..])
[FAIL: assertion failed: 1234 != 1] test_SetNumber() (gas: [..])
...

"#]]);
});

// ├── src
// │ ├── CounterA.sol
// │ ├── CounterB.sol
// │ ├── Counter.sol
// │ └── v1
// │     └── Counter.sol
// └── test
// └── Counter.t.sol
forgetest_init!(preprocess_multiple_contracts_with_constructors, |prj, cmd| {
    prj.wipe_contracts();
    prj.update_config(|config| {
        config.dynamic_test_linking = true;
    });

    prj.add_source(
        "Counter.sol",
        r#"
contract Counter {
    uint256 public number;

    function setNumber(uint256 newNumber) public {
        number = newNumber;
    }

    function increment() public {
        number++;
    }
}
    "#,
    );
    prj.add_source(
        "CounterA.sol",
        r#"
contract CounterA {
    uint256 public number;
    address public owner;

    constructor(uint256 _newNumber, address _owner) {
        number = _newNumber;
        owner = _owner;
    }

    function increment() public {
        number++;
    }
}
    "#,
    );
    // Contract with constructor args without name.
    prj.add_source(
        "CounterB.sol",
        r#"
contract CounterB {
    uint256 public number;

    constructor(uint256) {
        number = 1;
    }

    function increment() public {
        number++;
    }
}
    "#,
    );
    prj.add_source(
        "v1/Counter.sol",
        r#"
contract Counter {
    uint256 public number;

    constructor(uint256 _number) {
        number = _number;
    }

    function increment() public {
        number++;
    }
}
    "#,
    );

    prj.add_test(
        "Counter.t.sol",
        r#"
import {Test} from "forge-std/Test.sol";
import {Counter} from "src/Counter.sol";
import "src/CounterA.sol";
import "src/CounterB.sol";
import {Counter as CounterV1} from "src/v1/Counter.sol";

contract CounterTest is Test {
    function test_Increment_In_Counter() public {
        Counter counter = new Counter();
        counter.increment();
        assertEq(counter.number(), 1);
    }

    function test_Increment_In_Counter_V1() public {
        CounterV1 counter = new CounterV1(1234);
        counter.increment();
        assertEq(counter.number(), 1235);
    }

    function test_Increment_In_Counter_A() public {
        CounterA counter = new CounterA(1234, address(this));
        counter.increment();
        assertEq(counter.number(), 1235);
    }

    function test_Increment_In_Counter_A_with_named_args() public {
        CounterA counter = new CounterA({_newNumber: 1234, _owner: address(this)});
        counter.increment();
        assertEq(counter.number(), 1235);
    }

    function test_Increment_In_Counter_B() public {
        CounterB counter = new CounterB(1234);
        counter.increment();
        assertEq(counter.number(), 2);
    }
}
    "#,
    );
    // 22 files plus one mock file are compiled on first run.
    cmd.args(["test"]).with_no_redact().assert_success().stdout_eq(str![[r#"
...
Compiling 24 files with [..]
...
[PASS] test_Increment_In_Counter() (gas: [..])
[PASS] test_Increment_In_Counter_A() (gas: [..])
[PASS] test_Increment_In_Counter_A_with_named_args() (gas: [..])
[PASS] test_Increment_In_Counter_B() (gas: [..])
[PASS] test_Increment_In_Counter_V1() (gas: [..])
...

"#]]);

    // Change v1/Counter to fail test.
    prj.add_source(
        "v1/Counter.sol",
        r#"
contract Counter {
    uint256 public number;

    constructor(uint256 _number) {
        number = _number;
    }

    function increment() public {
        number = 12345;
    }
}
    "#,
    );
    // Only v1/Counter should be compiled and test should fail.
    cmd.with_no_redact().assert_failure().stdout_eq(str![[r#"
...
Compiling 1 files with [..]
...
[PASS] test_Increment_In_Counter() (gas: [..])
[PASS] test_Increment_In_Counter_A() (gas: [..])
[PASS] test_Increment_In_Counter_A_with_named_args() (gas: [..])
[PASS] test_Increment_In_Counter_B() (gas: [..])
[FAIL: assertion failed: 12345 != 1235] test_Increment_In_Counter_V1() (gas: [..])
...

"#]]);

    // Change CounterA to fail test.
    prj.add_source(
        "CounterA.sol",
        r#"
contract CounterA {
    uint256 public number;
    address public owner;

    constructor(uint256 _newNumber, address _owner) {
        number = _newNumber;
        owner = _owner;
    }

    function increment() public {
        number = 12345;
    }
}
    "#,
    );
    // Only CounterA should be compiled and test should fail.
    cmd.with_no_redact().assert_failure().stdout_eq(str![[r#"
...
Compiling 1 files with [..]
...
[PASS] test_Increment_In_Counter() (gas: [..])
[FAIL: assertion failed: 12345 != 1235] test_Increment_In_Counter_A() (gas: [..])
[FAIL: assertion failed: 12345 != 1235] test_Increment_In_Counter_A_with_named_args() (gas: [..])
[PASS] test_Increment_In_Counter_B() (gas: [..])
[FAIL: assertion failed: 12345 != 1235] test_Increment_In_Counter_V1() (gas: [..])
...

"#]]);

    // Change CounterB to fail test.
    prj.add_source(
        "CounterB.sol",
        r#"
contract CounterB {
    uint256 public number;

    constructor(uint256) {
        number = 100;
    }

    function increment() public {
        number++;
    }
}
    "#,
    );
    // Only CounterB should be compiled and test should fail.
    cmd.with_no_redact().assert_failure().stdout_eq(str![[r#"
...
Compiling 1 files with [..]
...
[PASS] test_Increment_In_Counter() (gas: [..])
[FAIL: assertion failed: 12345 != 1235] test_Increment_In_Counter_A() (gas: [..])
[FAIL: assertion failed: 12345 != 1235] test_Increment_In_Counter_A_with_named_args() (gas: [..])
[FAIL: assertion failed: 101 != 2] test_Increment_In_Counter_B() (gas: [..])
[FAIL: assertion failed: 12345 != 1235] test_Increment_In_Counter_V1() (gas: [..])
...

"#]]);

    // Change Counter to fail test.
    prj.add_source(
        "Counter.sol",
        r#"
contract Counter {
    uint256 public number;

    function setNumber(uint256 newNumber) public {
        number = newNumber;
    }

    function increment() public {
        number = 12345;
    }
}
    "#,
    );
    // Only Counter should be compiled and test should fail.
    cmd.with_no_redact().assert_failure().stdout_eq(str![[r#"
...
Compiling 1 files with [..]
...
[FAIL: assertion failed: 12345 != 1] test_Increment_In_Counter() (gas: [..])
[FAIL: assertion failed: 12345 != 1235] test_Increment_In_Counter_A() (gas: [..])
[FAIL: assertion failed: 12345 != 1235] test_Increment_In_Counter_A_with_named_args() (gas: [..])
[FAIL: assertion failed: 101 != 2] test_Increment_In_Counter_B() (gas: [..])
[FAIL: assertion failed: 12345 != 1235] test_Increment_In_Counter_V1() (gas: [..])
...

"#]]);
});

// Test preprocessing contracts with payable constructor, value and salt named args.
forgetest_init!(preprocess_contracts_with_payable_constructor_and_salt, |prj, cmd| {
    prj.wipe_contracts();
    prj.update_config(|config| {
        config.dynamic_test_linking = true;
    });

    prj.add_source(
        "Counter.sol",
        r#"
contract Counter {
    uint256 public number;

    constructor(uint256 _number) payable {
        number = msg.value;
    }

    function setNumber(uint256 newNumber) public {
        number = newNumber;
    }

    function increment() public {
        number++;
    }
}
    "#,
    );
    prj.add_source(
        "CounterWithSalt.sol",
        r#"
contract CounterWithSalt {
    uint256 public number;

    constructor(uint256 _number) payable {
        number = msg.value;
    }

    function setNumber(uint256 newNumber) public {
        number = newNumber;
    }

    function increment() public {
        number++;
    }
}
    "#,
    );

    prj.add_test(
        "Counter.t.sol",
        r#"
import {Test} from "forge-std/Test.sol";
import {Counter} from "src/Counter.sol";
import {CounterWithSalt} from "src/CounterWithSalt.sol";

contract CounterTest is Test {
    function test_Increment_In_Counter() public {
        Counter counter = Counter(address(new Counter{value: 111}(1)));
        counter.increment();
        assertEq(counter.number(), 112);
    }

    function test_Increment_In_Counter_With_Salt() public {
        CounterWithSalt counter = new CounterWithSalt{value: 111, salt: bytes32("preprocess_counter_with_salt")}(1);
        assertEq(address(counter), 0x223e63BE3BF01DD04f852d70f1bE217017055f49);
    }
}
    "#,
    );

    cmd.args(["test"]).with_no_redact().assert_success().stdout_eq(str![[r#"
...
Compiling 22 files with [..]
...
[PASS] test_Increment_In_Counter() (gas: [..])
[PASS] test_Increment_In_Counter_With_Salt() (gas: [..])
...

"#]]);

    // Change contract to fail test.
    prj.add_source(
        "Counter.sol",
        r#"
contract Counter {
    uint256 public number;

    constructor(uint256 _number) payable {
        number = msg.value + _number;
    }

    function setNumber(uint256 newNumber) public {
        number = newNumber;
    }

    function increment() public {
        number++;
    }
}
    "#,
    );
    // Only Counter should be compiled and test should fail.
    cmd.with_no_redact().assert_failure().stdout_eq(str![[r#"
...
Compiling 1 files with [..]
...
[FAIL: assertion failed: 113 != 112] test_Increment_In_Counter() (gas: [..])
[PASS] test_Increment_In_Counter_With_Salt() (gas: [..])
...

"#]]);

    // Change contract with salt to fail test too.
    prj.add_source(
        "CounterWithSalt.sol",
        r#"
contract CounterWithSalt {
    uint256 public number;

    constructor(uint256 _number) payable {
        number = msg.value + _number;
    }

    function setNumber(uint256 newNumber) public {
        number = newNumber;
    }

    function increment() public {
        number++;
    }
}
    "#,
    );
    // Only Counter should be compiled and test should fail.
    cmd.with_no_redact().assert_failure().stdout_eq(str![[r#"
...
Compiling 1 files with [..]
...
[FAIL: assertion failed: 113 != 112] test_Increment_In_Counter() (gas: [..])
[FAIL: assertion failed: 0x11acEfcD29A1BA964A05C0E7F3901054BEfb17c0 != 0x223e63BE3BF01DD04f852d70f1bE217017055f49] test_Increment_In_Counter_With_Salt() (gas: [..])
...

"#]]);
});

// Counter contract with constructor reverts and emitted events.
forgetest_init!(preprocess_contract_with_require_and_emit, |prj, cmd| {
    prj.wipe_contracts();
    prj.update_config(|config| {
        config.dynamic_test_linking = true;
    });

    prj.add_source(
        "Counter.sol",
        r#"
contract Counter {
    event CounterCreated(uint256 number);
    uint256 public number;

    constructor(uint256 no) {
        require(no != 1, "ctor revert");
        emit CounterCreated(10);
    }
}
    "#,
    );

    prj.add_test(
        "Counter.t.sol",
        r#"
import {Test} from "forge-std/Test.sol";
import {Counter} from "../src/Counter.sol";

contract CounterTest is Test {
    function test_assert_constructor_revert() public {
        vm.expectRevert("ctor revert");
        new Counter(1);
    }

    function test_assert_constructor_emit() public {
        vm.expectEmit(true, true, true, true);
        emit Counter.CounterCreated(10);

        new Counter(11);
    }
}
    "#,
    );
    // All 20 files are compiled on first run.
    cmd.args(["test"]).with_no_redact().assert_success().stdout_eq(str![[r#"
...
Compiling 21 files with [..]
...

"#]]);

    // Change Counter implementation to revert with different message.
    prj.add_source(
        "Counter.sol",
        r#"
contract Counter {
    event CounterCreated(uint256 number);
    uint256 public number;

    constructor(uint256 no) {
        require(no != 1, "ctor revert update");
        emit CounterCreated(10);
    }
}
    "#,
    );
    // Assert that only 1 file is compiled (Counter source contract) and revert test fails.
    cmd.with_no_redact().assert_failure().stdout_eq(str![[r#"
...
Compiling 1 files with [..]
...
[PASS] test_assert_constructor_emit() (gas: [..])
[FAIL: Error != expected error: ctor revert update != ctor revert] test_assert_constructor_revert() (gas: [..])
...

"#]]);

    // Change Counter implementation and don't revert.
    prj.add_source(
        "Counter.sol",
        r#"
contract Counter {
    event CounterCreated(uint256 number);
    uint256 public number;

    constructor(uint256 no) {
        require(no != 0, "ctor revert");
        emit CounterCreated(10);
    }
}
    "#,
    );
    // Assert that only 1 file is compiled (Counter source contract) and revert test fails.
    cmd.with_no_redact().assert_failure().stdout_eq(str![[r#"
...
Compiling 1 files with [..]
...
[PASS] test_assert_constructor_emit() (gas: [..])
[FAIL: next call did not revert as expected] test_assert_constructor_revert() (gas: [..])
...

"#]]);

    // Change Counter implementation to emit different event.
    prj.add_source(
        "Counter.sol",
        r#"
contract Counter {
    event CounterCreated(uint256 number);
    uint256 public number;

    constructor(uint256 no) {
        require(no != 0, "ctor revert");
        emit CounterCreated(100);
    }
}
    "#,
    );
    // Assert that only 1 file is compiled (Counter source contract) and emit test fails.
    cmd.with_no_redact().assert_failure().stdout_eq(str![[r#"
...
Compiling 1 files with [..]
...
[FAIL: expected an emit, but no logs were emitted afterwards. you might have mismatched events or not enough events were emitted] test_assert_constructor_emit() (gas: [..])
[FAIL: next call did not revert as expected] test_assert_constructor_revert() (gas: [..])
...

"#]]);
});

// <https://github.com/foundry-rs/foundry/issues/10312>
forgetest_init!(preprocess_contract_with_constructor_args_struct, |prj, cmd| {
    prj.wipe_contracts();
    prj.update_config(|config| {
        config.dynamic_test_linking = true;
    });

    prj.add_source(
        "Counter.sol",
        r#"
contract Counter {
    struct ConstructorArgs {
        uint256 _number;
    }

    constructor(uint256 no) {
    }
}
    "#,
    );

    prj.add_test(
        "Counter.t.sol",
        r#"
import {Test} from "forge-std/Test.sol";
import {Counter} from "../src/Counter.sol";

contract CounterTest is Test {
    function test_assert_constructor_revert() public {
        Counter counter = new Counter(1);
    }
}
    "#,
    );
    // All 20 files should properly compile.
    cmd.args(["test"]).with_no_redact().assert_success().stdout_eq(str![[r#"
...
Compiling 21 files with [..]
...

"#]]);
});

// Test preprocessed contracts with decode internal fns.
#[cfg(not(feature = "isolate-by-default"))]
forgetest_init!(preprocess_contract_with_decode_internal, |prj, cmd| {
    prj.update_config(|config| {
        config.dynamic_test_linking = true;
    });

    prj.add_test(
        "Counter.t.sol",
        r#"
import {Test} from "forge-std/Test.sol";
import {Counter} from "../src/Counter.sol";

contract CounterTest is Test {
    Counter public counter;

    function setUp() public {
        create_counter(0);
    }

    function test_Increment() public {
        create_counter(0);
        counter.increment();
        assertEq(counter.number(), 1);
    }

    function create_counter(uint256 number) internal {
        counter = new Counter();
        counter.setNumber(number);
    }
}
    "#,
    );

    cmd.args(["test", "--decode-internal", "-vvvv"]).assert_success().stdout_eq(str![[r#"
[COMPILING_FILES] with [SOLC_VERSION]
[SOLC_VERSION] [ELAPSED]
Compiler run successful!

Ran 1 test for test/Counter.t.sol:CounterTest
[PASS] test_Increment() ([GAS])
Traces:
  [..] CounterTest::test_Increment()
    ├─ [0] VM::deployCode("src/Counter.sol:Counter")
    │   ├─ [96345] → new Counter@0x2e234DAe75C793f67A35089C9d99245E1C58470b
    │   │   └─ ← [Return] 481 bytes of code
    │   └─ ← [Return] Counter: [0x2e234DAe75C793f67A35089C9d99245E1C58470b]
    ├─ [..] Counter::setNumber(0)
    │   └─ ← [Stop]
    ├─ [..] Counter::increment()
    │   └─ ← [Stop]
    ├─ [..] Counter::number() [staticcall]
    │   └─ ← [Return] 1
    ├─ [..] StdAssertions::assertEq(1, 1)
    │   └─ ← 
    └─ ← [Stop]

Suite result: ok. 1 passed; 0 failed; 0 skipped; [ELAPSED]

Ran 1 test suite [ELAPSED]: 1 tests passed, 0 failed, 0 skipped (1 total tests)

"#]]);
});

// <https://github.com/foundry-rs/foundry/issues/10492>
// Preprocess test contracts with try constructor statements.
forgetest_init!(preprocess_contract_with_try_ctor_stmt, |prj, cmd| {
    prj.wipe_contracts();
    prj.update_config(|config| {
        config.dynamic_test_linking = true;
    });

    prj.add_source(
        "CounterA.sol",
        r#"
contract CounterA {
    uint256 number;
}
    "#,
    );
    prj.add_source(
        "CounterB.sol",
        r#"
contract CounterB {
    uint256 number;
    constructor(uint256 a) payable {
        require(a > 0, "ctor failure");
        number = a;
    }
}
    "#,
    );
    prj.add_source(
        "CounterC.sol",
        r#"
contract CounterC {
    uint256 number;
    constructor(uint256 a) {
        require(a > 0, "ctor failure");
        number = a;
    }
}
    "#,
    );

    prj.add_test(
        "Counter.t.sol",
        r#"
import {Test} from "forge-std/Test.sol";
import {CounterA} from "../src/CounterA.sol";
import {CounterB} from "../src/CounterB.sol";
import {CounterC} from "../src/CounterC.sol";

contract CounterTest is Test {
    function test_try_counterA_creation() public {
        try new CounterA() {} catch {
            revert();
        }
    }

    function test_try_counterB_creation() public {
        try new CounterB(1) {} catch {
            revert();
        }
    }

    function test_try_counterB_creation_with_salt() public {
        try new CounterB{value: 111, salt: bytes32("preprocess_counter_with_salt")}(1) {} catch {
            revert();
        }
    }

    function test_try_counterC_creation() public {
        try new CounterC(2) {
            new CounterC(1);
        } catch {
            revert();
        }
    }
}
    "#,
    );
    // All 23 files should properly compile, tests pass.
    cmd.args(["test"]).with_no_redact().assert_success().stdout_eq(str![[r#"
...
Compiling 23 files with [..]
...
[PASS] test_try_counterA_creation() (gas: [..])
[PASS] test_try_counterB_creation() (gas: [..])
[PASS] test_try_counterB_creation_with_salt() (gas: [..])
[PASS] test_try_counterC_creation() (gas: [..])
...

"#]]);

    // Change CounterB to fail test.
    prj.add_source(
        "CounterB.sol",
        r#"
contract CounterB {
    uint256 number;
    constructor(uint256 a) payable {
        require(a > 11, "ctor failure");
        number = a;
    }
}
    "#,
    );
    // Only CounterB should compile.
    cmd.assert_failure().stdout_eq(str![[r#"
...
Compiling 1 files with [..]
...
[PASS] test_try_counterA_creation() (gas: [..])
[FAIL: EvmError: Revert] test_try_counterB_creation() (gas: [..])
[FAIL: EvmError: Revert] test_try_counterB_creation_with_salt() (gas: [..])
[PASS] test_try_counterC_creation() (gas: [..])
...

"#]]);

    // Change CounterC to fail test in try statement.
    prj.add_source(
        "CounterC.sol",
        r#"
contract CounterC {
    uint256 number;
    constructor(uint256 a) {
        require(a > 1, "ctor failure");
        number = a;
    }
}
    "#,
    );
    // Only CounterC should compile.
    cmd.assert_failure().stdout_eq(str![[r#"
...
Compiling 1 files with [..]
...
[PASS] test_try_counterA_creation() (gas: [..])
[FAIL: EvmError: Revert] test_try_counterB_creation() (gas: [..])
[FAIL: EvmError: Revert] test_try_counterB_creation_with_salt() (gas: [..])
[FAIL: ctor failure] test_try_counterC_creation() (gas: [..])
...

"#]]);

    // Change CounterC to fail test in try statement.
    prj.add_source(
        "CounterC.sol",
        r#"
contract CounterC {
    uint256 number;
    constructor(uint256 a) {
        require(a > 2, "ctor failure");
        number = a;
    }
}
    "#,
    );
    // Only CounterC should compile and revert.
    cmd.assert_failure().stdout_eq(str![[r#"
...
Compiling 1 files with [..]
...
[PASS] test_try_counterA_creation() (gas: [..])
[FAIL: EvmError: Revert] test_try_counterB_creation() (gas: [..])
[FAIL: EvmError: Revert] test_try_counterB_creation_with_salt() (gas: [..])
[FAIL: EvmError: Revert] test_try_counterC_creation() (gas: [..])
...

"#]]);
});<|MERGE_RESOLUTION|>--- conflicted
+++ resolved
@@ -121,11 +121,7 @@
 }
     "#,
     );
-<<<<<<< HEAD
-    // All 20 files are compiled on first run.
-=======
     // All files are compiled on first run.
->>>>>>> 91cfab48
     cmd.args(["test"]).with_no_redact().assert_success().stdout_eq(str![[r#"
 ...
 Compiling 21 files with [..]
