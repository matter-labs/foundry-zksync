//! Contains various tests related to `forge script`.

<<<<<<< HEAD
use crate::constants::TEMPLATE_CONTRACT;
use alloy_primitives::{hex, Address, Bytes};
=======
use crate::{constants::TEMPLATE_CONTRACT, zksync_node};
use alloy_primitives::{Address, Bytes};
>>>>>>> 4f2145e8
use anvil::{spawn, NodeConfig};
use foundry_test_utils::{rpc, util::OutputExt, ScriptOutcome, ScriptTester};
use regex::Regex;
use serde_json::Value;
use std::{env, path::PathBuf, str::FromStr};

// Tests that fork cheat codes can be used in script
forgetest_init!(
    #[ignore]
    can_use_fork_cheat_codes_in_script,
    |prj, cmd| {
        let script = prj
            .add_source(
                "Foo",
                r#"
import "forge-std/Script.sol";

contract ContractScript is Script {
    function setUp() public {}

    function run() public {
        uint256 fork = vm.activeFork();
        vm.rollFork(11469702);
    }
}
   "#,
            )
            .unwrap();

        let rpc = foundry_test_utils::rpc::next_http_rpc_endpoint();

        cmd.arg("script").arg(script).args(["--fork-url", rpc.as_str(), "-vvvvv"]).assert_success();
    }
);

// Tests that the `run` command works correctly
forgetest!(can_execute_script_command2, |prj, cmd| {
    let script = prj
        .add_source(
            "Foo",
            r#"
contract Demo {
    event log_string(string);
    function run() external {
        emit log_string("script ran");
    }
}
   "#,
        )
        .unwrap();

    cmd.arg("script").arg(script);
    cmd.unchecked_output().stdout_matches_path(
        PathBuf::from(env!("CARGO_MANIFEST_DIR"))
            .join("tests/fixtures/can_execute_script_command.stdout"),
    );
});

// Tests that the `run` command works correctly when path *and* script name is specified
forgetest!(can_execute_script_command_fqn, |prj, cmd| {
    let script = prj
        .add_source(
            "Foo",
            r#"
contract Demo {
    event log_string(string);
    function run() external {
        emit log_string("script ran");
    }
}
   "#,
        )
        .unwrap();

    cmd.arg("script").arg(format!("{}:Demo", script.display()));
    cmd.unchecked_output().stdout_matches_path(
        PathBuf::from(env!("CARGO_MANIFEST_DIR"))
            .join("tests/fixtures/can_execute_script_command_fqn.stdout"),
    );
});

// Tests that the run command can run arbitrary functions
forgetest!(can_execute_script_command_with_sig, |prj, cmd| {
    let script = prj
        .add_source(
            "Foo",
            r#"
contract Demo {
    event log_string(string);
    function myFunction() external {
        emit log_string("script ran");
    }
}
   "#,
        )
        .unwrap();

    cmd.arg("script").arg(script).arg("--sig").arg("myFunction()");
    cmd.unchecked_output().stdout_matches_path(
        PathBuf::from(env!("CARGO_MANIFEST_DIR"))
            .join("tests/fixtures/can_execute_script_command_with_sig.stdout"),
    );
});

static FAILING_SCRIPT: &str = r#"
import "forge-std/Script.sol";

contract FailingScript is Script {
    function run() external {
        revert("failed");
    }
}
"#;

// Tests that execution throws upon encountering a revert in the script.
forgetest_async!(assert_exit_code_error_on_failure_script, |prj, cmd| {
    foundry_test_utils::util::initialize(prj.root());
    let script = prj.add_source("FailingScript", FAILING_SCRIPT).unwrap();

    // set up command
    cmd.arg("script").arg(script);

    // run command and assert error exit code
    cmd.assert_err();

    let output = cmd.stderr_lossy();
    assert!(output.contains("script failed: revert: failed"));
});

// Tests that execution throws upon encountering a revert in the script with --json option.
// <https://github.com/foundry-rs/foundry/issues/2508>
forgetest_async!(assert_exit_code_error_on_failure_script_with_json, |prj, cmd| {
    foundry_test_utils::util::initialize(prj.root());
    let script = prj.add_source("FailingScript", FAILING_SCRIPT).unwrap();

    // set up command
    cmd.arg("script").arg(script).arg("--json");

    // run command and assert error exit code
    cmd.assert_err();

    let output = cmd.stderr_lossy();
    assert!(output.contains("script failed: revert: failed"));
});

// Tests that the manually specified gas limit is used when using the --unlocked option
forgetest_async!(can_execute_script_command_with_manual_gas_limit_unlocked, |prj, cmd| {
    foundry_test_utils::util::initialize(prj.root());
    let deploy_script = prj
        .add_source(
            "Foo",
            r#"
import "forge-std/Script.sol";

contract GasWaster {
    function wasteGas(uint256 minGas) public {
        require(gasleft() >= minGas, "Gas left needs to be higher");
    }
}
contract DeployScript is Script {
    function run() external returns (uint256 result, uint8) {
        vm.startBroadcast();
        GasWaster gasWaster = new GasWaster();
        gasWaster.wasteGas{gas: 500000}(200000);
    }
}
   "#,
        )
        .unwrap();

    let deploy_contract = deploy_script.display().to_string() + ":DeployScript";

    let node_config =
        NodeConfig::test().with_eth_rpc_url(Some(rpc::next_http_archive_rpc_endpoint())).silent();
    let (_api, handle) = spawn(node_config).await;
    let dev = handle.dev_accounts().next().unwrap();
    cmd.set_current_dir(prj.root());

    cmd.args([
        "script",
        &deploy_contract,
        "--root",
        prj.root().to_str().unwrap(),
        "--fork-url",
        &handle.http_endpoint(),
        "--sender",
        format!("{dev:?}").as_str(),
        "-vvvvv",
        "--slow",
        "--broadcast",
        "--unlocked",
    ]);

    let output = cmd.stdout_lossy();
    assert!(output.contains("ONCHAIN EXECUTION COMPLETE & SUCCESSFUL"));
    assert!(output.contains("Gas limit was set in script to 500000"));
});

// Tests that the manually specified gas limit is used.
forgetest_async!(can_execute_script_command_with_manual_gas_limit, |prj, cmd| {
    foundry_test_utils::util::initialize(prj.root());
    let deploy_script = prj
        .add_source(
            "Foo",
            r#"
import "forge-std/Script.sol";

contract GasWaster {
    function wasteGas(uint256 minGas) public {
        require(gasleft() >= minGas, "Gas left needs to be higher");
    }
}
contract DeployScript is Script {
    function run() external returns (uint256 result, uint8) {
        vm.startBroadcast();
        GasWaster gasWaster = new GasWaster();
        gasWaster.wasteGas{gas: 500000}(200000);
    }
}
   "#,
        )
        .unwrap();

    let deploy_contract = deploy_script.display().to_string() + ":DeployScript";

    let node_config =
        NodeConfig::test().with_eth_rpc_url(Some(rpc::next_http_archive_rpc_endpoint())).silent();
    let (_api, handle) = spawn(node_config).await;
    let private_key =
        "ac0974bec39a17e36ba4a6b4d238ff944bacb478cbed5efcae784d7bf4f2ff80".to_string();
    cmd.set_current_dir(prj.root());

    cmd.args([
        "script",
        &deploy_contract,
        "--root",
        prj.root().to_str().unwrap(),
        "--fork-url",
        &handle.http_endpoint(),
        "-vvvvv",
        "--slow",
        "--broadcast",
        "--private-key",
        &private_key,
    ]);

    let output = cmd.stdout_lossy();
    assert!(output.contains("ONCHAIN EXECUTION COMPLETE & SUCCESSFUL"));
    assert!(output.contains("Gas limit was set in script to 500000"));
});

// Tests that the run command can run functions with arguments
forgetest!(can_execute_script_command_with_args, |prj, cmd| {
    let script = prj
        .add_source(
            "Foo",
            r#"
contract Demo {
    event log_string(string);
    event log_uint(uint);
    function run(uint256 a, uint256 b) external {
        emit log_string("script ran");
        emit log_uint(a);
        emit log_uint(b);
    }
}
   "#,
        )
        .unwrap();

    cmd.arg("script").arg(script).arg("--sig").arg("run(uint256,uint256)").arg("1").arg("2");
    cmd.unchecked_output().stdout_matches_path(
        PathBuf::from(env!("CARGO_MANIFEST_DIR"))
            .join("tests/fixtures/can_execute_script_command_with_args.stdout"),
    );
});

// Tests that the run command can run functions with return values
forgetest!(can_execute_script_command_with_returned, |prj, cmd| {
    let script = prj
        .add_source(
            "Foo",
            r#"
contract Demo {
    event log_string(string);
    function run() external returns (uint256 result, uint8) {
        emit log_string("script ran");
        return (255, 3);
    }
}"#,
        )
        .unwrap();
    cmd.arg("script").arg(script);
    cmd.unchecked_output().stdout_matches_path(
        PathBuf::from(env!("CARGO_MANIFEST_DIR"))
            .join("tests/fixtures/can_execute_script_command_with_returned.stdout"),
    );
});

forgetest_async!(can_broadcast_script_skipping_simulation, |prj, cmd| {
    foundry_test_utils::util::initialize(prj.root());
    // This example script would fail in on-chain simulation
    let deploy_script = prj
        .add_source(
            "DeployScript",
            r#"
import "forge-std/Script.sol";

contract HashChecker {
    bytes32 public lastHash;
    function update() public {
        bytes32 newHash = blockhash(block.number - 1);
        require(newHash != lastHash, "Hash didn't change");
        lastHash = newHash;
    }

    function checkLastHash() public {
        require(lastHash != bytes32(0), "Hash shouldn't be zero");
    }
}
contract DeployScript is Script {
    function run() external returns (uint256 result, uint8) {
        vm.startBroadcast();
        HashChecker hashChecker = new HashChecker();
    }
}"#,
        )
        .unwrap();

    let deploy_contract = deploy_script.display().to_string() + ":DeployScript";

    let node_config =
        NodeConfig::test().with_eth_rpc_url(Some(rpc::next_http_archive_rpc_endpoint())).silent();
    let (_api, handle) = spawn(node_config).await;
    let private_key =
        "ac0974bec39a17e36ba4a6b4d238ff944bacb478cbed5efcae784d7bf4f2ff80".to_string();
    cmd.set_current_dir(prj.root());

    cmd.args([
        "script",
        &deploy_contract,
        "--root",
        prj.root().to_str().unwrap(),
        "--fork-url",
        &handle.http_endpoint(),
        "-vvvvv",
        "--broadcast",
        "--slow",
        "--skip-simulation",
        "--private-key",
        &private_key,
    ]);

    let output = cmd.stdout_lossy();

    assert!(output.contains("SKIPPING ON CHAIN SIMULATION"));
    assert!(output.contains("ONCHAIN EXECUTION COMPLETE & SUCCESSFUL"));

    let run_log = std::fs::read_to_string("broadcast/DeployScript.sol/1/run-latest.json").unwrap();
    let run_object: Value = serde_json::from_str(&run_log).unwrap();
    let contract_address = &run_object["receipts"][0]["contractAddress"]
        .as_str()
        .unwrap()
        .parse::<Address>()
        .unwrap()
        .to_string();

    let run_code = r#"
import "forge-std/Script.sol";
import { HashChecker } from "./DeployScript.sol";

contract RunScript is Script {
    function run() external returns (uint256 result, uint8) {
        vm.startBroadcast();
        HashChecker hashChecker = HashChecker(CONTRACT_ADDRESS);
        uint numUpdates = 8;
        vm.roll(block.number - numUpdates);
        for(uint i = 0; i < numUpdates; i++) {
            vm.roll(block.number + 1);
            hashChecker.update();
            hashChecker.checkLastHash();
        }
    }
}"#
    .replace("CONTRACT_ADDRESS", contract_address);

    let run_script = prj.add_source("RunScript", &run_code).unwrap();
    let run_contract = run_script.display().to_string() + ":RunScript";

    cmd.forge_fuse();
    cmd.set_current_dir(prj.root());
    cmd.args([
        "script",
        &run_contract,
        "--root",
        prj.root().to_str().unwrap(),
        "--fork-url",
        &handle.http_endpoint(),
        "-vvvvv",
        "--broadcast",
        "--slow",
        "--skip-simulation",
        "--gas-estimate-multiplier",
        "200",
        "--private-key",
        &private_key,
    ]);

    let output = cmd.stdout_lossy();
    assert!(output.contains("SKIPPING ON CHAIN SIMULATION"));
    assert!(output.contains("ONCHAIN EXECUTION COMPLETE & SUCCESSFUL"));
});

forgetest_async!(can_deploy_script_without_lib, |prj, cmd| {
    let (_api, handle) = spawn(NodeConfig::test()).await;
    let mut tester = ScriptTester::new_broadcast(cmd, &handle.http_endpoint(), prj.root());

    tester
        .load_private_keys(&[0, 1])
        .await
        .add_sig("BroadcastTestNoLinking", "deployDoesntPanic()")
        .simulate(ScriptOutcome::OkSimulation)
        .broadcast(ScriptOutcome::OkBroadcast)
        .assert_nonce_increment(&[(0, 1), (1, 2)])
        .await;
});

forgetest_async!(can_deploy_script_with_lib, |prj, cmd| {
    let (_api, handle) = spawn(NodeConfig::test()).await;
    let mut tester = ScriptTester::new_broadcast(cmd, &handle.http_endpoint(), prj.root());

    tester
        .load_private_keys(&[0, 1])
        .await
        .add_sig("BroadcastTest", "deploy()")
        .simulate(ScriptOutcome::OkSimulation)
        .broadcast(ScriptOutcome::OkBroadcast)
        .assert_nonce_increment(&[(0, 2), (1, 1)])
        .await;
});

forgetest_async!(can_deploy_script_private_key, |prj, cmd| {
    let (_api, handle) = spawn(NodeConfig::test()).await;
    let mut tester = ScriptTester::new_broadcast(cmd, &handle.http_endpoint(), prj.root());

    tester
        .load_addresses(&[Address::from_str("0x90F79bf6EB2c4f870365E785982E1f101E93b906").unwrap()])
        .await
        .add_sig("BroadcastTest", "deployPrivateKey()")
        .simulate(ScriptOutcome::OkSimulation)
        .broadcast(ScriptOutcome::OkBroadcast)
        .assert_nonce_increment_addresses(&[(
            Address::from_str("0x90F79bf6EB2c4f870365E785982E1f101E93b906").unwrap(),
            3,
        )])
        .await;
});

forgetest_async!(can_deploy_unlocked, |prj, cmd| {
    let (_api, handle) = spawn(NodeConfig::test()).await;
    let mut tester = ScriptTester::new_broadcast(cmd, &handle.http_endpoint(), prj.root());

    tester
        .sender("0xf39fd6e51aad88f6f4ce6ab8827279cfffb92266".parse().unwrap())
        .unlocked()
        .add_sig("BroadcastTest", "deployOther()")
        .simulate(ScriptOutcome::OkSimulation)
        .broadcast(ScriptOutcome::OkBroadcast);
});

forgetest_async!(can_deploy_script_remember_key, |prj, cmd| {
    let (_api, handle) = spawn(NodeConfig::test()).await;
    let mut tester = ScriptTester::new_broadcast(cmd, &handle.http_endpoint(), prj.root());

    tester
        .load_addresses(&[Address::from_str("0x90F79bf6EB2c4f870365E785982E1f101E93b906").unwrap()])
        .await
        .add_sig("BroadcastTest", "deployRememberKey()")
        .simulate(ScriptOutcome::OkSimulation)
        .broadcast(ScriptOutcome::OkBroadcast)
        .assert_nonce_increment_addresses(&[(
            Address::from_str("0x90F79bf6EB2c4f870365E785982E1f101E93b906").unwrap(),
            2,
        )])
        .await;
});

forgetest_async!(can_deploy_script_remember_key_and_resume, |prj, cmd| {
    let (_api, handle) = spawn(NodeConfig::test()).await;
    let mut tester = ScriptTester::new_broadcast(cmd, &handle.http_endpoint(), prj.root());

    tester
        .add_deployer(0)
        .load_addresses(&[Address::from_str("0x90F79bf6EB2c4f870365E785982E1f101E93b906").unwrap()])
        .await
        .add_sig("BroadcastTest", "deployRememberKeyResume()")
        .simulate(ScriptOutcome::OkSimulation)
        .resume(ScriptOutcome::MissingWallet)
        // load missing wallet
        .load_private_keys(&[0])
        .await
        .run(ScriptOutcome::OkBroadcast)
        .assert_nonce_increment_addresses(&[(
            Address::from_str("0x90F79bf6EB2c4f870365E785982E1f101E93b906").unwrap(),
            1,
        )])
        .await
        .assert_nonce_increment(&[(0, 2)])
        .await;
});

forgetest_async!(can_resume_script, |prj, cmd| {
    let (_api, handle) = spawn(NodeConfig::test()).await;
    let mut tester = ScriptTester::new_broadcast(cmd, &handle.http_endpoint(), prj.root());

    tester
        .load_private_keys(&[0])
        .await
        .add_sig("BroadcastTest", "deploy()")
        .simulate(ScriptOutcome::OkSimulation)
        .resume(ScriptOutcome::MissingWallet)
        // load missing wallet
        .load_private_keys(&[1])
        .await
        .run(ScriptOutcome::OkBroadcast)
        .assert_nonce_increment(&[(0, 2), (1, 1)])
        .await;
});

forgetest_async!(can_deploy_broadcast_wrap, |prj, cmd| {
    let (_api, handle) = spawn(NodeConfig::test()).await;
    let mut tester = ScriptTester::new_broadcast(cmd, &handle.http_endpoint(), prj.root());

    tester
        .add_deployer(2)
        .load_private_keys(&[0, 1, 2])
        .await
        .add_sig("BroadcastTest", "deployOther()")
        .simulate(ScriptOutcome::OkSimulation)
        .broadcast(ScriptOutcome::OkBroadcast)
        .assert_nonce_increment(&[(0, 4), (1, 4), (2, 1)])
        .await;
});

forgetest_async!(panic_no_deployer_set, |prj, cmd| {
    let (_api, handle) = spawn(NodeConfig::test()).await;
    let mut tester = ScriptTester::new_broadcast(cmd, &handle.http_endpoint(), prj.root());

    tester
        .load_private_keys(&[0, 1])
        .await
        .add_sig("BroadcastTest", "deployOther()")
        .simulate(ScriptOutcome::WarnSpecifyDeployer)
        .broadcast(ScriptOutcome::MissingSender);
});

forgetest_async!(can_deploy_no_arg_broadcast, |prj, cmd| {
    let (_api, handle) = spawn(NodeConfig::test()).await;
    let mut tester = ScriptTester::new_broadcast(cmd, &handle.http_endpoint(), prj.root());

    tester
        .add_deployer(0)
        .load_private_keys(&[0])
        .await
        .add_sig("BroadcastTest", "deployNoArgs()")
        .simulate(ScriptOutcome::OkSimulation)
        .broadcast(ScriptOutcome::OkBroadcast)
        .assert_nonce_increment(&[(0, 3)])
        .await;
});

forgetest_async!(can_deploy_with_create2, |prj, cmd| {
    let (api, handle) = spawn(NodeConfig::test()).await;
    let mut tester = ScriptTester::new_broadcast(cmd, &handle.http_endpoint(), prj.root());

    // Prepare CREATE2 Deployer
    api.anvil_set_code(
        foundry_evm::constants::DEFAULT_CREATE2_DEPLOYER,
        Bytes::from_static(foundry_evm::constants::DEFAULT_CREATE2_DEPLOYER_RUNTIME_CODE),
    )
    .await
    .unwrap();

    tester
        .add_deployer(0)
        .load_private_keys(&[0])
        .await
        .add_sig("BroadcastTestNoLinking", "deployCreate2()")
        .simulate(ScriptOutcome::OkSimulation)
        .broadcast(ScriptOutcome::OkBroadcast)
        .assert_nonce_increment(&[(0, 2)])
        .await
        // Running again results in error, since we're repeating the salt passed to CREATE2
        .run(ScriptOutcome::ScriptFailed);
});

forgetest_async!(can_deploy_and_simulate_25_txes_concurrently, |prj, cmd| {
    let (_api, handle) = spawn(NodeConfig::test()).await;
    let mut tester = ScriptTester::new_broadcast(cmd, &handle.http_endpoint(), prj.root());

    tester
        .load_private_keys(&[0])
        .await
        .add_sig("BroadcastTestNoLinking", "deployMany()")
        .simulate(ScriptOutcome::OkSimulation)
        .broadcast(ScriptOutcome::OkBroadcast)
        .assert_nonce_increment(&[(0, 25)])
        .await;
});

forgetest_async!(can_deploy_and_simulate_mixed_broadcast_modes, |prj, cmd| {
    let (_api, handle) = spawn(NodeConfig::test()).await;
    let mut tester = ScriptTester::new_broadcast(cmd, &handle.http_endpoint(), prj.root());

    tester
        .load_private_keys(&[0])
        .await
        .add_sig("BroadcastMix", "deployMix()")
        .simulate(ScriptOutcome::OkSimulation)
        .broadcast(ScriptOutcome::OkBroadcast)
        .assert_nonce_increment(&[(0, 15)])
        .await;
});

forgetest_async!(deploy_with_setup, |prj, cmd| {
    let (_api, handle) = spawn(NodeConfig::test()).await;
    let mut tester = ScriptTester::new_broadcast(cmd, &handle.http_endpoint(), prj.root());

    tester
        .load_private_keys(&[0])
        .await
        .add_sig("BroadcastTestSetup", "run()")
        .simulate(ScriptOutcome::OkSimulation)
        .broadcast(ScriptOutcome::OkBroadcast)
        .assert_nonce_increment(&[(0, 6)])
        .await;
});

forgetest_async!(fail_broadcast_staticcall, |prj, cmd| {
    let (_api, handle) = spawn(NodeConfig::test()).await;
    let mut tester = ScriptTester::new_broadcast(cmd, &handle.http_endpoint(), prj.root());

    tester
        .load_private_keys(&[0])
        .await
        .add_sig("BroadcastTestNoLinking", "errorStaticCall()")
        .simulate(ScriptOutcome::StaticCallNotAllowed);
});

forgetest_async!(check_broadcast_log, |prj, cmd| {
    let (api, handle) = spawn(NodeConfig::test()).await;
    let mut tester = ScriptTester::new_broadcast(cmd, &handle.http_endpoint(), prj.root());

    // Prepare CREATE2 Deployer
    let addr = Address::from_str("0x4e59b44847b379578588920ca78fbf26c0b4956c").unwrap();
    let code = hex::decode("7fffffffffffffffffffffffffffffffffffffffffffffffffffffffffffffffe03601600081602082378035828234f58015156039578182fd5b8082525050506014600cf3").expect("Could not decode create2 deployer init_code").into();
    api.anvil_set_code(addr, code).await.unwrap();

    tester
        .load_private_keys(&[0])
        .await
        .add_sig("BroadcastTestSetup", "run()")
        .simulate(ScriptOutcome::OkSimulation)
        .broadcast(ScriptOutcome::OkBroadcast)
        .assert_nonce_increment(&[(0, 6)])
        .await;

    // Uncomment to recreate the broadcast log
    // std::fs::copy(
    //     "broadcast/Broadcast.t.sol/31337/run-latest.json",
    //     PathBuf::from(env!("CARGO_MANIFEST_DIR")).join("../../testdata/fixtures/broadcast.
    // log. json" ), );

    // Check broadcast logs
    // Ignore timestamp, blockHash, blockNumber, cumulativeGasUsed, effectiveGasPrice,
    // transactionIndex and logIndex values since they can change inbetween runs
    let re = Regex::new(r#"((timestamp":).[0-9]*)|((blockHash":).*)|((blockNumber":).*)|((cumulativeGasUsed":).*)|((effectiveGasPrice":).*)|((transactionIndex":).*)|((logIndex":).*)"#).unwrap();

    let fixtures_log = std::fs::read_to_string(
        PathBuf::from(env!("CARGO_MANIFEST_DIR"))
            .join("../../testdata/fixtures/broadcast.log.json"),
    )
    .unwrap();
    let _fixtures_log = re.replace_all(&fixtures_log, "");

    let run_log =
        std::fs::read_to_string("broadcast/Broadcast.t.sol/31337/run-latest.json").unwrap();
    let _run_log = re.replace_all(&run_log, "");

    // similar_asserts::assert_eq!(fixtures_log, run_log);

    // Uncomment to recreate the sensitive log
    // std::fs::copy(
    //     "cache/Broadcast.t.sol/31337/run-latest.json",
    //     PathBuf::from(env!("CARGO_MANIFEST_DIR"))
    //         .join("../../testdata/fixtures/broadcast.sensitive.log.json"),
    // );

    // Check sensitive logs
    // Ignore port number since it can change inbetween runs
    let re = Regex::new(r":[0-9]+").unwrap();

    let fixtures_log = std::fs::read_to_string(
        PathBuf::from(env!("CARGO_MANIFEST_DIR"))
            .join("../../testdata/fixtures/broadcast.sensitive.log.json"),
    )
    .unwrap();
    let fixtures_log = re.replace_all(&fixtures_log, "");

    let run_log = std::fs::read_to_string("cache/Broadcast.t.sol/31337/run-latest.json").unwrap();
    let run_log = re.replace_all(&run_log, "");

    // Clean up carriage return OS differences
    let re = Regex::new(r"\r\n").unwrap();
    let fixtures_log = re.replace_all(&fixtures_log, "\n");
    let run_log = re.replace_all(&run_log, "\n");

    similar_asserts::assert_eq!(fixtures_log, run_log);
});

forgetest_async!(test_default_sender_balance, |prj, cmd| {
    let (_api, handle) = spawn(NodeConfig::test()).await;
    let mut tester = ScriptTester::new_broadcast(cmd, &handle.http_endpoint(), prj.root());

    // Expect the default sender to have uint256.max balance.
    tester
        .add_sig("TestInitialBalance", "runDefaultSender()")
        .simulate(ScriptOutcome::OkSimulation);
});

forgetest_async!(test_custom_sender_balance, |prj, cmd| {
    let (_api, handle) = spawn(NodeConfig::test()).await;
    let mut tester = ScriptTester::new_broadcast(cmd, &handle.http_endpoint(), prj.root());

    // Expect the sender to have its starting balance.
    tester
        .add_deployer(0)
        .add_sig("TestInitialBalance", "runCustomSender()")
        .simulate(ScriptOutcome::OkSimulation);
});

#[derive(serde::Deserialize)]
struct Transactions {
    transactions: Vec<Transaction>,
}

#[derive(serde::Deserialize)]
struct Transaction {
    arguments: Vec<String>,
}

// test we output arguments <https://github.com/foundry-rs/foundry/issues/3053>
forgetest_async!(can_execute_script_with_arguments, |prj, cmd| {
    cmd.args(["init", "--force"]).arg(prj.root());
    cmd.assert_non_empty_stdout();
    cmd.forge_fuse();

    let (_api, handle) = spawn(NodeConfig::test()).await;
    let script = prj            .add_script(
                "Counter.s.sol",
                r#"
import "forge-std/Script.sol";

struct Point {
    uint256 x;
    uint256 y;
}

contract A {
    address a;
    uint b;
    int c;
    bytes32 d;
    bool e;

  constructor(address _a, uint _b, int _c, bytes32 _d, bool _e, bytes memory _f, Point memory _g, string memory _h) {
    a = _a;
    b = _b;
    c = _c;
    d = _d;
    e = _e;
  }
}

contract Script0 is Script {
  function run() external {
    vm.broadcast();

    new A(msg.sender, 2 ** 32, -1 * (2 ** 32), keccak256(abi.encode(1)), true, "abcdef", Point(10, 99), "hello");
  }
}
   "#,
            )
            .unwrap();

    cmd.arg("script").arg(script).args([
        "--tc",
        "Script0",
        "--sender",
        "0x00a329c0648769A73afAc7F9381E08FB43dBEA72",
        "--rpc-url",
        handle.http_endpoint().as_str(),
    ]);

    assert!(cmd.stdout_lossy().contains("SIMULATION COMPLETE"));

    let run_latest = foundry_common::fs::json_files(&prj.root().join("broadcast"))
        .find(|path| path.ends_with("run-latest.json"))
        .expect("No broadcast artifacts");

    let content = foundry_common::fs::read_to_string(run_latest).unwrap();

    let transactions: Transactions = serde_json::from_str(&content).unwrap();
    let transactions = transactions.transactions;
    assert_eq!(transactions.len(), 1);
    assert_eq!(
        transactions[0].arguments,
        vec![
            "0x00a329c0648769A73afAc7F9381E08FB43dBEA72".to_string(),
            "4294967296".to_string(),
            "-4294967296".to_string(),
            "0xb10e2d527612073b26eecdfd717e6a320cf44b4afac2b0732d9fcbe2b7fa0cf6".to_string(),
            "true".to_string(),
            "0x616263646566".to_string(),
            "(10, 99)".to_string(),
            "\"hello\"".to_string(),
        ]
    );
});

// test we output arguments <https://github.com/foundry-rs/foundry/issues/3053>
forgetest_async!(can_execute_script_with_arguments_nested_deploy, |prj, cmd| {
    cmd.args(["init", "--force"]).arg(prj.root());
    cmd.assert_non_empty_stdout();
    cmd.forge_fuse();

    let (_api, handle) = spawn(NodeConfig::test()).await;
    let script = prj
        .add_script(
            "Counter.s.sol",
            r#"
import "forge-std/Script.sol";

contract A {
  address a;
  uint b;
  int c;
  bytes32 d;
  bool e;
  bytes f;
  string g;

  constructor(address _a, uint _b, int _c, bytes32 _d, bool _e, bytes memory _f, string memory _g) {
    a = _a;
    b = _b;
    c = _c;
    d = _d;
    e = _e;
    f = _f;
    g = _g;
  }
}

contract B {
  constructor(address _a, uint _b, int _c, bytes32 _d, bool _e, bytes memory _f, string memory _g) {
    new A(_a, _b, _c, _d, _e, _f, _g);
  }
}

contract Script0 is Script {
  function run() external {
    vm.broadcast();
    new B(msg.sender, 2 ** 32, -1 * (2 ** 32), keccak256(abi.encode(1)), true, "abcdef", "hello");
  }
}
   "#,
        )
        .unwrap();

    cmd.arg("script").arg(script).args([
        "--tc",
        "Script0",
        "--sender",
        "0x00a329c0648769A73afAc7F9381E08FB43dBEA72",
        "--rpc-url",
        handle.http_endpoint().as_str(),
    ]);

    assert!(cmd.stdout_lossy().contains("SIMULATION COMPLETE"));

    let run_latest = foundry_common::fs::json_files(&prj.root().join("broadcast"))
        .find(|file| file.ends_with("run-latest.json"))
        .expect("No broadcast artifacts");

    let content = foundry_common::fs::read_to_string(run_latest).unwrap();

    let transactions: Transactions = serde_json::from_str(&content).unwrap();
    let transactions = transactions.transactions;
    assert_eq!(transactions.len(), 1);
    assert_eq!(
        transactions[0].arguments,
        vec![
            "0x00a329c0648769A73afAc7F9381E08FB43dBEA72".to_string(),
            "4294967296".to_string(),
            "-4294967296".to_string(),
            "0xb10e2d527612073b26eecdfd717e6a320cf44b4afac2b0732d9fcbe2b7fa0cf6".to_string(),
            "true".to_string(),
            "0x616263646566".to_string(),
            "\"hello\"".to_string(),
        ]
    );
});

// checks that skipping build
forgetest_init!(can_execute_script_and_skip_contracts, |prj, cmd| {
    let script = prj
        .add_source(
            "Foo",
            r#"
contract Demo {
    event log_string(string);
    function run() external returns (uint256 result, uint8) {
        emit log_string("script ran");
        return (255, 3);
    }
}"#,
        )
        .unwrap();
    cmd.arg("script").arg(script).args(["--skip", "tests", "--skip", TEMPLATE_CONTRACT]);

    cmd.unchecked_output().stdout_matches_path(
        PathBuf::from(env!("CARGO_MANIFEST_DIR"))
            .join("tests/fixtures/can_execute_script_and_skip_contracts.stdout"),
    );
});

forgetest_async!(can_run_script_with_empty_setup, |prj, cmd| {
    let mut tester = ScriptTester::new_broadcast_without_endpoint(cmd, prj.root());

    tester.add_sig("BroadcastEmptySetUp", "run()").simulate(ScriptOutcome::OkNoEndpoint);
});

forgetest_async!(does_script_override_correctly, |prj, cmd| {
    let mut tester = ScriptTester::new_broadcast_without_endpoint(cmd, prj.root());

    tester.add_sig("CheckOverrides", "run()").simulate(ScriptOutcome::OkNoEndpoint);
});

forgetest_async!(assert_tx_origin_is_not_overritten, |prj, cmd| {
    cmd.args(["init", "--force"]).arg(prj.root());
    cmd.assert_non_empty_stdout();
    cmd.forge_fuse();

    let script = prj
        .add_script(
            "ScriptTxOrigin.s.sol",
            r#"
import { Script } from "forge-std/Script.sol";

contract ScriptTxOrigin is Script {
    function run() public {
        uint256 pk = 0xac0974bec39a17e36ba4a6b4d238ff944bacb478cbed5efcae784d7bf4f2ff80;
        vm.startBroadcast(pk); // 0xf39Fd6e51aad88F6F4ce6aB8827279cffFb92266

        ContractA contractA = new ContractA();
        ContractB contractB = new ContractB();

        contractA.test(address(contractB));
        contractB.method(0xf39Fd6e51aad88F6F4ce6aB8827279cffFb92266);

        require(tx.origin == 0x1804c8AB1F12E6bbf3894d4083f33e07309d1f38);
        vm.stopBroadcast();
    }
}

contract ContractA {
    function test(address _contractB) public {
        require(msg.sender == 0xf39Fd6e51aad88F6F4ce6aB8827279cffFb92266, "sender 1");
        require(tx.origin == 0xf39Fd6e51aad88F6F4ce6aB8827279cffFb92266, "origin 1");
        ContractB contractB = ContractB(_contractB);
        ContractC contractC = new ContractC();
        require(msg.sender == 0xf39Fd6e51aad88F6F4ce6aB8827279cffFb92266, "sender 2");
        require(tx.origin == 0xf39Fd6e51aad88F6F4ce6aB8827279cffFb92266, "origin 2");
        contractB.method(address(this));
        contractC.method(address(this));
        require(msg.sender == 0xf39Fd6e51aad88F6F4ce6aB8827279cffFb92266, "sender 3");
        require(tx.origin == 0xf39Fd6e51aad88F6F4ce6aB8827279cffFb92266, "origin 3");
    }
}

contract ContractB {
    function method(address sender) public view {
        require(msg.sender == sender, "sender");
        require(tx.origin == 0xf39Fd6e51aad88F6F4ce6aB8827279cffFb92266, "origin");
    }
}

contract ContractC {
    function method(address sender) public view {
        require(msg.sender == sender, "sender");
        require(tx.origin == 0xf39Fd6e51aad88F6F4ce6aB8827279cffFb92266, "origin");
    }
}
   "#,
        )
        .unwrap();

    cmd.arg("script").arg(script).args(["--tc", "ScriptTxOrigin"]);
    assert!(cmd.stdout_lossy().contains("Script ran successfully."));
});

forgetest_async!(assert_can_create_multiple_contracts_with_correct_nonce, |prj, cmd| {
    cmd.args(["init", "--force"]).arg(prj.root());
    cmd.assert_non_empty_stdout();
    cmd.forge_fuse();

    let script = prj
        .add_script(
            "ScriptTxOrigin.s.sol",
            r#"
import {Script, console} from "forge-std/Script.sol";

contract Contract {
  constructor() {
    console.log(tx.origin);
  }
}
contract SubContract {
  constructor() {
    console.log(tx.origin);
  }
}
contract BadContract {
  constructor() {
    // new SubContract();
    console.log(tx.origin);
  }
}
contract NestedCreateFail is Script {
  function run() public {
    address sender = address(uint160(uint(keccak256("woops"))));

    vm.broadcast(sender);
    new BadContract();

    vm.broadcast(sender);
    new Contract();
  }
}
   "#,
        )
        .unwrap();

    cmd.arg("script").arg(script).args(["--tc", "NestedCreateFail"]);
    assert!(cmd.stdout_lossy().contains("Script ran successfully."));
});

forgetest_async!(assert_can_detect_target_contract_with_interfaces, |prj, cmd| {
    let script = prj
        .add_script(
            "ScriptWithInterface.s.sol",
            r#"
contract Script {
  function run() external {}
}

interface Interface {}
            "#,
        )
        .unwrap();

    cmd.arg("script").arg(script);
    assert!(cmd.stdout_lossy().contains("Script ran successfully."));
});

forgetest_async!(assert_can_detect_unlinked_target_with_libraries, |prj, cmd| {
    let script = prj
        .add_script(
            "ScriptWithExtLib.s.sol",
            r#"
library Lib {
    function f() public {}
}

contract Script {
    function run() external {
        Lib.f();
    }
}
            "#,
        )
        .unwrap();

    cmd.arg("script").arg(script);
    assert!(cmd.stdout_lossy().contains("Script ran successfully."));
});

forgetest_async!(assert_can_resume_with_additional_contracts, |prj, cmd| {
    let (_api, handle) = spawn(NodeConfig::test()).await;
    let mut tester = ScriptTester::new_broadcast(cmd, &handle.http_endpoint(), prj.root());

    tester
        .add_deployer(0)
        .add_sig("ScriptAdditionalContracts", "run()")
        .broadcast(ScriptOutcome::MissingWallet)
        .load_private_keys(&[0])
        .await
        .resume(ScriptOutcome::OkBroadcast);
});

forgetest_async!(can_detect_contract_when_multiple_versions, |prj, cmd| {
    foundry_test_utils::util::initialize(prj.root());

    prj.add_script(
        "A.sol",
        r#"pragma solidity 0.8.20;
import "./B.sol";

contract ScriptA {}
"#,
    )
    .unwrap();

    prj.add_script(
        "B.sol",
        r#"pragma solidity >=0.8.5 <=0.8.20;
import 'forge-std/Script.sol';

contract ScriptB is Script {
    function run() external {
        vm.broadcast();
        address(0).call("");
    }
}
"#,
    )
    .unwrap();

    prj.add_script(
        "C.sol",
        r#"pragma solidity 0.8.5;
import "./B.sol";

contract ScriptC {}
"#,
    )
    .unwrap();

    let mut tester = ScriptTester::new(cmd, None, prj.root(), "script/B.sol");
    tester.cmd.forge_fuse().args(["script", "script/B.sol"]);
    tester.simulate(ScriptOutcome::OkNoEndpoint);
});

forgetest_async!(can_sign_with_script_wallet_single, |prj, cmd| {
    foundry_test_utils::util::initialize(prj.root());

    let mut tester = ScriptTester::new_broadcast_without_endpoint(cmd, prj.root());
    tester
        .add_sig("ScriptSign", "run()")
        .load_private_keys(&[0])
        .await
        .simulate(ScriptOutcome::OkNoEndpoint);
});

forgetest_async!(can_sign_with_script_wallet_multiple, |prj, cmd| {
    let mut tester = ScriptTester::new_broadcast_without_endpoint(cmd, prj.root());
    let acc = tester.accounts_pub[0].to_checksum(None);
    tester
        .add_sig("ScriptSign", "run(address)")
        .arg(&acc)
        .load_private_keys(&[0, 1, 2])
        .await
        .simulate(ScriptOutcome::OkRun);
});

forgetest_async!(fails_with_function_name_and_overloads, |prj, cmd| {
    let script = prj
        .add_script(
            "Sctipt.s.sol",
            r#"
contract Script {
    function run() external {}

    function run(address,uint256) external {}
}
            "#,
        )
        .unwrap();

    cmd.arg("script").args([&script.to_string_lossy(), "--sig", "run"]);
    assert!(cmd.stderr_lossy().contains("Multiple functions with the same name"));
});

forgetest_async!(can_decode_custom_errors, |prj, cmd| {
    cmd.args(["init", "--force"]).arg(prj.root());
    cmd.assert_non_empty_stdout();
    cmd.forge_fuse();

    let script = prj
        .add_script(
            "CustomErrorScript.s.sol",
            r#"
import { Script } from "forge-std/Script.sol";

contract ContractWithCustomError {
    error CustomError();

    constructor() {
        revert CustomError();
    }
}

contract CustomErrorScript is Script {
    ContractWithCustomError test;

    function run() public {
        test = new ContractWithCustomError();
    }
}
"#,
        )
        .unwrap();

    cmd.arg("script").arg(script).args(["--tc", "CustomErrorScript"]);
    assert!(cmd.stderr_lossy().contains("script failed: CustomError()"));
});

// https://github.com/foundry-rs/foundry/issues/7620
forgetest_async!(can_run_zero_base_fee, |prj, cmd| {
    foundry_test_utils::util::initialize(prj.root());
    prj.add_script(
        "Foo",
        r#"
import "forge-std/Script.sol";

contract SimpleScript is Script {
    function run() external {
        vm.startBroadcast();
        address(0).call("");
    }
}
   "#,
    )
    .unwrap();

    let node_config = NodeConfig::test().with_base_fee(Some(0));
    let (_api, handle) = spawn(node_config).await;
    let dev = handle.dev_accounts().next().unwrap();

    // Firstly run script with non-zero gas prices to ensure that eth_feeHistory contains non-zero
    // values.
    cmd.args([
        "script",
        "SimpleScript",
        "--fork-url",
        &handle.http_endpoint(),
        "--sender",
        format!("{dev:?}").as_str(),
        "--broadcast",
        "--unlocked",
        "--with-gas-price",
        "2000000",
        "--priority-gas-price",
        "100000",
    ]);

    let output = cmd.stdout_lossy();
    assert!(output.contains("ONCHAIN EXECUTION COMPLETE & SUCCESSFUL"));

    // Ensure that we can correctly estimate gas when base fee is zero but priority fee is not.
    cmd.forge_fuse().args([
        "script",
        "SimpleScript",
        "--fork-url",
        &handle.http_endpoint(),
        "--sender",
        format!("{dev:?}").as_str(),
        "--broadcast",
        "--unlocked",
    ]);

    let output = cmd.stdout_lossy();
    assert!(output.contains("ONCHAIN EXECUTION COMPLETE & SUCCESSFUL"));
});

// https://github.com/foundry-rs/foundry/pull/7742
forgetest_async!(unlocked_no_sender, |prj, cmd| {
    foundry_test_utils::util::initialize(prj.root());
    prj.add_script(
        "Foo",
        r#"
import "forge-std/Script.sol";

contract SimpleScript is Script {
    function run() external {
        vm.startBroadcast(0xf39Fd6e51aad88F6F4ce6aB8827279cffFb92266);
        address(0).call("");
    }
}
   "#,
    )
    .unwrap();

    let (_api, handle) = spawn(NodeConfig::test()).await;

    cmd.args([
        "script",
        "SimpleScript",
        "--fork-url",
        &handle.http_endpoint(),
        "--broadcast",
        "--unlocked",
    ]);

    let output = cmd.stdout_lossy();
    assert!(output.contains("ONCHAIN EXECUTION COMPLETE & SUCCESSFUL"));
});

// https://github.com/foundry-rs/foundry/issues/7833
forgetest_async!(error_no_create2, |prj, cmd| {
    let (_api, handle) =
        spawn(NodeConfig::test().with_disable_default_create2_deployer(true)).await;

    foundry_test_utils::util::initialize(prj.root());
    prj.add_script(
        "Foo",
        r#"
import "forge-std/Script.sol";

contract SimpleContract {}

contract SimpleScript is Script {
    function run() external {
        vm.startBroadcast(0xf39Fd6e51aad88F6F4ce6aB8827279cffFb92266);
        new SimpleContract{salt: bytes32(0)}();
    }
}
   "#,
    )
    .unwrap();

    cmd.args([
        "script",
        "SimpleScript",
        "--fork-url",
        &handle.http_endpoint(),
        "--broadcast",
        "--unlocked",
    ]);

    let output = cmd.stderr_lossy();
    assert!(output.contains("missing CREATE2 deployer"));
});

forgetest_async!(can_switch_forks_in_setup, |prj, cmd| {
    let (_api, handle) =
        spawn(NodeConfig::test().with_disable_default_create2_deployer(true)).await;

    foundry_test_utils::util::initialize(prj.root());
    let url = handle.http_endpoint();

    prj.add_script(
        "Foo",
        &r#"
import "forge-std/Script.sol";

contract SimpleScript is Script {
    function setUp() external {
        uint256 initialFork = vm.activeFork();
        vm.createSelectFork("<url>");
        vm.selectFork(initialFork);
    }

    function run() external {
        assert(vm.getNonce(msg.sender) == 0);
    }
}
   "#
        .replace("<url>", &url),
    )
    .unwrap();

    cmd.args([
        "script",
        "SimpleScript",
        "--fork-url",
        &url,
        "--sender",
        "0xf39Fd6e51aad88F6F4ce6aB8827279cffFb92266",
    ]);

    cmd.stdout_lossy();
});

// Asserts that running the same script twice only deploys library once.
forgetest_async!(can_deploy_library_create2, |prj, cmd| {
    let (_api, handle) = spawn(NodeConfig::test()).await;

    let mut tester = ScriptTester::new_broadcast(cmd, &handle.http_endpoint(), prj.root());

    tester
        .load_private_keys(&[0, 1])
        .await
        .add_sig("BroadcastTest", "deploy()")
        .simulate(ScriptOutcome::OkSimulation)
        .broadcast(ScriptOutcome::OkBroadcast)
        .assert_nonce_increment(&[(0, 2), (1, 1)])
        .await;

    tester.clear();

    tester
        .load_private_keys(&[0, 1])
        .await
        .add_sig("BroadcastTest", "deploy()")
        .simulate(ScriptOutcome::OkSimulation)
        .broadcast(ScriptOutcome::OkBroadcast)
        .assert_nonce_increment(&[(0, 1), (1, 1)])
        .await;
});

// Asserts that running the same script twice only deploys library once when using different
// senders.
forgetest_async!(can_deploy_library_create2_different_sender, |prj, cmd| {
    let (_api, handle) = spawn(NodeConfig::test()).await;

    let mut tester = ScriptTester::new_broadcast(cmd, &handle.http_endpoint(), prj.root());

    tester
        .load_private_keys(&[0, 1])
        .await
        .add_sig("BroadcastTest", "deploy()")
        .simulate(ScriptOutcome::OkSimulation)
        .broadcast(ScriptOutcome::OkBroadcast)
        .assert_nonce_increment(&[(0, 2), (1, 1)])
        .await;

    tester.clear();

    // Run different script from the same contract (which requires the same library).
    tester
        .load_private_keys(&[2])
        .await
        .add_sig("BroadcastTest", "deployNoArgs()")
        .simulate(ScriptOutcome::OkSimulation)
        .broadcast(ScriptOutcome::OkBroadcast)
        .assert_nonce_increment(&[(2, 2)])
        .await;
<<<<<<< HEAD
=======
});

forgetest_async!(test_zk_can_execute_script_with_arguments, |prj, cmd| {
    #[derive(serde::Deserialize, Debug)]
    #[allow(dead_code)]
    struct ZkTransactions {
        transactions: Vec<ZkTransaction>,
    }

    #[derive(serde::Deserialize, Debug)]
    #[allow(dead_code)]
    struct ZkTransaction {
        zk: Zk,
    }

    #[derive(serde::Deserialize, Debug)]
    #[serde(rename_all = "camelCase")]
    #[allow(dead_code)]
    struct Zk {
        factory_deps: Vec<Vec<u8>>,
    }

    let node = zksync_node::ZkSyncNode::start();

    cmd.args(["init", "--force"]).arg(prj.root());
    cmd.assert_non_empty_stdout();
    cmd.forge_fuse();

    prj.add_script(
        "Deploy.s.sol",
        r#"
pragma solidity ^0.8.18;

import {Script} from "forge-std/Script.sol";

contract Greeter {
    string name;
    uint256 age;

    event Greet(string greet);

    function greeting(string memory _name) public returns (string memory) {
        name = _name;
        string memory greet = string(abi.encodePacked("Hello ", _name));
        emit Greet(greet);
        return greet;
    }

    function setAge(uint256 _age) public {
        age = _age;
    }

    function getAge() public view returns (uint256) {
        return age;
    }
}

contract DeployScript is Script {
    Greeter greeter;
    string greeting;

    function run() external {
        // test is using old Vm.sol interface, so we call manually
        address(vm).call(abi.encodeWithSignature("zkVm(bool)", true));
        
        vm.startBroadcast();
        greeter = new Greeter();
        greeter.greeting("john");
        greeter.setAge(123);
        vm.stopBroadcast();
    }
}
   "#,
    )
    .unwrap();

    cmd.arg("script").args([
        "--zksync",
        "DeployScript",
        "--broadcast",
        "--private-key",
        "0x3d3cbc973389cb26f657686445bcc75662b415b656078503592ac8c1abb8810e",
        "--chain",
        "260",
        "--gas-estimate-multiplier",
        "310",
        "--rpc-url",
        node.url().as_str(),
        "--slow",
    ]);

    assert!(cmd.stdout_lossy().contains("ONCHAIN EXECUTION COMPLETE & SUCCESSFUL"));

    let run_latest = foundry_common::fs::json_files(prj.root().join("broadcast").as_path())
        .find(|file| file.ends_with("run-latest.json"))
        .expect("No broadcast artifacts");

    let content = foundry_common::fs::read_to_string(run_latest).unwrap();

    let transactions: ZkTransactions = serde_json::from_str(&content).unwrap();
    let transactions = transactions.transactions;
    assert_eq!(transactions.len(), 3);
>>>>>>> 4f2145e8
});<|MERGE_RESOLUTION|>--- conflicted
+++ resolved
@@ -1,12 +1,7 @@
 //! Contains various tests related to `forge script`.
 
-<<<<<<< HEAD
-use crate::constants::TEMPLATE_CONTRACT;
+use crate::{constants::TEMPLATE_CONTRACT, zksync_node};
 use alloy_primitives::{hex, Address, Bytes};
-=======
-use crate::{constants::TEMPLATE_CONTRACT, zksync_node};
-use alloy_primitives::{Address, Bytes};
->>>>>>> 4f2145e8
 use anvil::{spawn, NodeConfig};
 use foundry_test_utils::{rpc, util::OutputExt, ScriptOutcome, ScriptTester};
 use regex::Regex;
@@ -1455,8 +1450,6 @@
         .broadcast(ScriptOutcome::OkBroadcast)
         .assert_nonce_increment(&[(2, 2)])
         .await;
-<<<<<<< HEAD
-=======
 });
 
 forgetest_async!(test_zk_can_execute_script_with_arguments, |prj, cmd| {
@@ -1559,5 +1552,4 @@
     let transactions: ZkTransactions = serde_json::from_str(&content).unwrap();
     let transactions = transactions.transactions;
     assert_eq!(transactions.len(), 3);
->>>>>>> 4f2145e8
 });