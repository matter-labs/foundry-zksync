--- conflicted
+++ resolved
@@ -5,11 +5,7 @@
 Ran 2 tests for test/Contract.t.sol:CustomTypesTest
 [FAIL. Reason: PoolNotInitialized()] testErr() (gas: 254)
 Traces:
-<<<<<<< HEAD
-  [231] CustomTypesTest::testErr()
-=======
   [254] CustomTypesTest::testErr()
->>>>>>> 62cdea8f
     └─ ← [Revert] PoolNotInitialized()
 
 [PASS] testEvent() (gas: 1268)
