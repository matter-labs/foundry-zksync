Compiling 1 files with 0.8.23
 
Compiler run successful!

Ran 1 test for test/Contract.t.sol:USDTCallingTest
<<<<<<< HEAD
[PASS] test() (gas: 9559)
Traces:
  [9559] USDTCallingTest::test()
=======
[PASS] test() (gas: 9537)
Traces:
  [9537] USDTCallingTest::test()
>>>>>>> 62cdea8f
    ├─ [0] VM::createSelectFork("<url>")
    │   └─ ← [Return] 0
    ├─ [3110] 0xdAC17F958D2ee523a2206206994597C13D831ec7::name() [staticcall]
    │   └─ ← [Return] "Tether USD"
    └─ ← [Stop] 

Suite result: ok. 1 passed; 0 failed; 0 skipped; finished in 3.43s

Ran 1 test suite: 1 tests passed, 0 failed, 0 skipped (1 total tests)<|MERGE_RESOLUTION|>--- conflicted
+++ resolved
@@ -3,15 +3,9 @@
 Compiler run successful!
 
 Ran 1 test for test/Contract.t.sol:USDTCallingTest
-<<<<<<< HEAD
-[PASS] test() (gas: 9559)
-Traces:
-  [9559] USDTCallingTest::test()
-=======
 [PASS] test() (gas: 9537)
 Traces:
   [9537] USDTCallingTest::test()
->>>>>>> 62cdea8f
     ├─ [0] VM::createSelectFork("<url>")
     │   └─ ← [Return] 0
     ├─ [3110] 0xdAC17F958D2ee523a2206206994597C13D831ec7::name() [staticcall]
