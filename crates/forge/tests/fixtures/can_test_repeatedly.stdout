--- conflicted
+++ resolved
@@ -2,11 +2,7 @@
 
 Ran 2 tests for test/Counter.t.sol:CounterTest
 [PASS] testFuzz_SetNumber(uint256) (runs: 256, μ: 26521, ~: 28387)
-<<<<<<< HEAD
-[PASS] test_Increment() (gas: 31325)
-=======
 [PASS] test_Increment() (gas: 31303)
->>>>>>> 62cdea8f
 Suite result: ok. 2 passed; 0 failed; 0 skipped; finished in 9.42ms
 
 Ran 1 test suite: 2 tests passed, 0 failed, 0 skipped (2 total tests)