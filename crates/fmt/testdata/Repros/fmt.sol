--- conflicted
+++ resolved
@@ -166,27 +166,18 @@
     }
 }
 
-<<<<<<< HEAD
-=======
 // https://github.com/foundry-rs/foundry/issues/8557
->>>>>>> bb80198a
 // https://github.com/foundry-rs/foundry/issues/11249
 function argListRepro(address tokenIn, uint256 amountIn, bool data) {
     maverickV2SwapCallback(
         tokenIn,
         amountIn, // forgefmt: disable-line
         // forgefmt: disable-next-line
-<<<<<<< HEAD
-        0,/* we didn't bother loading `amountOut` because we don't use it */
-=======
         0 /* we didn't bother loading `amountOut` because we don't use it */,
->>>>>>> bb80198a
         data
     );
 }
 
-<<<<<<< HEAD
-=======
 // https://github.com/foundry-rs/foundry/issues/11905
 function noBlanksLinesBeforeIdentifiers() public {
     timelockController.grantRole(keccak256("EXECUTOR_ROLE"), address(0));
@@ -201,7 +192,6 @@
     }
 }
 
->>>>>>> bb80198a
 contract NestedCallsTest is Test {
     string constant errMsg = "User provided message";
     uint256 constant maxDecimals = 77;
