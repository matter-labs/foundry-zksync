// Repros of fmt issues

// https://github.com/foundry-rs/foundry/issues/7944
import { ERC20 } from "@contracts/token/ERC20/ERC20.sol";
import { ERC20Permit } from "@contracts/token/ERC20/ext/ERC20Permit.sol";
import { ERC20Burnable } from "@contracts/token/ERC20/ext/ERC20Burnable.sol";
import { IERC20 } from "@contracts/token/ERC20/IERC20.sol";
import { IERC20Permit } from "@contracts/token/ERC20/ext/ERC20Permit.sol";
import { AccessControl } from "@contracts/access/AccessControl.sol";

// https://github.com/foundry-rs/foundry/issues/4403
function errorIdentifier() {
    bytes memory error = bytes("");
    if (error.length > 0) {}
}

// https://github.com/foundry-rs/foundry/issues/7549
function one() external {
    this.other({
        data: abi.encodeCall(
            this.other,
            (
                "bla bla bla bla bla bla bla bla bla bla bla bla bla bla bla bla bla bla bla"
            )
            )
    });
}

// https://github.com/foundry-rs/foundry/issues/3979
contract Format {
    bool public test;

    function testing(uint256 amount) public payable {
        if (
            // This is a comment
            msg.value == amount
        ) {
            test = true;
        } else {
            test = false;
        }

        if (
            // Another one
            block.timestamp >= amount
        ) {}
    }
}

// https://github.com/foundry-rs/foundry/issues/3830
contract TestContract {
    function test(uint256 a) public {
        if (a > 1) {
            a = 2;
        } // forgefmt: disable-line
    }

    function test1() public {
        assembly { sstore(   1,    1) /* inline comment*/ // forgefmt: disable-line
            sstore(2,    2)
        }
    }

    function test2() public {
        assembly { sstore(   1,    1) // forgefmt: disable-line
            sstore(2,    2)
            sstore(3,    3) // forgefmt: disable-line
            sstore(4,    4)
        }
    }

    function test3() public {
        // forgefmt: disable-next-line
        assembly{ sstore(   1,    1)
            sstore(2,    2)
            sstore(3,    3) // forgefmt: disable-line
            sstore(4,    4)
        }// forgefmt: disable-line
    }

    function test4() public {
        // forgefmt: disable-next-line
                  assembly {
            sstore(   1,    1)
            sstore(2,    2)
            sstore(3,    3) // forgefmt: disable-line
            sstore(4,    4)
        }// forgefmt: disable-line
        if (condition) execute(); // comment7
    }

    function test5() public {
         assembly { sstore(0, 0) }// forgefmt: disable-line
    }

    function test6() returns (bool) { // forgefmt: disable-line
        if (  true  ) {  // forgefmt: disable-line
        }
        return true ;  }  // forgefmt: disable-line

    function test7() returns (bool) { // forgefmt: disable-line
        if (true) {  // forgefmt: disable-line
            uint256 a     =     1; // forgefmt: disable-line
        }
        return true ;  }

    function test8() returns (bool) { // forgefmt: disable-line
        if (  true  ) {    // forgefmt: disable-line
            uint256 a = 1;
        } else {
            uint256 b     =     1; // forgefmt: disable-line
        }
        return true ;  }
}

// https://github.com/foundry-rs/foundry/issues/5825
library MyLib {
    bytes32 private constant TYPE_HASH = keccak256(
        // forgefmt: disable-start
        "MyStruct("
            "uint8 myEnum,"
                "address myAddress"
                    ")"
        // forgefmt: disable-end
    );

    bytes32 private constant TYPE_HASH_1 = keccak256(
        "MyStruct("    "uint8 myEnum,"    "address myAddress"    ")" // forgefmt: disable-line
    );

    // forgefmt: disable-start
    bytes32 private constant TYPE_HASH_2 = keccak256(
        "MyStruct("
            "uint8 myEnum,"
            "address myAddress"
        ")"
    );
    // forgefmt: disable-end
}

contract IfElseTest {
     function setNumber(uint256 newNumber) public {
         number = newNumber;
         if (newNumber = 1) {
             number = 1;
         } else if (newNumber = 2) {
         //            number = 2;
         }
         else {
             newNumber = 3;
         }
     }
}

contract DbgFmtTest is Test {
    function test_argsList() public {
        uint256 result1 = internalNoArgs({});
        result2 = add({a: 1, b: 2});
    }

    function add(uint256 a, uint256 b) internal pure returns (uint256) {
        return a + b;
    }

    function internalNoArgs() internal pure returns (uint256) {
        return 0;
    }
}

<<<<<<< HEAD
=======
// https://github.com/foundry-rs/foundry/issues/8557
>>>>>>> 1a5de245
// https://github.com/foundry-rs/foundry/issues/11249
function argListRepro(address tokenIn, uint256 amountIn, bool data) {
    maverickV2SwapCallback(
        tokenIn,
        amountIn, // forgefmt: disable-line
        // forgefmt: disable-next-line
        0 /* we didn't bother loading `amountOut` because we don't use it */,
        data
    );
}

<<<<<<< HEAD
=======
// https://github.com/foundry-rs/foundry/issues/11905
function noBlanksLinesBeforeIdentifiers() public {
            timelockController



        .grantRole(keccak256("EXECUTOR_ROLE"), address(0));
}

// https://github.com/foundry-rs/foundry/issues/11913
function rustfmtBlankLinesInStmtBlocks() public {
        if (someCondition) {



    bar = true;



            emit Foo(bar);


            }
}

>>>>>>> 1a5de245
contract NestedCallsTest is Test {
    string constant errMsg = "User provided message";
    uint256 constant maxDecimals = 77;

    Vm constant vm = Vm(HEVM_ADDRESS);

    function test_nestedCalls() public {
        vm._expectCheatcodeRevert(
            bytes(string.concat(errMsg, ": ", left, " != ", right))
        );
    }

    function test_assemblyFnComments() public {
        assembly {
            function setJPoint(i, x, y, z) {
                // We will multiply by `0x80` (i.e. `shl(7, i)`) instead
                // since the memory expansion costs are cheaper than doing `mul(0x60, i)`.
                // Also help combine the lookup expression for `u1` and `u2` in `jMultShamir`.
                i := shl(7, i)
                mstore(i, x)
                mstore(add(i, returndatasize()), y)
                mstore(add(i, 0x40), z)
            }
        }
    }

    function test_binOpsInsideNestedBlocks() public {
        for (uint256 i = 0; i < steps.length; i++) {
            if (
                step.opcode == 0x52
                    && /*MSTORE*/ step.stack[0] == testContract.memPtr() // MSTORE offset
                && step.stack[1] == testContract.expectedValueInMemory() // MSTORE val
            ) {
                mstoreCalled = true;
            }
        }
    }
}

contract ERC1967Factory {
    /// @dev Returns a pointer to the initialization code of a proxy created via this factory.
    function _initCode() internal view returns (bytes32 m) {
        assembly {
            /**
             * -------------------------------------------------------------------------------------+
             * CREATION (9 bytes)                                                                   |
             * -------------------------------------------------------------------------------------|
             * Opcode     | Mnemonic        | Stack               | Memory                          |
             * -------------------------------------------------------------------------------------|
             * 60 runSize | PUSH1 runSize   | r                   |                                 |
             * 3d         | RETURNDATASIZE  | 0 r                 |                                 |
             * 81         | DUP2            | r 0 r               |                                 |
             * 60 offset  | PUSH1 offset    | o r 0 r             |                                 |
             * 3d         | RETURNDATASIZE  | 0 o r 0 r           |                                 |
             * 39         | CODECOPY        | 0 r                 | [0..runSize): runtime code      |
             * f3         | RETURN          |                     | [0..runSize): runtime code      |
             * -------------------------------------------------------------------------------------|
             * RUNTIME (127 bytes)                                                                  |
             * -------------------------------------------------------------------------------------|
             * Opcode      | Mnemonic       | Stack               | Memory                          |
             * -------------------------------------------------------------------------------------|
             *                                                                                      |
             * ::: keep some values in stack :::::::::::::::::::::::::::::::::::::::::::::::::::::: |
             * 3d          | RETURNDATASIZE | 0                   |                                 |
             * 3d          | RETURNDATASIZE | 0 0                 |                                 |
             *                                                                                      |
             * ::: check if caller is factory ::::::::::::::::::::::::::::::::::::::::::::::::::::: |
             * 33          | CALLER         | c 0 0               |                                 |
             * 73 factory  | PUSH20 factory | f c 0 0             |                                 |
             * 14          | EQ             | isf 0 0             |                                 |
             * 60 0x57     | PUSH1 0x57     | dest isf 0 0        |                                 |
             * 57          | JUMPI          | 0 0                 |                                 |
             *                                                                                      |
             * ::: copy calldata to memory :::::::::::::::::::::::::::::::::::::::::::::::::::::::: |
             * 36          | CALLDATASIZE   | cds 0 0             |                                 |
             * 3d          | RETURNDATASIZE | 0 cds 0 0           |                                 |
             * 3d          | RETURNDATASIZE | 0 0 cds 0 0         |                                 |
             * 37          | CALLDATACOPY   | 0 0                 | [0..calldatasize): calldata     |
             *                                                                                      |
             * ::: delegatecall to implementation ::::::::::::::::::::::::::::::::::::::::::::::::: |
             * 36          | CALLDATASIZE   | cds 0 0             | [0..calldatasize): calldata     |
             * 3d          | RETURNDATASIZE | 0 cds 0 0           | [0..calldatasize): calldata     |
             * 7f slot     | PUSH32 slot    | s 0 cds 0 0         | [0..calldatasize): calldata     |
             * 54          | SLOAD          | i 0 cds 0 0         | [0..calldatasize): calldata     |
             * 5a          | GAS            | g i 0 cds 0 0       | [0..calldatasize): calldata     |
             * f4          | DELEGATECALL   | succ                | [0..calldatasize): calldata     |
             *                                                                                      |
             * ::: copy returndata to memory :::::::::::::::::::::::::::::::::::::::::::::::::::::: |
             * 3d          | RETURNDATASIZE | rds succ            | [0..calldatasize): calldata     |
             * 60 0x00     | PUSH1 0x00     | 0 rds succ          | [0..calldatasize): calldata     |
             * 80          | DUP1           | 0 0 rds succ        | [0..calldatasize): calldata     |
             * 3e          | RETURNDATACOPY | succ                | [0..returndatasize): returndata |
             *                                                                                      |
             * ::: branch on delegatecall status :::::::::::::::::::::::::::::::::::::::::::::::::: |
             * 60 0x52     | PUSH1 0x52     | dest succ           | [0..returndatasize): returndata |
             * 57          | JUMPI          |                     | [0..returndatasize): returndata |
             *                                                                                      |
             * ::: delegatecall failed, revert :::::::::::::::::::::::::::::::::::::::::::::::::::: |
             * 3d          | RETURNDATASIZE | rds                 | [0..returndatasize): returndata |
             * 60 0x00     | PUSH1 0x00     | 0 rds               | [0..returndatasize): returndata |
             * fd          | REVERT         |                     | [0..returndatasize): returndata |
             *                                                                                      |
             * ::: delegatecall succeeded, return ::::::::::::::::::::::::::::::::::::::::::::::::: |
             * 5b          | JUMPDEST       |                     | [0..returndatasize): returndata |
             * 3d          | RETURNDATASIZE | rds                 | [0..returndatasize): returndata |
             * 60 0x00     | PUSH1 0x00     | 0 rds               | [0..returndatasize): returndata |
             * f3          | RETURN         |                     | [0..returndatasize): returndata |
             *                                                                                      |
             * ::: set new implementation (caller is factory) ::::::::::::::::::::::::::::::::::::: |
             * 5b          | JUMPDEST       | 0 0                 |                                 |
             * 3d          | RETURNDATASIZE | 0 0 0               |                                 |
             * 35          | CALLDATALOAD   | impl 0 0            |                                 |
             * 60 0x20     | PUSH1 0x20     | w impl 0 0          |                                 |
             * 35          | CALLDATALOAD   | slot impl 0 0       |                                 |
             * 55          | SSTORE         | 0 0                 |                                 |
             *                                                                                      |
             * ::: no extra calldata, return :::::::::::::::::::::::::::::::::::::::::::::::::::::: |
             * 60 0x40     | PUSH1 0x40     | 2w 0 0              |                                 |
             * 80          | DUP1           | 2w 2w 0 0           |                                 |
             * 36          | CALLDATASIZE   | cds 2w 2w 0 0       |                                 |
             * 11          | GT             | gt 2w 0 0           |                                 |
             * 15          | ISZERO         | lte 2w 0 0          |                                 |
             * 60 0x52     | PUSH1 0x52     | dest lte 2w 0 0     |                                 |
             * 57          | JUMPI          | 2w 0 0              |                                 |
             *                                                                                      |
             * ::: copy extra calldata to memory :::::::::::::::::::::::::::::::::::::::::::::::::: |
             * 36          | CALLDATASIZE   | cds 2w 0 0          |                                 |
             * 03          | SUB            | t 0 0               |                                 |
             * 80          | DUP1           | t t 0 0             |                                 |
             * 60 0x40     | PUSH1 0x40     | 2w t t 0 0          |                                 |
             * 3d          | RETURNDATASIZE | 0 2w t t 0 0        |                                 |
             * 37          | CALLDATACOPY   | t 0 0               | [0..t): extra calldata          |
             *                                                                                      |
             * ::: delegatecall to implementation ::::::::::::::::::::::::::::::::::::::::::::::::: |
             * 3d          | RETURNDATASIZE | 0 t 0 0             | [0..t): extra calldata          |
             * 3d          | RETURNDATASIZE | 0 0 t 0 0           | [0..t): extra calldata          |
             * 35          | CALLDATALOAD   | i 0 t 0 0           | [0..t): extra calldata          |
             * 5a          | GAS            | g i 0 t 0 0         | [0..t): extra calldata          |
             * f4          | DELEGATECALL   | succ                | [0..t): extra calldata          |
             *                                                                                      |
             * ::: copy returndata to memory :::::::::::::::::::::::::::::::::::::::::::::::::::::: |
             * 3d          | RETURNDATASIZE | rds succ            | [0..t): extra calldata          |
             * 60 0x00     | PUSH1 0x00     | 0 rds succ          | [0..t): extra calldata          |
             * 80          | DUP1           | 0 0 rds succ        | [0..t): extra calldata          |
             * 3e          | RETURNDATACOPY | succ                | [0..returndatasize): returndata |
             *                                                                                      |
             * ::: branch on delegatecall status :::::::::::::::::::::::::::::::::::::::::::::::::: |
             * 60 0x52     | PUSH1 0x52     | dest succ           | [0..returndatasize): returndata |
             * 57          | JUMPI          |                     | [0..returndatasize): returndata |
             *                                                                                      |
             * ::: delegatecall failed, revert :::::::::::::::::::::::::::::::::::::::::::::::::::: |
             * 3d          | RETURNDATASIZE | rds                 | [0..returndatasize): returndata |
             * 60 0x00     | PUSH1 0x00     | 0 rds               | [0..returndatasize): returndata |
             * fd          | REVERT         |                     | [0..returndatasize): returndata |
             * -------------------------------------------------------------------------------------+
             */
            m := mload(0x40)
            // forgefmt: disable-start
            switch shr(112, address())
            case 0 {
                // If the factory's address has six or more leading zero bytes.
                mstore(add(m, 0x75), 0x604c573d6000fd) // 7
                mstore(add(m, 0x6e), 0x3d3560203555604080361115604c5736038060403d373d3d355af43d6000803e) // 32
                mstore(add(m, 0x4e), 0x3735a920a3ca505d382bbc545af43d6000803e604c573d6000fd5b3d6000f35b) // 32
                mstore(add(m, 0x2e), 0x14605157363d3d37363d7f360894a13ba1a3210667c828492db98dca3e2076cc) // 32
                mstore(add(m, 0x0e), address()) // 14
                mstore(m, 0x60793d8160093d39f33d3d336d) // 9 + 4
            }
            default {
                mstore(add(m, 0x7b), 0x6052573d6000fd) // 7
                mstore(add(m, 0x74), 0x3d356020355560408036111560525736038060403d373d3d355af43d6000803e) // 32
                mstore(add(m, 0x54), 0x3735a920a3ca505d382bbc545af43d6000803e6052573d6000fd5b3d6000f35b) // 32
                mstore(add(m, 0x34), 0x14605757363d3d37363d7f360894a13ba1a3210667c828492db98dca3e2076cc) // 32
                mstore(add(m, 0x14), address()) // 20
                mstore(m, 0x607f3d8160093d39f33d3d3373) // 9 + 4
            }
            // forgefmt: disable-end
        }
    }
}

/// @title Wrapped Ether Hook
/// @notice Hook for wrapping/unwrapping ETH in Uniswap V4 pools
/// @dev Implements 1:1 wrapping/unwrapping of ETH to WETH
contract WETHHook is BaseTokenWrapperHook {
    /// @notice The WETH9 contract
    WETH public immutable weth;

    /// @notice Creates a new WETH wrapper hook
    /// @param _manager The Uniswap V4 pool manager
    /// @param _weth The WETH9 contract address
    constructor(IPoolManager _manager, address payable _weth)
        BaseTokenWrapperHook(
            _manager,
            Currency.wrap(_weth), // wrapper token is WETH
            CurrencyLibrary.ADDRESS_ZERO // underlying token is ETH (address(0))
        )
    {
        weth = WETH(payable(_weth));
    }
}<|MERGE_RESOLUTION|>--- conflicted
+++ resolved
@@ -167,10 +167,7 @@
     }
 }
 
-<<<<<<< HEAD
-=======
 // https://github.com/foundry-rs/foundry/issues/8557
->>>>>>> 1a5de245
 // https://github.com/foundry-rs/foundry/issues/11249
 function argListRepro(address tokenIn, uint256 amountIn, bool data) {
     maverickV2SwapCallback(
@@ -182,8 +179,6 @@
     );
 }
 
-<<<<<<< HEAD
-=======
 // https://github.com/foundry-rs/foundry/issues/11905
 function noBlanksLinesBeforeIdentifiers() public {
             timelockController
@@ -209,7 +204,6 @@
             }
 }
 
->>>>>>> 1a5de245
 contract NestedCallsTest is Test {
     string constant errMsg = "User provided message";
     uint256 constant maxDecimals = 77;
