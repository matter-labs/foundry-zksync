--- conflicted
+++ resolved
@@ -57,8 +57,6 @@
         dx * _VELODROME_TOKEN_BASIS / x_basis,
         y * _VELODROME_TOKEN_BASIS / y_basis
     ) * y_basis / _VELODROME_TOKEN_BASIS * aReallyLongIdentifierThatMakesTheOperatorExpressionBreak;
-<<<<<<< HEAD
-=======
 }
 
 contract Repro {
@@ -74,5 +72,4 @@
             || chainId == SEI || chainId == SOPHON || chainId == SUPERSEED || chainId == SONIC || chainId == UNICHAIN
             || chainId == XDC || chainId == ZKSYNC;
     }
->>>>>>> 1a5de245
 }