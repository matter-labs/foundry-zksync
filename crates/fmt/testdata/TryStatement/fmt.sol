interface Unknown {
    function empty() external;
    function lookup() external returns (uint256);
    function lookupMultipleValues()
        external
        returns (uint256, uint256, uint256, uint256, uint256);

    function doSomething() external;
    function doSomethingElse() external;

    function handleError() external;
}

contract TryStatement {
    Unknown unknown;

    function test() external {
        try unknown.empty() {} catch {}

        try unknown.lookup() returns (uint256) {} catch Error(string memory) {}

        try unknown.lookup() returns (uint256) {}
            catch Error(string memory) {}
            catch (bytes memory) {}

        try unknown.lookup() returns (uint256) {} catch (bytes memory) {}

        try unknown.empty() {
            unknown.doSomething();
        } catch {
            unknown.handleError();
        }

        try unknown.empty() {
            unknown.doSomething();
        }
            catch Error(string memory) {}
            catch Panic(uint256) {}
        catch {
            unknown.handleError();
        }

        try unknown.lookupMultipleValues() returns (
            uint256, uint256, uint256, uint256, uint256
        ) {}
            catch Error(string memory) {}
            catch {}

        try unknown.lookupMultipleValues() returns (
            uint256, uint256, uint256, uint256, uint256
        ) {
            unknown.doSomething();
        } catch Error(string memory) {
            unknown.handleError();
        } catch {}

        // comment1
        try /* comment2 */ unknown.lookup() // comment3
        returns (
            uint256 // comment4
        ) {} // comment5
            catch { /* comment6 */ }

        // comment7
        try unknown.empty() { // comment8
            unknown.doSomething();
        } /* comment9 */ catch /* comment10 */ Error(string memory) {
            unknown.handleError();
        } catch /* comment11 */ Panic(uint256) {
            unknown.handleError();
        } catch {}
    }

    function test_multiParam() {
        Mock mock = new Mock();

        try mock.add(2, 3) {
            revert();
        } catch (bytes memory err) {
            require(keccak256(err) == keccak256(ERROR_MESSAGE));
        }
    }

    function test_multiComment() {
        try vm.envString("API_KEY") returns (string memory) {
            console2.log("Forked Ethereum mainnet");
            // Fork mainnet at a specific block for consistency
            vm.createSelectFork(vm.rpcUrl("mainnet"), 21_900_000);
            // do something
        } catch {
            /* sadness */
            // more sadness
            revert();
        }
    }
<<<<<<< HEAD
=======

    function try_reallyLongCall() {
        try AggregatorV3Interface(oracle).latestRoundData() returns (
            uint80, int256 _price, uint256, uint256 _updatedAt, uint80
        ) {
            return true;
        } catch {}
    }
>>>>>>> 1a5de245
}<|MERGE_RESOLUTION|>--- conflicted
+++ resolved
@@ -93,8 +93,6 @@
             revert();
         }
     }
-<<<<<<< HEAD
-=======
 
     function try_reallyLongCall() {
         try AggregatorV3Interface(oracle).latestRoundData() returns (
@@ -103,5 +101,4 @@
             return true;
         } catch {}
     }
->>>>>>> 1a5de245
 }