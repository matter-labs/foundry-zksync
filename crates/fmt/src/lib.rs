--- conflicted
+++ resolved
@@ -1,8 +1,6 @@
 #![doc = include_str!("../README.md")]
 #![cfg_attr(not(test), warn(unused_crate_dependencies))]
 #![cfg_attr(docsrs, feature(doc_cfg))]
-<<<<<<< HEAD
-#![allow(dead_code)] // TODO(dani)
 
 const DEBUG: bool = false || option_env!("FMT_DEBUG").is_some();
 const DEBUG_INDENT: bool = false || option_env!("FMT_DEBUG").is_some();
@@ -12,13 +10,9 @@
     inline_config::{InlineConfig, InlineConfigItem},
 };
 
-// TODO(dani)
-// #[macro_use]
-// extern crate tracing;
-use tracing as _;
+mod state;
+
 use tracing_subscriber as _;
-
-mod state;
 
 mod pp;
 
@@ -30,29 +24,6 @@
     sema::{Compiler, Gcx, Source},
 };
 
-=======
-
-const DEBUG: bool = false || option_env!("FMT_DEBUG").is_some();
-const DEBUG_INDENT: bool = false || option_env!("FMT_DEBUG").is_some();
-
-use foundry_common::comments::{
-    Comment, Comments,
-    inline_config::{InlineConfig, InlineConfigItem},
-};
-
-mod state;
-
-mod pp;
-
-use solar::{
-    parse::{
-        ast::{SourceUnit, Span},
-        interface::{Session, diagnostics::EmittedDiagnostics, source_map::SourceFile},
-    },
-    sema::{Compiler, Gcx, Source},
-};
-
->>>>>>> bb80198a
 use std::{path::Path, sync::Arc};
 
 pub use foundry_config::fmt::*;
