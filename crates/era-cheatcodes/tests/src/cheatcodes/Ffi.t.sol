--- conflicted
+++ resolved
@@ -13,11 +13,7 @@
         inputs[2] =
             "echo -n 0x0000000000000000000000000000000000000000000000000000000000000020000000000000000000000000000000000000000000000000000000000000000966666920776f726b730000000000000000000000000000000000000000000000";
 
-<<<<<<< HEAD
-         bytes memory res = vm.ffi(inputs);
-=======
         bytes memory res = vm.ffi(inputs);
->>>>>>> eb2ae267
         (string memory output) = abi.decode(res, (string));
         assertEq(output, "ffi works", "ffi failed");
     }
