use crate::{
    events::LogEntry,
    utils::{ToH160, ToH256, ToU256},
};
use alloy_sol_types::{SolInterface, SolValue};
use era_test_node::{
    deps::storage_view::StorageView, fork::ForkStorage, utils::bytecode_to_factory_dep,
};
use ethers::{signers::Signer, types::TransactionRequest, utils::to_checksum};
use foundry_cheatcodes::{BroadcastableTransaction, CheatsConfig};
use foundry_cheatcodes_spec::Vm;
use foundry_common::conversion_utils::h160_to_address;
use foundry_evm_core::{
    backend::DatabaseExt,
    era_revm::{db::RevmDatabaseForEra, transactions::storage_to_state},
    fork::CreateFork,
    opts::EvmOpts,
};
use itertools::Itertools;
use multivm::{
    interface::{dyn_tracers::vm_1_4_0::DynTracer, tracer::TracerExecutionStatus, VmRevertReason},
    vm_latest::{
        BootloaderState, HistoryMode, L1BatchEnv, SimpleMemory, SystemEnv, VmTracer, ZkSyncVmState,
    },
    zk_evm_1_3_3::zkevm_opcode_defs::CALL_SYSTEM_ABI_REGISTERS,
    zk_evm_1_4_0::{
        tracing::{AfterExecutionData, VmLocalStateData},
        vm_state::{PrimitiveValue, VmLocalState},
        zkevm_opcode_defs::{
            self,
            decoding::{EncodingModeProduction, VmEncodingMode},
            FatPointer, Opcode, RetOpcode, CALL_IMPLICIT_CALLDATA_FAT_PTR_REGISTER,
            RET_IMPLICIT_RETURNDATA_PARAMS_REGISTER,
        },
    },
};
use revm::{
    primitives::{ruint::Uint, BlockEnv, CfgEnv, Env, SpecId, U256 as rU256},
    JournaledState,
};
use serde::Serialize;
use std::{
    cell::{OnceCell, RefMut},
    collections::{hash_map::Entry, HashMap, HashSet},
    fmt::Debug,
    fs,
    ops::BitAnd,
    process::Command,
    str::FromStr,
    sync::Arc,
};
use zksync_basic_types::{AccountTreeId, H160, H256, U256};
use zksync_state::{ReadStorage, StoragePtr, WriteStorage};
use zksync_types::{
    block::{pack_block_info, unpack_block_info},
    get_code_key, get_nonce_key,
    utils::{decompose_full_nonce, nonces_to_full_nonce, storage_key_for_eth_balance},
    LogQuery, StorageKey, StorageValue, Timestamp, ACCOUNT_CODE_STORAGE_ADDRESS,
    MSG_VALUE_SIMULATOR_ADDRESS,
};
use zksync_utils::{h256_to_u256, u256_to_h256};

type EraDb<DB> = StorageView<ForkStorage<RevmDatabaseForEra<DB>>>;
type PcOrImm = <EncodingModeProduction as VmEncodingMode<8>>::PcOrImm;

// address(uint160(uint256(keccak256('hevm cheat code'))))
// 0x7109709ecfa91a80626ff3989d68f67f5b1dd12d
const CHEATCODE_ADDRESS: H160 = H160([
    113, 9, 112, 158, 207, 169, 26, 128, 98, 111, 243, 152, 157, 104, 246, 127, 91, 29, 209, 45,
]);

// 0x2e1908b13b8b625ed13ecf03c87d45c499d1f325
const TEST_ADDRESS: H160 =
    H160([46, 25, 8, 177, 59, 139, 98, 94, 209, 62, 207, 3, 200, 125, 69, 196, 153, 209, 243, 37]);

const INTERNAL_CONTRACT_ADDRESSES: [H160; 20] = [
    zksync_types::BOOTLOADER_ADDRESS,
    zksync_types::ACCOUNT_CODE_STORAGE_ADDRESS,
    zksync_types::NONCE_HOLDER_ADDRESS,
    zksync_types::KNOWN_CODES_STORAGE_ADDRESS,
    zksync_types::IMMUTABLE_SIMULATOR_STORAGE_ADDRESS,
    zksync_types::CONTRACT_DEPLOYER_ADDRESS,
    zksync_types::CONTRACT_FORCE_DEPLOYER_ADDRESS,
    zksync_types::L1_MESSENGER_ADDRESS,
    zksync_types::MSG_VALUE_SIMULATOR_ADDRESS,
    zksync_types::KECCAK256_PRECOMPILE_ADDRESS,
    zksync_types::L2_ETH_TOKEN_ADDRESS,
    zksync_types::SYSTEM_CONTEXT_ADDRESS,
    zksync_types::BOOTLOADER_UTILITIES_ADDRESS,
    zksync_types::EVENT_WRITER_ADDRESS,
    zksync_types::COMPRESSOR_ADDRESS,
    zksync_types::COMPLEX_UPGRADER_ADDRESS,
    zksync_types::ECRECOVER_PRECOMPILE_ADDRESS,
    zksync_types::SHA256_PRECOMPILE_ADDRESS,
    zksync_types::MINT_AND_BURN_ADDRESS,
    H160::zero(),
];

#[derive(Debug, Clone)]
struct EraEnv {
    l1_batch_env: L1BatchEnv,
    system_env: SystemEnv,
}

/// Represents the state of a foundry test function, i.e. functions
/// prefixed with "testXXX"
#[derive(Debug, Clone, Default, PartialEq, Eq)]
enum FoundryTestState {
    /// The test function is not yet running
    #[default]
    NotStarted,
    /// The test function is now running at the specified call depth
    Running { call_depth: usize },
    /// The test function has finished executing
    Finished,
}

#[derive(Debug, Default, Clone)]
pub struct CheatcodeTracer {
    modified_storage_keys: HashMap<StorageKey, StorageValue>,
    one_time_actions: Vec<FinishCycleOneTimeActions>,
    next_return_action: Option<NextReturnAction>,
    permanent_actions: FinishCyclePermanentActions,
    return_data: Option<Vec<U256>>,
    return_ptr: Option<FatPointer>,
    near_calls: usize,
    serialized_objects: HashMap<String, String>,
    env: OnceCell<EraEnv>,
    config: Arc<CheatsConfig>,
    recorded_logs: HashSet<LogEntry>,
    recording_logs: bool,
    recording_timestamp: u32,
    expected_calls: ExpectedCallsTracker,
    test_status: FoundryTestState,
    emit_config: EmitConfig,
    saved_snapshots: HashMap<U256, SavedSnapshot>,
    broadcastable_transactions: Vec<BroadcastableTransaction>,
}

#[derive(Debug, Clone)]
pub struct SavedSnapshot {
    modified_storage: HashMap<StorageKey, H256>,
}

#[derive(Debug, Clone, Default)]
struct EmitConfig {
    expected_emit_state: ExpectedEmitState,
    expect_emits_since: u32,
    expect_emits_until: u32,
    call_emits_since: u32,
    call_emits_until: u32,
    call_depth: usize,
    checks: EmitChecks,
}

#[derive(Debug, Clone, Default)]
struct EmitChecks {
    address: Option<H160>,
    topics: [bool; 3],
    data: bool,
}

#[derive(Debug, Clone, Serialize, Eq, Hash, PartialEq, Default)]
enum ExpectedEmitState {
    #[default]
    NotStarted,
    ExpectedEmitTriggered,
    CallTriggered,
    Assert,
    Finished,
}

#[derive(Debug, Clone)]
enum FinishCycleOneTimeActions {
    StorageWrite { key: StorageKey, read_value: H256, write_value: H256 },
    StoreFactoryDep { hash: U256, bytecode: Vec<U256> },
    ForceRevert { error: Vec<u8>, exception_handler: PcOrImm },
    ForceReturn { data: Vec<u8>, continue_pc: PcOrImm },
    CreateSelectFork { url_or_alias: String, block_number: Option<u64> },
    CreateFork { url_or_alias: String, block_number: Option<u64> },
    SelectFork { fork_id: U256 },
    RevertToSnapshot { snapshot_id: U256 },
    Snapshot,
    SetOrigin { origin: H160 },
    MakePersistentAccount { account: H160 },
    MakePersistentAccounts { accounts: Vec<H160> },
    RevokePersistentAccount { account: H160 },
    RevokePersistentAccounts { accounts: Vec<H160> },
}

#[derive(Debug, Clone)]
struct NextReturnAction {
    /// Target depth where the next statement would be
    target_depth: usize,
    /// Action to queue when the condition is satisfied
    action: ActionOnReturn,
    returns_to_skip: usize,
}

#[derive(Debug, Clone)]
enum ActionOnReturn {
    ExpectRevert {
        reason: Option<Vec<u8>>,
        depth: usize,
        prev_continue_pc: Option<PcOrImm>,
        prev_exception_handler_pc: Option<PcOrImm>,
    },
}

#[derive(Debug, Default, Clone)]
struct FinishCyclePermanentActions {
    start_prank: Option<StartPrankOpts>,
    broadcast: Option<BroadcastOpts>,
}

#[derive(Debug, Clone)]
struct StartPrankOpts {
    sender: H160,
    origin: Option<H160>,
}

/// Tracks the expected calls per address.
///
/// For each address, we track the expected calls per call data. We track it in such manner
/// so that we don't mix together calldatas that only contain selectors and calldatas that contain
/// selector and arguments (partial and full matches).
///
/// This then allows us to customize the matching behavior for each call data on the
/// `ExpectedCallData` struct and track how many times we've actually seen the call on the second
/// element of the tuple.
type ExpectedCallsTracker = HashMap<H160, HashMap<Vec<u8>, (ExpectedCallData, u64)>>;

#[derive(Debug, Clone)]
struct ExpectedCallData {
    /// The expected value sent in the call
    value: Option<U256>,
    /// The number of times the call is expected to be made.
    /// If the type of call is `NonCount`, this is the lower bound for the number of calls
    /// that must be seen.
    /// If the type of call is `Count`, this is the exact number of calls that must be seen.
    count: u64,
    /// The type of expected call.
    call_type: ExpectedCallType,
}

/// The type of expected call.
#[derive(Clone, Debug, PartialEq, Eq)]
enum ExpectedCallType {
    /// The call is expected to be made at least once.
    NonCount,
    /// The exact number of calls expected.
    Count,
}

#[derive(Debug, Clone)]
struct BroadcastOpts {
    original_origin: H160,
    original_caller: H160,
    new_origin: H160,
    depth: usize,
}

impl<S: DatabaseExt + Send, H: HistoryMode> DynTracer<EraDb<S>, SimpleMemory<H>>
    for CheatcodeTracer
{
    fn before_execution(
        &mut self,
        state: VmLocalStateData<'_>,
        data: multivm::zk_evm_1_4_0::tracing::BeforeExecutionData,
        _memory: &SimpleMemory<H>,
        _storage: StoragePtr<EraDb<S>>,
    ) {
        //store the current exception handler in expect revert
        // to be used to force a revert
        if let Some(ActionOnReturn::ExpectRevert {
            prev_exception_handler_pc,
            prev_continue_pc,
            ..
        }) = self.current_expect_revert()
        {
            if matches!(data.opcode.variant.opcode, Opcode::Ret(_)) {
                // Callstack on the desired depth, it has the correct pc for continue
                let last = state.vm_local_state.callstack.inner.last().unwrap();
                // Callstack on the current depth, it has the correct pc for exception handler and
                // is_local_frame
                let current = &state.vm_local_state.callstack.current;
                let is_to_label: bool = data.opcode.variant.flags
                    [zkevm_opcode_defs::RET_TO_LABEL_BIT_IDX] &
                    state.vm_local_state.callstack.current.is_local_frame;
                tracing::debug!(%is_to_label, ?last, "storing continuations");

                // The source https://github.com/matter-labs/era-zk_evm/blob/763ef5dfd52fecde36bfdd01d47589b61eabf118/src/opcodes/execution/ret.rs#L242
                if is_to_label {
                    prev_continue_pc.replace(data.opcode.imm_0);
                } else {
                    prev_continue_pc.replace(last.pc);
                }

                prev_exception_handler_pc.replace(current.exception_handler_location);
            }
        }
    }

    fn after_execution(
        &mut self,
        state: VmLocalStateData<'_>,
        data: AfterExecutionData,
        memory: &SimpleMemory<H>,
        storage: StoragePtr<EraDb<S>>,
    ) {
        let current = state.vm_local_state.callstack.get_current_stack();
        let is_reserved_addr = current
            .code_address
            .bitand(H160::from_str("ffffffffffffffffffffffffffffffffffff0000").unwrap())
            .is_zero();

        if current.code_address != CHEATCODE_ADDRESS &&
            !INTERNAL_CONTRACT_ADDRESSES.contains(&current.code_address) &&
            !is_reserved_addr
        {
            if self.emit_config.expected_emit_state == ExpectedEmitState::ExpectedEmitTriggered {
                //cheatcode triggered, waiting for far call
                if let Opcode::FarCall(_call) = data.opcode.variant.opcode {
                    self.emit_config.call_emits_since = state.vm_local_state.timestamp;
                    self.emit_config.expect_emits_until = state.vm_local_state.timestamp;
                    self.emit_config.expected_emit_state = ExpectedEmitState::CallTriggered;
                    self.emit_config.call_depth = state.vm_local_state.callstack.depth();
                }
            }

            if self.emit_config.expected_emit_state == ExpectedEmitState::CallTriggered &&
                state.vm_local_state.callstack.depth() < self.emit_config.call_depth
            {
                self.emit_config.call_emits_until = state.vm_local_state.timestamp;
            }
        }

        if self.update_test_status(&state, &data) == &FoundryTestState::Finished {
            // Trigger assert for emit_logs
            self.emit_config.expected_emit_state = ExpectedEmitState::Assert;

            for (address, expected_calls_for_target) in &self.expected_calls {
                for (expected_calldata, (expected, actual_count)) in expected_calls_for_target {
                    let failed = match expected.call_type {
                        // If the cheatcode was called with a `count` argument,
                        // we must check that the EVM performed a CALL with this calldata exactly
                        // `count` times.
                        ExpectedCallType::Count => expected.count != *actual_count,
                        // If the cheatcode was called without a `count` argument,
                        // we must check that the EVM performed a CALL with this calldata at least
                        // `count` times. The amount of times to check was
                        // the amount of time the cheatcode was called.
                        ExpectedCallType::NonCount => expected.count > *actual_count,
                    };
                    // TODO: change to proper revert
                    assert!(
                        !failed,
                        "Expected call to {:?} with data {:?} was found {} times, expected {}",
                        address, expected_calldata, actual_count, expected.count
                    );
                }
            }

            // reset the test state to avoid checking again
            self.reset_test_status();
        }

        // Checks returns from caontracts for expectRevert cheatcode
        self.handle_return(&state, &data, memory);

        // Checks contract calls for expectCall cheatcode
        if let Opcode::FarCall(_call) = data.opcode.variant.opcode {
            let current = state.vm_local_state.callstack.current;
            if let Some(expected_calls_for_target) =
                self.expected_calls.get_mut(&current.code_address)
            {
                let calldata = get_calldata(&state, memory);
                // Match every partial/full calldata
                for (expected_calldata, (expected, actual_count)) in expected_calls_for_target {
                    // Increment actual times seen if...
                    // The calldata is at most, as big as this call's input, and
                    if expected_calldata.len() <= calldata.len() &&
                        // Both calldata match, taking the length of the assumed smaller one (which will have at least the selector), and
                        *expected_calldata == calldata[..expected_calldata.len()] &&
                        // The value matches, if provided
                        expected
                            .value
                            .map_or(true, |value|{
                                 value == current.context_u128_value.into()})
                    {
                        *actual_count += 1;
                    }
                }
            }
        }

        let current = state.vm_local_state.callstack.get_current_stack();

        if self.return_data.is_some() {
            if let Opcode::Ret(_call) = data.opcode.variant.opcode {
                if self.near_calls == 0 {
                    let ptr = state.vm_local_state.registers
                        [RET_IMPLICIT_RETURNDATA_PARAMS_REGISTER as usize];
                    let fat_data_pointer = FatPointer::from_u256(ptr.value);
                    self.return_ptr = Some(fat_data_pointer);
                } else {
                    self.near_calls = self.near_calls.saturating_sub(1);
                }
            }
        }

        if let Opcode::Ret(_) = data.opcode.variant.opcode {
            let current = state.vm_local_state.callstack.current;
            if current.code_address != CHEATCODE_ADDRESS {
                if let Some(broadcast) = &self.permanent_actions.broadcast {
                    if state.vm_local_state.callstack.depth() == broadcast.depth {
                        //when the test ends, just make sure the tx origin is set to the original
                        // one (should never get here unless .stopBroadcast
                        // wasn't called)
                        self.one_time_actions.push(FinishCycleOneTimeActions::SetOrigin {
                            origin: broadcast.original_origin,
                        });
                    }
                }
            }
        }

        if let Opcode::NearCall(_call) = data.opcode.variant.opcode {
            if self.return_data.is_some() {
                self.near_calls += 1;
            }
        }

        if let Opcode::FarCall(_call) = data.opcode.variant.opcode {
            if current.code_address == ACCOUNT_CODE_STORAGE_ADDRESS {
                if let Some(action) = &mut self.next_return_action {
                    // if the call is to the account storage contract, we need to skip the next
                    // return and our code assumes that we are working with return opcode, so we
                    // have to increase target depth
                    if action.target_depth + 1 == state.vm_local_state.callstack.depth() {
                        action.returns_to_skip += 1;
                    }
                }
            }

            if current.code_address != CHEATCODE_ADDRESS {
                if let Some(broadcast) = self.permanent_actions.broadcast.as_ref() {
                    let prev_cs = state
                        .vm_local_state
                        .callstack
                        .inner
                        .last()
                        .expect("callstack before the current");

                    if state.vm_local_state.callstack.depth() == broadcast.depth &&
                        prev_cs.this_address == broadcast.original_caller
                    {
                        self.one_time_actions.push(FinishCycleOneTimeActions::SetOrigin {
                            origin: broadcast.new_origin,
                        });

                        let new_origin = broadcast.new_origin;
                        let revm_db_for_era = storage
                            .borrow_mut()
                            .storage_handle
                            .inner
                            .read()
                            .unwrap()
                            .fork
                            .as_ref()
                            .unwrap()
                            .fork_source
                            .clone();
                        let rpc = revm_db_for_era.db.lock().unwrap().active_fork_url();

                        let gas_limit = current.ergs_remaining;
                        let (nonce, _) = Self::get_nonce(new_origin, &mut storage.borrow_mut());

                        let (value, to) = if current.code_address == MSG_VALUE_SIMULATOR_ADDRESS {
                            //when some eth is sent to an address in zkevm the call is replaced
                            // with a call to MsgValueSimulator, which does a mimic_call later
                            // to the original destination
                            // The value is stored in the 1st system abi register, and the
                            // original address is stored in the 2nd register
                            // see: https://github.com/matter-labs/era-test-node/blob/6ee7d29e876b75506f58355218e1ea755a315d17/etc/system-contracts/contracts/MsgValueSimulator.sol#L26-L27
                            let msg_value_simulator_value_reg_idx = CALL_SYSTEM_ABI_REGISTERS.start;
                            let msg_value_simulator_address_reg_idx =
                                msg_value_simulator_value_reg_idx + 1;
                            let value = state.vm_local_state.registers
                                [msg_value_simulator_value_reg_idx as usize];

                            let address = state.vm_local_state.registers
                                [msg_value_simulator_address_reg_idx as usize];

                            let mut bytes = [0u8; 32];
                            address.value.to_big_endian(&mut bytes);
                            let address = H256::from(bytes);

                            (Some(value.value), address.into())
                        } else {
                            (None, current.code_address)
                        };

                        let tx = BroadcastableTransaction {
                            rpc,
                            transaction:
                                ethers::types::transaction::eip2718::TypedTransaction::Legacy(
                                    TransactionRequest {
                                        from: Some(new_origin),
                                        to: Some(ethers::types::NameOrAddress::Address(to)),
                                        //FIXME: set only if set manually by user
                                        gas: Some(gas_limit.into()),
                                        value,
                                        data: Some(get_calldata(&state, memory).into()),
                                        nonce: Some(nonce),
                                        ..Default::default()
                                    },
                                ),
                        };
                        tracing::debug!(?tx, "storing for broadcast");

                        self.broadcastable_transactions.push(tx);
                        //FIXME: detect if this is a deployment and increase the other nonce too
                        self.set_nonce(
                            new_origin,
                            (Some(nonce + 1), None),
                            &mut storage.borrow_mut(),
                        );
                    }
                }
                return
            }
            if current.code_page.0 == 0 || current.ergs_remaining == 0 {
                tracing::error!("cheatcode triggered, but no calldata or ergs available");
                return
            }
            tracing::info!("far call: cheatcode triggered");
            let calldata = get_calldata(&state, memory);

            // try to dispatch the cheatcode
            if let Ok(call) = Vm::VmCalls::abi_decode(&calldata, true) {
                self.dispatch_cheatcode(state, data, memory, storage, call);
            } else {
                tracing::error!(
                    "Failed to decode cheatcode calldata (far call): {}",
                    hex::encode(calldata),
                );
            }
        }
    }
}

impl<S: DatabaseExt + Send, H: HistoryMode> VmTracer<EraDb<S>, H> for CheatcodeTracer {
    fn initialize_tracer(
        &mut self,
        _state: &mut ZkSyncVmState<EraDb<S>, H>,
        l1_batch_env: &L1BatchEnv,
        system_env: &SystemEnv,
    ) {
        self.env
            .set(EraEnv { l1_batch_env: l1_batch_env.clone(), system_env: system_env.clone() })
            .unwrap();
    }

    fn finish_cycle(
        &mut self,
        state: &mut ZkSyncVmState<EraDb<S>, H>,
        bootloader_state: &mut BootloaderState,
        storage: StoragePtr<EraDb<S>>,
    ) -> TracerExecutionStatus {
        if self.recording_logs {
            let (events, _) = state.event_sink.get_events_and_l2_l1_logs_after_timestamp(
                zksync_types::Timestamp(self.recording_timestamp),
            );
            let logs = crate::events::parse_events(events);
            //insert logs in the hashset
            for log in logs {
                self.recorded_logs.insert(log);
            }
        }

        // This assert is triggered only once after the test execution finishes
        // And is used to assert that all logs exist
        if self.emit_config.expected_emit_state == ExpectedEmitState::Assert {
            self.emit_config.expected_emit_state = ExpectedEmitState::Finished;

            let (expected_events_initial_dimension, _) =
                state.event_sink.get_events_and_l2_l1_logs_after_timestamp(
                    zksync_types::Timestamp(self.emit_config.expect_emits_since),
                );
            let expected_events_surplus = state
                .event_sink
                .get_events_and_l2_l1_logs_after_timestamp(zksync_types::Timestamp(
                    self.emit_config.expect_emits_until,
                ))
                .0
                .len();

            //remove n surplus events from the end of expected_events_initial_dimension
            let expected_events = expected_events_initial_dimension
                .clone()
                .into_iter()
                .take(expected_events_initial_dimension.len() - expected_events_surplus)
                .collect::<Vec<_>>();
            let expected_logs = crate::events::parse_events(expected_events);

            let (actual_events_initial_dimension, _) =
                state.event_sink.get_events_and_l2_l1_logs_after_timestamp(
                    zksync_types::Timestamp(self.emit_config.call_emits_since),
                );
            let actual_events_surplus = state
                .event_sink
                .get_events_and_l2_l1_logs_after_timestamp(zksync_types::Timestamp(
                    self.emit_config.call_emits_until,
                ))
                .0
                .len();

            //remove n surplus events from the end of actual_events_initial_dimension
            let actual_events = actual_events_initial_dimension
                .clone()
                .into_iter()
                .take(actual_events_initial_dimension.len() - actual_events_surplus)
                .collect::<Vec<_>>();
            let actual_logs = crate::events::parse_events(actual_events);

            assert!(compare_logs(&expected_logs, &actual_logs, self.emit_config.checks.clone()));
        }

        while let Some(action) = self.one_time_actions.pop() {
            match action {
                FinishCycleOneTimeActions::StorageWrite { key, read_value, write_value } => {
                    state.storage.write_value(LogQuery {
                        timestamp: Timestamp(state.local_state.timestamp),
                        tx_number_in_block: state.local_state.tx_number_in_block,
                        aux_byte: Default::default(),
                        shard_id: Default::default(),
                        address: *key.address(),
                        key: h256_to_u256(*key.key()),
                        read_value: h256_to_u256(read_value),
                        written_value: h256_to_u256(write_value),
                        rw_flag: true,
                        rollback: false,
                        is_service: false,
                    });
                }
                FinishCycleOneTimeActions::MakePersistentAccount { account } => {
                    let handle: &ForkStorage<RevmDatabaseForEra<S>> =
                        &storage.borrow_mut().storage_handle;
                    let fork_storage = handle.inner.write().unwrap();
                    let era_db = fork_storage.fork.as_ref().unwrap().fork_source.clone();

                    let mut db = era_db.db.lock().unwrap();
                    db.add_persistent_account(revm::primitives::Address::from(
                        account.to_fixed_bytes(),
                    ));
                }
                FinishCycleOneTimeActions::MakePersistentAccounts { accounts } => {
                    let handle: &ForkStorage<RevmDatabaseForEra<S>> =
                        &storage.borrow_mut().storage_handle;
                    let fork_storage = handle.inner.write().unwrap();
                    let era_db = fork_storage.fork.as_ref().unwrap().fork_source.clone();

                    let mut db = era_db.db.lock().unwrap();
                    db.extend_persistent_accounts(
                        accounts
                            .into_iter()
                            .map(|a: H160| revm::primitives::Address::from(a.to_fixed_bytes()))
                            .collect::<Vec<revm::primitives::Address>>(),
                    );
                }
                FinishCycleOneTimeActions::RevokePersistentAccount { account } => {
                    let handle: &ForkStorage<RevmDatabaseForEra<S>> =
                        &storage.borrow_mut().storage_handle;
                    let fork_storage = handle.inner.write().unwrap();
                    let era_db = fork_storage.fork.as_ref().unwrap().fork_source.clone();
                    let mut db = era_db.db.lock().unwrap();
                    db.remove_persistent_account(&revm::primitives::Address::from(
                        account.to_fixed_bytes(),
                    ));
                }
                FinishCycleOneTimeActions::RevokePersistentAccounts { accounts } => {
                    let handle: &ForkStorage<RevmDatabaseForEra<S>> =
                        &storage.borrow_mut().storage_handle;
                    let fork_storage = handle.inner.write().unwrap();
                    let era_db = fork_storage.fork.as_ref().unwrap().fork_source.clone();
                    let mut db = era_db.db.lock().unwrap();
                    db.remove_persistent_accounts(
                        accounts
                            .into_iter()
                            .map(|a: H160| revm::primitives::Address::from(a.to_fixed_bytes()))
                            .collect::<Vec<revm::primitives::Address>>(),
                    );
                }
                FinishCycleOneTimeActions::StoreFactoryDep { hash, bytecode } => state
                    .decommittment_processor
                    .populate(vec![(hash, bytecode)], Timestamp(state.local_state.timestamp)),
                FinishCycleOneTimeActions::CreateSelectFork { url_or_alias, block_number } => {
                    let modified_storage =
                        self.get_modified_storage(storage.borrow_mut().modified_storage_keys());

                    storage.borrow_mut().clean_cache();
                    let fork_id = {
                        let handle: &ForkStorage<RevmDatabaseForEra<S>> =
                            &storage.borrow_mut().storage_handle;
                        let mut fork_storage = handle.inner.write().unwrap();
                        fork_storage.value_read_cache.clear();
                        let era_db = fork_storage.fork.as_ref().unwrap().fork_source.clone();
                        let bytecodes = bootloader_state
                            .get_last_tx_compressed_bytecodes()
                            .iter()
                            .map(|b| bytecode_to_factory_dep(b.original.clone()))
                            .collect();

                        let mut journaled_state = JournaledState::new(SpecId::LATEST, vec![]);
                        journaled_state.state =
                            storage_to_state(&era_db, &modified_storage, bytecodes);

                        let mut db = era_db.db.lock().unwrap();
                        let era_env = self.env.get().unwrap();
                        let mut env = into_revm_env(era_env);
                        db.create_select_fork(
                            create_fork_request(
                                era_env,
                                self.config.clone(),
                                block_number,
                                &url_or_alias,
                            ),
                            &mut env,
                            &mut journaled_state,
                        )
                    };
                    storage.borrow_mut().modified_storage_keys = modified_storage;

                    self.return_data = Some(fork_id.unwrap().to_return_data());
                }
                FinishCycleOneTimeActions::CreateFork { url_or_alias, block_number } => {
                    let handle: &ForkStorage<RevmDatabaseForEra<S>> =
                        &storage.borrow_mut().storage_handle;
                    let era_db =
                        handle.inner.write().unwrap().fork.as_ref().unwrap().fork_source.clone();

                    let mut db = era_db.db.lock().unwrap();
                    let era_env = self.env.get().unwrap();
                    let fork_id = db.create_fork(create_fork_request(
                        era_env,
                        self.config.clone(),
                        block_number,
                        &url_or_alias,
                    ));
                    self.return_data = Some(fork_id.unwrap().to_return_data());
                }
                FinishCycleOneTimeActions::SelectFork { fork_id } => {
                    let modified_storage =
                        self.get_modified_storage(storage.borrow_mut().modified_storage_keys());
                    {
                        storage.borrow_mut().clean_cache();
                        let handle: &ForkStorage<RevmDatabaseForEra<S>> =
                            &storage.borrow_mut().storage_handle;
                        let mut fork_storage = handle.inner.write().unwrap();
                        fork_storage.value_read_cache.clear();
                        let era_db = fork_storage.fork.as_ref().unwrap().fork_source.clone();
                        let bytecodes = bootloader_state
                            .get_last_tx_compressed_bytecodes()
                            .iter()
                            .map(|b| bytecode_to_factory_dep(b.original.clone()))
                            .collect();

                        let mut journaled_state = JournaledState::new(SpecId::LATEST, vec![]);
                        journaled_state.state =
                            storage_to_state(&era_db, &modified_storage, bytecodes);

                        let mut db = era_db.db.lock().unwrap();
                        let era_env = self.env.get().unwrap();
                        let mut env = into_revm_env(era_env);
                        db.select_fork(
                            rU256::from(fork_id.as_u128()),
                            &mut env,
                            &mut journaled_state,
                        )
                        .unwrap();
                    }
                    storage.borrow_mut().modified_storage_keys = modified_storage;

                    self.return_data = Some(vec![fork_id]);
                }
                FinishCycleOneTimeActions::RevertToSnapshot { snapshot_id } => {
                    let mut storage = storage.borrow_mut();
                    let modified_storage =
                        self.get_modified_storage(storage.modified_storage_keys());
                    storage.clean_cache();

                    {
                        let handle: &ForkStorage<RevmDatabaseForEra<S>> = &storage.storage_handle;
                        let mut fork_storage = handle.inner.write().unwrap();
                        fork_storage.value_read_cache.clear();
                        let era_db = fork_storage.fork.as_ref().unwrap().fork_source.clone();
                        let bytecodes = bootloader_state
                            .get_last_tx_compressed_bytecodes()
                            .iter()
                            .map(|b| bytecode_to_factory_dep(b.original.clone()))
                            .collect();

                        let mut journaled_state = JournaledState::new(SpecId::LATEST, vec![]);
                        journaled_state.state =
                            storage_to_state(&era_db, &modified_storage, bytecodes);

                        let mut db = era_db.db.lock().unwrap();
                        let era_env = self.env.get().unwrap();
                        let mut env = into_revm_env(era_env);
                        db.revert(Uint::from_limbs(snapshot_id.0), &journaled_state, &mut env);
                    }

                    storage.modified_storage_keys =
                        self.saved_snapshots.remove(&snapshot_id).unwrap().modified_storage;
                }
                FinishCycleOneTimeActions::Snapshot => {
                    let mut storage = storage.borrow_mut();
                    let modified_storage =
                        self.get_modified_storage(storage.modified_storage_keys());

                    storage.clean_cache();

                    let snapshot_id = {
                        let handle: &ForkStorage<RevmDatabaseForEra<S>> = &storage.storage_handle;
                        let mut fork_storage = handle.inner.write().unwrap();
                        fork_storage.value_read_cache.clear();
                        let era_db = fork_storage.fork.as_ref().unwrap().fork_source.clone();
                        let bytecodes = bootloader_state
                            .get_last_tx_compressed_bytecodes()
                            .iter()
                            .map(|b| bytecode_to_factory_dep(b.original.clone()))
                            .collect();

                        let mut journaled_state = JournaledState::new(SpecId::LATEST, vec![]);
                        journaled_state.state =
                            storage_to_state(&era_db, &modified_storage, bytecodes);

                        let mut db = era_db.db.lock().unwrap();
                        let era_env = self.env.get().unwrap();
                        let env = into_revm_env(era_env);
                        let snapshot_id = db.snapshot(&journaled_state, &env);

                        self.saved_snapshots.insert(
                            snapshot_id.to_u256(),
                            SavedSnapshot { modified_storage: modified_storage.clone() },
                        );
                        snapshot_id
                    };

                    storage.modified_storage_keys = modified_storage;
                    self.return_data = Some(snapshot_id.to_return_data());
                }
                FinishCycleOneTimeActions::ForceReturn { data, continue_pc: pc } => {
                    tracing::debug!("!!!! FORCING RETURN");

                    self.return_data = Some(data.to_return_data());
                    let ptr = state.local_state.registers
                        [RET_IMPLICIT_RETURNDATA_PARAMS_REGISTER as usize];
                    let fat_data_pointer = FatPointer::from_u256(ptr.value);

                    Self::set_return(
                        fat_data_pointer,
                        self.return_data.take().unwrap(),
                        &mut state.local_state,
                        &mut state.memory,
                    );

                    //change current stack pc to label
                    state.local_state.callstack.get_current_stack_mut().pc = pc;
                }
                FinishCycleOneTimeActions::ForceRevert { error, exception_handler: pc } => {
                    tracing::debug!("!!! FORCING REVERT");

                    self.return_data = Some(error.to_return_data());
                    let ptr = state.local_state.registers
                        [RET_IMPLICIT_RETURNDATA_PARAMS_REGISTER as usize];
                    let fat_data_pointer = FatPointer::from_u256(ptr.value);

                    Self::set_return(
                        fat_data_pointer,
                        self.return_data.take().unwrap(),
                        &mut state.local_state,
                        &mut state.memory,
                    );

                    //change current stack pc to exception handler
                    state.local_state.callstack.get_current_stack_mut().pc = pc;
                }
                FinishCycleOneTimeActions::SetOrigin { origin } => {
                    let prev = state
                        .local_state
                        .callstack
                        .inner
                        .last_mut()
                        .expect("callstack before the current");
                    prev.this_address = origin;

                    let key = StorageKey::new(
                        AccountTreeId::new(zksync_types::SYSTEM_CONTEXT_ADDRESS),
                        zksync_types::SYSTEM_CONTEXT_TX_ORIGIN_POSITION,
                    );

                    storage.borrow_mut().set_value(key, origin.into());
                }
            }
        }

        // Set return data, if any
        if let Some(fat_pointer) = self.return_ptr.take() {
            let elements = self.return_data.take().unwrap();

            Self::set_return(fat_pointer, elements, &mut state.local_state, &mut state.memory);
        }

        // Sets the sender address for startPrank cheatcode
        if let Some(start_prank_call) = &self.permanent_actions.start_prank {
            let this_address = state.local_state.callstack.current.this_address;
            if !INTERNAL_CONTRACT_ADDRESSES.contains(&this_address) {
                state.local_state.callstack.current.msg_sender = start_prank_call.sender;
            }
        }

        TracerExecutionStatus::Continue
    }
}

impl CheatcodeTracer {
    pub fn new(
        cheatcodes_config: Arc<CheatsConfig>,
        modified_keys: HashMap<StorageKey, StorageValue>,
    ) -> Self {
        Self {
            config: cheatcodes_config,
            modified_storage_keys: modified_keys,
            ..Default::default()
        }
    }

    /// Resets the test state to [TestStatus::NotStarted]
    fn reset_test_status(&mut self) {
        self.test_status = FoundryTestState::NotStarted;
    }

    /// Updates and keeps track of the test status.
    ///
    /// A foundry test starting with "testXXX" prefix is said to running when it is first called
    /// with the test selector as calldata. The test finishes when the calldepth reaches the same
    /// depth as when it started, i.e. when the test function returns. The retun value is stored
    /// in the calldata.
    fn update_test_status(
        &mut self,
        state: &VmLocalStateData<'_>,
        data: &AfterExecutionData,
    ) -> &FoundryTestState {
        match data.opcode.variant.opcode {
            Opcode::FarCall(_) => {
                if self.test_status == FoundryTestState::NotStarted &&
                    state.vm_local_state.callstack.current.code_address == TEST_ADDRESS
                {
                    self.test_status = FoundryTestState::Running {
                        call_depth: state.vm_local_state.callstack.depth(),
                    };
                    tracing::info!("Test started depth {}", state.vm_local_state.callstack.depth());
                }
            }
            Opcode::Ret(_) => {
                if let FoundryTestState::Running { call_depth } = self.test_status {
                    // As we are checking the calldepth after execution, the stack has already been
                    // popped (so reduced by 1) and must be accounted for.
                    if call_depth == state.vm_local_state.callstack.depth() + 1 {
                        self.test_status = FoundryTestState::Finished;
                        tracing::info!("Test finished {}", state.vm_local_state.callstack.depth());
                        // panic!("Test finished")
                    }
                }
            }
            _ => (),
        }

        &self.test_status
    }

    pub fn dispatch_cheatcode<S: DatabaseExt + Send, H: HistoryMode>(
        &mut self,
        state: VmLocalStateData<'_>,
        _data: AfterExecutionData,
        _memory: &SimpleMemory<H>,
        storage: StoragePtr<EraDb<S>>,
        call: Vm::VmCalls,
    ) {
        use Vm::{VmCalls::*, *};

        match call {
            activeFork(activeForkCall {}) => {
                tracing::info!("👷 Getting active fork");
                let handle: &ForkStorage<RevmDatabaseForEra<S>> =
                    &storage.borrow_mut().storage_handle;
                let fork_storage = handle.inner.read().unwrap();
                let fork_id = fork_storage
                    .fork
                    .as_ref()
                    .unwrap()
                    .fork_source
                    .db
                    .lock()
                    .unwrap()
                    .active_fork_id();
                assert!(fork_id.is_some(), "No active fork found. Please create a fork first.");
                self.return_data = Some(fork_id.unwrap().to_return_data());
            }
            addr(addrCall { privateKey: private_key }) => {
                tracing::info!("👷 Getting address for private key");
                let Ok(address) = zksync_types::PackedEthSignature::address_from_private_key(
                    &private_key.to_h256(),
                ) else {
                    tracing::error!("Failed generating address for private key");
                    return
                };
                self.return_data = Some(h160_to_address(address).to_return_data());
            }
            deal(dealCall { account, newBalance: new_balance }) => {
                tracing::info!("👷 Setting balance for {account:?} to {new_balance}");
                self.write_storage(
                    storage_key_for_eth_balance(&account.to_h160()),
                    new_balance.to_h256(),
                    &mut storage.borrow_mut(),
                );
            }
            etch(etchCall { target, newRuntimeBytecode: new_runtime_bytecode }) => {
                tracing::info!("👷 Setting address code for {target:?}");
                let code_key = get_code_key(&target.to_h160());
                let (hash, code) = bytecode_to_factory_dep(new_runtime_bytecode);
                self.store_factory_dep(hash, code);
                self.write_storage(code_key, u256_to_h256(hash), &mut storage.borrow_mut());
            }
            expectRevert_0(expectRevert_0Call {}) => {
                let depth = state.vm_local_state.callstack.depth();
                tracing::info!(%depth, "👷 Setting up expectRevert for any reason");
                self.add_expect_revert(None, depth)
            }
            expectRevert_1(expectRevert_1Call { revertData }) => {
                let depth = state.vm_local_state.callstack.depth();
                tracing::info!(%depth, reason = ?revertData, "👷 Setting up expectRevert with bytes4 reason");
                self.add_expect_revert(Some(revertData.to_vec()), depth)
            }
            expectRevert_2(expectRevert_2Call { revertData }) => {
                let depth = state.vm_local_state.callstack.depth();
                tracing::info!(%depth, reason = ?revertData, "👷 Setting up expectRevert with reason");
                self.add_expect_revert(Some(revertData.to_vec()), depth)
            }
            expectCall_0(expectCall_0Call { callee, data }) => {
                tracing::info!("👷 Setting expected call to {callee:?}");
                self.expect_call(&callee.to_h160(), &data, None, 1, ExpectedCallType::NonCount);
            }
            expectCall_1(expectCall_1Call { callee, data, count }) => {
                tracing::info!("👷 Setting expected call to {callee:?} with count {count}");
                self.expect_call(&callee.to_h160(), &data, None, count, ExpectedCallType::Count);
            }
            expectCall_2(expectCall_2Call { callee, msgValue, data }) => {
                tracing::info!("👷 Setting expected call to {callee:?} with value {msgValue}");
                self.expect_call(
                    &callee.to_h160(),
                    &data,
                    Some(msgValue.to_u256()),
                    1,
                    ExpectedCallType::NonCount,
                );
            }
            expectCall_3(expectCall_3Call { callee, msgValue, data, count }) => {
                tracing::info!(
                    "👷 Setting expected call to {callee:?} with value {msgValue} and count
                {count}"
                );
                self.expect_call(
                    &callee.to_h160(),
                    &data,
                    Some(msgValue.to_u256()),
                    count,
                    ExpectedCallType::Count,
                );
            }
            expectEmit_0(expectEmit_0Call { checkTopic1, checkTopic2, checkTopic3, checkData }) => {
                tracing::info!(
                    "👷 Setting expected emit with checks {:?}, {:?}, {:?}, {:?}",
                    checkTopic1,
                    checkTopic2,
                    checkTopic3,
                    checkData
                );
                self.emit_config.expected_emit_state = ExpectedEmitState::ExpectedEmitTriggered;
                self.emit_config.expect_emits_since = state.vm_local_state.timestamp;
                self.emit_config.checks = EmitChecks {
                    address: None,
                    topics: [checkTopic1, checkTopic2, checkTopic3],
                    data: checkData,
                };
            }
            expectEmit_1(expectEmit_1Call {
                checkTopic1,
                checkTopic2,
                checkTopic3,
                checkData,
                emitter,
            }) => {
                tracing::info!(
                    "👷 Setting expected emit with checks {:?}, {:?}, {:?}, {:?} from emitter {:?}",
                    checkTopic1,
                    checkTopic2,
                    checkTopic3,
                    checkData,
                    emitter
                );
                self.emit_config.expected_emit_state = ExpectedEmitState::ExpectedEmitTriggered;
                self.emit_config.expect_emits_since = state.vm_local_state.timestamp;
                self.emit_config.checks = EmitChecks {
                    address: Some(emitter.to_h160()),
                    topics: [checkTopic1, checkTopic2, checkTopic3],
                    data: checkData,
                };
                self.emit_config.call_depth = state.vm_local_state.callstack.depth();
            }
            expectEmit_2(expectEmit_2Call {}) => {
                tracing::info!("👷 Setting expected emit at {}", state.vm_local_state.timestamp);
                self.emit_config.expected_emit_state = ExpectedEmitState::ExpectedEmitTriggered;
                self.emit_config.expect_emits_since = state.vm_local_state.timestamp;
                self.emit_config.checks =
                    EmitChecks { address: None, topics: [true; 3], data: true };
            }
            ffi(ffiCall { commandInput: command_input }) => {
                tracing::info!("👷 Running ffi: {command_input:?}");
                let Some(first_arg) = command_input.get(0) else {
                    tracing::error!("Failed to run ffi: no args");
                    return
                };
                let Ok(output) = Command::new(first_arg)
                    .args(&command_input[1..])
                    .current_dir(&self.config.root)
                    .output()
                else {
                    tracing::error!("Failed to run ffi");
                    return
                };

                // The stdout might be encoded on valid hex, or it might just be a string,
                // so we need to determine which it is to avoid improperly encoding later.
                let Ok(trimmed_stdout) = String::from_utf8(output.stdout) else {
                    tracing::error!("Failed to parse ffi output");
                    return
                };
                let trimmed_stdout = trimmed_stdout.trim();
                let encoded_stdout =
                    if let Ok(hex) = hex::decode(trimmed_stdout.trim_start_matches("0x")) {
                        hex
                    } else {
                        trimmed_stdout.as_bytes().to_vec()
                    };

<<<<<<< HEAD
                self.add_abi_encoded_return_data(&encoded_stdout);
=======
                self.return_data = Some(encoded_stdout.to_return_data());
>>>>>>> eb2ae267
            }
            getNonce_0(getNonce_0Call { account }) => {
                tracing::info!("👷 Getting nonce for {account:?}");
                let (account_nonce, _) =
                    Self::get_nonce(account.to_h160(), &mut storage.borrow_mut());
                tracing::info!(
                    "👷 Nonces for account {:?} are {}",
                    account,
                    account_nonce.as_u64()
                );
                tracing::info!("👷 Setting returndata",);
                tracing::info!("👷 Returndata is {:?}", account_nonce);
                self.return_data = Some(vec![account_nonce]);
            }
            getRecordedLogs(getRecordedLogsCall {}) => {
                tracing::info!("👷 Getting recorded logs");
                let logs: Vec<Log> = self
                    .recorded_logs
                    .iter()
                    .filter(|log| !log.data.is_empty())
                    .map(|log| Log {
                        topics: log
                            .topics
                            .iter()
                            .map(|topic| topic.to_fixed_bytes().into())
                            .collect(),
                        data: log.data.clone(),
                        emitter: log.address.to_fixed_bytes().into(),
                    })
                    .collect_vec();

                self.return_data = Some(logs.to_return_data());

                //clean up logs
                self.recorded_logs = HashSet::new();
                //disable flag of recording logs
                self.recording_logs = false;
            }
            isPersistent(isPersistentCall { account }) => {
                tracing::info!("👷 Checking if account {:?} is persistent", account);
                let handle: &ForkStorage<RevmDatabaseForEra<S>> =
                    &storage.borrow_mut().storage_handle;
                let fork_storage = handle.inner.read().unwrap();
                let era_db = fork_storage.fork.as_ref().unwrap().fork_source.clone();
                let db = era_db.db.lock().unwrap();
                let is_persistent = db.is_persistent(&revm::primitives::Address::from(
                    account.to_h160().to_fixed_bytes(),
                ));
                self.return_data = Some(vec![U256::from(is_persistent as u8)]);
            }
            load(loadCall { target, slot }) => {
                if H160(target.0 .0) != CHEATCODE_ADDRESS {
                    tracing::info!("👷 Getting storage slot {:?} for account {:?}", slot, target);
                    let key = StorageKey::new(AccountTreeId::new(target.to_h160()), H256(*slot));
                    let mut storage = storage.borrow_mut();
                    let value = storage.read_value(&key);
                    self.return_data = Some(vec![h256_to_u256(value)]);
                } else {
                    self.return_data = Some(vec![U256::zero()]);
                }
<<<<<<< HEAD
            }
            makePersistent_0(makePersistent_0Call { account }) => {
                tracing::info!("👷 Making account {:?} persistent", account);
                self.one_time_actions.push(FinishCycleOneTimeActions::MakePersistentAccount {
                    account: account.to_h160(),
                });
            }
            makePersistent_1(makePersistent_1Call { account0, account1 }) => {
                tracing::info!("👷 Making accounts {:?} and {:?} persistent", account0, account1);
                self.one_time_actions.push(FinishCycleOneTimeActions::MakePersistentAccounts {
                    accounts: vec![account0.to_h160(), account1.to_h160()],
                });
            }
            makePersistent_2(makePersistent_2Call { account0, account1, account2 }) => {
                tracing::info!(
                    "👷 Making accounts {:?}, {:?} and {:?} persistent",
                    account0,
                    account1,
                    account2
                );
                self.one_time_actions.push(FinishCycleOneTimeActions::MakePersistentAccounts {
                    accounts: vec![account0.to_h160(), account1.to_h160(), account2.to_h160()],
                });
            }
            makePersistent_3(makePersistent_3Call { accounts }) => {
                tracing::info!("👷 Making accounts {:?} persistent", accounts);
                self.one_time_actions.push(FinishCycleOneTimeActions::MakePersistentAccounts {
                    accounts: accounts.into_iter().map(|a| a.to_h160()).collect(),
                });
=======
>>>>>>> eb2ae267
            }
            recordLogs(recordLogsCall {}) => {
                tracing::info!("👷 Recording logs");
                tracing::info!(
                    "👷 Logs will be with the timestamp {}",
                    state.vm_local_state.timestamp
                );

                self.recording_timestamp = state.vm_local_state.timestamp;
                self.recording_logs = true;
            }
            readCallers(readCallersCall {}) => {
                tracing::info!("👷 Reading callers");

                let current_origin = {
                    let key = StorageKey::new(
                        AccountTreeId::new(zksync_types::SYSTEM_CONTEXT_ADDRESS),
                        zksync_types::SYSTEM_CONTEXT_TX_ORIGIN_POSITION,
                    );

                    storage.borrow_mut().read_value(&key)
                };

                let mut mode = CallerMode::None;
                let mut new_caller = current_origin;

                if let Some(prank) = &self.permanent_actions.start_prank {
                    //TODO: vm.prank -> CallerMode::Prank
                    mode = CallerMode::RecurrentPrank;
                    new_caller = prank.sender.into();
                }
                // TODO: vm.broadcast / vm.startBroadcast section
                // else if let Some(broadcast) = broadcast {
                //     mode = if broadcast.single_call {
                //         CallerMode::Broadcast
                //     } else {
                //         CallerMode::RecurrentBroadcast
                //     };
                //     new_caller = &broadcast.new_origin;
                //     new_origin = &broadcast.new_origin;
                // }

                let caller_mode = (mode as u8).into();
                let message_sender = h256_to_u256(new_caller);
                let tx_origin = h256_to_u256(current_origin);

                self.return_data = Some(vec![caller_mode, message_sender, tx_origin]);
            }
            readFile(readFileCall { path }) => {
                tracing::info!("👷 Reading file in path {}", path);
                let Ok(data) = fs::read(path) else {
                    tracing::error!("Failed to read file");
                    return
                };
<<<<<<< HEAD
                self.add_abi_encoded_return_data(&data);
=======
                self.return_data = Some(data.to_return_data());
>>>>>>> eb2ae267
            }
            revertTo(revertToCall { snapshotId }) => {
                tracing::info!("👷 Reverting to snapshot {}", snapshotId);
                self.one_time_actions.push(FinishCycleOneTimeActions::RevertToSnapshot {
                    snapshot_id: snapshotId.to_u256(),
                });
<<<<<<< HEAD
                self.return_data = Some(vec![U256::from(true as u8)]);
            }
            revokePersistent_0(revokePersistent_0Call { account }) => {
                tracing::info!("👷 Revoking persistence for account {:?}", account);
                self.one_time_actions.push(FinishCycleOneTimeActions::RevokePersistentAccount {
                    account: account.to_h160(),
                });
            }
            revokePersistent_1(revokePersistent_1Call { accounts }) => {
                tracing::info!("👷 Revoking persistence for accounts {:?}", accounts);
                self.one_time_actions.push(FinishCycleOneTimeActions::RevokePersistentAccounts {
                    accounts: accounts.into_iter().map(|a| a.to_h160()).collect(),
                });
=======
                self.return_data = Some(true.to_return_data());
>>>>>>> eb2ae267
            }
            roll(rollCall { newHeight: new_height }) => {
                tracing::info!("👷 Setting block number to {}", new_height);
                let key = StorageKey::new(
                    AccountTreeId::new(zksync_types::SYSTEM_CONTEXT_ADDRESS),
                    zksync_types::CURRENT_VIRTUAL_BLOCK_INFO_POSITION,
                );
                let mut storage = storage.borrow_mut();
                let (_, block_timestamp) =
                    unpack_block_info(h256_to_u256(storage.read_value(&key)));
                self.write_storage(
                    key,
                    u256_to_h256(pack_block_info(new_height.as_limbs()[0], block_timestamp)),
                    &mut storage,
                );
            }
            rpcUrl(rpcUrlCall { rpcAlias }) => {
                tracing::info!("👷 Getting rpc url of {}", rpcAlias);
                let rpc_endpoints = &self.config.rpc_endpoints;
                let rpc_url = match rpc_endpoints.get(&rpcAlias) {
                    Some(Ok(url)) => url.clone(),
                    _ => {
                        //this should revert but we don't have reverts yet
                        panic!(
                            "Failed to resolve env var `{}`: environment variable not found",
                            rpcAlias
                        )
                    }
                };
<<<<<<< HEAD
                //this should revert but we don't have reverts yet
                assert!(
                    rpc_url.is_some(),
                    "Failed to resolve env var `${rpcAlias}`: environment variable not found"
                );
                self.add_abi_encoded_return_data(rpc_url.unwrap().as_bytes());
=======

                self.return_data = Some(rpc_url.to_return_data());
>>>>>>> eb2ae267
            }
            rpcUrls(rpcUrlsCall {}) => {
                tracing::info!("👷 Getting rpc urls");
                let rpc_endpoints = &self.config.rpc_endpoints;
                let urls = rpc_endpoints
                    .iter()
                    .map(|(alias, url)| Rpc {
                        key: alias.clone(),
                        url: url
                            .as_ref()
                            .map(|value| value.clone())
                            .unwrap_or_else(|_| alias.clone()),
                    })
                    .collect_vec();

                self.return_data = Some(urls.to_return_data());
            }
            serializeAddress_0(serializeAddress_0Call {
                objectKey: object_key,
                valueKey: value_key,
                value,
            }) => {
                tracing::info!(
                    "👷 Serializing address {:?} with key {:?} to object {:?}",
                    value,
                    value_key,
                    object_key
                );
                let json_value = serde_json::json!({
                    value_key: value
                });

                //write to serialized_objects
                self.serialized_objects.insert(object_key.clone(), json_value.to_string());

                let address_with_checksum = to_checksum(&value.to_h160(), None);
<<<<<<< HEAD
                self.add_abi_encoded_return_data(address_with_checksum.as_bytes());
=======
                self.return_data = Some(address_with_checksum.to_return_data());
>>>>>>> eb2ae267
            }
            serializeBool_0(serializeBool_0Call {
                objectKey: object_key,
                valueKey: value_key,
                value,
            }) => {
                tracing::info!(
                    "👷 Serializing bool {:?} with key {:?} to object {:?}",
                    value,
                    value_key,
                    object_key
                );
                let json_value = serde_json::json!({
                    value_key: value
                });

                self.serialized_objects.insert(object_key.clone(), json_value.to_string());

                let bool_value = value.to_string();
<<<<<<< HEAD
                self.add_abi_encoded_return_data(bool_value.as_bytes());
=======
                self.return_data = Some(bool_value.to_return_data());
>>>>>>> eb2ae267
            }
            serializeUint_0(serializeUint_0Call {
                objectKey: object_key,
                valueKey: value_key,
                value,
            }) => {
                tracing::info!(
                    "👷 Serializing uint256 {:?} with key {:?} to object {:?}",
                    value,
                    value_key,
                    object_key
                );
                let json_value = serde_json::json!({
                    value_key: value
                });

                self.serialized_objects.insert(object_key.clone(), json_value.to_string());

                let uint_value = value.to_string();
<<<<<<< HEAD
                self.add_abi_encoded_return_data(uint_value.as_bytes());
=======
                self.return_data = Some(uint_value.to_return_data());
>>>>>>> eb2ae267
            }
            setNonce(setNonceCall { account, newNonce: new_nonce }) => {
                tracing::info!("👷 Setting nonce for {account:?} to {new_nonce}");
                let new_full_nonce = self.set_nonce(
                    account.to_h160(),
                    (Some(new_nonce.into()), Some(new_nonce.into())),
                    &mut storage.borrow_mut(),
                );

                if new_full_nonce.is_some() {
                    tracing::info!(
                        "👷 Nonces for account {:?} have been set to {}",
                        account,
                        new_nonce
                    );
                } else {
                    tracing::error!("👷 Setting nonces failed")
                }
            }
            snapshot(snapshotCall {}) => {
                tracing::info!("👷 Creating snapshot");
                self.one_time_actions.push(FinishCycleOneTimeActions::Snapshot);
            }
            startBroadcast_0(startBroadcast_0Call {}) => {
                tracing::info!("👷 Starting broadcast with default origin");

                self.start_broadcast(&storage, &state, None)
            }
            startBroadcast_1(startBroadcast_1Call { signer }) => {
                let origin = signer.to_h160();
                tracing::info!("👷 Starting broadcast with given origin: {origin}");
                self.start_broadcast(&storage, &state, Some(origin))
            }
            startBroadcast_2(startBroadcast_2Call { privateKey }) => {
                let chain_id = self.env.get().unwrap().system_env.chain_id.as_u64();
                let Some(wallet) =
                    crate::utils::parse_wallet(&privateKey).map(|w| w.with_chain_id(chain_id))
                else {
                    tracing::error!(cheatcode = "startBroadcast", "unable to parse private key");
                    return
                };

                let origin = wallet.address();
                tracing::info!("👷 Starting broadcast with origin from private key: {origin}");
                self.start_broadcast(&storage, &state, Some(origin))
            }
            startPrank_0(startPrank_0Call { msgSender: msg_sender }) => {
                tracing::info!("👷 Starting prank to {msg_sender:?}");
                self.start_prank(&storage, msg_sender.to_h160(), None);
            }
            startPrank_1(startPrank_1Call { msgSender: msg_sender, txOrigin: tx_origin }) => {
                tracing::info!("👷 Starting prank to {msg_sender:?} with origin {tx_origin:?}");
                self.start_prank(&storage, msg_sender.to_h160(), Some(tx_origin.to_h160()))
            }
            stopBroadcast(stopBroadcastCall {}) => {
                tracing::info!("👷 Stopping broadcast");
                self.stop_broadcast();
            }
            stopPrank(stopPrankCall {}) => {
                tracing::info!("👷 Stopping prank");
                self.stop_prank(&storage);
            }
            store(storeCall { target, slot, value }) => {
                tracing::info!(
                    "👷 Setting storage slot {:?} for account {:?} to {:?}",
                    slot,
                    target,
                    value
                );
                let mut storage = storage.borrow_mut();
                let key = StorageKey::new(AccountTreeId::new(target.to_h160()), H256(*slot));
                self.write_storage(key, H256(*value), &mut storage);
            }
            toString_0(toString_0Call { value }) => {
                tracing::info!("Converting address into string");
                let address_with_checksum = to_checksum(&value.to_h160(), None);
<<<<<<< HEAD
                self.add_abi_encoded_return_data(address_with_checksum.as_bytes());
=======
                self.return_data = Some(address_with_checksum.to_return_data());
>>>>>>> eb2ae267
            }
            toString_1(toString_1Call { value }) => {
                tracing::info!("Converting bytes into string");
                let bytes_value = format!("0x{}", hex::encode(value));
<<<<<<< HEAD
                self.add_abi_encoded_return_data(bytes_value.as_bytes());
=======
                self.return_data = Some(bytes_value.to_return_data());
>>>>>>> eb2ae267
            }
            toString_2(toString_2Call { value }) => {
                tracing::info!("Converting bytes32 into string");
                let bytes_value = format!("0x{}", hex::encode(value));
<<<<<<< HEAD
                self.add_abi_encoded_return_data(bytes_value.as_bytes());
=======
                self.return_data = Some(bytes_value.to_return_data());
>>>>>>> eb2ae267
            }
            toString_3(toString_3Call { value }) => {
                tracing::info!("Converting bool into string");
                let bool_value = value.to_string();
<<<<<<< HEAD
                self.add_abi_encoded_return_data(bool_value.as_bytes());
=======
                self.return_data = Some(bool_value.to_return_data());
>>>>>>> eb2ae267
            }
            toString_4(toString_4Call { value }) => {
                tracing::info!("Converting uint256 into string");
                let uint_value = value.to_string();
<<<<<<< HEAD
                self.add_abi_encoded_return_data(uint_value.as_bytes());
=======
                self.return_data = Some(uint_value.to_return_data());
>>>>>>> eb2ae267
            }
            toString_5(toString_5Call { value }) => {
                tracing::info!("Converting int256 into string");
                let int_value = value.to_string();
<<<<<<< HEAD
                self.add_abi_encoded_return_data(int_value.as_bytes());
=======
                self.return_data = Some(int_value.to_return_data());
>>>>>>> eb2ae267
            }

            tryFfi(tryFfiCall { commandInput: command_input }) => {
                tracing::info!("👷 Running try ffi: {command_input:?}");
                let Some(first_arg) = command_input.get(0) else {
                    tracing::error!("Failed to run ffi: no args");
                    return
                };
                let Ok(output) = Command::new(first_arg)
                    .args(&command_input[1..])
                    .current_dir(&self.config.root)
                    .output()
                else {
                    tracing::error!("Failed to run ffi");
                    return
                };

                // The stdout might be encoded on valid hex, or it might just be a string,
                // so we need to determine which it is to avoid improperly encoding later.
                let Ok(trimmed_stdout) = String::from_utf8(output.stdout) else {
                    tracing::error!("Failed to parse ffi output");
                    return
                };
                let trimmed_stdout = trimmed_stdout.trim();
                let encoded_stdout =
                    if let Ok(hex) = hex::decode(trimmed_stdout.trim_start_matches("0x")) {
                        hex
                    } else {
                        trimmed_stdout.as_bytes().to_vec()
                    };

                let ffi_result = FfiResult {
                    exitCode: output.status.code().unwrap_or(69), // Default from foundry
                    stdout: encoded_stdout,
                    stderr: output.stderr,
                };
                self.return_data = Some(ffi_result.to_return_data());
            }
            warp(warpCall { newTimestamp: new_timestamp }) => {
                tracing::info!("👷 Setting block timestamp {}", new_timestamp);

                let key = StorageKey::new(
                    AccountTreeId::new(zksync_types::SYSTEM_CONTEXT_ADDRESS),
                    zksync_types::CURRENT_VIRTUAL_BLOCK_INFO_POSITION,
                );
                let mut storage = storage.borrow_mut();
                let (block_number, _) = unpack_block_info(h256_to_u256(storage.read_value(&key)));
                self.write_storage(
                    key,
                    u256_to_h256(pack_block_info(block_number, new_timestamp.as_limbs()[0])),
                    &mut storage,
                );
            }
            createSelectFork_0(createSelectFork_0Call { urlOrAlias }) => {
                tracing::info!("👷 Creating and selecting fork {}", urlOrAlias,);

                if self.permanent_actions.broadcast.is_none() {
                    self.one_time_actions.push(FinishCycleOneTimeActions::CreateSelectFork {
                        url_or_alias: urlOrAlias,
                        block_number: None,
                    });
                } else {
                    tracing::error!("cannot select fork during a broadcast")
                }
            }
            createSelectFork_1(createSelectFork_1Call { urlOrAlias, blockNumber }) => {
                let block_number = blockNumber.to_u256().as_u64();
                tracing::info!(
                    "👷 Creating and selecting fork {} for block number {}",
                    urlOrAlias,
                    block_number
                );

                if self.permanent_actions.broadcast.is_none() {
                    self.one_time_actions.push(FinishCycleOneTimeActions::CreateSelectFork {
                        url_or_alias: urlOrAlias,
                        block_number: Some(block_number),
                    });
                } else {
                    tracing::error!("cannot select fork during a broadcast")
                }
            }
            createFork_0(createFork_0Call { urlOrAlias }) => {
                tracing::info!("👷 Creating fork {}", urlOrAlias,);

                self.one_time_actions.push(FinishCycleOneTimeActions::CreateFork {
                    url_or_alias: urlOrAlias,
                    block_number: None,
                });
            }
            createFork_1(createFork_1Call { urlOrAlias, blockNumber }) => {
                let block_number = blockNumber.to_u256().as_u64();
                tracing::info!("👷 Creating fork {} for block number {}", urlOrAlias, block_number);
                self.one_time_actions.push(FinishCycleOneTimeActions::CreateFork {
                    url_or_alias: urlOrAlias,
                    block_number: Some(block_number),
                });
            }
            selectFork(selectForkCall { forkId }) => {
                tracing::info!("👷 Selecting fork {}", forkId);

                if self.permanent_actions.broadcast.is_none() {
                    self.one_time_actions
                        .push(FinishCycleOneTimeActions::SelectFork { fork_id: forkId.to_u256() });
                } else {
                    tracing::error!("cannot select fork during broadcast")
                }
            }
            writeFile(writeFileCall { path, data }) => {
                tracing::info!("👷 Writing data to file in path {}", path);
                if fs::write(path, data).is_err() {
                    tracing::error!("Failed to write file");
                }
            }
            writeJson_0(writeJson_0Call { json, path }) => {
                tracing::info!("👷 Writing json data to file in path {}", path);
                let Ok(json) = serde_json::from_str::<serde_json::Value>(&json) else {
                    tracing::error!("Failed to parse json");
                    return
                };
                let Ok(formatted_json) = serde_json::to_string_pretty(&json) else {
                    tracing::error!("Failed to format json");
                    return
                };
                if fs::write(path, formatted_json).is_err() {
                    tracing::error!("Failed to write file");
                }
            }
            writeJson_1(writeJson_1Call { json, path, valueKey: value_key }) => {
                tracing::info!("👷 Writing json data to file in path {path} with key {value_key}");
                let Ok(file) = fs::read_to_string(&path) else {
                    tracing::error!("Failed to read file");
                    return
                };
                let Ok(mut file_json) = serde_json::from_str::<serde_json::Value>(&file) else {
                    tracing::error!("Failed to parse json");
                    return
                };
                let Ok(json) = serde_json::from_str::<serde_json::Value>(&json) else {
                    tracing::error!("Failed to parse json");
                    return
                };
                file_json[value_key] = json;
                let Ok(formatted_json) = serde_json::to_string_pretty(&file_json) else {
                    tracing::error!("Failed to format json");
                    return
                };
                if fs::write(path, formatted_json).is_err() {
                    tracing::error!("Failed to write file");
                }
            }
            _ => {
                tracing::error!("👷 Unrecognized cheatcode");
            }
        };
    }

    fn store_factory_dep(&mut self, hash: U256, bytecode: Vec<U256>) {
        self.one_time_actions.push(FinishCycleOneTimeActions::StoreFactoryDep { hash, bytecode });
    }

    fn write_storage<S: WriteStorage>(
        &mut self,
        key: StorageKey,
        write_value: H256,
        storage: &mut RefMut<S>,
    ) {
        self.one_time_actions.push(FinishCycleOneTimeActions::StorageWrite {
            key,
            read_value: storage.read_value(&key),
            write_value,
        });
    }

    /// Returns a given account's nonce
    ///
    /// The first item of the tuple represents the total number of transactions,
    /// meanwhile the second represents the number of contract deployed
    fn get_nonce<S: ReadStorage>(account: H160, storage: &mut RefMut<S>) -> (U256, U256) {
        let key = get_nonce_key(&account);
        let full_nonce = storage.read_value(&key);

        decompose_full_nonce(h256_to_u256(full_nonce))
    }

    /// Sets a given account's nonces
    ///
    /// Returns the new nonce
    fn set_nonce<S: WriteStorage>(
        &mut self,
        account: H160,
        (tx_nonce, deploy_nonce): (Option<U256>, Option<U256>),
        storage: &mut RefMut<S>,
    ) -> Option<(U256, U256)> {
        let key = get_nonce_key(&account);
        let (mut account_nonce, mut deployment_nonce) = Self::get_nonce(account, storage);
        if let Some(tx_nonce) = tx_nonce {
            if account_nonce >= tx_nonce {
                tracing::error!(?account, value = ?account_nonce, requested = ?tx_nonce, "account nonce is already set to a higher value");
                return None
            }

            account_nonce = tx_nonce;
        }

        if let Some(deploy_nonce) = deploy_nonce {
            if deployment_nonce >= deploy_nonce {
                tracing::error!(?account, value = ?deployment_nonce, requested = ?deploy_nonce, "deployment nonce is already set to a higher value");
                return None
            }

            deployment_nonce = deploy_nonce;
        }

        let new_full_nonce = nonces_to_full_nonce(account_nonce, deployment_nonce);
        self.write_storage(key, u256_to_h256(new_full_nonce), storage);

        Some((account_nonce, deployment_nonce))
    }

<<<<<<< HEAD
    fn add_trimmed_return_data(&mut self, data: &[u8]) {
        let data_length = data.len();
        let mut data: Vec<U256> = data
            .chunks(32)
            .map(|b| {
                // Copies the bytes into a 32 byte array
                // padding with zeros to the right if necessary
                let mut bytes = [0u8; 32];
                bytes[..b.len()].copy_from_slice(b);
                bytes.into()
            })
            .collect_vec();

        // Add the length of the data to the end of the return data
        data.push(data_length.into());

        self.return_data = Some(data);
    }

    fn add_abi_encoded_return_data(&mut self, data: &[u8]) {
        let abi_encoded_data = data.abi_encode();
        assert!(abi_encoded_data.len() % 32 == 0, "length must be multiple of 32");

        let data = abi_encoded_data.chunks(32).map(U256::from_big_endian).collect_vec();
        self.return_data = Some(data);
    }

=======
>>>>>>> eb2ae267
    fn set_return<H: HistoryMode>(
        mut fat_pointer: FatPointer,
        elements: Vec<U256>,
        state: &mut VmLocalState,
        memory: &mut SimpleMemory<H>,
    ) {
        let timestamp = Timestamp(state.timestamp);

        fat_pointer.length = (elements.len() as u32) * 32;
        state.registers[RET_IMPLICIT_RETURNDATA_PARAMS_REGISTER as usize] =
            PrimitiveValue { value: fat_pointer.to_u256(), is_pointer: true };
        memory.populate_page(
            fat_pointer.memory_page as usize,
            elements.into_iter().enumerate().collect_vec(),
            timestamp,
        );
    }

    fn current_expect_revert(&mut self) -> Option<&mut ActionOnReturn> {
        self.next_return_action.as_mut().map(|action| &mut action.action)
    }

    fn add_expect_revert(&mut self, reason: Option<Vec<u8>>, depth: usize) {
        if self.current_expect_revert().is_some() {
            panic!("expectRevert already set")
        }

        //-1: Because we are working with return opcode and it pops the stack after execution
        let action = ActionOnReturn::ExpectRevert {
            reason,
            depth: depth - 1,
            prev_exception_handler_pc: None,
            prev_continue_pc: None,
        };

        // We have to skip at least one return from CHEATCODES contract
        self.next_return_action =
            Some(NextReturnAction { target_depth: depth - 1, action, returns_to_skip: 1 });
    }

    fn handle_except_revert<H: HistoryMode>(
        reason: Option<&Vec<u8>>,
        op: zkevm_opcode_defs::RetOpcode,
        state: &VmLocalStateData<'_>,
        memory: &SimpleMemory<H>,
    ) -> Result<(), Vec<u8>> {
        match (op, reason) {
            (zkevm_opcode_defs::RetOpcode::Revert, Some(expected_reason)) => {
                let retdata = {
                    let ptr = state.vm_local_state.registers
                        [RET_IMPLICIT_RETURNDATA_PARAMS_REGISTER as usize];
                    assert!(ptr.is_pointer);
                    let fat_data_pointer = FatPointer::from_u256(ptr.value);
                    memory.read_unaligned_bytes(
                        fat_data_pointer.memory_page as usize,
                        fat_data_pointer.start as usize,
                        fat_data_pointer.length as usize,
                    )
                };

                tracing::debug!(?expected_reason, ?retdata);
                if !expected_reason.is_empty() && retdata.is_empty() {
                    return Err("call reverted as expected, but without data".to_string().into())
                }

                match VmRevertReason::from(retdata.as_slice()) {
                    VmRevertReason::General { msg, data: _ } => {
                        let expected_reason = String::from_utf8_lossy(expected_reason).to_string();
                        if msg == expected_reason {
                            Ok(())
                        } else {
                            Err(format!(
                                "Error != expected error: {} != {}",
                                &msg, expected_reason,
                            )
                            .into())
                        }
                    }
                    VmRevertReason::Unknown { function_selector: _, data } => {
                        if &data == expected_reason {
                            Ok(())
                        } else {
                            Err(format!(
                                "Error != expected error: {:?} != {:?}",
                                &data, expected_reason,
                            )
                            .into())
                        }
                    }
                    _ => {
                        tracing::error!("unexpected revert reason");
                        Err("unexpected revert reason".to_string().into())
                    }
                }
            }
            (zkevm_opcode_defs::RetOpcode::Revert, None) => {
                tracing::debug!("any revert accepted");
                Ok(())
            }
            (zkevm_opcode_defs::RetOpcode::Ok, _) => {
                tracing::debug!("expected revert but call succeeded");
                Err("expected revert but call succeeded".to_string().into())
            }
            (zkevm_opcode_defs::RetOpcode::Panic, _) => {
                tracing::error!("Vm panicked it should have never happened");
                Err("expected revert but call Panicked".to_string().into())
            }
        }
    }

    /// Adds an expectCall to the tracker.
    fn expect_call(
        &mut self,
        callee: &H160,
        calldata: &Vec<u8>,
        value: Option<U256>,
        count: u64,
        call_type: ExpectedCallType,
    ) {
        let expecteds = self.expected_calls.entry(*callee).or_default();

        match call_type {
            ExpectedCallType::Count => {
                // Get the expected calls for this target.
                // In this case, as we're using counted expectCalls, we should not be able to set
                // them more than once.
                assert!(
                    !expecteds.contains_key(calldata),
                    "counted expected calls can only bet set once"
                );
                expecteds
                    .insert(calldata.to_vec(), (ExpectedCallData { value, count, call_type }, 0));
            }
            ExpectedCallType::NonCount => {
                // Check if the expected calldata exists.
                // If it does, increment the count by one as we expect to see it one more time.
                match expecteds.entry(calldata.clone()) {
                    Entry::Occupied(mut entry) => {
                        let (expected, _) = entry.get_mut();
                        // Ensure we're not overwriting a counted expectCall.
                        assert!(
                            expected.call_type == ExpectedCallType::NonCount,
                            "cannot overwrite a counted expectCall with a non-counted expectCall"
                        );
                        expected.count += 1;
                    }
                    // If it does not exist, then create it.
                    Entry::Vacant(entry) => {
                        entry.insert((ExpectedCallData { value, count, call_type }, 0));
                    }
                }
            }
        }
    }

    fn handle_return<H: HistoryMode>(
        &mut self,
        state: &VmLocalStateData<'_>,
        data: &AfterExecutionData,
        memory: &SimpleMemory<H>,
    ) {
        // Skip check if there are no expected actions
        let Some(action) = self.next_return_action.as_mut() else { return };
        // We only care about the certain depth
        let callstack_depth = state.vm_local_state.callstack.depth();
        if callstack_depth != action.target_depth {
            return
        }

        // Skip check if opcode is not Ret
        let Opcode::Ret(op) = data.opcode.variant.opcode else { return };
        // Check how many retunrs we need to skip before finding the actual one
        if action.returns_to_skip != 0 {
            action.returns_to_skip -= 1;
            return
        }

        // The desired return opcode was found
        let ActionOnReturn::ExpectRevert {
            reason,
            depth,
            prev_exception_handler_pc: exception_handler,
            prev_continue_pc: continue_pc,
        } = &action.action;
        match op {
            RetOpcode::Revert => {
                tracing::debug!(wanted = %depth, current_depth = %callstack_depth, opcode = ?data.opcode.variant.opcode, "expectRevert");
                let (Some(exception_handler), Some(continue_pc)) =
                    (*exception_handler, *continue_pc)
                else {
                    tracing::error!("exceptRevert missing stored continuations");
                    return
                };

                self.one_time_actions.push(
                    Self::handle_except_revert(reason.as_ref(), op, state, memory)
                        .map(|_| FinishCycleOneTimeActions::ForceReturn {
                                //dummy data
                                data: // vec![0u8; 8192]
                                    [0xde, 0xad, 0xbe, 0xef].to_vec(),
                                continue_pc,
                            })
                        .unwrap_or_else(|error| FinishCycleOneTimeActions::ForceRevert {
                            error,
                            exception_handler,
                        }),
                );
                self.next_return_action = None;
            }
            RetOpcode::Ok => {
                let Some(exception_handler) = *exception_handler else {
                    tracing::error!("exceptRevert missing stored continuations");
                    return
                };
                if let Err(err) = Self::handle_except_revert(reason.as_ref(), op, state, memory) {
                    self.one_time_actions.push(FinishCycleOneTimeActions::ForceRevert {
                        error: err,
                        exception_handler,
                    });
                }
                self.next_return_action = None;
            }
            RetOpcode::Panic => (),
        }
    }

    fn start_prank<S: DatabaseExt + Send>(
        &mut self,
        storage: &StoragePtr<EraDb<S>>,
        sender: H160,
        origin: Option<H160>,
    ) {
        if self.permanent_actions.broadcast.is_some() {
            tracing::error!("prank is incompatible with broadcast");
            return
        }

        match origin {
            None => {
                self.permanent_actions.start_prank.replace(StartPrankOpts { sender, origin: None });
            }
            Some(tx_origin) => {
                let key = StorageKey::new(
                    AccountTreeId::new(zksync_types::SYSTEM_CONTEXT_ADDRESS),
                    zksync_types::SYSTEM_CONTEXT_TX_ORIGIN_POSITION,
                );
                let storage = &mut storage.borrow_mut();
                let original_tx_origin = storage.read_value(&key);
                self.write_storage(key, tx_origin.into(), storage);

                self.permanent_actions
                    .start_prank
                    .replace(StartPrankOpts { sender, origin: Some(original_tx_origin.into()) });
            }
        }
    }

    fn stop_prank<S: DatabaseExt + Send>(&mut self, storage: &StoragePtr<EraDb<S>>) {
        if let Some(original_tx_origin) =
            self.permanent_actions.start_prank.take().and_then(|v| v.origin)
        {
            let key = StorageKey::new(
                AccountTreeId::new(zksync_types::SYSTEM_CONTEXT_ADDRESS),
                zksync_types::SYSTEM_CONTEXT_TX_ORIGIN_POSITION,
            );
            self.write_storage(key, original_tx_origin.into(), &mut storage.borrow_mut());
        }
    }

    fn start_broadcast<S: DatabaseExt + Send>(
        &mut self,
        storage: &StoragePtr<EraDb<S>>,
        state: &VmLocalStateData<'_>,
        new_origin: Option<H160>,
    ) {
        if self.permanent_actions.start_prank.is_some() {
            tracing::error!("broadcast is incompatible with prank");
            return
        }

        let depth = state.vm_local_state.callstack.depth();

        let key = StorageKey::new(
            AccountTreeId::new(zksync_types::SYSTEM_CONTEXT_ADDRESS),
            zksync_types::SYSTEM_CONTEXT_TX_ORIGIN_POSITION,
        );

        let mut storage = storage.borrow_mut();

        let original_tx_origin = storage.read_value(&key);
        let new_origin = new_origin.unwrap_or(original_tx_origin.into());

        self.permanent_actions.broadcast = Some(BroadcastOpts {
            new_origin,
            original_origin: original_tx_origin.into(),
            original_caller: state.vm_local_state.callstack.current.msg_sender,
            depth,
        })
    }

    fn stop_broadcast(&mut self) {
        if let Some(broadcast) = self.permanent_actions.broadcast.take() {
            self.one_time_actions
                .push(FinishCycleOneTimeActions::SetOrigin { origin: broadcast.original_origin });
        }
    }

    /// Merge current modified storage with the entire storage modifications made so far in the test
    fn get_modified_storage(
        &self,
        storage: &HashMap<StorageKey, H256>,
    ) -> HashMap<StorageKey, H256> {
        let mut modified_storage = self
            .modified_storage_keys
            .clone()
            .into_iter()
            .filter(|(key, _)| key.address() != &zksync_types::SYSTEM_CONTEXT_ADDRESS)
            .collect::<HashMap<_, _>>();
        modified_storage.extend(
            storage
                .iter()
                .filter(|(key, _)| key.address() != &zksync_types::SYSTEM_CONTEXT_ADDRESS),
        );
        modified_storage
    }
<<<<<<< HEAD
=======
}

trait ToZkEvmResult {
    /// Converts a [SolcValue] to return data for zkevm
    fn to_return_data(&self) -> Vec<U256>;
}

impl<T> ToZkEvmResult for T
where
    T: SolValue,
{
    fn to_return_data(&self) -> Vec<U256> {
        let abi_encoded_data = self.abi_encode();
        assert!(abi_encoded_data.len() % 32 == 0, "length must be multiple of 32");

        abi_encoded_data.chunks(32).map(U256::from_big_endian).collect_vec()
    }
>>>>>>> eb2ae267
}

fn into_revm_env(env: &EraEnv) -> Env {
    use revm::primitives::U256;
    let block = BlockEnv {
        number: U256::from(env.l1_batch_env.first_l2_block.number),
        coinbase: h160_to_address(env.l1_batch_env.fee_account),
        timestamp: U256::from(env.l1_batch_env.first_l2_block.timestamp),
        gas_limit: U256::from(env.system_env.gas_limit),
        basefee: U256::from(env.l1_batch_env.base_fee()),
        ..Default::default()
    };

    let mut cfg = CfgEnv::default();
    cfg.chain_id = env.system_env.chain_id.as_u64();

    Env { block, cfg, ..Default::default() }
}

fn create_fork_request(
    env: &EraEnv,
    config: Arc<CheatsConfig>,
    block_number: Option<u64>,
    url_or_alias: &str,
) -> CreateFork {
    use foundry_evm_core::opts::Env;
    use revm::primitives::Address as revmAddress;

    let url = config.rpc_url(url_or_alias).unwrap();
    let env = into_revm_env(env);
    let opts_env = Env {
        gas_limit: u64::MAX,
        chain_id: None,
        tx_origin: revmAddress::ZERO,
        block_number: 0,
        block_timestamp: 0,
        ..Default::default()
    };
    let evm_opts = EvmOpts {
        env: opts_env,
        fork_url: Some(url.clone()),
        fork_block_number: block_number,
        ..Default::default()
    };

    CreateFork {
        enable_caching: config.rpc_storage_caching.enable_for_endpoint(&url),
        url,
        env,
        evm_opts,
    }
}

fn get_calldata<H: HistoryMode>(state: &VmLocalStateData<'_>, memory: &SimpleMemory<H>) -> Vec<u8> {
    let ptr = state.vm_local_state.registers[CALL_IMPLICIT_CALLDATA_FAT_PTR_REGISTER as usize];
    assert!(ptr.is_pointer);
    let fat_data_pointer = FatPointer::from_u256(ptr.value);
    memory.read_unaligned_bytes(
        fat_data_pointer.memory_page as usize,
        fat_data_pointer.start as usize,
        fat_data_pointer.length as usize,
    )
}

fn compare_logs(expected_logs: &[LogEntry], actual_logs: &[LogEntry], checks: EmitChecks) -> bool {
    let mut expected_iter = expected_logs.iter().peekable();
    let mut actual_iter = actual_logs.iter();

    while let Some(expected_log) = expected_iter.peek() {
        if let Some(actual_log) = actual_iter.next() {
            if are_logs_equal(expected_log, actual_log, &checks) {
                expected_iter.next(); // Move to the next expected log
            } else {
                return false
            }
        } else {
            // No more actual logs to compare
            return false
        }
    }

    true
}

fn are_logs_equal(a: &LogEntry, b: &LogEntry, emit_checks: &EmitChecks) -> bool {
    let address_match = match emit_checks.address {
        Some(address) => b.address == address,
        None => true,
    };

    let topics_match = emit_checks.topics.iter().enumerate().all(|(i, &check)| {
        if check {
            a.topics.get(i) == b.topics.get(i)
        } else {
            true
        }
    });

    let data_match = if emit_checks.data { a.data == b.data } else { true };

    address_match && topics_match && data_match
}<|MERGE_RESOLUTION|>--- conflicted
+++ resolved
@@ -1156,11 +1156,7 @@
                         trimmed_stdout.as_bytes().to_vec()
                     };
 
-<<<<<<< HEAD
-                self.add_abi_encoded_return_data(&encoded_stdout);
-=======
                 self.return_data = Some(encoded_stdout.to_return_data());
->>>>>>> eb2ae267
             }
             getNonce_0(getNonce_0Call { account }) => {
                 tracing::info!("👷 Getting nonce for {account:?}");
@@ -1221,7 +1217,6 @@
                 } else {
                     self.return_data = Some(vec![U256::zero()]);
                 }
-<<<<<<< HEAD
             }
             makePersistent_0(makePersistent_0Call { account }) => {
                 tracing::info!("👷 Making account {:?} persistent", account);
@@ -1251,8 +1246,6 @@
                 self.one_time_actions.push(FinishCycleOneTimeActions::MakePersistentAccounts {
                     accounts: accounts.into_iter().map(|a| a.to_h160()).collect(),
                 });
-=======
->>>>>>> eb2ae267
             }
             recordLogs(recordLogsCall {}) => {
                 tracing::info!("👷 Recording logs");
@@ -1307,19 +1300,14 @@
                     tracing::error!("Failed to read file");
                     return
                 };
-<<<<<<< HEAD
-                self.add_abi_encoded_return_data(&data);
-=======
                 self.return_data = Some(data.to_return_data());
->>>>>>> eb2ae267
             }
             revertTo(revertToCall { snapshotId }) => {
                 tracing::info!("👷 Reverting to snapshot {}", snapshotId);
                 self.one_time_actions.push(FinishCycleOneTimeActions::RevertToSnapshot {
                     snapshot_id: snapshotId.to_u256(),
                 });
-<<<<<<< HEAD
-                self.return_data = Some(vec![U256::from(true as u8)]);
+                self.return_data = Some(true.to_return_data());
             }
             revokePersistent_0(revokePersistent_0Call { account }) => {
                 tracing::info!("👷 Revoking persistence for account {:?}", account);
@@ -1332,9 +1320,6 @@
                 self.one_time_actions.push(FinishCycleOneTimeActions::RevokePersistentAccounts {
                     accounts: accounts.into_iter().map(|a| a.to_h160()).collect(),
                 });
-=======
-                self.return_data = Some(true.to_return_data());
->>>>>>> eb2ae267
             }
             roll(rollCall { newHeight: new_height }) => {
                 tracing::info!("👷 Setting block number to {}", new_height);
@@ -1364,17 +1349,7 @@
                         )
                     }
                 };
-<<<<<<< HEAD
-                //this should revert but we don't have reverts yet
-                assert!(
-                    rpc_url.is_some(),
-                    "Failed to resolve env var `${rpcAlias}`: environment variable not found"
-                );
-                self.add_abi_encoded_return_data(rpc_url.unwrap().as_bytes());
-=======
-
                 self.return_data = Some(rpc_url.to_return_data());
->>>>>>> eb2ae267
             }
             rpcUrls(rpcUrlsCall {}) => {
                 tracing::info!("👷 Getting rpc urls");
@@ -1411,11 +1386,7 @@
                 self.serialized_objects.insert(object_key.clone(), json_value.to_string());
 
                 let address_with_checksum = to_checksum(&value.to_h160(), None);
-<<<<<<< HEAD
-                self.add_abi_encoded_return_data(address_with_checksum.as_bytes());
-=======
                 self.return_data = Some(address_with_checksum.to_return_data());
->>>>>>> eb2ae267
             }
             serializeBool_0(serializeBool_0Call {
                 objectKey: object_key,
@@ -1435,11 +1406,7 @@
                 self.serialized_objects.insert(object_key.clone(), json_value.to_string());
 
                 let bool_value = value.to_string();
-<<<<<<< HEAD
-                self.add_abi_encoded_return_data(bool_value.as_bytes());
-=======
                 self.return_data = Some(bool_value.to_return_data());
->>>>>>> eb2ae267
             }
             serializeUint_0(serializeUint_0Call {
                 objectKey: object_key,
@@ -1459,11 +1426,7 @@
                 self.serialized_objects.insert(object_key.clone(), json_value.to_string());
 
                 let uint_value = value.to_string();
-<<<<<<< HEAD
-                self.add_abi_encoded_return_data(uint_value.as_bytes());
-=======
                 self.return_data = Some(uint_value.to_return_data());
->>>>>>> eb2ae267
             }
             setNonce(setNonceCall { account, newNonce: new_nonce }) => {
                 tracing::info!("👷 Setting nonce for {account:?} to {new_nonce}");
@@ -1540,56 +1503,32 @@
             toString_0(toString_0Call { value }) => {
                 tracing::info!("Converting address into string");
                 let address_with_checksum = to_checksum(&value.to_h160(), None);
-<<<<<<< HEAD
-                self.add_abi_encoded_return_data(address_with_checksum.as_bytes());
-=======
                 self.return_data = Some(address_with_checksum.to_return_data());
->>>>>>> eb2ae267
             }
             toString_1(toString_1Call { value }) => {
                 tracing::info!("Converting bytes into string");
                 let bytes_value = format!("0x{}", hex::encode(value));
-<<<<<<< HEAD
-                self.add_abi_encoded_return_data(bytes_value.as_bytes());
-=======
                 self.return_data = Some(bytes_value.to_return_data());
->>>>>>> eb2ae267
             }
             toString_2(toString_2Call { value }) => {
                 tracing::info!("Converting bytes32 into string");
                 let bytes_value = format!("0x{}", hex::encode(value));
-<<<<<<< HEAD
-                self.add_abi_encoded_return_data(bytes_value.as_bytes());
-=======
                 self.return_data = Some(bytes_value.to_return_data());
->>>>>>> eb2ae267
             }
             toString_3(toString_3Call { value }) => {
                 tracing::info!("Converting bool into string");
                 let bool_value = value.to_string();
-<<<<<<< HEAD
-                self.add_abi_encoded_return_data(bool_value.as_bytes());
-=======
                 self.return_data = Some(bool_value.to_return_data());
->>>>>>> eb2ae267
             }
             toString_4(toString_4Call { value }) => {
                 tracing::info!("Converting uint256 into string");
                 let uint_value = value.to_string();
-<<<<<<< HEAD
-                self.add_abi_encoded_return_data(uint_value.as_bytes());
-=======
                 self.return_data = Some(uint_value.to_return_data());
->>>>>>> eb2ae267
             }
             toString_5(toString_5Call { value }) => {
                 tracing::info!("Converting int256 into string");
                 let int_value = value.to_string();
-<<<<<<< HEAD
-                self.add_abi_encoded_return_data(int_value.as_bytes());
-=======
                 self.return_data = Some(int_value.to_return_data());
->>>>>>> eb2ae267
             }
 
             tryFfi(tryFfiCall { commandInput: command_input }) => {
@@ -1810,36 +1749,6 @@
         Some((account_nonce, deployment_nonce))
     }
 
-<<<<<<< HEAD
-    fn add_trimmed_return_data(&mut self, data: &[u8]) {
-        let data_length = data.len();
-        let mut data: Vec<U256> = data
-            .chunks(32)
-            .map(|b| {
-                // Copies the bytes into a 32 byte array
-                // padding with zeros to the right if necessary
-                let mut bytes = [0u8; 32];
-                bytes[..b.len()].copy_from_slice(b);
-                bytes.into()
-            })
-            .collect_vec();
-
-        // Add the length of the data to the end of the return data
-        data.push(data_length.into());
-
-        self.return_data = Some(data);
-    }
-
-    fn add_abi_encoded_return_data(&mut self, data: &[u8]) {
-        let abi_encoded_data = data.abi_encode();
-        assert!(abi_encoded_data.len() % 32 == 0, "length must be multiple of 32");
-
-        let data = abi_encoded_data.chunks(32).map(U256::from_big_endian).collect_vec();
-        self.return_data = Some(data);
-    }
-
-=======
->>>>>>> eb2ae267
     fn set_return<H: HistoryMode>(
         mut fat_pointer: FatPointer,
         elements: Vec<U256>,
@@ -2165,8 +2074,6 @@
         );
         modified_storage
     }
-<<<<<<< HEAD
-=======
 }
 
 trait ToZkEvmResult {
@@ -2184,7 +2091,6 @@
 
         abi_encoded_data.chunks(32).map(U256::from_big_endian).collect_vec()
     }
->>>>>>> eb2ae267
 }
 
 fn into_revm_env(env: &EraEnv) -> Env {
