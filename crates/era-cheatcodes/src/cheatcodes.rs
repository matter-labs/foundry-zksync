use crate::{
    events::LogEntry,
    utils::{ToH160, ToH256, ToU256},
};
use alloy_sol_types::{SolInterface, SolValue};
use era_test_node::utils::bytecode_to_factory_dep;
use ethers::{signers::Signer, types::TransactionRequest, utils::to_checksum};
use foundry_cheatcodes::{BroadcastableTransaction, CheatsConfig};
use foundry_cheatcodes_spec::Vm;
use foundry_common::{conversion_utils::h160_to_address, StorageModifications};
use foundry_evm_core::{
    backend::DatabaseExt,
    era_revm::{db::RevmDatabaseForEra, storage_view::StorageView, transactions::storage_to_state},
    fork::CreateFork,
    opts::EvmOpts,
};
use itertools::Itertools;
use multivm::{
    interface::{dyn_tracers::vm_1_4_0::DynTracer, tracer::TracerExecutionStatus, VmRevertReason},
    vm_latest::{
        BootloaderState, HistoryMode, L1BatchEnv, SimpleMemory, SystemEnv, VmTracer, ZkSyncVmState,
    },
    zk_evm_1_3_3::zkevm_opcode_defs::CALL_SYSTEM_ABI_REGISTERS,
    zk_evm_1_4_0::{
        tracing::{AfterExecutionData, VmLocalStateData},
        vm_state::{PrimitiveValue, VmLocalState},
        zkevm_opcode_defs::{
            self,
            decoding::{EncodingModeProduction, VmEncodingMode},
            FatPointer, Opcode, RetOpcode, CALL_IMPLICIT_CALLDATA_FAT_PTR_REGISTER,
            RET_IMPLICIT_RETURNDATA_PARAMS_REGISTER,
        },
    },
};
use revm::{
    primitives::{ruint::Uint, BlockEnv, CfgEnv, Env, SpecId, U256 as rU256},
    JournaledState,
};
use serde::Serialize;
use std::{
    cell::{OnceCell, RefMut},
    collections::{hash_map::Entry, HashMap, HashSet},
    fmt::Debug,
    fs,
    ops::BitAnd,
    process::Command,
    str::FromStr,
    sync::Arc,
};
use zksync_basic_types::{AccountTreeId, H160, H256, U256};
use zksync_state::{ReadStorage, StoragePtr, WriteStorage};
use zksync_types::{
    block::{pack_block_info, unpack_block_info},
    get_code_key, get_nonce_key,
    utils::{decompose_full_nonce, nonces_to_full_nonce, storage_key_for_eth_balance},
    LogQuery, StorageKey, Timestamp, ACCOUNT_CODE_STORAGE_ADDRESS, MSG_VALUE_SIMULATOR_ADDRESS,
};
use zksync_utils::{bytecode::CompressedBytecodeInfo, h256_to_u256, u256_to_h256};

type EraDb<DB> = StorageView<RevmDatabaseForEra<DB>>;
type PcOrImm = <EncodingModeProduction as VmEncodingMode<8>>::PcOrImm;

// address(uint160(uint256(keccak256('hevm cheat code'))))
// 0x7109709ecfa91a80626ff3989d68f67f5b1dd12d
const CHEATCODE_ADDRESS: H160 = H160([
    113, 9, 112, 158, 207, 169, 26, 128, 98, 111, 243, 152, 157, 104, 246, 127, 91, 29, 209, 45,
]);

// 0x2e1908b13b8b625ed13ecf03c87d45c499d1f325
const TEST_ADDRESS: H160 =
    H160([46, 25, 8, 177, 59, 139, 98, 94, 209, 62, 207, 3, 200, 125, 69, 196, 153, 209, 243, 37]);

const INTERNAL_CONTRACT_ADDRESSES: [H160; 20] = [
    zksync_types::BOOTLOADER_ADDRESS,
    zksync_types::ACCOUNT_CODE_STORAGE_ADDRESS,
    zksync_types::NONCE_HOLDER_ADDRESS,
    zksync_types::KNOWN_CODES_STORAGE_ADDRESS,
    zksync_types::IMMUTABLE_SIMULATOR_STORAGE_ADDRESS,
    zksync_types::CONTRACT_DEPLOYER_ADDRESS,
    zksync_types::CONTRACT_FORCE_DEPLOYER_ADDRESS,
    zksync_types::L1_MESSENGER_ADDRESS,
    zksync_types::MSG_VALUE_SIMULATOR_ADDRESS,
    zksync_types::KECCAK256_PRECOMPILE_ADDRESS,
    zksync_types::L2_ETH_TOKEN_ADDRESS,
    zksync_types::SYSTEM_CONTEXT_ADDRESS,
    zksync_types::BOOTLOADER_UTILITIES_ADDRESS,
    zksync_types::EVENT_WRITER_ADDRESS,
    zksync_types::COMPRESSOR_ADDRESS,
    zksync_types::COMPLEX_UPGRADER_ADDRESS,
    zksync_types::ECRECOVER_PRECOMPILE_ADDRESS,
    zksync_types::SHA256_PRECOMPILE_ADDRESS,
    zksync_types::MINT_AND_BURN_ADDRESS,
    H160::zero(),
];

#[derive(Debug, Clone)]
struct EraEnv {
    l1_batch_env: L1BatchEnv,
    system_env: SystemEnv,
}

/// Represents the state of a foundry test function, i.e. functions
/// prefixed with "testXXX"
#[derive(Debug, Clone, Default, PartialEq, Eq)]
enum FoundryTestState {
    /// The test function is not yet running
    #[default]
    NotStarted,
    /// The test function is now running at the specified call depth
    Running { call_depth: usize },
    /// The test function has finished executing
    Finished,
}

#[derive(Debug, Default, Clone)]
pub struct CheatcodeTracer {
    storage_modifications: StorageModifications,
    one_time_actions: Vec<FinishCycleOneTimeActions>,
    next_return_action: Option<NextReturnAction>,
    permanent_actions: FinishCyclePermanentActions,
    return_data: Option<Vec<U256>>,
    return_ptr: Option<FatPointer>,
    near_calls: usize,
    serialized_objects: HashMap<String, String>,
    env: OnceCell<EraEnv>,
    config: Arc<CheatsConfig>,
    recorded_logs: HashSet<LogEntry>,
    recording_logs: bool,
    recording_timestamp: u32,
    expected_calls: ExpectedCallsTracker,
    test_status: FoundryTestState,
    emit_config: EmitConfig,
    saved_snapshots: HashMap<U256, SavedSnapshot>,
    broadcastable_transactions: Vec<BroadcastableTransaction>,
}

#[derive(Debug, Clone)]
pub struct SavedSnapshot {
    modified_storage: HashMap<StorageKey, H256>,
}

#[derive(Debug, Clone, Default)]
struct EmitConfig {
    expected_emit_state: ExpectedEmitState,
    expect_emits_since: u32,
    expect_emits_until: u32,
    call_emits_since: u32,
    call_emits_until: u32,
    call_depth: usize,
    checks: EmitChecks,
}

#[derive(Debug, Clone, Default)]
struct EmitChecks {
    address: Option<H160>,
    topics: [bool; 3],
    data: bool,
}

#[derive(Debug, Clone, Serialize, Eq, Hash, PartialEq, Default)]
enum ExpectedEmitState {
    #[default]
    NotStarted,
    ExpectedEmitTriggered,
    CallTriggered,
    Assert,
    Finished,
}

#[derive(Debug, Clone)]
enum FinishCycleOneTimeActions {
    StorageWrite { key: StorageKey, read_value: H256, write_value: H256 },
    StoreFactoryDep { hash: U256, bytecode: Vec<U256> },
    ForceRevert { error: Vec<u8>, exception_handler: PcOrImm },
    ForceReturn { data: Vec<u8>, continue_pc: PcOrImm },
    CreateSelectFork { url_or_alias: String, block_number: Option<u64> },
    CreateFork { url_or_alias: String, block_number: Option<u64> },
    RollFork { block_number: Uint<256, 4>, fork_id: Option<Uint<256, 4>> },
    SelectFork { fork_id: U256 },
    RevertToSnapshot { snapshot_id: U256 },
    Snapshot,
    SetOrigin { origin: H160 },
    MakePersistentAccount { account: H160 },
    MakePersistentAccounts { accounts: Vec<H160> },
    RevokePersistentAccount { account: H160 },
    RevokePersistentAccounts { accounts: Vec<H160> },
}

#[derive(Debug, Clone)]
struct NextReturnAction {
    /// Target depth where the next statement would be
    target_depth: usize,
    /// Action to queue when the condition is satisfied
    action: ActionOnReturn,
    returns_to_skip: usize,
}

#[derive(Debug, Clone)]
enum ActionOnReturn {
    ExpectRevert {
        reason: Option<Vec<u8>>,
        depth: usize,
        prev_continue_pc: Option<PcOrImm>,
        prev_exception_handler_pc: Option<PcOrImm>,
    },
}

#[derive(Debug, Default, Clone)]
struct FinishCyclePermanentActions {
    start_prank: Option<StartPrankOpts>,
    broadcast: Option<BroadcastOpts>,
}

#[derive(Debug, Clone)]
struct StartPrankOpts {
    sender: H160,
    origin: Option<H160>,
}

/// Tracks the expected calls per address.
///
/// For each address, we track the expected calls per call data. We track it in such manner
/// so that we don't mix together calldatas that only contain selectors and calldatas that contain
/// selector and arguments (partial and full matches).
///
/// This then allows us to customize the matching behavior for each call data on the
/// `ExpectedCallData` struct and track how many times we've actually seen the call on the second
/// element of the tuple.
type ExpectedCallsTracker = HashMap<H160, HashMap<Vec<u8>, (ExpectedCallData, u64)>>;

#[derive(Debug, Clone)]
struct ExpectedCallData {
    /// The expected value sent in the call
    value: Option<U256>,
    /// The number of times the call is expected to be made.
    /// If the type of call is `NonCount`, this is the lower bound for the number of calls
    /// that must be seen.
    /// If the type of call is `Count`, this is the exact number of calls that must be seen.
    count: u64,
    /// The type of expected call.
    call_type: ExpectedCallType,
}

/// The type of expected call.
#[derive(Clone, Debug, PartialEq, Eq)]
enum ExpectedCallType {
    /// The call is expected to be made at least once.
    NonCount,
    /// The exact number of calls expected.
    Count,
}

#[derive(Debug, Clone)]
struct BroadcastOpts {
    original_origin: H160,
    original_caller: H160,
    new_origin: H160,
    depth: usize,
}

impl<S: DatabaseExt + Send, H: HistoryMode> DynTracer<EraDb<S>, SimpleMemory<H>>
    for CheatcodeTracer
{
    fn before_execution(
        &mut self,
        state: VmLocalStateData<'_>,
        data: multivm::zk_evm_1_4_0::tracing::BeforeExecutionData,
        _memory: &SimpleMemory<H>,
        _storage: StoragePtr<EraDb<S>>,
    ) {
        //store the current exception handler in expect revert
        // to be used to force a revert
        if let Some(ActionOnReturn::ExpectRevert {
            prev_exception_handler_pc,
            prev_continue_pc,
            ..
        }) = self.current_expect_revert()
        {
            if matches!(data.opcode.variant.opcode, Opcode::Ret(_)) {
                // Callstack on the desired depth, it has the correct pc for continue
                let last = state.vm_local_state.callstack.inner.last().unwrap();
                // Callstack on the current depth, it has the correct pc for exception handler and
                // is_local_frame
                let current = &state.vm_local_state.callstack.current;
                let is_to_label: bool = data.opcode.variant.flags
                    [zkevm_opcode_defs::RET_TO_LABEL_BIT_IDX] &
                    state.vm_local_state.callstack.current.is_local_frame;
                tracing::debug!(%is_to_label, ?last, "storing continuations");

                // The source https://github.com/matter-labs/era-zk_evm/blob/763ef5dfd52fecde36bfdd01d47589b61eabf118/src/opcodes/execution/ret.rs#L242
                if is_to_label {
                    prev_continue_pc.replace(data.opcode.imm_0);
                } else {
                    prev_continue_pc.replace(last.pc);
                }

                prev_exception_handler_pc.replace(current.exception_handler_location);
            }
        }
    }

    fn after_execution(
        &mut self,
        state: VmLocalStateData<'_>,
        data: AfterExecutionData,
        memory: &SimpleMemory<H>,
        storage: StoragePtr<EraDb<S>>,
    ) {
        let current = state.vm_local_state.callstack.get_current_stack();
        let is_reserved_addr = current
            .code_address
            .bitand(H160::from_str("ffffffffffffffffffffffffffffffffffff0000").unwrap())
            .is_zero();

        if current.code_address != CHEATCODE_ADDRESS &&
            !INTERNAL_CONTRACT_ADDRESSES.contains(&current.code_address) &&
            !is_reserved_addr
        {
            if self.emit_config.expected_emit_state == ExpectedEmitState::ExpectedEmitTriggered {
                //cheatcode triggered, waiting for far call
                if let Opcode::FarCall(_call) = data.opcode.variant.opcode {
                    self.emit_config.call_emits_since = state.vm_local_state.timestamp;
                    self.emit_config.expect_emits_until = state.vm_local_state.timestamp;
                    self.emit_config.expected_emit_state = ExpectedEmitState::CallTriggered;
                    self.emit_config.call_depth = state.vm_local_state.callstack.depth();
                }
            }

            if self.emit_config.expected_emit_state == ExpectedEmitState::CallTriggered &&
                state.vm_local_state.callstack.depth() < self.emit_config.call_depth
            {
                self.emit_config.call_emits_until = state.vm_local_state.timestamp;
            }
        }

        if self.update_test_status(&state, &data) == &FoundryTestState::Finished {
            // Trigger assert for emit_logs
            self.emit_config.expected_emit_state = ExpectedEmitState::Assert;

            for (address, expected_calls_for_target) in &self.expected_calls {
                for (expected_calldata, (expected, actual_count)) in expected_calls_for_target {
                    let failed = match expected.call_type {
                        // If the cheatcode was called with a `count` argument,
                        // we must check that the EVM performed a CALL with this calldata exactly
                        // `count` times.
                        ExpectedCallType::Count => expected.count != *actual_count,
                        // If the cheatcode was called without a `count` argument,
                        // we must check that the EVM performed a CALL with this calldata at least
                        // `count` times. The amount of times to check was
                        // the amount of time the cheatcode was called.
                        ExpectedCallType::NonCount => expected.count > *actual_count,
                    };
                    // TODO: change to proper revert
                    assert!(
                        !failed,
                        "Expected call to {:?} with data {:?} was found {} times, expected {}",
                        address, expected_calldata, actual_count, expected.count
                    );
                }
            }

            // reset the test state to avoid checking again
            self.reset_test_status();
        }

        // Checks returns from caontracts for expectRevert cheatcode
        self.handle_return(&state, &data, memory);

        // Checks contract calls for expectCall cheatcode
        if let Opcode::FarCall(_call) = data.opcode.variant.opcode {
            let current = state.vm_local_state.callstack.current;
            if let Some(expected_calls_for_target) =
                self.expected_calls.get_mut(&current.code_address)
            {
                let calldata = get_calldata(&state, memory);
                // Match every partial/full calldata
                for (expected_calldata, (expected, actual_count)) in expected_calls_for_target {
                    // Increment actual times seen if...
                    // The calldata is at most, as big as this call's input, and
                    if expected_calldata.len() <= calldata.len() &&
                        // Both calldata match, taking the length of the assumed smaller one (which will have at least the selector), and
                        *expected_calldata == calldata[..expected_calldata.len()] &&
                        // The value matches, if provided
                        expected
                            .value
                            .map_or(true, |value|{
                                 value == current.context_u128_value.into()})
                    {
                        *actual_count += 1;
                    }
                }
            }
        }

        let current = state.vm_local_state.callstack.get_current_stack();

        if self.return_data.is_some() {
            if let Opcode::Ret(_call) = data.opcode.variant.opcode {
                if self.near_calls == 0 {
                    let ptr = state.vm_local_state.registers
                        [RET_IMPLICIT_RETURNDATA_PARAMS_REGISTER as usize];
                    let fat_data_pointer = FatPointer::from_u256(ptr.value);
                    self.return_ptr = Some(fat_data_pointer);
                } else {
                    self.near_calls = self.near_calls.saturating_sub(1);
                }
            }
        }

        if let Opcode::Ret(_) = data.opcode.variant.opcode {
            let current = state.vm_local_state.callstack.current;
            if current.code_address != CHEATCODE_ADDRESS {
                if let Some(broadcast) = &self.permanent_actions.broadcast {
                    if state.vm_local_state.callstack.depth() == broadcast.depth {
                        //when the test ends, just make sure the tx origin is set to the original
                        // one (should never get here unless .stopBroadcast
                        // wasn't called)
                        self.one_time_actions.push(FinishCycleOneTimeActions::SetOrigin {
                            origin: broadcast.original_origin,
                        });
                    }
                }
            }
        }

        if let Opcode::NearCall(_call) = data.opcode.variant.opcode {
            if self.return_data.is_some() {
                self.near_calls += 1;
            }
        }

        if let Opcode::FarCall(_call) = data.opcode.variant.opcode {
            if current.code_address == ACCOUNT_CODE_STORAGE_ADDRESS {
                if let Some(action) = &mut self.next_return_action {
                    // if the call is to the account storage contract, we need to skip the next
                    // return and our code assumes that we are working with return opcode, so we
                    // have to increase target depth
                    if action.target_depth + 1 == state.vm_local_state.callstack.depth() {
                        action.returns_to_skip += 1;
                    }
                }
            }

            if current.code_address != CHEATCODE_ADDRESS {
                if let Some(broadcast) = self.permanent_actions.broadcast.as_ref() {
                    let prev_cs = state
                        .vm_local_state
                        .callstack
                        .inner
                        .last()
                        .expect("callstack before the current");

                    if state.vm_local_state.callstack.depth() == broadcast.depth &&
                        prev_cs.this_address == broadcast.original_caller
                    {
                        self.one_time_actions.push(FinishCycleOneTimeActions::SetOrigin {
                            origin: broadcast.new_origin,
                        });

                        let new_origin = broadcast.new_origin;
                        let handle = &mut storage.borrow_mut();
                        let (nonce, _) = Self::get_nonce(new_origin, handle);
                        let revm_db_for_era = &handle.storage_handle;
                        let rpc = revm_db_for_era.db.lock().unwrap().active_fork_url();

                        let gas_limit = current.ergs_remaining;

                        let (value, to) = if current.code_address == MSG_VALUE_SIMULATOR_ADDRESS {
                            //when some eth is sent to an address in zkevm the call is replaced
                            // with a call to MsgValueSimulator, which does a mimic_call later
                            // to the original destination
                            // The value is stored in the 1st system abi register, and the
                            // original address is stored in the 2nd register
                            // see: https://github.com/matter-labs/era-test-node/blob/6ee7d29e876b75506f58355218e1ea755a315d17/etc/system-contracts/contracts/MsgValueSimulator.sol#L26-L27
                            let msg_value_simulator_value_reg_idx = CALL_SYSTEM_ABI_REGISTERS.start;
                            let msg_value_simulator_address_reg_idx =
                                msg_value_simulator_value_reg_idx + 1;
                            let value = state.vm_local_state.registers
                                [msg_value_simulator_value_reg_idx as usize];

                            let address = state.vm_local_state.registers
                                [msg_value_simulator_address_reg_idx as usize];

                            let mut bytes = [0u8; 32];
                            address.value.to_big_endian(&mut bytes);
                            let address = H256::from(bytes);

                            (Some(value.value), address.into())
                        } else {
                            (None, current.code_address)
                        };

                        let tx = BroadcastableTransaction {
                            rpc,
                            transaction:
                                ethers::types::transaction::eip2718::TypedTransaction::Legacy(
                                    TransactionRequest {
                                        from: Some(new_origin),
                                        to: Some(ethers::types::NameOrAddress::Address(to)),
                                        //FIXME: set only if set manually by user
                                        gas: Some(gas_limit.into()),
                                        value,
                                        data: Some(get_calldata(&state, memory).into()),
                                        nonce: Some(nonce),
                                        ..Default::default()
                                    },
                                ),
                        };
                        tracing::debug!(?tx, "storing for broadcast");

                        self.broadcastable_transactions.push(tx);
                        //FIXME: detect if this is a deployment and increase the other nonce too
                        self.set_nonce(new_origin, (Some(nonce + 1), None), handle);
                    }
                }
                return
            }
            if current.code_page.0 == 0 || current.ergs_remaining == 0 {
                tracing::error!("cheatcode triggered, but no calldata or ergs available");
                return
            }
            tracing::info!("far call: cheatcode triggered");
            let calldata = get_calldata(&state, memory);

            // try to dispatch the cheatcode
            if let Ok(call) = Vm::VmCalls::abi_decode(&calldata, true) {
                self.dispatch_cheatcode(state, data, memory, storage, call);
            } else {
                tracing::error!(
                    "Failed to decode cheatcode calldata (far call): {}",
                    hex::encode(calldata),
                );
            }
        }
    }
}

impl<S: DatabaseExt + Send, H: HistoryMode> VmTracer<EraDb<S>, H> for CheatcodeTracer {
    fn initialize_tracer(
        &mut self,
        _state: &mut ZkSyncVmState<EraDb<S>, H>,
        l1_batch_env: &L1BatchEnv,
        system_env: &SystemEnv,
    ) {
        self.env
            .set(EraEnv { l1_batch_env: l1_batch_env.clone(), system_env: system_env.clone() })
            .unwrap();
    }

    fn finish_cycle(
        &mut self,
        state: &mut ZkSyncVmState<EraDb<S>, H>,
        bootloader_state: &mut BootloaderState,
        storage: StoragePtr<EraDb<S>>,
    ) -> TracerExecutionStatus {
        if self.recording_logs {
            let (events, _) = state.event_sink.get_events_and_l2_l1_logs_after_timestamp(
                zksync_types::Timestamp(self.recording_timestamp),
            );
            let logs = crate::events::parse_events(events);
            //insert logs in the hashset
            for log in logs {
                self.recorded_logs.insert(log);
            }
        }

        // This assert is triggered only once after the test execution finishes
        // And is used to assert that all logs exist
        if self.emit_config.expected_emit_state == ExpectedEmitState::Assert {
            self.emit_config.expected_emit_state = ExpectedEmitState::Finished;

            let (expected_events_initial_dimension, _) =
                state.event_sink.get_events_and_l2_l1_logs_after_timestamp(
                    zksync_types::Timestamp(self.emit_config.expect_emits_since),
                );
            let expected_events_surplus = state
                .event_sink
                .get_events_and_l2_l1_logs_after_timestamp(zksync_types::Timestamp(
                    self.emit_config.expect_emits_until,
                ))
                .0
                .len();

            //remove n surplus events from the end of expected_events_initial_dimension
            let expected_events = expected_events_initial_dimension
                .clone()
                .into_iter()
                .take(expected_events_initial_dimension.len() - expected_events_surplus)
                .collect::<Vec<_>>();
            let expected_logs = crate::events::parse_events(expected_events);

            let (actual_events_initial_dimension, _) =
                state.event_sink.get_events_and_l2_l1_logs_after_timestamp(
                    zksync_types::Timestamp(self.emit_config.call_emits_since),
                );
            let actual_events_surplus = state
                .event_sink
                .get_events_and_l2_l1_logs_after_timestamp(zksync_types::Timestamp(
                    self.emit_config.call_emits_until,
                ))
                .0
                .len();

            //remove n surplus events from the end of actual_events_initial_dimension
            let actual_events = actual_events_initial_dimension
                .clone()
                .into_iter()
                .take(actual_events_initial_dimension.len() - actual_events_surplus)
                .collect::<Vec<_>>();
            let actual_logs = crate::events::parse_events(actual_events);

            assert!(compare_logs(&expected_logs, &actual_logs, self.emit_config.checks.clone()));
        }

        while let Some(action) = self.one_time_actions.pop() {
            match action {
                FinishCycleOneTimeActions::StorageWrite { key, read_value, write_value } => {
                    state.storage.write_value(LogQuery {
                        timestamp: Timestamp(state.local_state.timestamp),
                        tx_number_in_block: state.local_state.tx_number_in_block,
                        aux_byte: Default::default(),
                        shard_id: Default::default(),
                        address: *key.address(),
                        key: h256_to_u256(*key.key()),
                        read_value: h256_to_u256(read_value),
                        written_value: h256_to_u256(write_value),
                        rw_flag: true,
                        rollback: false,
                        is_service: false,
                    });
                }
                FinishCycleOneTimeActions::MakePersistentAccount { account } => {
                    let handle: &ForkStorage<RevmDatabaseForEra<S>> =
                        &storage.borrow_mut().storage_handle;
                    let fork_storage = handle.inner.write().unwrap();
                    let era_db = fork_storage.fork.as_ref().unwrap().fork_source.clone();

                    let mut db = era_db.db.lock().unwrap();
                    db.add_persistent_account(revm::primitives::Address::from(
                        account.to_fixed_bytes(),
                    ));
                }
                FinishCycleOneTimeActions::MakePersistentAccounts { accounts } => {
                    let handle = &storage.borrow_mut().storage_handle;
                    let fork_storage = handle.inner.write().unwrap();
                    let era_db = fork_storage.fork.as_ref().unwrap().fork_source.clone();

                    let mut db = era_db.db.lock().unwrap();
                    db.extend_persistent_accounts(
                        accounts
                            .into_iter()
                            .map(|a: H160| revm::primitives::Address::from(a.to_fixed_bytes()))
                            .collect::<Vec<revm::primitives::Address>>(),
                    );
                }
                FinishCycleOneTimeActions::RevokePersistentAccount { account } => {
                    let handle = &storage.borrow_mut().storage_handle;
                    let fork_storage = handle.inner.write().unwrap();
                    let era_db = fork_storage.fork.as_ref().unwrap().fork_source.clone();
                    let mut db = era_db.db.lock().unwrap();
                    db.remove_persistent_account(&revm::primitives::Address::from(
                        account.to_fixed_bytes(),
                    ));
                }
                FinishCycleOneTimeActions::RevokePersistentAccounts { accounts } => {
                    let handle = &storage.borrow_mut().storage_handle;
                    let fork_storage = handle.inner.write().unwrap();
                    let era_db = fork_storage.fork.as_ref().unwrap().fork_source.clone();
                    let mut db = era_db.db.lock().unwrap();
                    db.remove_persistent_accounts(
                        accounts
                            .into_iter()
                            .map(|a: H160| revm::primitives::Address::from(a.to_fixed_bytes()))
                            .collect::<Vec<revm::primitives::Address>>(),
                    );
                }
                FinishCycleOneTimeActions::StoreFactoryDep { hash, bytecode } => state
                    .decommittment_processor
                    .populate(vec![(hash, bytecode)], Timestamp(state.local_state.timestamp)),
                FinishCycleOneTimeActions::CreateSelectFork { url_or_alias, block_number } => {
                    let mut storage = storage.borrow_mut();
                    let modified_storage =
<<<<<<< HEAD
                        self.get_modified_storage(storage.borrow_mut().modified_storage_keys());
=======
                        self.get_modified_storage(storage.modified_storage_keys());
>>>>>>> d4e909be
                    let modified_bytecodes = self.get_modified_bytecodes(
                        bootloader_state.get_last_tx_compressed_bytecodes(),
                    );

                    storage.clean_cache();
                    let fork_id = {
<<<<<<< HEAD
                        let handle = &storage.borrow_mut().storage_handle;
                        let mut fork_storage = handle.inner.write().unwrap();
                        fork_storage.value_read_cache.clear();
                        fork_storage.factory_dep_cache.clear();
                        for (key, value) in modified_bytecodes.clone().into_iter() {
                            fork_storage.factory_dep_cache.insert(key, Some(value));
                        }
                        let era_db = fork_storage.fork.as_ref().unwrap().fork_source.clone();
                        let mut journaled_state = JournaledState::new(SpecId::LATEST, vec![]);
                        journaled_state.state = storage_to_state(
                            &era_db,
                            &modified_storage,
                            modified_bytecodes
                                .clone()
                                .into_iter()
                                .map(|(key, value)| {
                                    let key = h256_to_u256(key);
                                    let value = value.chunks(32).map(U256::from).collect_vec();
                                    (key, value)
                                })
                                .collect(),
                        );
=======
                        let era_db: &RevmDatabaseForEra<S> = &storage.storage_handle;
                        let bytecodes = into_revm_bytecodes(modified_bytecodes.clone());
                        state.decommittment_processor.populate(
                            bytecodes
                                .clone()
                                .into_iter()
                                .filter(|(key, _)| {
                                    !state
                                        .decommittment_processor
                                        .known_bytecodes
                                        .inner()
                                        .contains_key(key)
                                })
                                .collect(),
                            Timestamp(state.local_state.timestamp),
                        );

                        let mut journaled_state = JournaledState::new(SpecId::LATEST, vec![]);
                        journaled_state.state =
                            storage_to_state(era_db, &modified_storage, bytecodes);
>>>>>>> d4e909be

                        let mut db = era_db.db.lock().unwrap();
                        let era_env = self.env.get().unwrap();
                        let mut env = into_revm_env(era_env);
                        db.create_select_fork(
                            create_fork_request(
                                era_env,
                                self.config.clone(),
                                block_number,
                                &url_or_alias,
                            ),
                            &mut env,
                            &mut journaled_state,
                        )
                    };
                    storage.modified_storage_keys = modified_storage;

                    self.return_data = Some(fork_id.unwrap().to_return_data());
                }
                FinishCycleOneTimeActions::CreateFork { url_or_alias, block_number } => {
<<<<<<< HEAD
                    let handle = &storage.borrow_mut().storage_handle;
                    let era_db =
                        handle.inner.write().unwrap().fork.as_ref().unwrap().fork_source.clone();

=======
                    let era_db = &storage.borrow_mut().storage_handle;
>>>>>>> d4e909be
                    let mut db = era_db.db.lock().unwrap();
                    let era_env = self.env.get().unwrap();
                    let fork_id = db
                        .create_fork(create_fork_request(
                            era_env,
                            self.config.clone(),
                            block_number,
                            &url_or_alias,
                        ))
                        .unwrap();
                    self.return_data = Some(fork_id.to_return_data());
                }
                FinishCycleOneTimeActions::RollFork { block_number, fork_id } => {
                    let modified_storage =
                        self.get_modified_storage(storage.borrow_mut().modified_storage_keys());
                    let modified_bytecodes = self.get_modified_bytecodes(
                        bootloader_state.get_last_tx_compressed_bytecodes(),
                    );

                    let mut storage = storage.borrow_mut();

                    storage.clean_cache();
                    {
<<<<<<< HEAD
                        let handle: &ForkStorage<RevmDatabaseForEra<S>> =
                            &storage.borrow_mut().storage_handle;
                        let mut fork_storage = handle.inner.write().unwrap();
                        fork_storage.value_read_cache.clear();
                        fork_storage.factory_dep_cache.clear();
                        for (key, value) in modified_bytecodes.clone().into_iter() {
                            fork_storage.factory_dep_cache.insert(key, Some(value));
                        }
                        let era_db = fork_storage.fork.as_ref().unwrap().fork_source.clone();

                        let mut journaled_state = JournaledState::new(SpecId::LATEST, vec![]);
                        let state = storage_to_state(
                            &era_db,
                            &modified_storage,
                            modified_bytecodes
                                .clone()
                                .into_iter()
                                .map(|(key, value)| {
                                    let key = h256_to_u256(key);
                                    let value = value.chunks(32).map(U256::from).collect_vec();
                                    (key, value)
                                })
                                .collect(),
                        );
                        *journaled_state.state() = state;
=======
                        let era_db = &storage.storage_handle;
                        let bytecodes = into_revm_bytecodes(modified_bytecodes.clone());
                        state.decommittment_processor.populate(
                            bytecodes
                                .clone()
                                .into_iter()
                                .filter(|(key, _)| {
                                    !state
                                        .decommittment_processor
                                        .known_bytecodes
                                        .inner()
                                        .contains_key(key)
                                })
                                .collect(),
                            Timestamp(state.local_state.timestamp),
                        );

                        let mut journaled_state = JournaledState::new(SpecId::LATEST, vec![]);
                        journaled_state.state =
                            storage_to_state(era_db, &modified_storage, bytecodes);
>>>>>>> d4e909be

                        let mut db = era_db.db.lock().unwrap();
                        let era_env = self.env.get().unwrap();
                        let mut env = into_revm_env(era_env);
                        db.roll_fork(fork_id, block_number, &mut env, &mut journaled_state)
                            .unwrap();
                    };
                    storage.modified_storage_keys = modified_storage;
                }
                FinishCycleOneTimeActions::SelectFork { fork_id } => {
                    let mut storage = storage.borrow_mut();
                    let modified_storage =
<<<<<<< HEAD
                        self.get_modified_storage(storage.borrow_mut().modified_storage_keys());
=======
                        self.get_modified_storage(storage.modified_storage_keys());
>>>>>>> d4e909be
                    let modified_bytecodes = self.get_modified_bytecodes(
                        bootloader_state.get_last_tx_compressed_bytecodes(),
                    );
                    {
<<<<<<< HEAD
                        storage.borrow_mut().clean_cache();
                        let handle = &storage.borrow_mut().storage_handle;
                        let mut fork_storage = handle.inner.write().unwrap();
                        fork_storage.value_read_cache.clear();
                        fork_storage.factory_dep_cache.clear();
                        for (key, value) in modified_bytecodes.clone().into_iter() {
                            fork_storage.factory_dep_cache.insert(key, Some(value));
                        }

                        let era_db = fork_storage.fork.as_ref().unwrap().fork_source.clone();

                        let mut journaled_state = JournaledState::new(SpecId::LATEST, vec![]);
                        journaled_state.state = storage_to_state(
                            &era_db,
                            &modified_storage,
                            modified_bytecodes
                                .clone()
                                .into_iter()
                                .map(|(key, value)| {
                                    let key = h256_to_u256(key);
                                    let value = value.chunks(32).map(U256::from).collect_vec();
                                    (key, value)
                                })
                                .collect(),
                        );
=======
                        storage.clean_cache();
                        let era_db = &storage.storage_handle;
                        let bytecodes = into_revm_bytecodes(modified_bytecodes.clone());
                        state.decommittment_processor.populate(
                            bytecodes
                                .clone()
                                .into_iter()
                                .filter(|(key, _)| {
                                    !state
                                        .decommittment_processor
                                        .known_bytecodes
                                        .inner()
                                        .contains_key(key)
                                })
                                .collect(),
                            Timestamp(state.local_state.timestamp),
                        );

                        let mut journaled_state = JournaledState::new(SpecId::LATEST, vec![]);
                        journaled_state.state =
                            storage_to_state(era_db, &modified_storage, bytecodes);
>>>>>>> d4e909be

                        let mut db = era_db.db.lock().unwrap();
                        let era_env = self.env.get().unwrap();
                        let mut env = into_revm_env(era_env);
                        db.select_fork(
                            rU256::from(fork_id.as_u128()),
                            &mut env,
                            &mut journaled_state,
                        )
                        .unwrap();
                    }
                    storage.modified_storage_keys = modified_storage;

                    self.return_data = Some(vec![fork_id]);
                }
                FinishCycleOneTimeActions::RevertToSnapshot { snapshot_id } => {
                    let mut storage = storage.borrow_mut();
                    let modified_storage =
                        self.get_modified_storage(storage.modified_storage_keys());
                    let modified_bytecodes = self.get_modified_bytecodes(
                        bootloader_state.get_last_tx_compressed_bytecodes(),
                    );
                    storage.clean_cache();

                    {
<<<<<<< HEAD
                        let handle = &storage.storage_handle;
                        let mut fork_storage = handle.inner.write().unwrap();
                        fork_storage.value_read_cache.clear();
                        fork_storage.factory_dep_cache.clear();
                        for (key, value) in modified_bytecodes.clone().into_iter() {
                            fork_storage.factory_dep_cache.insert(key, Some(value));
                        }

                        let era_db = fork_storage.fork.as_ref().unwrap().fork_source.clone();

                        let mut journaled_state = JournaledState::new(SpecId::LATEST, vec![]);
                        journaled_state.state = storage_to_state(
                            &era_db,
                            &modified_storage,
                            modified_bytecodes
                                .clone()
                                .into_iter()
                                .map(|(key, value)| {
                                    let key = h256_to_u256(key);
                                    let value = value.chunks(32).map(U256::from).collect_vec();
                                    (key, value)
                                })
                                .collect(),
                        );
=======
                        let era_db = &storage.storage_handle;
                        let bytecodes = bootloader_state
                            .get_last_tx_compressed_bytecodes()
                            .iter()
                            .map(|b| bytecode_to_factory_dep(b.original.clone()))
                            .collect();

                        let mut journaled_state = JournaledState::new(SpecId::LATEST, vec![]);
                        journaled_state.state =
                            storage_to_state(era_db, &modified_storage, bytecodes);
>>>>>>> d4e909be

                        let mut db = era_db.db.lock().unwrap();
                        let era_env = self.env.get().unwrap();
                        let mut env = into_revm_env(era_env);
                        db.revert(Uint::from_limbs(snapshot_id.0), &journaled_state, &mut env);
                    }

                    storage.modified_storage_keys =
                        self.saved_snapshots.remove(&snapshot_id).unwrap().modified_storage;
                }
                FinishCycleOneTimeActions::Snapshot => {
                    let mut storage = storage.borrow_mut();
                    let modified_storage =
                        self.get_modified_storage(storage.modified_storage_keys());
                    let modified_bytecodes = self.get_modified_bytecodes(
                        bootloader_state.get_last_tx_compressed_bytecodes(),
                    );

                    storage.clean_cache();

                    let snapshot_id = {
<<<<<<< HEAD
                        let handle = &storage.storage_handle;
                        let mut fork_storage = handle.inner.write().unwrap();
                        fork_storage.value_read_cache.clear();
                        fork_storage.factory_dep_cache.clear();
                        for (key, value) in modified_bytecodes.clone().into_iter() {
                            fork_storage.factory_dep_cache.insert(key, Some(value));
                        }
=======
                        let era_db = &storage.storage_handle;
                        let bytecodes = bootloader_state
                            .get_last_tx_compressed_bytecodes()
                            .iter()
                            .map(|b| bytecode_to_factory_dep(b.original.clone()))
                            .collect();
>>>>>>> d4e909be

                        let era_db = fork_storage.fork.as_ref().unwrap().fork_source.clone();
                        let mut journaled_state = JournaledState::new(SpecId::LATEST, vec![]);
<<<<<<< HEAD
                        journaled_state.state = storage_to_state(
                            &era_db,
                            &modified_storage,
                            modified_bytecodes
                                .clone()
                                .into_iter()
                                .map(|(key, value)| {
                                    let key = h256_to_u256(key);
                                    let value = value.chunks(32).map(U256::from).collect_vec();
                                    (key, value)
                                })
                                .collect(),
                        );
=======
                        journaled_state.state =
                            storage_to_state(era_db, &modified_storage, bytecodes);
>>>>>>> d4e909be

                        let mut db = era_db.db.lock().unwrap();
                        let era_env = self.env.get().unwrap();
                        let env = into_revm_env(era_env);
                        let snapshot_id = db.snapshot(&journaled_state, &env);

                        self.saved_snapshots.insert(
                            snapshot_id.to_u256(),
                            SavedSnapshot { modified_storage: modified_storage.clone() },
                        );
                        snapshot_id
                    };

                    storage.modified_storage_keys = modified_storage;
                    self.return_data = Some(snapshot_id.to_return_data());
                }
                FinishCycleOneTimeActions::ForceReturn { data, continue_pc: pc } => {
                    tracing::debug!("!!!! FORCING RETURN");

                    self.return_data = Some(data.to_return_data());
                    let ptr = state.local_state.registers
                        [RET_IMPLICIT_RETURNDATA_PARAMS_REGISTER as usize];
                    let fat_data_pointer = FatPointer::from_u256(ptr.value);

                    Self::set_return(
                        fat_data_pointer,
                        self.return_data.take().unwrap(),
                        &mut state.local_state,
                        &mut state.memory,
                    );

                    //change current stack pc to label
                    state.local_state.callstack.get_current_stack_mut().pc = pc;
                }
                FinishCycleOneTimeActions::ForceRevert { error, exception_handler: pc } => {
                    tracing::debug!("!!! FORCING REVERT");

                    self.return_data = Some(error.to_return_data());
                    let ptr = state.local_state.registers
                        [RET_IMPLICIT_RETURNDATA_PARAMS_REGISTER as usize];
                    let fat_data_pointer = FatPointer::from_u256(ptr.value);

                    Self::set_return(
                        fat_data_pointer,
                        self.return_data.take().unwrap(),
                        &mut state.local_state,
                        &mut state.memory,
                    );

                    //change current stack pc to exception handler
                    state.local_state.callstack.get_current_stack_mut().pc = pc;
                }
                FinishCycleOneTimeActions::SetOrigin { origin } => {
                    let prev = state
                        .local_state
                        .callstack
                        .inner
                        .last_mut()
                        .expect("callstack before the current");
                    prev.this_address = origin;

                    let key = StorageKey::new(
                        AccountTreeId::new(zksync_types::SYSTEM_CONTEXT_ADDRESS),
                        zksync_types::SYSTEM_CONTEXT_TX_ORIGIN_POSITION,
                    );

                    storage.borrow_mut().set_value(key, origin.into());
                }
            }
        }

        // Set return data, if any
        if let Some(fat_pointer) = self.return_ptr.take() {
            let elements = self.return_data.take().unwrap();

            Self::set_return(fat_pointer, elements, &mut state.local_state, &mut state.memory);
        }

        // Sets the sender address for startPrank cheatcode
        if let Some(start_prank_call) = &self.permanent_actions.start_prank {
            let this_address = state.local_state.callstack.current.this_address;
            if !INTERNAL_CONTRACT_ADDRESSES.contains(&this_address) {
                state.local_state.callstack.current.msg_sender = start_prank_call.sender;
            }
        }

        TracerExecutionStatus::Continue
    }
}

impl CheatcodeTracer {
    pub fn new(
        cheatcodes_config: Arc<CheatsConfig>,
        storage_modifications: StorageModifications,
    ) -> Self {
        Self { config: cheatcodes_config, storage_modifications, ..Default::default() }
    }

    /// Resets the test state to [TestStatus::NotStarted]
    fn reset_test_status(&mut self) {
        self.test_status = FoundryTestState::NotStarted;
    }

    /// Updates and keeps track of the test status.
    ///
    /// A foundry test starting with "testXXX" prefix is said to running when it is first called
    /// with the test selector as calldata. The test finishes when the calldepth reaches the same
    /// depth as when it started, i.e. when the test function returns. The retun value is stored
    /// in the calldata.
    fn update_test_status(
        &mut self,
        state: &VmLocalStateData<'_>,
        data: &AfterExecutionData,
    ) -> &FoundryTestState {
        match data.opcode.variant.opcode {
            Opcode::FarCall(_) => {
                if self.test_status == FoundryTestState::NotStarted &&
                    state.vm_local_state.callstack.current.code_address == TEST_ADDRESS
                {
                    self.test_status = FoundryTestState::Running {
                        call_depth: state.vm_local_state.callstack.depth(),
                    };
                    tracing::info!("Test started depth {}", state.vm_local_state.callstack.depth());
                }
            }
            Opcode::Ret(_) => {
                if let FoundryTestState::Running { call_depth } = self.test_status {
                    // As we are checking the calldepth after execution, the stack has already been
                    // popped (so reduced by 1) and must be accounted for.
                    if call_depth == state.vm_local_state.callstack.depth() + 1 {
                        self.test_status = FoundryTestState::Finished;
                        tracing::info!("Test finished {}", state.vm_local_state.callstack.depth());
                        // panic!("Test finished")
                    }
                }
            }
            _ => (),
        }

        &self.test_status
    }

    pub fn dispatch_cheatcode<S: DatabaseExt + Send, H: HistoryMode>(
        &mut self,
        state: VmLocalStateData<'_>,
        _data: AfterExecutionData,
        _memory: &SimpleMemory<H>,
        storage: StoragePtr<EraDb<S>>,
        call: Vm::VmCalls,
    ) {
        use Vm::{VmCalls::*, *};

        match call {
            activeFork(activeForkCall {}) => {
                tracing::info!("👷 Getting active fork");
                let handle = &storage.borrow_mut().storage_handle;
<<<<<<< HEAD
                let fork_storage = handle.inner.read().unwrap();
                let fork_id = fork_storage
                    .fork
                    .as_ref()
                    .unwrap()
                    .fork_source
                    .db
                    .lock()
                    .unwrap()
                    .active_fork_id();
=======
                let fork_id = handle.db.lock().unwrap().active_fork_id();
>>>>>>> d4e909be
                assert!(fork_id.is_some(), "No active fork found. Please create a fork first.");
                self.return_data = Some(fork_id.unwrap().to_return_data());
            }
            addr(addrCall { privateKey: private_key }) => {
                tracing::info!("👷 Getting address for private key");
                let Ok(address) = zksync_types::PackedEthSignature::address_from_private_key(
                    &private_key.to_h256(),
                ) else {
                    tracing::error!("Failed generating address for private key");
                    return
                };
                self.return_data = Some(h160_to_address(address).to_return_data());
            }
            deal(dealCall { account, newBalance: new_balance }) => {
                tracing::info!("👷 Setting balance for {account:?} to {new_balance}");
                self.write_storage(
                    storage_key_for_eth_balance(&account.to_h160()),
                    new_balance.to_h256(),
                    &mut storage.borrow_mut(),
                );
            }
            etch(etchCall { target, newRuntimeBytecode: new_runtime_bytecode }) => {
                tracing::info!("👷 Setting address code for {target:?}");
                let code_key = get_code_key(&target.to_h160());
                let (hash, code) = bytecode_to_factory_dep(new_runtime_bytecode);
                self.store_factory_dep(hash, code);
                self.write_storage(code_key, u256_to_h256(hash), &mut storage.borrow_mut());
            }
            expectRevert_0(expectRevert_0Call {}) => {
                let depth = state.vm_local_state.callstack.depth();
                tracing::info!(%depth, "👷 Setting up expectRevert for any reason");
                self.add_expect_revert(None, depth)
            }
            expectRevert_1(expectRevert_1Call { revertData }) => {
                let depth = state.vm_local_state.callstack.depth();
                tracing::info!(%depth, reason = ?revertData, "👷 Setting up expectRevert with bytes4 reason");
                self.add_expect_revert(Some(revertData.to_vec()), depth)
            }
            expectRevert_2(expectRevert_2Call { revertData }) => {
                let depth = state.vm_local_state.callstack.depth();
                tracing::info!(%depth, reason = ?revertData, "👷 Setting up expectRevert with reason");
                self.add_expect_revert(Some(revertData.to_vec()), depth)
            }
            expectCall_0(expectCall_0Call { callee, data }) => {
                tracing::info!("👷 Setting expected call to {callee:?}");
                self.expect_call(&callee.to_h160(), &data, None, 1, ExpectedCallType::NonCount);
            }
            expectCall_1(expectCall_1Call { callee, data, count }) => {
                tracing::info!("👷 Setting expected call to {callee:?} with count {count}");
                self.expect_call(&callee.to_h160(), &data, None, count, ExpectedCallType::Count);
            }
            expectCall_2(expectCall_2Call { callee, msgValue, data }) => {
                tracing::info!("👷 Setting expected call to {callee:?} with value {msgValue}");
                self.expect_call(
                    &callee.to_h160(),
                    &data,
                    Some(msgValue.to_u256()),
                    1,
                    ExpectedCallType::NonCount,
                );
            }
            expectCall_3(expectCall_3Call { callee, msgValue, data, count }) => {
                tracing::info!(
                    "👷 Setting expected call to {callee:?} with value {msgValue} and count
                {count}"
                );
                self.expect_call(
                    &callee.to_h160(),
                    &data,
                    Some(msgValue.to_u256()),
                    count,
                    ExpectedCallType::Count,
                );
            }
            expectEmit_0(expectEmit_0Call { checkTopic1, checkTopic2, checkTopic3, checkData }) => {
                tracing::info!(
                    "👷 Setting expected emit with checks {:?}, {:?}, {:?}, {:?}",
                    checkTopic1,
                    checkTopic2,
                    checkTopic3,
                    checkData
                );
                self.emit_config.expected_emit_state = ExpectedEmitState::ExpectedEmitTriggered;
                self.emit_config.expect_emits_since = state.vm_local_state.timestamp;
                self.emit_config.checks = EmitChecks {
                    address: None,
                    topics: [checkTopic1, checkTopic2, checkTopic3],
                    data: checkData,
                };
            }
            expectEmit_1(expectEmit_1Call {
                checkTopic1,
                checkTopic2,
                checkTopic3,
                checkData,
                emitter,
            }) => {
                tracing::info!(
                    "👷 Setting expected emit with checks {:?}, {:?}, {:?}, {:?} from emitter {:?}",
                    checkTopic1,
                    checkTopic2,
                    checkTopic3,
                    checkData,
                    emitter
                );
                self.emit_config.expected_emit_state = ExpectedEmitState::ExpectedEmitTriggered;
                self.emit_config.expect_emits_since = state.vm_local_state.timestamp;
                self.emit_config.checks = EmitChecks {
                    address: Some(emitter.to_h160()),
                    topics: [checkTopic1, checkTopic2, checkTopic3],
                    data: checkData,
                };
                self.emit_config.call_depth = state.vm_local_state.callstack.depth();
            }
            expectEmit_2(expectEmit_2Call {}) => {
                tracing::info!("👷 Setting expected emit at {}", state.vm_local_state.timestamp);
                self.emit_config.expected_emit_state = ExpectedEmitState::ExpectedEmitTriggered;
                self.emit_config.expect_emits_since = state.vm_local_state.timestamp;
                self.emit_config.checks =
                    EmitChecks { address: None, topics: [true; 3], data: true };
            }
            ffi(ffiCall { commandInput: command_input }) => {
                tracing::info!("👷 Running ffi: {command_input:?}");
                let Some(first_arg) = command_input.get(0) else {
                    tracing::error!("Failed to run ffi: no args");
                    return
                };
                let Ok(output) = Command::new(first_arg)
                    .args(&command_input[1..])
                    .current_dir(&self.config.root)
                    .output()
                else {
                    tracing::error!("Failed to run ffi");
                    return
                };

                // The stdout might be encoded on valid hex, or it might just be a string,
                // so we need to determine which it is to avoid improperly encoding later.
                let Ok(trimmed_stdout) = String::from_utf8(output.stdout) else {
                    tracing::error!("Failed to parse ffi output");
                    return
                };
                let trimmed_stdout = trimmed_stdout.trim();
                let encoded_stdout =
                    if let Ok(hex) = hex::decode(trimmed_stdout.trim_start_matches("0x")) {
                        hex
                    } else {
                        trimmed_stdout.as_bytes().to_vec()
                    };

                self.return_data = Some(encoded_stdout.to_return_data());
            }
            getNonce_0(getNonce_0Call { account }) => {
                tracing::info!("👷 Getting nonce for {account:?}");
                let (account_nonce, _) =
                    Self::get_nonce(account.to_h160(), &mut storage.borrow_mut());
                tracing::info!(
                    "👷 Nonces for account {:?} are {}",
                    account,
                    account_nonce.as_u64()
                );
                tracing::info!("👷 Setting returndata",);
                tracing::info!("👷 Returndata is {:?}", account_nonce);
                self.return_data = Some(vec![account_nonce]);
            }
            getRecordedLogs(getRecordedLogsCall {}) => {
                tracing::info!("👷 Getting recorded logs");
                let logs: Vec<Log> = self
                    .recorded_logs
                    .iter()
                    .filter(|log| !log.data.is_empty())
                    .map(|log| Log {
                        topics: log
                            .topics
                            .iter()
                            .map(|topic| topic.to_fixed_bytes().into())
                            .collect(),
                        data: log.data.clone(),
                        emitter: log.address.to_fixed_bytes().into(),
                    })
                    .collect_vec();

                self.return_data = Some(logs.to_return_data());

                //clean up logs
                self.recorded_logs = HashSet::new();
                //disable flag of recording logs
                self.recording_logs = false;
            }
            isPersistent(isPersistentCall { account }) => {
                tracing::info!("👷 Checking if account {:?} is persistent", account);
                let handle = &storage.borrow_mut().storage_handle;
                let fork_storage = handle.inner.read().unwrap();
                let era_db = fork_storage.fork.as_ref().unwrap().fork_source.clone();
                let db = era_db.db.lock().unwrap();
                let is_persistent = db.is_persistent(&revm::primitives::Address::from(
                    account.to_h160().to_fixed_bytes(),
                ));
                self.return_data = Some(is_persistent.to_return_data());
            }
            load(loadCall { target, slot }) => {
                if H160(target.0 .0) != CHEATCODE_ADDRESS {
                    tracing::info!("👷 Getting storage slot {:?} for account {:?}", slot, target);
                    let key = StorageKey::new(AccountTreeId::new(target.to_h160()), H256(*slot));
                    let mut storage = storage.borrow_mut();
                    let value = storage.read_value(&key);
                    self.return_data = Some(vec![h256_to_u256(value)]);
                } else {
                    self.return_data = Some(vec![U256::zero()]);
                }
            }
            makePersistent_0(makePersistent_0Call { account }) => {
                tracing::info!("👷 Making account {:?} persistent", account);
                self.one_time_actions.push(FinishCycleOneTimeActions::MakePersistentAccount {
                    account: account.to_h160(),
                });
            }
            makePersistent_1(makePersistent_1Call { account0, account1 }) => {
                tracing::info!("👷 Making accounts {:?} and {:?} persistent", account0, account1);
                self.one_time_actions.push(FinishCycleOneTimeActions::MakePersistentAccounts {
                    accounts: vec![account0.to_h160(), account1.to_h160()],
                });
            }
            makePersistent_2(makePersistent_2Call { account0, account1, account2 }) => {
                tracing::info!(
                    "👷 Making accounts {:?}, {:?} and {:?} persistent",
                    account0,
                    account1,
                    account2
                );
                self.one_time_actions.push(FinishCycleOneTimeActions::MakePersistentAccounts {
                    accounts: vec![account0.to_h160(), account1.to_h160(), account2.to_h160()],
                });
            }
            makePersistent_3(makePersistent_3Call { accounts }) => {
                tracing::info!("👷 Making accounts {:?} persistent", accounts);
                self.one_time_actions.push(FinishCycleOneTimeActions::MakePersistentAccounts {
                    accounts: accounts.into_iter().map(|a| a.to_h160()).collect(),
                });
            }
            recordLogs(recordLogsCall {}) => {
                tracing::info!("👷 Recording logs");
                tracing::info!(
                    "👷 Logs will be with the timestamp {}",
                    state.vm_local_state.timestamp
                );

                self.recording_timestamp = state.vm_local_state.timestamp;
                self.recording_logs = true;
            }
            readCallers(readCallersCall {}) => {
                tracing::info!("👷 Reading callers");

                let current_origin = {
                    let key = StorageKey::new(
                        AccountTreeId::new(zksync_types::SYSTEM_CONTEXT_ADDRESS),
                        zksync_types::SYSTEM_CONTEXT_TX_ORIGIN_POSITION,
                    );

                    storage.borrow_mut().read_value(&key)
                };

                let mut mode = CallerMode::None;
                let mut new_caller = current_origin;

                if let Some(prank) = &self.permanent_actions.start_prank {
                    //TODO: vm.prank -> CallerMode::Prank
                    mode = CallerMode::RecurrentPrank;
                    new_caller = prank.sender.into();
                }
                // TODO: vm.broadcast / vm.startBroadcast section
                // else if let Some(broadcast) = broadcast {
                //     mode = if broadcast.single_call {
                //         CallerMode::Broadcast
                //     } else {
                //         CallerMode::RecurrentBroadcast
                //     };
                //     new_caller = &broadcast.new_origin;
                //     new_origin = &broadcast.new_origin;
                // }

                let caller_mode = (mode as u8).into();
                let message_sender = h256_to_u256(new_caller);
                let tx_origin = h256_to_u256(current_origin);

                self.return_data = Some(vec![caller_mode, message_sender, tx_origin]);
            }
            readFile(readFileCall { path }) => {
                tracing::info!("👷 Reading file in path {}", path);
                let Ok(data) = fs::read(path) else {
                    tracing::error!("Failed to read file");
                    return
                };
                self.return_data = Some(data.to_return_data());
            }
            revertTo(revertToCall { snapshotId }) => {
                tracing::info!("👷 Reverting to snapshot {}", snapshotId);
                self.one_time_actions.push(FinishCycleOneTimeActions::RevertToSnapshot {
                    snapshot_id: snapshotId.to_u256(),
                });
                self.return_data = Some(true.to_return_data());
            }
            revokePersistent_0(revokePersistent_0Call { account }) => {
                tracing::info!("👷 Revoking persistence for account {:?}", account);
                self.one_time_actions.push(FinishCycleOneTimeActions::RevokePersistentAccount {
                    account: account.to_h160(),
                });
            }
            revokePersistent_1(revokePersistent_1Call { accounts }) => {
                tracing::info!("👷 Revoking persistence for accounts {:?}", accounts);
                self.one_time_actions.push(FinishCycleOneTimeActions::RevokePersistentAccounts {
                    accounts: accounts.into_iter().map(|a| a.to_h160()).collect(),
                });
            }
            roll(rollCall { newHeight: new_height }) => {
                tracing::info!("👷 Setting block number to {}", new_height);
                let key = StorageKey::new(
                    AccountTreeId::new(zksync_types::SYSTEM_CONTEXT_ADDRESS),
                    zksync_types::CURRENT_VIRTUAL_BLOCK_INFO_POSITION,
                );
                let mut storage = storage.borrow_mut();
                let (_, block_timestamp) =
                    unpack_block_info(h256_to_u256(storage.read_value(&key)));
                self.write_storage(
                    key,
                    u256_to_h256(pack_block_info(new_height.as_limbs()[0], block_timestamp)),
                    &mut storage,
                );
            }
            rollFork_0(rollFork_0Call { blockNumber }) => {
                tracing::info!("👷 Rolling active fork to block number {}", blockNumber);
                self.one_time_actions.push(FinishCycleOneTimeActions::RollFork {
                    block_number: blockNumber,
                    fork_id: None,
                });
            }
            rollFork_2(rollFork_2Call { blockNumber, forkId }) => {
                tracing::info!("👷 Rolling fork {} to block number {}", forkId, blockNumber);
                self.one_time_actions.push(FinishCycleOneTimeActions::RollFork {
                    block_number: blockNumber,
                    fork_id: Some(forkId),
                });
            }
            rpcUrl(rpcUrlCall { rpcAlias }) => {
                tracing::info!("👷 Getting rpc url of {}", rpcAlias);
                let rpc_endpoints = &self.config.rpc_endpoints;
                let rpc_url = match rpc_endpoints.get(&rpcAlias) {
                    Some(Ok(url)) => url.clone(),
                    _ => {
                        //this should revert but we don't have reverts yet
                        panic!(
                            "Failed to resolve env var `{}`: environment variable not found",
                            rpcAlias
                        )
                    }
                };
                self.return_data = Some(rpc_url.to_return_data());
            }
            rpcUrls(rpcUrlsCall {}) => {
                tracing::info!("👷 Getting rpc urls");
                let rpc_endpoints = &self.config.rpc_endpoints;
                let urls = rpc_endpoints
                    .iter()
                    .map(|(alias, url)| Rpc {
                        key: alias.clone(),
                        url: url
                            .as_ref()
                            .map(|value| value.clone())
                            .unwrap_or_else(|_| alias.clone()),
                    })
                    .collect_vec();

                self.return_data = Some(urls.to_return_data());
            }
            serializeAddress_0(serializeAddress_0Call {
                objectKey: object_key,
                valueKey: value_key,
                value,
            }) => {
                tracing::info!(
                    "👷 Serializing address {:?} with key {:?} to object {:?}",
                    value,
                    value_key,
                    object_key
                );
                let json_value = serde_json::json!({
                    value_key: value
                });

                //write to serialized_objects
                self.serialized_objects.insert(object_key.clone(), json_value.to_string());

                let address_with_checksum = to_checksum(&value.to_h160(), None);
                self.return_data = Some(address_with_checksum.to_return_data());
            }
            serializeBool_0(serializeBool_0Call {
                objectKey: object_key,
                valueKey: value_key,
                value,
            }) => {
                tracing::info!(
                    "👷 Serializing bool {:?} with key {:?} to object {:?}",
                    value,
                    value_key,
                    object_key
                );
                let json_value = serde_json::json!({
                    value_key: value
                });

                self.serialized_objects.insert(object_key.clone(), json_value.to_string());

                let bool_value = value.to_string();
                self.return_data = Some(bool_value.to_return_data());
            }
            serializeUint_0(serializeUint_0Call {
                objectKey: object_key,
                valueKey: value_key,
                value,
            }) => {
                tracing::info!(
                    "👷 Serializing uint256 {:?} with key {:?} to object {:?}",
                    value,
                    value_key,
                    object_key
                );
                let json_value = serde_json::json!({
                    value_key: value
                });

                self.serialized_objects.insert(object_key.clone(), json_value.to_string());

                let uint_value = value.to_string();
                self.return_data = Some(uint_value.to_return_data());
            }
            setNonce(setNonceCall { account, newNonce: new_nonce }) => {
                tracing::info!("👷 Setting nonce for {account:?} to {new_nonce}");
                let new_full_nonce = self.set_nonce(
                    account.to_h160(),
                    (Some(new_nonce.into()), Some(new_nonce.into())),
                    &mut storage.borrow_mut(),
                );

                if new_full_nonce.is_some() {
                    tracing::info!(
                        "👷 Nonces for account {:?} have been set to {}",
                        account,
                        new_nonce
                    );
                } else {
                    tracing::error!("👷 Setting nonces failed")
                }
            }
            snapshot(snapshotCall {}) => {
                tracing::info!("👷 Creating snapshot");
                self.one_time_actions.push(FinishCycleOneTimeActions::Snapshot);
            }
            startBroadcast_0(startBroadcast_0Call {}) => {
                tracing::info!("👷 Starting broadcast with default origin");

                self.start_broadcast(&storage, &state, None)
            }
            startBroadcast_1(startBroadcast_1Call { signer }) => {
                let origin = signer.to_h160();
                tracing::info!("👷 Starting broadcast with given origin: {origin}");
                self.start_broadcast(&storage, &state, Some(origin))
            }
            startBroadcast_2(startBroadcast_2Call { privateKey }) => {
                let chain_id = self.env.get().unwrap().system_env.chain_id.as_u64();
                let Some(wallet) =
                    crate::utils::parse_wallet(&privateKey).map(|w| w.with_chain_id(chain_id))
                else {
                    tracing::error!(cheatcode = "startBroadcast", "unable to parse private key");
                    return
                };

                let origin = wallet.address();
                tracing::info!("👷 Starting broadcast with origin from private key: {origin}");
                self.start_broadcast(&storage, &state, Some(origin))
            }
            startPrank_0(startPrank_0Call { msgSender: msg_sender }) => {
                tracing::info!("👷 Starting prank to {msg_sender:?}");
                self.start_prank(&storage, msg_sender.to_h160(), None);
            }
            startPrank_1(startPrank_1Call { msgSender: msg_sender, txOrigin: tx_origin }) => {
                tracing::info!("👷 Starting prank to {msg_sender:?} with origin {tx_origin:?}");
                self.start_prank(&storage, msg_sender.to_h160(), Some(tx_origin.to_h160()))
            }
            stopBroadcast(stopBroadcastCall {}) => {
                tracing::info!("👷 Stopping broadcast");
                self.stop_broadcast();
            }
            stopPrank(stopPrankCall {}) => {
                tracing::info!("👷 Stopping prank");
                self.stop_prank(&storage);
            }
            store(storeCall { target, slot, value }) => {
                tracing::info!(
                    "👷 Setting storage slot {:?} for account {:?} to {:?}",
                    slot,
                    target,
                    value
                );
                let mut storage = storage.borrow_mut();
                let key = StorageKey::new(AccountTreeId::new(target.to_h160()), H256(*slot));
                self.write_storage(key, H256(*value), &mut storage);
            }
            toString_0(toString_0Call { value }) => {
                tracing::info!("Converting address into string");
                let address_with_checksum = to_checksum(&value.to_h160(), None);
                self.return_data = Some(address_with_checksum.to_return_data());
            }
            toString_1(toString_1Call { value }) => {
                tracing::info!("Converting bytes into string");
                let bytes_value = format!("0x{}", hex::encode(value));
                self.return_data = Some(bytes_value.to_return_data());
            }
            toString_2(toString_2Call { value }) => {
                tracing::info!("Converting bytes32 into string");
                let bytes_value = format!("0x{}", hex::encode(value));
                self.return_data = Some(bytes_value.to_return_data());
            }
            toString_3(toString_3Call { value }) => {
                tracing::info!("Converting bool into string");
                let bool_value = value.to_string();
                self.return_data = Some(bool_value.to_return_data());
            }
            toString_4(toString_4Call { value }) => {
                tracing::info!("Converting uint256 into string");
                let uint_value = value.to_string();
                self.return_data = Some(uint_value.to_return_data());
            }
            toString_5(toString_5Call { value }) => {
                tracing::info!("Converting int256 into string");
                let int_value = value.to_string();
                self.return_data = Some(int_value.to_return_data());
            }

            tryFfi(tryFfiCall { commandInput: command_input }) => {
                tracing::info!("👷 Running try ffi: {command_input:?}");
                let Some(first_arg) = command_input.get(0) else {
                    tracing::error!("Failed to run ffi: no args");
                    return
                };
                let Ok(output) = Command::new(first_arg)
                    .args(&command_input[1..])
                    .current_dir(&self.config.root)
                    .output()
                else {
                    tracing::error!("Failed to run ffi");
                    return
                };

                // The stdout might be encoded on valid hex, or it might just be a string,
                // so we need to determine which it is to avoid improperly encoding later.
                let Ok(trimmed_stdout) = String::from_utf8(output.stdout) else {
                    tracing::error!("Failed to parse ffi output");
                    return
                };
                let trimmed_stdout = trimmed_stdout.trim();
                let encoded_stdout =
                    if let Ok(hex) = hex::decode(trimmed_stdout.trim_start_matches("0x")) {
                        hex
                    } else {
                        trimmed_stdout.as_bytes().to_vec()
                    };

                let ffi_result = FfiResult {
                    exitCode: output.status.code().unwrap_or(69), // Default from foundry
                    stdout: encoded_stdout,
                    stderr: output.stderr,
                };
                self.return_data = Some(ffi_result.to_return_data());
            }
            warp(warpCall { newTimestamp: new_timestamp }) => {
                tracing::info!("👷 Setting block timestamp {}", new_timestamp);

                let key = StorageKey::new(
                    AccountTreeId::new(zksync_types::SYSTEM_CONTEXT_ADDRESS),
                    zksync_types::CURRENT_VIRTUAL_BLOCK_INFO_POSITION,
                );
                let mut storage = storage.borrow_mut();
                let (block_number, _) = unpack_block_info(h256_to_u256(storage.read_value(&key)));
                self.write_storage(
                    key,
                    u256_to_h256(pack_block_info(block_number, new_timestamp.as_limbs()[0])),
                    &mut storage,
                );
            }
            createSelectFork_0(createSelectFork_0Call { urlOrAlias }) => {
                tracing::info!("👷 Creating and selecting fork {}", urlOrAlias,);

                if self.permanent_actions.broadcast.is_none() {
                    self.one_time_actions.push(FinishCycleOneTimeActions::CreateSelectFork {
                        url_or_alias: urlOrAlias,
                        block_number: None,
                    });
                } else {
                    tracing::error!("cannot select fork during a broadcast")
                }
            }
            createSelectFork_1(createSelectFork_1Call { urlOrAlias, blockNumber }) => {
                let block_number = blockNumber.to_u256().as_u64();
                tracing::info!(
                    "👷 Creating and selecting fork {} for block number {}",
                    urlOrAlias,
                    block_number
                );

                if self.permanent_actions.broadcast.is_none() {
                    self.one_time_actions.push(FinishCycleOneTimeActions::CreateSelectFork {
                        url_or_alias: urlOrAlias,
                        block_number: Some(block_number),
                    });
                } else {
                    tracing::error!("cannot select fork during a broadcast")
                }
            }
            createFork_0(createFork_0Call { urlOrAlias }) => {
                tracing::info!("👷 Creating fork {}", urlOrAlias,);

                self.one_time_actions.push(FinishCycleOneTimeActions::CreateFork {
                    url_or_alias: urlOrAlias,
                    block_number: None,
                });
            }
            createFork_1(createFork_1Call { urlOrAlias, blockNumber }) => {
                let block_number = blockNumber.to_u256().as_u64();
                tracing::info!("👷 Creating fork {} for block number {}", urlOrAlias, block_number);
                self.one_time_actions.push(FinishCycleOneTimeActions::CreateFork {
                    url_or_alias: urlOrAlias,
                    block_number: Some(block_number),
                });
            }
            selectFork(selectForkCall { forkId }) => {
                tracing::info!("👷 Selecting fork {}", forkId);

                if self.permanent_actions.broadcast.is_none() {
                    self.one_time_actions
                        .push(FinishCycleOneTimeActions::SelectFork { fork_id: forkId.to_u256() });
                } else {
                    tracing::error!("cannot select fork during broadcast")
                }
            }
            writeFile(writeFileCall { path, data }) => {
                tracing::info!("👷 Writing data to file in path {}", path);
                if fs::write(path, data).is_err() {
                    tracing::error!("Failed to write file");
                }
            }
            writeJson_0(writeJson_0Call { json, path }) => {
                tracing::info!("👷 Writing json data to file in path {}", path);
                let Ok(json) = serde_json::from_str::<serde_json::Value>(&json) else {
                    tracing::error!("Failed to parse json");
                    return
                };
                let Ok(formatted_json) = serde_json::to_string_pretty(&json) else {
                    tracing::error!("Failed to format json");
                    return
                };
                if fs::write(path, formatted_json).is_err() {
                    tracing::error!("Failed to write file");
                }
            }
            writeJson_1(writeJson_1Call { json, path, valueKey: value_key }) => {
                tracing::info!("👷 Writing json data to file in path {path} with key {value_key}");
                let Ok(file) = fs::read_to_string(&path) else {
                    tracing::error!("Failed to read file");
                    return
                };
                let Ok(mut file_json) = serde_json::from_str::<serde_json::Value>(&file) else {
                    tracing::error!("Failed to parse json");
                    return
                };
                let Ok(json) = serde_json::from_str::<serde_json::Value>(&json) else {
                    tracing::error!("Failed to parse json");
                    return
                };
                file_json[value_key] = json;
                let Ok(formatted_json) = serde_json::to_string_pretty(&file_json) else {
                    tracing::error!("Failed to format json");
                    return
                };
                if fs::write(path, formatted_json).is_err() {
                    tracing::error!("Failed to write file");
                }
            }
            code => {
                tracing::error!("👷 Unrecognized cheatcode {:?}", code);
            }
        };
    }

    fn store_factory_dep(&mut self, hash: U256, bytecode: Vec<U256>) {
        self.one_time_actions.push(FinishCycleOneTimeActions::StoreFactoryDep { hash, bytecode });
    }

    fn write_storage<S: WriteStorage>(
        &mut self,
        key: StorageKey,
        write_value: H256,
        storage: &mut RefMut<S>,
    ) {
        self.one_time_actions.push(FinishCycleOneTimeActions::StorageWrite {
            key,
            read_value: storage.read_value(&key),
            write_value,
        });
    }

    /// Returns a given account's nonce
    ///
    /// The first item of the tuple represents the total number of transactions,
    /// meanwhile the second represents the number of contract deployed
    fn get_nonce<S: ReadStorage>(account: H160, storage: &mut RefMut<S>) -> (U256, U256) {
        let key = get_nonce_key(&account);
        let full_nonce = storage.read_value(&key);

        decompose_full_nonce(h256_to_u256(full_nonce))
    }

    /// Sets a given account's nonces
    ///
    /// Returns the new nonce
    fn set_nonce<S: WriteStorage>(
        &mut self,
        account: H160,
        (tx_nonce, deploy_nonce): (Option<U256>, Option<U256>),
        storage: &mut RefMut<S>,
    ) -> Option<(U256, U256)> {
        let key = get_nonce_key(&account);
        let (mut account_nonce, mut deployment_nonce) = Self::get_nonce(account, storage);
        if let Some(tx_nonce) = tx_nonce {
            if account_nonce >= tx_nonce {
                tracing::error!(?account, value = ?account_nonce, requested = ?tx_nonce, "account nonce is already set to a higher value");
                return None
            }

            account_nonce = tx_nonce;
        }

        if let Some(deploy_nonce) = deploy_nonce {
            if deployment_nonce >= deploy_nonce {
                tracing::error!(?account, value = ?deployment_nonce, requested = ?deploy_nonce, "deployment nonce is already set to a higher value");
                return None
            }

            deployment_nonce = deploy_nonce;
        }

        let new_full_nonce = nonces_to_full_nonce(account_nonce, deployment_nonce);
        self.write_storage(key, u256_to_h256(new_full_nonce), storage);

        Some((account_nonce, deployment_nonce))
    }

    fn set_return<H: HistoryMode>(
        mut fat_pointer: FatPointer,
        elements: Vec<U256>,
        state: &mut VmLocalState,
        memory: &mut SimpleMemory<H>,
    ) {
        let timestamp = Timestamp(state.timestamp);

        fat_pointer.length = (elements.len() as u32) * 32;
        state.registers[RET_IMPLICIT_RETURNDATA_PARAMS_REGISTER as usize] =
            PrimitiveValue { value: fat_pointer.to_u256(), is_pointer: true };
        memory.populate_page(
            fat_pointer.memory_page as usize,
            elements.into_iter().enumerate().collect_vec(),
            timestamp,
        );
    }

    fn current_expect_revert(&mut self) -> Option<&mut ActionOnReturn> {
        self.next_return_action.as_mut().map(|action| &mut action.action)
    }

    fn add_expect_revert(&mut self, reason: Option<Vec<u8>>, depth: usize) {
        if self.current_expect_revert().is_some() {
            panic!("expectRevert already set")
        }

        //-1: Because we are working with return opcode and it pops the stack after execution
        let action = ActionOnReturn::ExpectRevert {
            reason,
            depth: depth - 1,
            prev_exception_handler_pc: None,
            prev_continue_pc: None,
        };

        // We have to skip at least one return from CHEATCODES contract
        self.next_return_action =
            Some(NextReturnAction { target_depth: depth - 1, action, returns_to_skip: 1 });
    }

    fn handle_except_revert<H: HistoryMode>(
        reason: Option<&Vec<u8>>,
        op: zkevm_opcode_defs::RetOpcode,
        state: &VmLocalStateData<'_>,
        memory: &SimpleMemory<H>,
    ) -> Result<(), Vec<u8>> {
        match (op, reason) {
            (zkevm_opcode_defs::RetOpcode::Revert, Some(expected_reason)) => {
                let retdata = {
                    let ptr = state.vm_local_state.registers
                        [RET_IMPLICIT_RETURNDATA_PARAMS_REGISTER as usize];
                    assert!(ptr.is_pointer);
                    let fat_data_pointer = FatPointer::from_u256(ptr.value);
                    memory.read_unaligned_bytes(
                        fat_data_pointer.memory_page as usize,
                        fat_data_pointer.start as usize,
                        fat_data_pointer.length as usize,
                    )
                };

                tracing::debug!(?expected_reason, ?retdata);
                if !expected_reason.is_empty() && retdata.is_empty() {
                    return Err("call reverted as expected, but without data".to_string().into())
                }

                match VmRevertReason::from(retdata.as_slice()) {
                    VmRevertReason::General { msg, data: _ } => {
                        let expected_reason = String::from_utf8_lossy(expected_reason).to_string();
                        if msg == expected_reason {
                            Ok(())
                        } else {
                            Err(format!(
                                "Error != expected error: {} != {}",
                                &msg, expected_reason,
                            )
                            .into())
                        }
                    }
                    VmRevertReason::Unknown { function_selector: _, data } => {
                        if &data == expected_reason {
                            Ok(())
                        } else {
                            Err(format!(
                                "Error != expected error: {:?} != {:?}",
                                &data, expected_reason,
                            )
                            .into())
                        }
                    }
                    _ => {
                        tracing::error!("unexpected revert reason");
                        Err("unexpected revert reason".to_string().into())
                    }
                }
            }
            (zkevm_opcode_defs::RetOpcode::Revert, None) => {
                tracing::debug!("any revert accepted");
                Ok(())
            }
            (zkevm_opcode_defs::RetOpcode::Ok, _) => {
                tracing::debug!("expected revert but call succeeded");
                Err("expected revert but call succeeded".to_string().into())
            }
            (zkevm_opcode_defs::RetOpcode::Panic, _) => {
                tracing::error!("Vm panicked it should have never happened");
                Err("expected revert but call Panicked".to_string().into())
            }
        }
    }

    /// Adds an expectCall to the tracker.
    fn expect_call(
        &mut self,
        callee: &H160,
        calldata: &Vec<u8>,
        value: Option<U256>,
        count: u64,
        call_type: ExpectedCallType,
    ) {
        let expecteds = self.expected_calls.entry(*callee).or_default();

        match call_type {
            ExpectedCallType::Count => {
                // Get the expected calls for this target.
                // In this case, as we're using counted expectCalls, we should not be able to set
                // them more than once.
                assert!(
                    !expecteds.contains_key(calldata),
                    "counted expected calls can only bet set once"
                );
                expecteds
                    .insert(calldata.to_vec(), (ExpectedCallData { value, count, call_type }, 0));
            }
            ExpectedCallType::NonCount => {
                // Check if the expected calldata exists.
                // If it does, increment the count by one as we expect to see it one more time.
                match expecteds.entry(calldata.clone()) {
                    Entry::Occupied(mut entry) => {
                        let (expected, _) = entry.get_mut();
                        // Ensure we're not overwriting a counted expectCall.
                        assert!(
                            expected.call_type == ExpectedCallType::NonCount,
                            "cannot overwrite a counted expectCall with a non-counted expectCall"
                        );
                        expected.count += 1;
                    }
                    // If it does not exist, then create it.
                    Entry::Vacant(entry) => {
                        entry.insert((ExpectedCallData { value, count, call_type }, 0));
                    }
                }
            }
        }
    }

    fn handle_return<H: HistoryMode>(
        &mut self,
        state: &VmLocalStateData<'_>,
        data: &AfterExecutionData,
        memory: &SimpleMemory<H>,
    ) {
        // Skip check if there are no expected actions
        let Some(action) = self.next_return_action.as_mut() else { return };
        // We only care about the certain depth
        let callstack_depth = state.vm_local_state.callstack.depth();
        if callstack_depth != action.target_depth {
            return
        }

        // Skip check if opcode is not Ret
        let Opcode::Ret(op) = data.opcode.variant.opcode else { return };
        // Check how many retunrs we need to skip before finding the actual one
        if action.returns_to_skip != 0 {
            action.returns_to_skip -= 1;
            return
        }

        // The desired return opcode was found
        let ActionOnReturn::ExpectRevert {
            reason,
            depth,
            prev_exception_handler_pc: exception_handler,
            prev_continue_pc: continue_pc,
        } = &action.action;
        match op {
            RetOpcode::Revert => {
                tracing::debug!(wanted = %depth, current_depth = %callstack_depth, opcode = ?data.opcode.variant.opcode, "expectRevert");
                let (Some(exception_handler), Some(continue_pc)) =
                    (*exception_handler, *continue_pc)
                else {
                    tracing::error!("exceptRevert missing stored continuations");
                    return
                };

                self.one_time_actions.push(
                    Self::handle_except_revert(reason.as_ref(), op, state, memory)
                        .map(|_| FinishCycleOneTimeActions::ForceReturn {
                                //dummy data
                                data: // vec![0u8; 8192]
                                    [0xde, 0xad, 0xbe, 0xef].to_vec(),
                                continue_pc,
                            })
                        .unwrap_or_else(|error| FinishCycleOneTimeActions::ForceRevert {
                            error,
                            exception_handler,
                        }),
                );
                self.next_return_action = None;
            }
            RetOpcode::Ok => {
                let Some(exception_handler) = *exception_handler else {
                    tracing::error!("exceptRevert missing stored continuations");
                    return
                };
                if let Err(err) = Self::handle_except_revert(reason.as_ref(), op, state, memory) {
                    self.one_time_actions.push(FinishCycleOneTimeActions::ForceRevert {
                        error: err,
                        exception_handler,
                    });
                }
                self.next_return_action = None;
            }
            RetOpcode::Panic => (),
        }
    }

    fn start_prank<S: DatabaseExt + Send>(
        &mut self,
        storage: &StoragePtr<EraDb<S>>,
        sender: H160,
        origin: Option<H160>,
    ) {
        if self.permanent_actions.broadcast.is_some() {
            tracing::error!("prank is incompatible with broadcast");
            return
        }

        match origin {
            None => {
                self.permanent_actions.start_prank.replace(StartPrankOpts { sender, origin: None });
            }
            Some(tx_origin) => {
                let key = StorageKey::new(
                    AccountTreeId::new(zksync_types::SYSTEM_CONTEXT_ADDRESS),
                    zksync_types::SYSTEM_CONTEXT_TX_ORIGIN_POSITION,
                );
                let storage = &mut storage.borrow_mut();
                let original_tx_origin = storage.read_value(&key);
                self.write_storage(key, tx_origin.into(), storage);

                self.permanent_actions
                    .start_prank
                    .replace(StartPrankOpts { sender, origin: Some(original_tx_origin.into()) });
            }
        }
    }

    fn stop_prank<S: DatabaseExt + Send>(&mut self, storage: &StoragePtr<EraDb<S>>) {
        if let Some(original_tx_origin) =
            self.permanent_actions.start_prank.take().and_then(|v| v.origin)
        {
            let key = StorageKey::new(
                AccountTreeId::new(zksync_types::SYSTEM_CONTEXT_ADDRESS),
                zksync_types::SYSTEM_CONTEXT_TX_ORIGIN_POSITION,
            );
            self.write_storage(key, original_tx_origin.into(), &mut storage.borrow_mut());
        }
    }

    fn start_broadcast<S: DatabaseExt + Send>(
        &mut self,
        storage: &StoragePtr<EraDb<S>>,
        state: &VmLocalStateData<'_>,
        new_origin: Option<H160>,
    ) {
        if self.permanent_actions.start_prank.is_some() {
            tracing::error!("broadcast is incompatible with prank");
            return
        }

        let depth = state.vm_local_state.callstack.depth();

        let key = StorageKey::new(
            AccountTreeId::new(zksync_types::SYSTEM_CONTEXT_ADDRESS),
            zksync_types::SYSTEM_CONTEXT_TX_ORIGIN_POSITION,
        );

        let mut storage = storage.borrow_mut();

        let original_tx_origin = storage.read_value(&key);
        let new_origin = new_origin.unwrap_or(original_tx_origin.into());

        self.permanent_actions.broadcast = Some(BroadcastOpts {
            new_origin,
            original_origin: original_tx_origin.into(),
            original_caller: state.vm_local_state.callstack.current.msg_sender,
            depth,
        })
    }

    fn stop_broadcast(&mut self) {
        if let Some(broadcast) = self.permanent_actions.broadcast.take() {
            self.one_time_actions
                .push(FinishCycleOneTimeActions::SetOrigin { origin: broadcast.original_origin });
        }
    }

    /// Merge current modified storage with the entire storage modifications made so far in the test
    fn get_modified_storage(
        &self,
        storage: &HashMap<StorageKey, H256>,
    ) -> HashMap<StorageKey, H256> {
        let mut modified_storage = self
            .storage_modifications
            .keys
            .clone()
            .into_iter()
            .filter(|(key, _)| key.address() != &zksync_types::SYSTEM_CONTEXT_ADDRESS)
            .collect::<HashMap<_, _>>();
        modified_storage.extend(
            storage
                .iter()
                .filter(|(key, _)| key.address() != &zksync_types::SYSTEM_CONTEXT_ADDRESS),
        );
        modified_storage
    }

    /// Merge current modified bytecodes with the entire storage modifications made so far in the
    /// test
    fn get_modified_bytecodes(
        &self,
        bootloader_bytecodes: Vec<CompressedBytecodeInfo>,
    ) -> HashMap<H256, Vec<u8>> {
        let mut modified_bytecodes = self.storage_modifications.bytecodes.clone();
        modified_bytecodes.extend(
            bootloader_bytecodes
                .iter()
                .map(|b| {
                    let (bytecode_key, bytecode_value) =
                        bytecode_to_factory_dep(b.original.clone());
                    let key = u256_to_h256(bytecode_key);
                    let value = bytecode_value
                        .into_iter()
                        .flat_map(|v| u256_to_h256(v).as_bytes().to_owned())
                        .collect_vec();
                    (key, value)
                })
                .collect::<HashMap<_, _>>(),
        );
        modified_bytecodes
    }
}

trait ToZkEvmResult {
    /// Converts a [SolcValue] to return data for zkevm
    fn to_return_data(&self) -> Vec<U256>;
}

impl<T> ToZkEvmResult for T
where
    T: SolValue,
{
    fn to_return_data(&self) -> Vec<U256> {
        let abi_encoded_data = self.abi_encode();
        assert!(abi_encoded_data.len() % 32 == 0, "length must be multiple of 32");

        abi_encoded_data.chunks(32).map(U256::from_big_endian).collect_vec()
    }
}

fn into_revm_bytecodes(zk_bytecodes: HashMap<H256, Vec<u8>>) -> HashMap<U256, Vec<U256>> {
    zk_bytecodes
        .into_iter()
        .map(|(key, value)| {
            let key = h256_to_u256(key);
            let value = value.chunks(32).map(U256::from).collect_vec();
            (key, value)
        })
        .collect()
}

fn into_revm_env(env: &EraEnv) -> Env {
    use revm::primitives::U256;
    let block = BlockEnv {
        number: U256::from(env.l1_batch_env.first_l2_block.number),
        coinbase: h160_to_address(env.l1_batch_env.fee_account),
        timestamp: U256::from(env.l1_batch_env.first_l2_block.timestamp),
        gas_limit: U256::from(env.system_env.gas_limit),
        basefee: U256::from(env.l1_batch_env.base_fee()),
        ..Default::default()
    };

    let mut cfg = CfgEnv::default();
    cfg.chain_id = env.system_env.chain_id.as_u64();

    Env { block, cfg, ..Default::default() }
}

fn create_fork_request(
    env: &EraEnv,
    config: Arc<CheatsConfig>,
    block_number: Option<u64>,
    url_or_alias: &str,
) -> CreateFork {
    use foundry_evm_core::opts::Env;
    use revm::primitives::Address as revmAddress;

    let url = config.rpc_url(url_or_alias).unwrap();
    let env = into_revm_env(env);
    let opts_env = Env {
        gas_limit: u64::MAX,
        chain_id: None,
        tx_origin: revmAddress::ZERO,
        block_number: 0,
        block_timestamp: 0,
        ..Default::default()
    };
    let evm_opts = EvmOpts {
        env: opts_env,
        fork_url: Some(url.clone()),
        fork_block_number: block_number,
        ..Default::default()
    };

    CreateFork {
        enable_caching: config.rpc_storage_caching.enable_for_endpoint(&url),
        url,
        env,
        evm_opts,
    }
}

fn get_calldata<H: HistoryMode>(state: &VmLocalStateData<'_>, memory: &SimpleMemory<H>) -> Vec<u8> {
    let ptr = state.vm_local_state.registers[CALL_IMPLICIT_CALLDATA_FAT_PTR_REGISTER as usize];
    assert!(ptr.is_pointer);
    let fat_data_pointer = FatPointer::from_u256(ptr.value);
    memory.read_unaligned_bytes(
        fat_data_pointer.memory_page as usize,
        fat_data_pointer.start as usize,
        fat_data_pointer.length as usize,
    )
}

fn compare_logs(expected_logs: &[LogEntry], actual_logs: &[LogEntry], checks: EmitChecks) -> bool {
    let mut expected_iter = expected_logs.iter().peekable();
    let mut actual_iter = actual_logs.iter();

    while let Some(expected_log) = expected_iter.peek() {
        if let Some(actual_log) = actual_iter.next() {
            if are_logs_equal(expected_log, actual_log, &checks) {
                expected_iter.next(); // Move to the next expected log
            } else {
                return false
            }
        } else {
            // No more actual logs to compare
            return false
        }
    }

    true
}

fn are_logs_equal(a: &LogEntry, b: &LogEntry, emit_checks: &EmitChecks) -> bool {
    let address_match = match emit_checks.address {
        Some(address) => b.address == address,
        None => true,
    };

    let topics_match = emit_checks.topics.iter().enumerate().all(|(i, &check)| {
        if check {
            a.topics.get(i) == b.topics.get(i)
        } else {
            true
        }
    });

    let data_match = if emit_checks.data { a.data == b.data } else { true };

    address_match && topics_match && data_match
}<|MERGE_RESOLUTION|>--- conflicted
+++ resolved
@@ -680,41 +680,13 @@
                 FinishCycleOneTimeActions::CreateSelectFork { url_or_alias, block_number } => {
                     let mut storage = storage.borrow_mut();
                     let modified_storage =
-<<<<<<< HEAD
-                        self.get_modified_storage(storage.borrow_mut().modified_storage_keys());
-=======
                         self.get_modified_storage(storage.modified_storage_keys());
->>>>>>> d4e909be
                     let modified_bytecodes = self.get_modified_bytecodes(
                         bootloader_state.get_last_tx_compressed_bytecodes(),
                     );
 
                     storage.clean_cache();
                     let fork_id = {
-<<<<<<< HEAD
-                        let handle = &storage.borrow_mut().storage_handle;
-                        let mut fork_storage = handle.inner.write().unwrap();
-                        fork_storage.value_read_cache.clear();
-                        fork_storage.factory_dep_cache.clear();
-                        for (key, value) in modified_bytecodes.clone().into_iter() {
-                            fork_storage.factory_dep_cache.insert(key, Some(value));
-                        }
-                        let era_db = fork_storage.fork.as_ref().unwrap().fork_source.clone();
-                        let mut journaled_state = JournaledState::new(SpecId::LATEST, vec![]);
-                        journaled_state.state = storage_to_state(
-                            &era_db,
-                            &modified_storage,
-                            modified_bytecodes
-                                .clone()
-                                .into_iter()
-                                .map(|(key, value)| {
-                                    let key = h256_to_u256(key);
-                                    let value = value.chunks(32).map(U256::from).collect_vec();
-                                    (key, value)
-                                })
-                                .collect(),
-                        );
-=======
                         let era_db: &RevmDatabaseForEra<S> = &storage.storage_handle;
                         let bytecodes = into_revm_bytecodes(modified_bytecodes.clone());
                         state.decommittment_processor.populate(
@@ -735,7 +707,6 @@
                         let mut journaled_state = JournaledState::new(SpecId::LATEST, vec![]);
                         journaled_state.state =
                             storage_to_state(era_db, &modified_storage, bytecodes);
->>>>>>> d4e909be
 
                         let mut db = era_db.db.lock().unwrap();
                         let era_env = self.env.get().unwrap();
@@ -756,14 +727,7 @@
                     self.return_data = Some(fork_id.unwrap().to_return_data());
                 }
                 FinishCycleOneTimeActions::CreateFork { url_or_alias, block_number } => {
-<<<<<<< HEAD
-                    let handle = &storage.borrow_mut().storage_handle;
-                    let era_db =
-                        handle.inner.write().unwrap().fork.as_ref().unwrap().fork_source.clone();
-
-=======
                     let era_db = &storage.borrow_mut().storage_handle;
->>>>>>> d4e909be
                     let mut db = era_db.db.lock().unwrap();
                     let era_env = self.env.get().unwrap();
                     let fork_id = db
@@ -787,33 +751,6 @@
 
                     storage.clean_cache();
                     {
-<<<<<<< HEAD
-                        let handle: &ForkStorage<RevmDatabaseForEra<S>> =
-                            &storage.borrow_mut().storage_handle;
-                        let mut fork_storage = handle.inner.write().unwrap();
-                        fork_storage.value_read_cache.clear();
-                        fork_storage.factory_dep_cache.clear();
-                        for (key, value) in modified_bytecodes.clone().into_iter() {
-                            fork_storage.factory_dep_cache.insert(key, Some(value));
-                        }
-                        let era_db = fork_storage.fork.as_ref().unwrap().fork_source.clone();
-
-                        let mut journaled_state = JournaledState::new(SpecId::LATEST, vec![]);
-                        let state = storage_to_state(
-                            &era_db,
-                            &modified_storage,
-                            modified_bytecodes
-                                .clone()
-                                .into_iter()
-                                .map(|(key, value)| {
-                                    let key = h256_to_u256(key);
-                                    let value = value.chunks(32).map(U256::from).collect_vec();
-                                    (key, value)
-                                })
-                                .collect(),
-                        );
-                        *journaled_state.state() = state;
-=======
                         let era_db = &storage.storage_handle;
                         let bytecodes = into_revm_bytecodes(modified_bytecodes.clone());
                         state.decommittment_processor.populate(
@@ -834,7 +771,6 @@
                         let mut journaled_state = JournaledState::new(SpecId::LATEST, vec![]);
                         journaled_state.state =
                             storage_to_state(era_db, &modified_storage, bytecodes);
->>>>>>> d4e909be
 
                         let mut db = era_db.db.lock().unwrap();
                         let era_env = self.env.get().unwrap();
@@ -847,42 +783,11 @@
                 FinishCycleOneTimeActions::SelectFork { fork_id } => {
                     let mut storage = storage.borrow_mut();
                     let modified_storage =
-<<<<<<< HEAD
-                        self.get_modified_storage(storage.borrow_mut().modified_storage_keys());
-=======
                         self.get_modified_storage(storage.modified_storage_keys());
->>>>>>> d4e909be
                     let modified_bytecodes = self.get_modified_bytecodes(
                         bootloader_state.get_last_tx_compressed_bytecodes(),
                     );
                     {
-<<<<<<< HEAD
-                        storage.borrow_mut().clean_cache();
-                        let handle = &storage.borrow_mut().storage_handle;
-                        let mut fork_storage = handle.inner.write().unwrap();
-                        fork_storage.value_read_cache.clear();
-                        fork_storage.factory_dep_cache.clear();
-                        for (key, value) in modified_bytecodes.clone().into_iter() {
-                            fork_storage.factory_dep_cache.insert(key, Some(value));
-                        }
-
-                        let era_db = fork_storage.fork.as_ref().unwrap().fork_source.clone();
-
-                        let mut journaled_state = JournaledState::new(SpecId::LATEST, vec![]);
-                        journaled_state.state = storage_to_state(
-                            &era_db,
-                            &modified_storage,
-                            modified_bytecodes
-                                .clone()
-                                .into_iter()
-                                .map(|(key, value)| {
-                                    let key = h256_to_u256(key);
-                                    let value = value.chunks(32).map(U256::from).collect_vec();
-                                    (key, value)
-                                })
-                                .collect(),
-                        );
-=======
                         storage.clean_cache();
                         let era_db = &storage.storage_handle;
                         let bytecodes = into_revm_bytecodes(modified_bytecodes.clone());
@@ -904,7 +809,6 @@
                         let mut journaled_state = JournaledState::new(SpecId::LATEST, vec![]);
                         journaled_state.state =
                             storage_to_state(era_db, &modified_storage, bytecodes);
->>>>>>> d4e909be
 
                         let mut db = era_db.db.lock().unwrap();
                         let era_env = self.env.get().unwrap();
@@ -930,32 +834,6 @@
                     storage.clean_cache();
 
                     {
-<<<<<<< HEAD
-                        let handle = &storage.storage_handle;
-                        let mut fork_storage = handle.inner.write().unwrap();
-                        fork_storage.value_read_cache.clear();
-                        fork_storage.factory_dep_cache.clear();
-                        for (key, value) in modified_bytecodes.clone().into_iter() {
-                            fork_storage.factory_dep_cache.insert(key, Some(value));
-                        }
-
-                        let era_db = fork_storage.fork.as_ref().unwrap().fork_source.clone();
-
-                        let mut journaled_state = JournaledState::new(SpecId::LATEST, vec![]);
-                        journaled_state.state = storage_to_state(
-                            &era_db,
-                            &modified_storage,
-                            modified_bytecodes
-                                .clone()
-                                .into_iter()
-                                .map(|(key, value)| {
-                                    let key = h256_to_u256(key);
-                                    let value = value.chunks(32).map(U256::from).collect_vec();
-                                    (key, value)
-                                })
-                                .collect(),
-                        );
-=======
                         let era_db = &storage.storage_handle;
                         let bytecodes = bootloader_state
                             .get_last_tx_compressed_bytecodes()
@@ -966,7 +844,6 @@
                         let mut journaled_state = JournaledState::new(SpecId::LATEST, vec![]);
                         journaled_state.state =
                             storage_to_state(era_db, &modified_storage, bytecodes);
->>>>>>> d4e909be
 
                         let mut db = era_db.db.lock().unwrap();
                         let era_env = self.env.get().unwrap();
@@ -988,43 +865,17 @@
                     storage.clean_cache();
 
                     let snapshot_id = {
-<<<<<<< HEAD
-                        let handle = &storage.storage_handle;
-                        let mut fork_storage = handle.inner.write().unwrap();
-                        fork_storage.value_read_cache.clear();
-                        fork_storage.factory_dep_cache.clear();
-                        for (key, value) in modified_bytecodes.clone().into_iter() {
-                            fork_storage.factory_dep_cache.insert(key, Some(value));
-                        }
-=======
                         let era_db = &storage.storage_handle;
                         let bytecodes = bootloader_state
                             .get_last_tx_compressed_bytecodes()
                             .iter()
                             .map(|b| bytecode_to_factory_dep(b.original.clone()))
                             .collect();
->>>>>>> d4e909be
 
                         let era_db = fork_storage.fork.as_ref().unwrap().fork_source.clone();
                         let mut journaled_state = JournaledState::new(SpecId::LATEST, vec![]);
-<<<<<<< HEAD
-                        journaled_state.state = storage_to_state(
-                            &era_db,
-                            &modified_storage,
-                            modified_bytecodes
-                                .clone()
-                                .into_iter()
-                                .map(|(key, value)| {
-                                    let key = h256_to_u256(key);
-                                    let value = value.chunks(32).map(U256::from).collect_vec();
-                                    (key, value)
-                                })
-                                .collect(),
-                        );
-=======
                         journaled_state.state =
                             storage_to_state(era_db, &modified_storage, bytecodes);
->>>>>>> d4e909be
 
                         let mut db = era_db.db.lock().unwrap();
                         let era_env = self.env.get().unwrap();
@@ -1181,20 +1032,7 @@
             activeFork(activeForkCall {}) => {
                 tracing::info!("👷 Getting active fork");
                 let handle = &storage.borrow_mut().storage_handle;
-<<<<<<< HEAD
-                let fork_storage = handle.inner.read().unwrap();
-                let fork_id = fork_storage
-                    .fork
-                    .as_ref()
-                    .unwrap()
-                    .fork_source
-                    .db
-                    .lock()
-                    .unwrap()
-                    .active_fork_id();
-=======
                 let fork_id = handle.db.lock().unwrap().active_fork_id();
->>>>>>> d4e909be
                 assert!(fork_id.is_some(), "No active fork found. Please create a fork first.");
                 self.return_data = Some(fork_id.unwrap().to_return_data());
             }
