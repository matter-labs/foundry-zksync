use crate::{
    events::LogEntry,
    farcall::{self, FarCallHandler, MockCall, MockedCalls, ParsedFarCall},
    utils::{ToH160, ToH256, ToU256},
};
use alloy_primitives::{Address, Bytes, FixedBytes, I256 as rI256};
use alloy_sol_types::{SolInterface, SolValue};
use era_test_node::utils::bytecode_to_factory_dep;
use ethers::{
    signers::{LocalWallet, Signer},
    types::TransactionRequest,
};
use eyre::Context;
use foundry_cheatcodes::{BroadcastableTransaction, BroadcastableTransactions, CheatsConfig};
use foundry_cheatcodes_spec::Vm;
use foundry_common::{
    conversion_utils::{h160_to_address, h256_to_h160, revm_u256_to_u256, u256_to_revm_u256},
    DualCompiledContract, StorageModifications,
};
use foundry_evm_core::{
    backend::{DatabaseExt, LocalForkId},
    constants::MAGIC_ASSUME,
    era_revm::{db::RevmDatabaseForEra, storage_view::StorageView, transactions::storage_to_state},
    fork::CreateFork,
    opts::EvmOpts,
};
use itertools::Itertools;
use multivm::{
    interface::{dyn_tracers::vm_1_4_0::DynTracer, tracer::TracerExecutionStatus, VmRevertReason},
    vm_latest::{
        BootloaderState, HistoryMode, L1BatchEnv, SimpleMemory, SystemEnv, VmTracer, ZkSyncVmState,
    },
    zk_evm_1_3_3::zkevm_opcode_defs::CALL_SYSTEM_ABI_REGISTERS,
    zk_evm_1_4_0::{
        tracing::{AfterExecutionData, VmLocalStateData},
        vm_state::{PrimitiveValue, VmLocalState},
        zkevm_opcode_defs::{
            self,
            decoding::{EncodingModeProduction, VmEncodingMode},
            FatPointer, Opcode, RetOpcode, CALL_IMPLICIT_CALLDATA_FAT_PTR_REGISTER,
            RET_IMPLICIT_RETURNDATA_PARAMS_REGISTER,
        },
    },
};
use revm::{
    primitives::{
        ruint::Uint, BlockEnv, CfgEnv, CreateScheme, Env, HashMap as rHashMap, SpecId,
        KECCAK_EMPTY, U256 as rU256,
    },
    DatabaseCommit, JournaledState,
};
use serde::Serialize;
use std::{
    cell::{OnceCell, RefMut},
    collections::{hash_map::Entry, HashMap, HashSet},
    fmt::Debug,
    fs,
    ops::BitAnd,
    process::Command,
    str::FromStr,
    sync::{Arc, RwLock},
};
use zksync_basic_types::{AccountTreeId, H160, H256, U256};
use zksync_state::{ReadStorage, StoragePtr, WriteStorage};
use zksync_types::{
    block::{pack_block_info, unpack_block_info},
    get_code_key, get_nonce_key,
    utils::{decompose_full_nonce, nonces_to_full_nonce, storage_key_for_eth_balance},
    LogQuery, StorageKey, Timestamp, ACCOUNT_CODE_STORAGE_ADDRESS, CONTRACT_DEPLOYER_ADDRESS,
    L2_ETH_TOKEN_ADDRESS, SYSTEM_CONTEXT_ADDRESS,
};
use zksync_utils::{bytecode::CompressedBytecodeInfo, h256_to_u256, u256_to_h256};

type EraDb<DB> = StorageView<RevmDatabaseForEra<DB>>;
type PcOrImm = <EncodingModeProduction as VmEncodingMode<8>>::PcOrImm;

// address(uint160(uint256(keccak256('hevm cheat code'))))
// 0x7109709ecfa91a80626ff3989d68f67f5b1dd12d
const CHEATCODE_ADDRESS: H160 = H160([
    113, 9, 112, 158, 207, 169, 26, 128, 98, 111, 243, 152, 157, 104, 246, 127, 91, 29, 209, 45,
]);

// 0x2e1908b13b8b625ed13ecf03c87d45c499d1f325
const TEST_ADDRESS: H160 =
    H160([46, 25, 8, 177, 59, 139, 98, 94, 209, 62, 207, 3, 200, 125, 69, 196, 153, 209, 243, 37]);

const INTERNAL_CONTRACT_ADDRESSES: [H160; 20] = [
    zksync_types::BOOTLOADER_ADDRESS,
    zksync_types::ACCOUNT_CODE_STORAGE_ADDRESS,
    zksync_types::NONCE_HOLDER_ADDRESS,
    zksync_types::KNOWN_CODES_STORAGE_ADDRESS,
    zksync_types::IMMUTABLE_SIMULATOR_STORAGE_ADDRESS,
    zksync_types::CONTRACT_DEPLOYER_ADDRESS,
    zksync_types::CONTRACT_FORCE_DEPLOYER_ADDRESS,
    zksync_types::L1_MESSENGER_ADDRESS,
    zksync_types::MSG_VALUE_SIMULATOR_ADDRESS,
    zksync_types::KECCAK256_PRECOMPILE_ADDRESS,
    zksync_types::L2_ETH_TOKEN_ADDRESS,
    zksync_types::SYSTEM_CONTEXT_ADDRESS,
    zksync_types::BOOTLOADER_UTILITIES_ADDRESS,
    zksync_types::EVENT_WRITER_ADDRESS,
    zksync_types::COMPRESSOR_ADDRESS,
    zksync_types::COMPLEX_UPGRADER_ADDRESS,
    zksync_types::ECRECOVER_PRECOMPILE_ADDRESS,
    zksync_types::SHA256_PRECOMPILE_ADDRESS,
    zksync_types::MINT_AND_BURN_ADDRESS,
    H160::zero(),
];

//same as above, except without
// CONTRACT_DEPLOYER_ADDRESS
// MSG_VALUE_SIMULATOR_ADDRESS
// and with
// CHEATCODE_ADDRESS
const BROADCAST_IGNORED_CONTRACTS: [H160; 19] = [
    zksync_types::BOOTLOADER_ADDRESS,
    zksync_types::ACCOUNT_CODE_STORAGE_ADDRESS,
    zksync_types::NONCE_HOLDER_ADDRESS,
    zksync_types::KNOWN_CODES_STORAGE_ADDRESS,
    zksync_types::IMMUTABLE_SIMULATOR_STORAGE_ADDRESS,
    zksync_types::CONTRACT_FORCE_DEPLOYER_ADDRESS,
    zksync_types::L1_MESSENGER_ADDRESS,
    zksync_types::KECCAK256_PRECOMPILE_ADDRESS,
    zksync_types::L2_ETH_TOKEN_ADDRESS,
    zksync_types::SYSTEM_CONTEXT_ADDRESS,
    zksync_types::BOOTLOADER_UTILITIES_ADDRESS,
    zksync_types::EVENT_WRITER_ADDRESS,
    zksync_types::COMPRESSOR_ADDRESS,
    zksync_types::COMPLEX_UPGRADER_ADDRESS,
    zksync_types::ECRECOVER_PRECOMPILE_ADDRESS,
    zksync_types::SHA256_PRECOMPILE_ADDRESS,
    zksync_types::MINT_AND_BURN_ADDRESS,
    CHEATCODE_ADDRESS,
    H160::zero(),
];

#[derive(Debug, Clone)]
struct EraEnv {
    l1_batch_env: L1BatchEnv,
    system_env: SystemEnv,
}

/// Represents the state of a foundry test function, i.e. functions
/// prefixed with "testXXX"
#[derive(Debug, Clone, Default, PartialEq, Eq)]
enum FoundryTestState {
    /// The test function is not yet running
    #[default]
    NotStarted,
    /// The test function is now running at the specified call depth
    Running { call_depth: usize },
    /// The test function has finished executing
    Finished,
}

#[derive(Debug, Default, Clone)]
pub struct CheatcodeTracer {
    storage_modifications: StorageModifications,
    one_time_actions: Vec<FinishCycleOneTimeActions>,
    next_return_action: Option<NextReturnAction>,
    permanent_actions: FinishCyclePermanentActions,
    return_data: Option<Vec<U256>>,
    return_ptr: Option<FatPointer>,
    near_calls: usize,
    serialized_objects: HashMap<String, String>,
    env: OnceCell<EraEnv>,
    config: Arc<CheatsConfig>,
    recorded_logs: HashSet<LogEntry>,
    recording_logs: bool,
    recording_timestamp: u32,
    expected_calls: ExpectedCallsTracker,
    test_status: FoundryTestState,
    emit_config: EmitConfig,
    saved_snapshots: HashMap<U256, SavedSnapshot>,
    broadcastable_transactions: Arc<RwLock<BroadcastableTransactions>>,
    transact_logs: Vec<LogEntry>,
    mocked_calls: MockedCalls,
    farcall_handler: FarCallHandler,
<<<<<<< HEAD
    use_evm_fork: Option<Env>,
    initialized_evm_forks: HashSet<LocalForkId>,
    dual_compiled_contracts: Vec<DualCompiledContract>,
=======
    script_wallets: Arc<RwLock<Vec<LocalWallet>>>,
>>>>>>> 320bac63
}

#[derive(Debug, Clone)]
pub struct SavedSnapshot {
    modified_storage: HashMap<StorageKey, H256>,
}

#[derive(Debug, Clone, Default)]
struct EmitConfig {
    expected_emit_state: ExpectedEmitState,
    expect_emits_since: u32,
    expect_emits_until: u32,
    call_emits_since: u32,
    call_emits_until: u32,
    call_depth: usize,
    checks: EmitChecks,
}

#[derive(Debug, Clone, Default)]
struct EmitChecks {
    address: Option<H160>,
    topics: [bool; 3],
    data: bool,
}

#[derive(Debug, Clone, Serialize, Eq, Hash, PartialEq, Default)]
enum ExpectedEmitState {
    #[default]
    NotStarted,
    ExpectedEmitTriggered,
    CallTriggered,
    Assert,
    Finished,
}

#[derive(Debug, Clone)]
enum FinishCycleOneTimeActions {
    StorageWrite { key: StorageKey, read_value: H256, write_value: H256 },
    StoreFactoryDep { hash: U256, bytecode: Vec<U256> },
    ForceRevert { error: Vec<u8>, exception_handler: PcOrImm },
    ForceReturn { data: Vec<u8>, continue_pc: PcOrImm },
    CreateSelectFork { url_or_alias: String, block_number: Option<u64> },
    CreateFork { url_or_alias: String, block_number: Option<u64> },
    RollFork { block_number: Uint<256, 4>, fork_id: Option<Uint<256, 4>> },
    SelectFork { fork_id: U256 },
    RevertToSnapshot { snapshot_id: U256 },
    Snapshot,
    SetOrigin { origin: H160 },
    Transact { fork_id: Option<U256>, tx_hash: H256 },
    MakePersistentAccount { account: H160 },
    MakePersistentAccounts { accounts: Vec<H160> },
    RevokePersistentAccount { account: H160 },
    RevokePersistentAccounts { accounts: Vec<H160> },
}

#[derive(Debug, Clone)]
struct NextReturnAction {
    /// Target depth where the next statement would be
    target_depth: usize,
    /// Action to queue when the condition is satisfied
    action: ActionOnReturn,
    returns_to_skip: usize,
}

#[derive(Debug, Clone)]
enum ActionOnReturn {
    ExpectRevert {
        reason: Option<Vec<u8>>,
        depth: usize,
        prev_continue_pc: Option<PcOrImm>,
        prev_exception_handler_pc: Option<PcOrImm>,
    },
    Revert {
        depth: usize,
        prev_exception_handler_pc: Option<PcOrImm>,
        reason: Vec<u8>,
    },
}

#[derive(Debug, Default, Clone)]
struct FinishCyclePermanentActions {
    start_prank: Option<StartPrankOpts>,
    broadcast: Option<BroadcastOpts>,
}

#[derive(Debug, Clone)]
struct StartPrankOpts {
    sender: H160,
    origin: Option<H160>,
}

/// Tracks the expected calls per address.
///
/// For each address, we track the expected calls per call data. We track it in such manner
/// so that we don't mix together calldatas that only contain selectors and calldatas that contain
/// selector and arguments (partial and full matches).
///
/// This then allows us to customize the matching behavior for each call data on the
/// `ExpectedCallData` struct and track how many times we've actually seen the call on the second
/// element of the tuple.
type ExpectedCallsTracker = HashMap<H160, HashMap<Vec<u8>, (ExpectedCallData, u64)>>;

#[derive(Debug, Clone)]
struct ExpectedCallData {
    /// The expected value sent in the call
    value: Option<U256>,
    /// The number of times the call is expected to be made.
    /// If the type of call is `NonCount`, this is the lower bound for the number of calls
    /// that must be seen.
    /// If the type of call is `Count`, this is the exact number of calls that must be seen.
    count: u64,
    /// The type of expected call.
    call_type: ExpectedCallType,
}

/// The type of expected call.
#[derive(Clone, Debug, PartialEq, Eq)]
enum ExpectedCallType {
    /// The call is expected to be made at least once.
    NonCount,
    /// The exact number of calls expected.
    Count,
}

#[derive(Debug, Clone)]
struct BroadcastOpts {
    original_origin: H160,
    original_caller: H160,
    new_origin: H160,
    depth: usize,
}

impl<S: DatabaseExt + revm::DatabaseCommit + Send, H: HistoryMode>
    DynTracer<EraDb<S>, SimpleMemory<H>> for CheatcodeTracer
{
    fn before_execution(
        &mut self,
        state: VmLocalStateData<'_>,
        data: multivm::zk_evm_1_4_0::tracing::BeforeExecutionData,
        memory: &SimpleMemory<H>,
        storage: StoragePtr<EraDb<S>>,
    ) {
        self.farcall_handler.track_active_far_calls(state, data, memory, storage);

        //store the current exception handler in expect revert
        // to be used to force a revert
        if let Some(ActionOnReturn::ExpectRevert {
            prev_exception_handler_pc,
            prev_continue_pc,
            ..
        }) = self.current_return_action()
        {
            if matches!(data.opcode.variant.opcode, Opcode::Ret(_)) {
                // Callstack on the desired depth, it has the correct pc for continue
                let last = state.vm_local_state.callstack.inner.last().unwrap();
                // Callstack on the current depth, it has the correct pc for exception handler and
                // is_local_frame
                let current = &state.vm_local_state.callstack.current;
                let is_to_label: bool = data.opcode.variant.flags
                    [zkevm_opcode_defs::RET_TO_LABEL_BIT_IDX] &
                    state.vm_local_state.callstack.current.is_local_frame;
                tracing::debug!(%is_to_label, ?last, "storing continuations");

                // The source https://github.com/matter-labs/era-zk_evm/blob/763ef5dfd52fecde36bfdd01d47589b61eabf118/src/opcodes/execution/ret.rs#L242
                if is_to_label {
                    prev_continue_pc.replace(data.opcode.imm_0);
                } else {
                    prev_continue_pc.replace(last.pc);
                }

                prev_exception_handler_pc.replace(current.exception_handler_location);
            }
        }
        if let Some(ActionOnReturn::Revert { prev_exception_handler_pc, .. }) =
            self.current_return_action()
        {
            if matches!(data.opcode.variant.opcode, Opcode::Ret(_)) {
                let current = &state.vm_local_state.callstack.current;
                tracing::debug!(?current, "storing continuations");
                prev_exception_handler_pc.replace(current.exception_handler_location);
            }
        }
    }

    fn after_execution(
        &mut self,
        state: VmLocalStateData<'_>,
        data: AfterExecutionData,
        memory: &SimpleMemory<H>,
        storage: StoragePtr<EraDb<S>>,
    ) {
        let current = state.vm_local_state.callstack.get_current_stack();
        let is_reserved_addr = current
            .code_address
            .bitand(H160::from_str("ffffffffffffffffffffffffffffffffffff0000").unwrap())
            .is_zero();

        if current.code_address != CHEATCODE_ADDRESS &&
            !INTERNAL_CONTRACT_ADDRESSES.contains(&current.code_address) &&
            !is_reserved_addr
        {
            if self.emit_config.expected_emit_state == ExpectedEmitState::ExpectedEmitTriggered {
                //cheatcode triggered, waiting for far call
                if let Opcode::FarCall(_call) = data.opcode.variant.opcode {
                    self.emit_config.call_emits_since = state.vm_local_state.timestamp;
                    self.emit_config.expect_emits_until = state.vm_local_state.timestamp;
                    self.emit_config.expected_emit_state = ExpectedEmitState::CallTriggered;
                    self.emit_config.call_depth = state.vm_local_state.callstack.depth();
                }
            }

            if self.emit_config.expected_emit_state == ExpectedEmitState::CallTriggered &&
                state.vm_local_state.callstack.depth() < self.emit_config.call_depth
            {
                self.emit_config.call_emits_until = state.vm_local_state.timestamp;
            }
        }

        if self.update_test_status(&state, &data) == &FoundryTestState::Finished {
            // Trigger assert for emit_logs
            self.emit_config.expected_emit_state = ExpectedEmitState::Assert;

            for (address, expected_calls_for_target) in &self.expected_calls {
                for (expected_calldata, (expected, actual_count)) in expected_calls_for_target {
                    let failed = match expected.call_type {
                        // If the cheatcode was called with a `count` argument,
                        // we must check that the EVM performed a CALL with this calldata exactly
                        // `count` times.
                        ExpectedCallType::Count => expected.count != *actual_count,
                        // If the cheatcode was called without a `count` argument,
                        // we must check that the EVM performed a CALL with this calldata at least
                        // `count` times. The amount of times to check was
                        // the amount of time the cheatcode was called.
                        ExpectedCallType::NonCount => expected.count > *actual_count,
                    };
                    // TODO: change to proper revert
                    assert!(
                        !failed,
                        "Expected call to {:?} with data {:?} was found {} times, expected {}",
                        address, expected_calldata, actual_count, expected.count
                    );
                }
            }

            // Reset EVM mode
            self.use_evm_fork = None;

            // reset the test state to avoid checking again
            self.reset_test_status();
        }

        // Checks returns from contracts for expectRevert cheatcode
        self.handle_return(&state, &data, memory);

        // Checks contract calls for expectCall cheatcode
        if let Opcode::FarCall(_call) = data.opcode.variant.opcode {
            let current = state.vm_local_state.callstack.current;
            if let Some(expected_calls_for_target) =
                self.expected_calls.get_mut(&current.code_address)
            {
                let calldata = get_calldata(&state, memory);
                // Match every partial/full calldata
                for (expected_calldata, (expected, actual_count)) in expected_calls_for_target {
                    // Increment actual times seen if...
                    // The calldata is at most, as big as this call's input, and
                    if expected_calldata.len() <= calldata.len() &&
                        // Both calldata match, taking the length of the assumed smaller one (which will have at least the selector), and
                        *expected_calldata == calldata[..expected_calldata.len()] &&
                        // The value matches, if provided
                        expected
                            .value
                            .map_or(true, |value|{
                                 value == current.context_u128_value.into()})
                    {
                        *actual_count += 1;
                    }
                }
            }
        }

        if let Opcode::FarCall(_call) = data.opcode.variant.opcode {
            let current = state.vm_local_state.callstack.current;
            let calldata = get_calldata(&state, memory);
            if let Some(return_data) = self.mocked_calls.get_matching_return_data(
                current.code_address,
                &calldata,
                U256::from(current.context_u128_value),
            ) {
                tracing::info!(
                    calldata = hex::encode(&calldata),
                    return_data = hex::encode(&return_data),
                    "mock call matched"
                );
                self.farcall_handler.set_immediate_return(return_data);
            }
        }

        if self.return_data.is_some() {
            if let Opcode::Ret(_call) = data.opcode.variant.opcode {
                if self.near_calls == 0 {
                    let ptr = state.vm_local_state.registers
                        [RET_IMPLICIT_RETURNDATA_PARAMS_REGISTER as usize];
                    let fat_data_pointer = FatPointer::from_u256(ptr.value);
                    self.return_ptr = Some(fat_data_pointer);
                } else {
                    self.near_calls = self.near_calls.saturating_sub(1);
                }
            }
        }

        if let Opcode::Ret(_) = data.opcode.variant.opcode {
            let current = state.vm_local_state.callstack.current;
            if current.code_address != CHEATCODE_ADDRESS {
                if let Some(broadcast) = &self.permanent_actions.broadcast {
                    if state.vm_local_state.callstack.depth() == broadcast.depth {
                        // when the test ends, just make sure the tx origin is set to the
                        // original one (should never get here unless .stopBroadcast wasn't called)
                        self.one_time_actions.push(FinishCycleOneTimeActions::SetOrigin {
                            origin: broadcast.original_origin,
                        });
                    }
                }
            }
        }

        if let Opcode::NearCall(_call) = data.opcode.variant.opcode {
            if self.return_data.is_some() {
                self.near_calls += 1;
            }
        }

        if let Opcode::FarCall(_call) = data.opcode.variant.opcode {
            if current.code_address == ACCOUNT_CODE_STORAGE_ADDRESS {
                if let Some(action) = &mut self.next_return_action {
                    // if the call is to the account storage contract, we need to skip the next
                    // return and our code assumes that we are working with return opcode, so we
                    // have to increase target depth
                    if action.target_depth + 1 == state.vm_local_state.callstack.depth() {
                        action.returns_to_skip += 1;
                    }
                }
            }

            if current.code_address != CHEATCODE_ADDRESS {
                if let Some(broadcast) = self.permanent_actions.broadcast.as_ref() {
                    let prev_cs = state
                        .vm_local_state
                        .callstack
                        .inner
                        .last()
                        .expect("callstack before the current");

                    if state.vm_local_state.callstack.depth() == broadcast.depth &&
                        prev_cs.this_address == broadcast.original_caller &&
                        !BROADCAST_IGNORED_CONTRACTS.contains(&current.code_address)
                    {
                        self.one_time_actions.push(FinishCycleOneTimeActions::SetOrigin {
                            origin: broadcast.new_origin,
                        });

                        let new_origin = broadcast.new_origin;
                        let handle = &mut storage.borrow_mut();
                        let revm_db_for_era = &handle.storage_handle;
                        let rpc = revm_db_for_era.db.lock().unwrap().active_fork_url();

                        let calldata = get_calldata(&state, memory);

                        let is_deployment =
                            current.code_address == zksync_types::CONTRACT_DEPLOYER_ADDRESS;
                        let factory_deps =
                            if is_deployment {
                                let test_contract_hash = handle.read_value(&StorageKey::new(
                                    AccountTreeId::new(zksync_types::ACCOUNT_CODE_STORAGE_ADDRESS),
                                    TEST_ADDRESS.into(),
                                ));

                                self.get_modified_bytecodes(vec![])
                                    .iter()
                                    .chain(self.storage_modifications.known_codes.iter())
                                    .filter_map(|(k, v)| {
                                        if k != &test_contract_hash {
                                            Some(v)
                                        } else {
                                            None
                                        }
                                    })
                                    .cloned()
                                    .collect_vec()
                            } else {
                                vec![]
                            };

                        // used to determine whether the nonce should be decreased, since
                        // zkevm updates the nonce for the _sender_ already when we run the
                        // script/test function therefore, we should fix it and obtain the nonce
                        // that resembles the one to be used on-chain
                        let is_sender_also_caller =
                            new_origin == self.config.evm_opts.sender.to_h160();
                        let nonce_offset = if is_sender_also_caller { 1 } else { 0 };

                        let nonce = Self::get_nonce(new_origin, handle)
                            .0
                            .saturating_sub(nonce_offset.into());

                        let _gas_limit = current.ergs_remaining;

                        let (value, to) = if current.code_address ==
                            zksync_types::MSG_VALUE_SIMULATOR_ADDRESS
                        {
                            //when some eth is sent to an address in zkevm the call is replaced
                            // with a call to MsgValueSimulator, which does a mimic_call later
                            // to the original destination
                            // The value is stored in the 1st system abi register, and the
                            // original address is stored in the 2nd register
                            // see: https://github.com/matter-labs/era-test-node/blob/6ee7d29e876b75506f58355218e1ea755a315d17/etc/system-contracts/contracts/MsgValueSimulator.sol#L26-L27
                            let msg_value_simulator_value_reg_idx = CALL_SYSTEM_ABI_REGISTERS.start;
                            let msg_value_simulator_address_reg_idx =
                                msg_value_simulator_value_reg_idx + 1;
                            let value = state.vm_local_state.registers
                                [msg_value_simulator_value_reg_idx as usize];

                            let address = state.vm_local_state.registers
                                [msg_value_simulator_address_reg_idx as usize];

                            let mut bytes = [0u8; 32];
                            address.value.to_big_endian(&mut bytes);
                            let address = H256::from(bytes);

                            (Some(value.value), address.into())
                        } else {
                            (None, current.code_address)
                        };

                        let tx = BroadcastableTransaction {
                            rpc,
                            factory_deps,
                            transaction:
                                ethers::types::transaction::eip2718::TypedTransaction::Legacy(
                                    TransactionRequest {
                                        from: Some(new_origin),
                                        to: Some(ethers::types::NameOrAddress::Address(to)),
                                        //TODO: set only if set manually by user in script
                                        gas: None,
                                        value,
                                        data: Some(calldata.into()),
                                        nonce: Some(nonce),
                                        ..Default::default()
                                    },
                                ),
                        };
                        tracing::debug!(?tx, "storing for broadcast");

                        self.broadcastable_transactions.write().unwrap().push_back(tx);

                        // we increase the nonce so that future calls will have the nonce
                        // increased, simulating the previous tx being executed
                        self.set_nonce(new_origin, (Some(nonce + 1 + nonce_offset), None), handle);
                    }
                }

                // check if the FarCall needs to be executed in EVM mode, and return if handled
                if self.handle_evm_far_call(state, memory, storage) {
                    return
                }
                // if let Some(fork_env) = &self.use_evm_fork {
                //     let call = farcall::parse(&state, &memory);

                //     if call.to() == &SYSTEM_CONTEXT_ADDRESS {
                //         if call.selector() == farcall::SELECTOR_SYSTEM_CONTEXT_BLOCK_NUMBER {
                //             self.farcall_handler
                //                 .set_immediate_return(fork_env.block.number.to_be_bytes_vec());
                //         } else if call.selector() ==
                //             farcall::SELECTOR_SYSTEM_CONTEXT_BLOCK_TIMESTAMP
                //         {
                //             self.farcall_handler
                //
                // .set_immediate_return(fork_env.block.timestamp.to_be_bytes_vec());
                //         }
                //         return
                //     }

                //     if call.to() == &L2_ETH_TOKEN_ADDRESS &&
                //         call.selector() == farcall::SELECTOR_L2_ETH_BALANCE_OF
                //     {
                //         let account = call.params()[0];
                //         let account = h256_to_h160(&H256::from(account));

                //         let handle = &mut storage.borrow_mut();
                //         let era_db = &handle.storage_handle;
                //         let info = era_db
                //             .db
                //             .lock()
                //             .unwrap()
                //             .basic(h160_to_address(account))
                //             .unwrap()
                //             .unwrap();
                //         tracing::debug!(
                //             "returning evm balance {:?} for {:?}",
                //             info.balance,
                //             account
                //         );

                //         self.farcall_handler.set_immediate_return(info.balance.
                // to_be_bytes_vec());         return
                //     }

                //     if !BROADCAST_IGNORED_CONTRACTS.contains(&current.code_address) {
                //         tracing::info!("Executing in EVM mode {:?}", call);

                //         let from = h160_to_address(current.msg_sender);
                //         let (value, to) = match call {
                //             ParsedFarCall::SimpleCall { to, .. } => (rU256::ZERO, to),
                //             ParsedFarCall::ValueCall { recipient, value, .. } => {
                //                 (u256_to_revm_u256(value), recipient)
                //             }
                //         };
                //         let to = h160_to_address(to);
                //         let calldata = call.calldata().to_vec();

                //         let era_env = self.env.get().unwrap();
                //         let mut env = into_revm_env(era_env);
                //         env.block = fork_env.block.clone();
                //         env.cfg.disable_eip3607 = true;
                //         env.cfg.disable_base_fee = true;
                //         env.cfg.disable_block_gas_limit = true;
                //         env.tx = revm::primitives::TxEnv {
                //             caller: from,
                //             transact_to: revm::primitives::TransactTo::Call(to.into()),
                //             data: calldata.into(),
                //             value,
                //             // As above, we set the gas price to 0.
                //             gas_price: rU256::from(0),
                //             gas_priority_fee: None,
                //             gas_limit: era_env.system_env.gas_limit as u64,
                //             ..env.tx
                //         };

                //         let era_db = &storage.borrow_mut().storage_handle;
                //         let mut db = era_db.db.lock().unwrap();
                //         let result = db.call_with_evm(env).expect("failed running evm call");
                //         let output = result.result.output().unwrap().clone();

                //         // update state in current EVM after performing any storage translations
                //         if !result.state.is_empty() {
                //             db.commit(result.state);
                //         }

                //         self.farcall_handler.set_immediate_return(output.into());
                //         return
                //     }
                // }

                return
            }

            if current.code_page.0 == 0 || current.ergs_remaining == 0 {
                tracing::error!("cheatcode triggered, but no calldata or ergs available");
                return
            }
            tracing::info!("far call: cheatcode triggered");
            let calldata = get_calldata(&state, memory);

            // try to dispatch the cheatcode
            if let Ok(call) = Vm::VmCalls::abi_decode(&calldata, true) {
                self.dispatch_cheatcode(state, data, memory, storage, call);
            } else {
                tracing::error!(
                    "Failed to decode cheatcode calldata (far call): {}",
                    hex::encode(calldata),
                );
            }
        }
    }
}

impl<S: DatabaseExt + revm::DatabaseCommit + Send, H: HistoryMode> VmTracer<EraDb<S>, H>
    for CheatcodeTracer
{
    fn initialize_tracer(
        &mut self,
        _state: &mut ZkSyncVmState<EraDb<S>, H>,
        l1_batch_env: &L1BatchEnv,
        system_env: &SystemEnv,
    ) {
        self.env
            .set(EraEnv { l1_batch_env: l1_batch_env.clone(), system_env: system_env.clone() })
            .unwrap();
    }

    fn finish_cycle(
        &mut self,
        state: &mut ZkSyncVmState<EraDb<S>, H>,
        bootloader_state: &mut BootloaderState,
        storage: StoragePtr<EraDb<S>>,
    ) -> TracerExecutionStatus {
        if self.recording_logs {
            let (events, _) = state.event_sink.get_events_and_l2_l1_logs_after_timestamp(
                zksync_types::Timestamp(self.recording_timestamp),
            );
            let logs = crate::events::parse_events(events);
            //insert logs in the hashset
            for log in logs {
                self.recorded_logs.insert(log);
            }
            //insert transact logs
            for log in &self.transact_logs {
                self.recorded_logs.insert(log.to_owned());
            }
        }

        // This assert is triggered only once after the test execution finishes
        // And is used to assert that all logs exist
        if self.emit_config.expected_emit_state == ExpectedEmitState::Assert {
            self.emit_config.expected_emit_state = ExpectedEmitState::Finished;

            let (expected_events_initial_dimension, _) =
                state.event_sink.get_events_and_l2_l1_logs_after_timestamp(
                    zksync_types::Timestamp(self.emit_config.expect_emits_since),
                );
            let expected_events_surplus = state
                .event_sink
                .get_events_and_l2_l1_logs_after_timestamp(zksync_types::Timestamp(
                    self.emit_config.expect_emits_until,
                ))
                .0
                .len();

            //remove n surplus events from the end of expected_events_initial_dimension
            let expected_events = expected_events_initial_dimension
                .clone()
                .into_iter()
                .take(expected_events_initial_dimension.len() - expected_events_surplus)
                .collect::<Vec<_>>();
            let expected_logs = crate::events::parse_events(expected_events);

            let (actual_events_initial_dimension, _) =
                state.event_sink.get_events_and_l2_l1_logs_after_timestamp(
                    zksync_types::Timestamp(self.emit_config.call_emits_since),
                );
            let actual_events_surplus = state
                .event_sink
                .get_events_and_l2_l1_logs_after_timestamp(zksync_types::Timestamp(
                    self.emit_config.call_emits_until,
                ))
                .0
                .len();

            //remove n surplus events from the end of actual_events_initial_dimension
            let actual_events = actual_events_initial_dimension
                .clone()
                .into_iter()
                .take(actual_events_initial_dimension.len() - actual_events_surplus)
                .collect::<Vec<_>>();
            let mut actual_logs = crate::events::parse_events(actual_events);
            actual_logs.extend(self.transact_logs.clone());

            assert!(compare_logs(&expected_logs, &actual_logs, self.emit_config.checks.clone()));
        }

        while let Some(action) = self.one_time_actions.pop() {
            match action {
                FinishCycleOneTimeActions::StorageWrite { key, read_value, write_value } => {
                    state.storage.write_value(LogQuery {
                        timestamp: Timestamp(state.local_state.timestamp),
                        tx_number_in_block: state.local_state.tx_number_in_block,
                        aux_byte: Default::default(),
                        shard_id: Default::default(),
                        address: *key.address(),
                        key: h256_to_u256(*key.key()),
                        read_value: h256_to_u256(read_value),
                        written_value: h256_to_u256(write_value),
                        rw_flag: true,
                        rollback: false,
                        is_service: false,
                    });
                }
                FinishCycleOneTimeActions::MakePersistentAccount { account } => {
                    let era_db: &RevmDatabaseForEra<S> = &storage.borrow_mut().storage_handle;

                    let mut db = era_db.db.lock().unwrap();
                    db.add_persistent_account(revm::primitives::Address::from(
                        account.to_fixed_bytes(),
                    ));
                }
                FinishCycleOneTimeActions::MakePersistentAccounts { accounts } => {
                    let era_db: &RevmDatabaseForEra<S> = &storage.borrow_mut().storage_handle;

                    let mut db = era_db.db.lock().unwrap();
                    db.extend_persistent_accounts(
                        accounts
                            .into_iter()
                            .map(|a: H160| revm::primitives::Address::from(a.to_fixed_bytes()))
                            .collect::<Vec<revm::primitives::Address>>(),
                    );
                }
                FinishCycleOneTimeActions::RevokePersistentAccount { account } => {
                    let era_db: &RevmDatabaseForEra<S> = &storage.borrow_mut().storage_handle;
                    let mut db = era_db.db.lock().unwrap();
                    db.remove_persistent_account(&revm::primitives::Address::from(
                        account.to_fixed_bytes(),
                    ));
                }
                FinishCycleOneTimeActions::RevokePersistentAccounts { accounts } => {
                    let era_db: &RevmDatabaseForEra<S> = &storage.borrow_mut().storage_handle;
                    let mut db = era_db.db.lock().unwrap();
                    db.remove_persistent_accounts(
                        accounts
                            .into_iter()
                            .map(|a: H160| revm::primitives::Address::from(a.to_fixed_bytes()))
                            .collect::<Vec<revm::primitives::Address>>(),
                    );
                }
                FinishCycleOneTimeActions::StoreFactoryDep { hash, bytecode } => state
                    .decommittment_processor
                    .populate(vec![(hash, bytecode)], Timestamp(state.local_state.timestamp)),
                FinishCycleOneTimeActions::CreateSelectFork { url_or_alias, block_number } => {
                    let mut storage = storage.borrow_mut();
                    let modified_storage =
                        self.get_modified_storage(storage.modified_storage_keys());
                    let modified_bytecodes = self.get_modified_bytecodes(
                        bootloader_state.get_last_tx_compressed_bytecodes(),
                    );

                    storage.clean_cache();
                    let fork_id = {
                        let era_db: &RevmDatabaseForEra<S> = &storage.storage_handle;
                        let bytecodes = into_revm_bytecodes(modified_bytecodes.clone());
                        state.decommittment_processor.populate(
                            bytecodes
                                .clone()
                                .into_iter()
                                .filter(|(key, _)| {
                                    !state
                                        .decommittment_processor
                                        .known_bytecodes
                                        .inner()
                                        .contains_key(key)
                                })
                                .collect(),
                            Timestamp(state.local_state.timestamp),
                        );

                        let mut journaled_state = JournaledState::new(SpecId::LATEST, vec![]);
                        journaled_state.state =
                            storage_to_state(era_db, &modified_storage, bytecodes);

                        let mut db = era_db.db.lock().unwrap();
                        let era_env = self.env.get().unwrap();
                        let mut env = into_revm_env(era_env);
                        db.create_select_fork(
                            create_fork_request(
                                era_env,
                                self.config.clone(),
                                block_number,
                                &url_or_alias,
                            ),
                            &mut env,
                            &mut journaled_state,
                        )
                    };
                    storage.modified_storage_keys = modified_storage;

                    self.return_data = Some(fork_id.unwrap().to_return_data());
                }
                FinishCycleOneTimeActions::CreateFork { url_or_alias, block_number } => {
                    // TODO MULTIVM spin up the new fork in EVM
                    let era_env = self.env.get().unwrap();
                    let fork = create_fork_request(
                        era_env,
                        self.config.clone(),
                        block_number,
                        &url_or_alias,
                    );
                    let era_db = &storage.borrow_mut().storage_handle;
                    let mut db = era_db.db.lock().unwrap();
                    let fork_id = db.create_fork(fork).unwrap();

                    self.return_data = Some(fork_id.to_return_data());
                }
                FinishCycleOneTimeActions::RollFork { block_number, fork_id } => {
                    let modified_storage =
                        self.get_modified_storage(storage.borrow_mut().modified_storage_keys());
                    let modified_bytecodes = self.get_modified_bytecodes(
                        bootloader_state.get_last_tx_compressed_bytecodes(),
                    );

                    let mut storage = storage.borrow_mut();

                    storage.clean_cache();
                    {
                        let era_db = &storage.storage_handle;
                        let bytecodes = into_revm_bytecodes(modified_bytecodes.clone());
                        state.decommittment_processor.populate(
                            bytecodes
                                .clone()
                                .into_iter()
                                .filter(|(key, _)| {
                                    !state
                                        .decommittment_processor
                                        .known_bytecodes
                                        .inner()
                                        .contains_key(key)
                                })
                                .collect(),
                            Timestamp(state.local_state.timestamp),
                        );

                        let mut journaled_state = JournaledState::new(SpecId::LATEST, vec![]);
                        journaled_state.state =
                            storage_to_state(era_db, &modified_storage, bytecodes);

                        let mut db = era_db.db.lock().unwrap();
                        let era_env = self.env.get().unwrap();
                        let mut env = into_revm_env(era_env);
                        db.roll_fork(fork_id, block_number, &mut env, &mut journaled_state)
                            .unwrap();
                    };
                    storage.modified_storage_keys = modified_storage;
                }
                FinishCycleOneTimeActions::SelectFork { fork_id } => {
                    // TODO MULTIVM switch to EVM
                    let revm_fork_id = rU256::from(fork_id.as_u128());

                    let mut storage = storage.borrow_mut();
                    let modified_storage =
                        self.get_modified_storage(storage.modified_storage_keys());
                    let modified_bytecodes = self.get_modified_bytecodes(
                        bootloader_state.get_last_tx_compressed_bytecodes(),
                    );
                    {
                        storage.clean_cache();
                        let era_db = &mut storage.storage_handle;
                        let bytecodes = into_revm_bytecodes(modified_bytecodes.clone());
                        state.decommittment_processor.populate(
                            bytecodes
                                .clone()
                                .into_iter()
                                .filter(|(key, _)| {
                                    !state
                                        .decommittment_processor
                                        .known_bytecodes
                                        .inner()
                                        .contains_key(key)
                                })
                                .collect(),
                            Timestamp(state.local_state.timestamp),
                        );

                        let mut journaled_state = JournaledState::new(SpecId::LATEST, vec![]);
                        journaled_state.state =
                            storage_to_state(era_db, &modified_storage, bytecodes);

                        let mut db = era_db.db.lock().unwrap();
                        let era_env = self.env.get().unwrap();
                        let mut env = into_revm_env(era_env);
                        db.select_fork(
                            rU256::from(fork_id.as_u128()),
                            &mut env,
                            &mut journaled_state,
                        )
                        .unwrap();

                        let fork_info = db
                            .get_fork_info(revm_fork_id.clone())
                            .expect("failed getting fork info");
                        self.use_evm_fork = if fork_info.fork_type.is_evm() {
                            tracing::info!("switch mode: EVM");

                            if !self.initialized_evm_forks.contains(&revm_fork_id) {
                                // initialize all deployed contracts
                                let mut changes = rHashMap::new();
                                for (deployed_address, deployed_bytecode_hash) in
                                    &self.storage_modifications.deployed_codes
                                {
                                    if let Some(contract) =
                                        self.dual_compiled_contracts.iter().find(|contract| {
                                            &contract.zk_bytecode_hash == deployed_bytecode_hash
                                        })
                                    {
                                        use revm::primitives::{
                                            Account, AccountInfo, AccountStatus, Bytecode,
                                        };

                                        tracing::info!("overwriting {deployed_address:?} with evm contract code");
                                        let address = h160_to_address(*deployed_address);
                                        let info = db
                                            .basic(address)
                                            .expect("failed getting account info")
                                            .expect("expected some account info");

                                        // code_hash is computed on commit
                                        changes.insert(
                                            address,
                                            Account {
                                                info: AccountInfo {
                                                    balance: info.balance,
                                                    nonce: info.nonce,
                                                    code_hash: KECCAK_EMPTY,
                                                    code: Some(Bytecode::new_raw(Bytes::from(
                                                        contract.evm_deployed_bytecode.clone(),
                                                    ))),
                                                },
                                                storage: Default::default(),
                                                status: AccountStatus::Touched,
                                            },
                                        );
                                    }
                                }

                                db.commit(changes);
                                self.initialized_evm_forks.insert(revm_fork_id);
                            }

                            Some(fork_info.fork_env.clone())
                        } else {
                            tracing::info!("switch mode: ZK");
                            None
                        };
                    }
                    storage.modified_storage_keys = modified_storage;

                    self.return_data = Some(vec![fork_id]);
                }
                FinishCycleOneTimeActions::RevertToSnapshot { snapshot_id } => {
                    let mut storage = storage.borrow_mut();
                    let modified_storage =
                        self.get_modified_storage(storage.modified_storage_keys());
                    storage.clean_cache();

                    {
                        let era_db = &storage.storage_handle;
                        let bytecodes = bootloader_state
                            .get_last_tx_compressed_bytecodes()
                            .iter()
                            .map(|b| bytecode_to_factory_dep(b.original.clone()))
                            .collect();

                        let mut journaled_state = JournaledState::new(SpecId::LATEST, vec![]);
                        journaled_state.state =
                            storage_to_state(era_db, &modified_storage, bytecodes);

                        let mut db = era_db.db.lock().unwrap();
                        let era_env = self.env.get().unwrap();
                        let mut env = into_revm_env(era_env);
                        db.revert(Uint::from_limbs(snapshot_id.0), &journaled_state, &mut env);
                    }

                    storage.modified_storage_keys =
                        self.saved_snapshots.remove(&snapshot_id).unwrap().modified_storage;
                }
                FinishCycleOneTimeActions::Snapshot => {
                    let mut storage = storage.borrow_mut();
                    let modified_storage =
                        self.get_modified_storage(storage.modified_storage_keys());

                    storage.clean_cache();

                    let snapshot_id = {
                        let era_db = &storage.storage_handle;
                        let bytecodes = bootloader_state
                            .get_last_tx_compressed_bytecodes()
                            .iter()
                            .map(|b| bytecode_to_factory_dep(b.original.clone()))
                            .collect();

                        let mut journaled_state = JournaledState::new(SpecId::LATEST, vec![]);
                        journaled_state.state =
                            storage_to_state(era_db, &modified_storage, bytecodes);

                        let mut db = era_db.db.lock().unwrap();
                        let era_env = self.env.get().unwrap();
                        let env = into_revm_env(era_env);
                        let snapshot_id = db.snapshot(&journaled_state, &env);

                        self.saved_snapshots.insert(
                            snapshot_id.to_u256(),
                            SavedSnapshot { modified_storage: modified_storage.clone() },
                        );
                        snapshot_id
                    };

                    storage.modified_storage_keys = modified_storage;
                    self.return_data = Some(snapshot_id.to_return_data());
                }
                FinishCycleOneTimeActions::ForceReturn { data, continue_pc: pc } => {
                    tracing::debug!(?data, pc, "Forcing return");
                    self.return_data = Some(data.to_return_data());
                    let ptr = state.local_state.registers
                        [RET_IMPLICIT_RETURNDATA_PARAMS_REGISTER as usize];
                    let fat_data_pointer = FatPointer::from_u256(ptr.value);

                    Self::set_return(
                        fat_data_pointer,
                        self.return_data.take().unwrap(),
                        &mut state.local_state,
                        &mut state.memory,
                    );

                    //change current stack pc to label
                    state.local_state.callstack.get_current_stack_mut().pc = pc;
                }
                FinishCycleOneTimeActions::ForceRevert { error, exception_handler: pc } => {
                    tracing::debug!(?error, pc, "Forcing revert");

                    self.return_data = Some(error.to_return_data());

                    let ptr = state.local_state.registers
                        [RET_IMPLICIT_RETURNDATA_PARAMS_REGISTER as usize];
                    let fat_data_pointer = FatPointer::from_u256(ptr.value);

                    Self::set_return(
                        fat_data_pointer,
                        self.return_data.take().unwrap(),
                        &mut state.local_state,
                        &mut state.memory,
                    );

                    //change current stack pc to exception handler
                    state.local_state.callstack.get_current_stack_mut().pc = pc;
                }
                FinishCycleOneTimeActions::SetOrigin { origin } => {
                    let prev = state
                        .local_state
                        .callstack
                        .inner
                        .last_mut()
                        .expect("callstack before the current");
                    prev.this_address = origin;

                    let key = StorageKey::new(
                        AccountTreeId::new(zksync_types::SYSTEM_CONTEXT_ADDRESS),
                        zksync_types::SYSTEM_CONTEXT_TX_ORIGIN_POSITION,
                    );

                    storage.borrow_mut().set_value(key, origin.into());
                }
                FinishCycleOneTimeActions::Transact { fork_id, tx_hash } => {
                    let journaled_state = {
                        let bytecodes = bootloader_state
                            .get_last_tx_compressed_bytecodes()
                            .iter()
                            .map(|b| bytecode_to_factory_dep(b.original.clone()))
                            .collect();

                        let storage = storage.borrow_mut();
                        let modified_storage =
                            self.get_modified_storage(storage.modified_storage_keys());

                        let era_db = &storage.storage_handle;

                        let mut journaled_state = JournaledState::new(SpecId::LATEST, vec![]);
                        journaled_state.state =
                            storage_to_state(era_db, &modified_storage, bytecodes);

                        let mut db = era_db.db.lock().unwrap();
                        let era_env = self.env.get().unwrap();
                        let mut env = into_revm_env(era_env);

                        db.transact(
                            fork_id.map(|id| {
                                let mut arr = [0; 32];
                                id.to_big_endian(&mut arr);
                                Uint::from_be_bytes(arr)
                            }),
                            tx_hash.to_fixed_bytes().into(),
                            &mut env,
                            &mut journaled_state,
                            &mut revm::inspectors::NoOpInspector,
                        )
                        .unwrap();

                        journaled_state
                    };

                    storage.borrow_mut().read_storage_keys = Default::default();

                    for log in journaled_state.logs {
                        self.transact_logs.push(LogEntry {
                            address: log.address.to_h160(),
                            data: log.data.to_vec(),
                            topics: log
                                .topics
                                .iter()
                                .map(|b| H256::from_slice(b.as_slice()))
                                .collect(),
                        })
                    }
                }
            }
        }

        self.farcall_handler.maybe_return_early(state, bootloader_state, storage);

        if let Some(fat_pointer) = self.return_ptr.take() {
            let elements = self.return_data.take().unwrap();
            Self::set_return(fat_pointer, elements, &mut state.local_state, &mut state.memory);
        }

        // Sets the sender address for startPrank cheatcode
        if let Some(start_prank_call) = &self.permanent_actions.start_prank {
            let this_address = state.local_state.callstack.current.this_address;
            if !INTERNAL_CONTRACT_ADDRESSES.contains(&this_address) {
                state.local_state.callstack.current.msg_sender = start_prank_call.sender;
            }
        }
        TracerExecutionStatus::Continue
    }
}

impl CheatcodeTracer {
    pub fn new(
        cheatcodes_config: Arc<CheatsConfig>,
        storage_modifications: StorageModifications,
        broadcastable_transactions: Arc<RwLock<BroadcastableTransactions>>,
<<<<<<< HEAD
        dual_compiled_contracts: Vec<DualCompiledContract>,
=======
        script_wallets: Arc<RwLock<Vec<LocalWallet>>>,
>>>>>>> 320bac63
    ) -> Self {
        Self {
            config: cheatcodes_config,
            storage_modifications,
            broadcastable_transactions,
<<<<<<< HEAD
            dual_compiled_contracts,
=======
            script_wallets,
>>>>>>> 320bac63
            ..Default::default()
        }
    }

    /// Resets the test state to [TestStatus::NotStarted]
    fn reset_test_status(&mut self) {
        self.test_status = FoundryTestState::NotStarted;
    }

    /// Updates and keeps track of the test status.
    ///
    /// A foundry test starting with "testXXX" prefix is said to running when it is first called
    /// with the test selector as calldata. The test finishes when the calldepth reaches the same
    /// depth as when it started, i.e. when the test function returns. The retun value is stored
    /// in the calldata.
    fn update_test_status(
        &mut self,
        state: &VmLocalStateData<'_>,
        data: &AfterExecutionData,
    ) -> &FoundryTestState {
        match data.opcode.variant.opcode {
            Opcode::FarCall(_) => {
                if self.test_status == FoundryTestState::NotStarted &&
                    state.vm_local_state.callstack.current.code_address == TEST_ADDRESS
                {
                    self.test_status = FoundryTestState::Running {
                        call_depth: state.vm_local_state.callstack.depth(),
                    };
                    tracing::info!("Test started depth {}", state.vm_local_state.callstack.depth());
                }
            }
            Opcode::Ret(_) => {
                if let FoundryTestState::Running { call_depth } = self.test_status {
                    // As we are checking the calldepth after execution, the stack has already been
                    // popped (so reduced by 1) and must be accounted for.
                    if call_depth == state.vm_local_state.callstack.depth() + 1 {
                        self.test_status = FoundryTestState::Finished;
                        tracing::info!("Test finished {}", state.vm_local_state.callstack.depth());
                    }
                }
            }
            _ => (),
        }

        &self.test_status
    }

    pub fn dispatch_cheatcode<S: DatabaseExt + Send, H: HistoryMode>(
        &mut self,
        state: VmLocalStateData<'_>,
        _data: AfterExecutionData,
        _memory: &SimpleMemory<H>,
        storage: StoragePtr<EraDb<S>>,
        call: Vm::VmCalls,
    ) {
        use Vm::{VmCalls::*, *};

        match call {
            activeFork(activeForkCall {}) => {
                tracing::info!("👷 Getting active fork");
                let handle = &storage.borrow_mut().storage_handle;
                let fork_id = handle.db.lock().unwrap().active_fork_id();
                assert!(fork_id.is_some(), "No active fork found. Please create a fork first.");
                self.return_data = Some(fork_id.unwrap().to_return_data());
            }
            addr(addrCall { privateKey: private_key }) => {
                tracing::info!("👷 Getting address for private key");
                let Ok(address) = zksync_types::PackedEthSignature::address_from_private_key(
                    &private_key.to_h256(),
                ) else {
                    tracing::error!("Failed generating address for private key");
                    return
                };
                self.return_data = Some(h160_to_address(address).to_return_data());
            }
            assume(assumeCall { condition }) => {
                tracing::info!(condition, "👷 Skipping fuzz test run if condition is not met");
                if condition {
                    return
                }
                self.add_revert_test(MAGIC_ASSUME.to_vec(), state.vm_local_state.callstack.depth());
            }
            deal(dealCall { account, newBalance: new_balance }) => {
                tracing::info!("👷 Setting balance for {account:?} to {new_balance}");
                self.write_storage(
                    storage_key_for_eth_balance(&account.to_h160()),
                    new_balance.to_h256(),
                    &mut storage.borrow_mut(),
                );
            }
            etch(etchCall { target, newRuntimeBytecode: new_runtime_bytecode }) => {
                tracing::info!("👷 Setting address code for {target:?}");
                let code_key = get_code_key(&target.to_h160());
                let (hash, code) = bytecode_to_factory_dep(new_runtime_bytecode);
                self.store_factory_dep(hash, code);
                self.write_storage(code_key, u256_to_h256(hash), &mut storage.borrow_mut());
            }
            envAddress_0(envAddress_0Call { name }) => {
                tracing::info!("👷 Getting address env variable {name}");
                let env_var: Address =
                    parse_env(&name, |var| var.parse()).expect("Env var not address");
                self.return_data = Some(env_var.to_return_data());
            }
            envAddress_1(envAddress_1Call { name, delim }) => {
                tracing::info!("👷 Getting address env variable {name} with delimiter {delim}");
                let env_vars: Vec<Address> =
                    parse_env_array(&name, &delim, |var| var.parse()).expect("Env var not address");
                self.return_data = Some(env_vars.to_return_data());
            }
            envBool_0(envBool_0Call { name }) => {
                tracing::info!("👷 Getting bool env variable {name}");
                let env_var: bool = parse_env(&name, |var| var.parse()).expect("Env var not bool");
                self.return_data = Some(env_var.to_return_data());
            }
            envBool_1(envBool_1Call { name, delim }) => {
                tracing::info!("👷 Getting bool env variable {name} with delimiter {delim}");
                let env_vars: Vec<bool> =
                    parse_env_array(&name, &delim, |var| var.parse()).expect("Env var not bool");
                self.return_data = Some(env_vars.to_return_data());
            }
            envBytes_0(envBytes_0Call { name }) => {
                tracing::info!("👷 Getting bytes env variable {name}");
                let env_var: Bytes =
                    parse_env(&name, |var| var.parse()).expect("Env var not bytes");
                self.return_data = Some(env_var.to_return_data());
            }
            envBytes_1(envBytes_1Call { name, delim }) => {
                tracing::info!("👷 Getting bytes env variable {name} with delimiter {delim}");
                let env_vars: Vec<Bytes> =
                    parse_env_array(&name, &delim, |var| var.parse()).expect("Env var not bytes");
                self.return_data = Some(env_vars.to_return_data());
            }
            envBytes32_0(envBytes32_0Call { name }) => {
                tracing::info!("👷 Getting bytes32 env variable {name}");
                let env_var: FixedBytes<32> =
                    parse_env(&name, |var| var.parse()).expect("Env var not bytes32");
                self.return_data = Some(env_var.to_return_data());
            }
            envBytes32_1(envBytes32_1Call { name, delim }) => {
                tracing::info!("👷 Getting bytes32 env variable {name} with delimiter {delim}");
                let env_vars: Vec<FixedBytes<32>> =
                    parse_env_array(&name, &delim, |var| var.parse()).expect("Env var not bytes32");
                self.return_data = Some(env_vars.to_return_data());
            }
            envInt_0(envInt_0Call { name }) => {
                tracing::info!("👷 Getting int256 env variable {name}");
                let env_var: rI256 = parse_env(&name, |var| var.parse()).expect("Env var not int");
                self.return_data = Some(env_var.to_return_data());
            }
            envInt_1(envInt_1Call { name, delim }) => {
                tracing::info!("👷 Getting int256 env variable {name} with delimiter {delim}");
                let env_vars: Vec<rI256> =
                    parse_env_array(&name, &delim, |var| var.parse()).expect("Env var not int");
                self.return_data = Some(env_vars.to_return_data());
            }
            envString_0(envString_0Call { name }) => {
                tracing::info!("👷 Getting string env variable {name}");
                let env_var: String =
                    parse_env(&name, |var| var.parse()).expect("Env var not string");
                self.return_data = Some(env_var.to_return_data());
            }
            envString_1(envString_1Call { name, delim }) => {
                tracing::info!("👷 Getting string env variable {name} with delimiter {delim}");
                let env_vars: Vec<String> =
                    parse_env_array(&name, &delim, |var| var.parse()).expect("Env var not string");
                self.return_data = Some(env_vars.to_return_data());
            }
            envUint_0(envUint_0Call { name }) => {
                tracing::info!("👷 Getting uint256 env variable {name}");
                let env_var: rU256 = parse_env(&name, |var| var.parse()).expect("Env var not int");
                self.return_data = Some(env_var.to_return_data());
            }
            envUint_1(envUint_1Call { name, delim }) => {
                tracing::info!("👷 Getting uint256 env variable {name} with delimiter {delim}");
                let env_vars: Vec<rU256> =
                    parse_env_array(&name, &delim, |var| var.parse()).expect("Env var not int");
                self.return_data = Some(env_vars.to_return_data());
            }
            envOr_0(envOr_0Call { name, defaultValue }) => {
                tracing::info!("👷 Getting bool env variable {name} with fallback {defaultValue}");
                let env_var: bool = parse_env(&name, |var| var.parse()).unwrap_or(defaultValue);
                self.return_data = Some(env_var.to_return_data());
            }
            envOr_1(envOr_1Call { name, defaultValue }) => {
                tracing::info!(
                    "👷 Getting uint256 env variable {name} with fallback {defaultValue}"
                );
                let env_var: rU256 = parse_env(&name, |var| var.parse()).unwrap_or(defaultValue);
                self.return_data = Some(env_var.to_return_data());
            }
            envOr_2(envOr_2Call { name, defaultValue }) => {
                tracing::info!(
                    "👷 Getting int256 env variable {name} with fallback {defaultValue}"
                );
                let env_var: rI256 = parse_env(&name, |var| var.parse()).unwrap_or(defaultValue);
                self.return_data = Some(env_var.to_return_data());
            }
            envOr_3(envOr_3Call { name, defaultValue }) => {
                tracing::info!(
                    "👷 Getting address env variable {name} with fallback {defaultValue}"
                );
                let env_var: Address = parse_env(&name, |var| var.parse()).unwrap_or(defaultValue);
                self.return_data = Some(env_var.to_return_data());
            }
            envOr_4(envOr_4Call { name, defaultValue }) => {
                tracing::info!(
                    "👷 Getting bytes32 env variable {name} with fallback {defaultValue}"
                );
                let env_var: FixedBytes<32> =
                    parse_env(&name, |var| var.parse()).unwrap_or(defaultValue);
                self.return_data = Some(env_var.to_return_data());
            }
            envOr_5(envOr_5Call { name, defaultValue }) => {
                tracing::info!(
                    "👷 Getting string env variable {name} with fallback {defaultValue}"
                );
                let env_var = parse_env(&name, |var| {
                    Ok::<_, &(dyn std::error::Error + Send + Sync)>(var.to_string())
                })
                .unwrap_or(defaultValue);
                self.return_data = Some(env_var.to_return_data());
            }
            envOr_6(envOr_6Call { name, defaultValue }) => {
                tracing::info!(
                    "👷 Getting bytes env variable {name} with fallback {defaultValue:?}"
                );
                let env_var: Bytes =
                    parse_env(&name, |var| var.parse()).unwrap_or(defaultValue.into());
                self.return_data = Some(env_var.to_return_data());
            }
            envOr_7(envOr_7Call { name, delim, defaultValue }) => {
                tracing::info!("👷 Getting bool env variable {name} with delimiter {delim} and fallback {defaultValue:?}");
                let env_vars: Vec<bool> =
                    parse_env_array(&name, &delim, |var| var.parse()).unwrap_or(defaultValue);
                self.return_data = Some(env_vars.to_return_data());
            }
            envOr_8(envOr_8Call { name, delim, defaultValue }) => {
                tracing::info!("👷 Getting uint256 env variable {name} with delimiter {delim} and fallback {defaultValue:?}");
                let env_vars: Vec<rU256> =
                    parse_env_array(&name, &delim, |var| var.parse()).unwrap_or(defaultValue);
                self.return_data = Some(env_vars.to_return_data());
            }
            envOr_9(envOr_9Call { name, delim, defaultValue }) => {
                tracing::info!("👷 Getting int256 env variable {name} with delimiter {delim} and fallback {defaultValue:?}");
                let env_vars: Vec<rI256> =
                    parse_env_array(&name, &delim, |var| var.parse()).unwrap_or(defaultValue);
                self.return_data = Some(env_vars.to_return_data());
            }
            envOr_10(envOr_10Call { name, delim, defaultValue }) => {
                tracing::info!("👷 Getting address env variable {name} with delimiter {delim} and fallback {defaultValue:?}");
                let env_vars: Vec<Address> =
                    parse_env_array(&name, &delim, |var| var.parse()).unwrap_or(defaultValue);
                self.return_data = Some(env_vars.to_return_data());
            }
            envOr_11(envOr_11Call { name, delim, defaultValue }) => {
                tracing::info!("👷 Getting bytes32 env variable {name} with delimiter {delim} and fallback {defaultValue:?}");
                let env_vars: Vec<FixedBytes<32>> =
                    parse_env_array(&name, &delim, |var| var.parse()).unwrap_or(defaultValue);
                self.return_data = Some(env_vars.to_return_data());
            }
            envOr_12(envOr_12Call { name, delim, defaultValue }) => {
                tracing::info!("👷 Getting string env variable {name} with delimiter {delim} and fallback {defaultValue:?}");
                let env_vars: Vec<String> =
                    parse_env_array(&name, &delim, |var| var.parse()).unwrap_or(defaultValue);
                self.return_data = Some(env_vars.to_return_data());
            }
            envOr_13(envOr_13Call { name, delim, defaultValue }) => {
                tracing::info!("👷 Getting bytes env variable {name} with delimiter {delim} and fallback {defaultValue:?}");
                let env_vars: Vec<Bytes> = parse_env_array(&name, &delim, |var| var.parse())
                    .unwrap_or(defaultValue.into_iter().map(|v| v.into()).collect());
                self.return_data = Some(env_vars.to_return_data());
            }
            expectRevert_0(expectRevert_0Call {}) => {
                let depth = state.vm_local_state.callstack.depth();
                tracing::info!(%depth, "👷 Setting up expectRevert for any reason");
                self.add_expect_revert(None, depth)
            }
            expectRevert_1(expectRevert_1Call { revertData }) => {
                let depth = state.vm_local_state.callstack.depth();
                tracing::info!(%depth, reason = ?revertData, "👷 Setting up expectRevert with bytes4 reason");
                self.add_expect_revert(Some(revertData.to_vec()), depth)
            }
            expectRevert_2(expectRevert_2Call { revertData }) => {
                let depth = state.vm_local_state.callstack.depth();
                tracing::info!(%depth, reason = ?revertData, "👷 Setting up expectRevert with reason");
                self.add_expect_revert(Some(revertData.to_vec()), depth)
            }
            expectCall_0(expectCall_0Call { callee, data }) => {
                tracing::info!("👷 Setting expected call to {callee:?}");
                self.expect_call(&callee.to_h160(), &data, None, 1, ExpectedCallType::NonCount);
            }
            expectCall_1(expectCall_1Call { callee, data, count }) => {
                tracing::info!("👷 Setting expected call to {callee:?} with count {count}");
                self.expect_call(&callee.to_h160(), &data, None, count, ExpectedCallType::Count);
            }
            expectCall_2(expectCall_2Call { callee, msgValue, data }) => {
                tracing::info!("👷 Setting expected call to {callee:?} with value {msgValue}");
                self.expect_call(
                    &callee.to_h160(),
                    &data,
                    Some(msgValue.to_u256()),
                    1,
                    ExpectedCallType::NonCount,
                );
            }
            expectCall_3(expectCall_3Call { callee, msgValue, data, count }) => {
                tracing::info!(
                    "👷 Setting expected call to {callee:?} with value {msgValue} and count
                {count}"
                );
                self.expect_call(
                    &callee.to_h160(),
                    &data,
                    Some(msgValue.to_u256()),
                    count,
                    ExpectedCallType::Count,
                );
            }
            expectEmit_0(expectEmit_0Call { checkTopic1, checkTopic2, checkTopic3, checkData }) => {
                tracing::info!(
                    "👷 Setting expected emit with checks {:?}, {:?}, {:?}, {:?}",
                    checkTopic1,
                    checkTopic2,
                    checkTopic3,
                    checkData
                );
                self.emit_config.expected_emit_state = ExpectedEmitState::ExpectedEmitTriggered;
                self.emit_config.expect_emits_since = state.vm_local_state.timestamp;
                self.emit_config.checks = EmitChecks {
                    address: None,
                    topics: [checkTopic1, checkTopic2, checkTopic3],
                    data: checkData,
                };
            }
            expectEmit_1(expectEmit_1Call {
                checkTopic1,
                checkTopic2,
                checkTopic3,
                checkData,
                emitter,
            }) => {
                tracing::info!(
                    "👷 Setting expected emit with checks {:?}, {:?}, {:?}, {:?} from emitter {:?}",
                    checkTopic1,
                    checkTopic2,
                    checkTopic3,
                    checkData,
                    emitter
                );
                self.emit_config.expected_emit_state = ExpectedEmitState::ExpectedEmitTriggered;
                self.emit_config.expect_emits_since = state.vm_local_state.timestamp;
                self.emit_config.checks = EmitChecks {
                    address: Some(emitter.to_h160()),
                    topics: [checkTopic1, checkTopic2, checkTopic3],
                    data: checkData,
                };
                self.emit_config.call_depth = state.vm_local_state.callstack.depth();
            }
            expectEmit_2(expectEmit_2Call {}) => {
                tracing::info!("👷 Setting expected emit at {}", state.vm_local_state.timestamp);
                self.emit_config.expected_emit_state = ExpectedEmitState::ExpectedEmitTriggered;
                self.emit_config.expect_emits_since = state.vm_local_state.timestamp;
                self.emit_config.checks =
                    EmitChecks { address: None, topics: [true; 3], data: true };
            }
            ffi(ffiCall { commandInput: command_input }) => {
                tracing::info!("👷 Running ffi: {command_input:?}");
                let Some(first_arg) = command_input.get(0) else {
                    tracing::error!("Failed to run ffi: no args");
                    return
                };
                let Ok(output) = Command::new(first_arg)
                    .args(&command_input[1..])
                    .current_dir(&self.config.root)
                    .output()
                else {
                    tracing::error!("Failed to run ffi");
                    return
                };

                // The stdout might be encoded on valid hex, or it might just be a string,
                // so we need to determine which it is to avoid improperly encoding later.
                let Ok(trimmed_stdout) = String::from_utf8(output.stdout) else {
                    tracing::error!("Failed to parse ffi output");
                    return
                };
                let trimmed_stdout = trimmed_stdout.trim();
                let encoded_stdout =
                    if let Ok(hex) = hex::decode(trimmed_stdout.trim_start_matches("0x")) {
                        hex
                    } else {
                        trimmed_stdout.as_bytes().to_vec()
                    };

                self.return_data = Some(encoded_stdout.to_return_data());
            }
            getNonce_0(getNonce_0Call { account }) => {
                tracing::info!("👷 Getting nonce for {account:?}");
                let (account_nonce, _) =
                    Self::get_nonce(account.to_h160(), &mut storage.borrow_mut());
                tracing::info!(
                    "👷 Nonces for account {:?} are {}",
                    account,
                    account_nonce.as_u64()
                );
                tracing::info!("👷 Setting returndata",);
                tracing::info!("👷 Returndata is {:?}", account_nonce);
                self.return_data = Some(vec![account_nonce]);
            }
            getRecordedLogs(getRecordedLogsCall {}) => {
                tracing::info!("👷 Getting recorded logs");
                let logs: Vec<Log> = self
                    .recorded_logs
                    .iter()
                    .filter(|log| !log.data.is_empty())
                    .filter(|log| !INTERNAL_CONTRACT_ADDRESSES.contains(&log.address))
                    .map(|log| Log {
                        topics: log
                            .topics
                            .iter()
                            .map(|topic| topic.to_fixed_bytes().into())
                            .collect(),
                        data: log.data.clone(),
                        emitter: log.address.to_fixed_bytes().into(),
                    })
                    .collect_vec();

                self.return_data = Some(logs.to_return_data());

                //clean up logs
                self.recorded_logs = HashSet::new();
                //disable flag of recording logs
                self.recording_logs = false;
            }
            isPersistent(isPersistentCall { account }) => {
                tracing::info!("👷 Checking if account {:?} is persistent", account);
                let era_db: &RevmDatabaseForEra<S> = &storage.borrow_mut().storage_handle;
                let db = era_db.db.lock().unwrap();
                let is_persistent = db.is_persistent(&revm::primitives::Address::from(
                    account.to_h160().to_fixed_bytes(),
                ));
                self.return_data = Some(is_persistent.to_return_data());
            }
            load(loadCall { target, slot }) => {
                if H160(target.0 .0) != CHEATCODE_ADDRESS {
                    tracing::info!("👷 Getting storage slot {:?} for account {:?}", slot, target);
                    let key = StorageKey::new(AccountTreeId::new(target.to_h160()), H256(*slot));
                    let mut storage = storage.borrow_mut();
                    let value = storage.read_value(&key);
                    self.return_data = Some(vec![h256_to_u256(value)]);
                } else {
                    self.return_data = Some(vec![U256::zero()]);
                }
            }
            makePersistent_0(makePersistent_0Call { account }) => {
                tracing::info!("👷 Making account {:?} persistent", account);
                self.one_time_actions.push(FinishCycleOneTimeActions::MakePersistentAccount {
                    account: account.to_h160(),
                });
            }
            makePersistent_1(makePersistent_1Call { account0, account1 }) => {
                tracing::info!("👷 Making accounts {:?} and {:?} persistent", account0, account1);
                self.one_time_actions.push(FinishCycleOneTimeActions::MakePersistentAccounts {
                    accounts: vec![account0.to_h160(), account1.to_h160()],
                });
            }
            makePersistent_2(makePersistent_2Call { account0, account1, account2 }) => {
                tracing::info!(
                    "👷 Making accounts {:?}, {:?} and {:?} persistent",
                    account0,
                    account1,
                    account2
                );
                self.one_time_actions.push(FinishCycleOneTimeActions::MakePersistentAccounts {
                    accounts: vec![account0.to_h160(), account1.to_h160(), account2.to_h160()],
                });
            }
            makePersistent_3(makePersistent_3Call { accounts }) => {
                tracing::info!("👷 Making accounts {:?} persistent", accounts);
                self.one_time_actions.push(FinishCycleOneTimeActions::MakePersistentAccounts {
                    accounts: accounts.into_iter().map(|a| a.to_h160()).collect(),
                });
            }
            mockCall_0(mockCall_0Call { callee, data, returnData }) => {
                tracing::info!("👷 Mocking call to {callee:?}");
                self.mocked_calls.insert(
                    MockCall { address: callee.to_h160(), value: None, calldata: data },
                    returnData,
                )
            }
            mockCall_1(mockCall_1Call { callee, msgValue, data, returnData }) => {
                tracing::info!("👷 Mocking call to {callee:?}");
                self.mocked_calls.insert(
                    MockCall {
                        address: callee.to_h160(),
                        value: Some(revm_u256_to_u256(msgValue)),
                        calldata: data,
                    },
                    returnData,
                )
            }
            clearMockedCalls(clearMockedCallsCall {}) => {
                tracing::info!("👷 Clearing all mocked calls");
                self.mocked_calls.clear();
            }
            recordLogs(recordLogsCall {}) => {
                tracing::info!("👷 Recording logs");
                tracing::info!(
                    "👷 Logs will be with the timestamp {}",
                    state.vm_local_state.timestamp
                );

                self.recording_timestamp = state.vm_local_state.timestamp;
                self.recording_logs = true;
            }
            readCallers(readCallersCall {}) => {
                tracing::info!("👷 Reading callers");

                let current_origin = {
                    let key = StorageKey::new(
                        AccountTreeId::new(zksync_types::SYSTEM_CONTEXT_ADDRESS),
                        zksync_types::SYSTEM_CONTEXT_TX_ORIGIN_POSITION,
                    );

                    storage.borrow_mut().read_value(&key)
                };

                let mut mode = CallerMode::None;
                let mut new_caller = current_origin;

                if let Some(prank) = &self.permanent_actions.start_prank {
                    //TODO: vm.prank -> CallerMode::Prank
                    mode = CallerMode::RecurrentPrank;
                    new_caller = prank.sender.into();
                }
                // TODO: vm.broadcast / vm.startBroadcast section
                // else if let Some(broadcast) = broadcast {
                //     mode = if broadcast.single_call {
                //         CallerMode::Broadcast
                //     } else {
                //         CallerMode::RecurrentBroadcast
                //     };
                //     new_caller = &broadcast.new_origin;
                //     new_origin = &broadcast.new_origin;
                // }

                let caller_mode = (mode as u8).into();
                let message_sender = h256_to_u256(new_caller);
                let tx_origin = h256_to_u256(current_origin);

                self.return_data = Some(vec![caller_mode, message_sender, tx_origin]);
            }
            readFile(readFileCall { path }) => {
                tracing::info!("👷 Reading file in path {}", path);
                let Ok(data) = fs::read(path) else {
                    tracing::error!("Failed to read file");
                    return
                };
                self.return_data = Some(data.to_return_data());
            }
            revertTo(revertToCall { snapshotId }) => {
                tracing::info!("👷 Reverting to snapshot {}", snapshotId);
                self.one_time_actions.push(FinishCycleOneTimeActions::RevertToSnapshot {
                    snapshot_id: snapshotId.to_u256(),
                });
                self.return_data = Some(true.to_return_data());
            }
            revokePersistent_0(revokePersistent_0Call { account }) => {
                tracing::info!("👷 Revoking persistence for account {:?}", account);
                self.one_time_actions.push(FinishCycleOneTimeActions::RevokePersistentAccount {
                    account: account.to_h160(),
                });
            }
            revokePersistent_1(revokePersistent_1Call { accounts }) => {
                tracing::info!("👷 Revoking persistence for accounts {:?}", accounts);
                self.one_time_actions.push(FinishCycleOneTimeActions::RevokePersistentAccounts {
                    accounts: accounts.into_iter().map(|a| a.to_h160()).collect(),
                });
            }
            roll(rollCall { newHeight: new_height }) => {
                tracing::info!("👷 Setting block number to {}", new_height);
                let key = StorageKey::new(
                    AccountTreeId::new(zksync_types::SYSTEM_CONTEXT_ADDRESS),
                    zksync_types::CURRENT_VIRTUAL_BLOCK_INFO_POSITION,
                );
                let mut storage = storage.borrow_mut();
                let (_, block_timestamp) =
                    unpack_block_info(h256_to_u256(storage.read_value(&key)));
                self.write_storage(
                    key,
                    u256_to_h256(pack_block_info(new_height.as_limbs()[0], block_timestamp)),
                    &mut storage,
                );
            }
            rollFork_0(rollFork_0Call { blockNumber }) => {
                tracing::info!("👷 Rolling active fork to block number {}", blockNumber);
                self.one_time_actions.push(FinishCycleOneTimeActions::RollFork {
                    block_number: blockNumber,
                    fork_id: None,
                });
            }
            rollFork_2(rollFork_2Call { blockNumber, forkId }) => {
                tracing::info!("👷 Rolling fork {} to block number {}", forkId, blockNumber);
                self.one_time_actions.push(FinishCycleOneTimeActions::RollFork {
                    block_number: blockNumber,
                    fork_id: Some(forkId),
                });
            }
            rpcUrl(rpcUrlCall { rpcAlias }) => {
                tracing::info!("👷 Getting rpc url of {}", rpcAlias);
                let rpc_endpoints = &self.config.rpc_endpoints;
                let rpc_url = match rpc_endpoints.get(&rpcAlias) {
                    Some(Ok(url)) => url.clone(),
                    _ => {
                        //this should revert but we don't have reverts yet
                        panic!(
                            "Failed to resolve env var `{}`: environment variable not found",
                            rpcAlias
                        )
                    }
                };

                self.return_data = Some(rpc_url.to_return_data());
            }
            rpcUrls(rpcUrlsCall {}) => {
                tracing::info!("👷 Getting rpc urls");
                let rpc_endpoints = &self.config.rpc_endpoints;
                let urls = rpc_endpoints
                    .iter()
                    .map(|(alias, url)| Rpc {
                        key: alias.clone(),
                        url: url
                            .as_ref()
                            .map(|value| value.clone())
                            .unwrap_or_else(|_| alias.clone()),
                    })
                    .collect_vec();

                self.return_data = Some(urls.to_return_data());
            }
            serializeAddress_0(serializeAddress_0Call {
                objectKey: object_key,
                valueKey: value_key,
                value,
            }) => {
                tracing::info!(
                    "👷 Serializing address {:?} with key {:?} to object {:?}",
                    value,
                    value_key,
                    object_key
                );
                let json_value = serde_json::json!({
                    value_key: value
                });

                //write to serialized_objects
                self.serialized_objects.insert(object_key.clone(), json_value.to_string());

                let address_with_checksum = value.to_checksum(None);
                self.return_data = Some(address_with_checksum.to_return_data());
            }
            serializeBool_0(serializeBool_0Call {
                objectKey: object_key,
                valueKey: value_key,
                value,
            }) => {
                tracing::info!(
                    "👷 Serializing bool {:?} with key {:?} to object {:?}",
                    value,
                    value_key,
                    object_key
                );
                let json_value = serde_json::json!({
                    value_key: value
                });

                self.serialized_objects.insert(object_key.clone(), json_value.to_string());

                let bool_value = value.to_string();
                self.return_data = Some(bool_value.to_return_data());
            }
            serializeUint_0(serializeUint_0Call {
                objectKey: object_key,
                valueKey: value_key,
                value,
            }) => {
                tracing::info!(
                    "👷 Serializing uint256 {:?} with key {:?} to object {:?}",
                    value,
                    value_key,
                    object_key
                );
                let json_value = serde_json::json!({
                    value_key: value
                });

                self.serialized_objects.insert(object_key.clone(), json_value.to_string());

                let uint_value = value.to_string();
                self.return_data = Some(uint_value.to_return_data());
            }
            setEnv(setEnvCall { name, value }) => {
                tracing::info!("👷 Setting env variable {name:?} to {value:?}");
                std::env::set_var(name, value);
            }
            setNonce(setNonceCall { account, newNonce: new_nonce }) => {
                tracing::info!("👷 Setting nonce for {account:?} to {new_nonce}");
                let new_full_nonce = self.set_nonce(
                    account.to_h160(),
                    (Some(new_nonce.into()), Some(new_nonce.into())),
                    &mut storage.borrow_mut(),
                );

                if new_full_nonce.is_some() {
                    tracing::info!(
                        "👷 Nonces for account {:?} have been set to {}",
                        account,
                        new_nonce
                    );
                } else {
                    tracing::error!("👷 Setting nonces failed")
                }
            }
            sign_0(sign_0Call { privateKey: private_key, digest }) => {
                tracing::info!("👷 Signing digest with private key");
                let Ok(signature) = zksync_types::PackedEthSignature::sign(
                    &private_key.to_h256(),
                    digest.as_slice(),
                ) else {
                    tracing::error!("Failed to sign digest with private key");
                    return
                };

                let r = signature.r();
                let s = signature.s();
                // Ethereum signed message produced by most clients contains v where v = 27 +
                // recovery_id(0,1,2,3), but for some clients v = recovery_id(0,1,2,3). The library
                // that we use for signature verification (written for bitcoin)
                // expects v = recovery_id and to able to recover the address from Solidity it
                // expects v = 27 + recovery_id.
                let v = signature.v() + 27;

                self.return_data = Some(vec![v.into(), r.into(), s.into()])
            }
            snapshot(snapshotCall {}) => {
                tracing::info!("👷 Creating snapshot");
                self.one_time_actions.push(FinishCycleOneTimeActions::Snapshot);
            }
            startBroadcast_0(startBroadcast_0Call {}) => {
                tracing::info!("👷 Starting broadcast with default origin");

                self.start_broadcast(&storage, &state, None)
            }
            startBroadcast_1(startBroadcast_1Call { signer }) => {
                let origin = signer.to_h160();
                tracing::info!("👷 Starting broadcast with given origin: {origin}");
                self.start_broadcast(&storage, &state, Some(origin))
            }
            startBroadcast_2(startBroadcast_2Call { privateKey }) => {
                let chain_id = self.env.get().unwrap().system_env.chain_id.as_u64();
                let Some(wallet) =
                    crate::utils::parse_wallet(&privateKey).map(|w| w.with_chain_id(chain_id))
                else {
                    tracing::error!(cheatcode = "startBroadcast", "unable to parse private key");
                    return
                };

                let origin = wallet.address();
                tracing::info!("👷 Starting broadcast with origin from private key: {origin}");
                self.script_wallets.write().unwrap().push(wallet);
                self.start_broadcast(&storage, &state, Some(origin))
            }
            startPrank_0(startPrank_0Call { msgSender: msg_sender }) => {
                tracing::info!("👷 Starting prank to {msg_sender:?}");
                self.start_prank(&storage, msg_sender.to_h160(), None);
            }
            startPrank_1(startPrank_1Call { msgSender: msg_sender, txOrigin: tx_origin }) => {
                tracing::info!("👷 Starting prank to {msg_sender:?} with origin {tx_origin:?}");
                self.start_prank(&storage, msg_sender.to_h160(), Some(tx_origin.to_h160()))
            }
            stopBroadcast(stopBroadcastCall {}) => {
                tracing::info!("👷 Stopping broadcast");
                self.stop_broadcast();
            }
            stopPrank(stopPrankCall {}) => {
                tracing::info!("👷 Stopping prank");
                self.stop_prank(&storage);
            }
            store(storeCall { target, slot, value }) => {
                tracing::info!(
                    "👷 Setting storage slot {:?} for account {:?} to {:?}",
                    slot,
                    target,
                    value
                );
                let mut storage = storage.borrow_mut();
                let key = StorageKey::new(AccountTreeId::new(target.to_h160()), H256(*slot));
                self.write_storage(key, H256(*value), &mut storage);
            }
            toString_0(toString_0Call { value }) => {
                tracing::info!("Converting address into string");
                let address_with_checksum = value.to_checksum(None);
                self.return_data = Some(address_with_checksum.to_return_data());
            }
            toString_1(toString_1Call { value }) => {
                tracing::info!("Converting bytes into string");
                let bytes_value = hex::encode_prefixed(value);
                self.return_data = Some(bytes_value.to_return_data());
            }
            toString_2(toString_2Call { value }) => {
                tracing::info!("Converting bytes32 into string");
                let bytes_value = hex::encode_prefixed(value);
                self.return_data = Some(bytes_value.to_return_data());
            }
            toString_3(toString_3Call { value }) => {
                tracing::info!("Converting bool into string");
                let bool_value = value.to_string();
                self.return_data = Some(bool_value.to_return_data());
            }
            toString_4(toString_4Call { value }) => {
                tracing::info!("Converting uint256 into string");
                let uint_value = value.to_string();
                self.return_data = Some(uint_value.to_return_data());
            }
            toString_5(toString_5Call { value }) => {
                tracing::info!("Converting int256 into string");
                let int_value = value.to_string();
                self.return_data = Some(int_value.to_return_data());
            }
            transact_0(transact_0Call { txHash }) => {
                tracing::info!("👷 Transacting current fork with: {txHash:x?}");
                self.one_time_actions.push(FinishCycleOneTimeActions::Transact {
                    fork_id: None,
                    tx_hash: H256::from(txHash.0),
                });
            }
            transact_1(transact_1Call { forkId, txHash }) => {
                tracing::info!("👷 Transacting fork {forkId} with: {txHash:x?}");
                self.one_time_actions.push(FinishCycleOneTimeActions::Transact {
                    fork_id: Some(forkId.to_u256()),
                    tx_hash: H256::from(txHash.0),
                });
            }
            tryFfi(tryFfiCall { commandInput: command_input }) => {
                tracing::info!("👷 Running try ffi: {command_input:?}");
                let Some(first_arg) = command_input.get(0) else {
                    tracing::error!("Failed to run ffi: no args");
                    return
                };
                let Ok(output) = Command::new(first_arg)
                    .args(&command_input[1..])
                    .current_dir(&self.config.root)
                    .output()
                else {
                    tracing::error!("Failed to run ffi");
                    return
                };

                // The stdout might be encoded on valid hex, or it might just be a string,
                // so we need to determine which it is to avoid improperly encoding later.
                let Ok(trimmed_stdout) = String::from_utf8(output.stdout) else {
                    tracing::error!("Failed to parse ffi output");
                    return
                };
                let trimmed_stdout = trimmed_stdout.trim();
                let encoded_stdout =
                    if let Ok(hex) = hex::decode(trimmed_stdout.trim_start_matches("0x")) {
                        hex
                    } else {
                        trimmed_stdout.as_bytes().to_vec()
                    };

                let ffi_result = FfiResult {
                    exitCode: output.status.code().unwrap_or(69), // Default from foundry
                    stdout: encoded_stdout,
                    stderr: output.stderr,
                };
                self.return_data = Some(ffi_result.to_return_data());
            }
            warp(warpCall { newTimestamp: new_timestamp }) => {
                tracing::info!("👷 Setting block timestamp {}", new_timestamp);

                let key = StorageKey::new(
                    AccountTreeId::new(zksync_types::SYSTEM_CONTEXT_ADDRESS),
                    zksync_types::CURRENT_VIRTUAL_BLOCK_INFO_POSITION,
                );
                let mut storage = storage.borrow_mut();
                let (block_number, _) = unpack_block_info(h256_to_u256(storage.read_value(&key)));
                self.write_storage(
                    key,
                    u256_to_h256(pack_block_info(block_number, new_timestamp.as_limbs()[0])),
                    &mut storage,
                );
            }
            createSelectFork_0(createSelectFork_0Call { urlOrAlias }) => {
                tracing::info!("👷 Creating and selecting fork {}", urlOrAlias,);

                if self.permanent_actions.broadcast.is_none() {
                    self.one_time_actions.push(FinishCycleOneTimeActions::CreateSelectFork {
                        url_or_alias: urlOrAlias,
                        block_number: None,
                    });
                } else {
                    tracing::error!("cannot select fork during a broadcast")
                }
            }
            createSelectFork_1(createSelectFork_1Call { urlOrAlias, blockNumber }) => {
                let block_number = blockNumber.to_u256().as_u64();
                tracing::info!(
                    "👷 Creating and selecting fork {} for block number {}",
                    urlOrAlias,
                    block_number
                );

                if self.permanent_actions.broadcast.is_none() {
                    self.one_time_actions.push(FinishCycleOneTimeActions::CreateSelectFork {
                        url_or_alias: urlOrAlias,
                        block_number: Some(block_number),
                    });
                } else {
                    tracing::error!("cannot select fork during a broadcast")
                }
            }
            createFork_0(createFork_0Call { urlOrAlias }) => {
                tracing::info!("👷 Creating fork {}", urlOrAlias,);

                self.one_time_actions.push(FinishCycleOneTimeActions::CreateFork {
                    url_or_alias: urlOrAlias,
                    block_number: None,
                });
            }
            createFork_1(createFork_1Call { urlOrAlias, blockNumber }) => {
                let block_number = blockNumber.to_u256().as_u64();
                tracing::info!("👷 Creating fork {} for block number {}", urlOrAlias, block_number);
                self.one_time_actions.push(FinishCycleOneTimeActions::CreateFork {
                    url_or_alias: urlOrAlias,
                    block_number: Some(block_number),
                });
            }
            selectFork(selectForkCall { forkId }) => {
                tracing::info!("👷 Selecting fork {}", forkId);

                if self.permanent_actions.broadcast.is_none() {
                    self.one_time_actions
                        .push(FinishCycleOneTimeActions::SelectFork { fork_id: forkId.to_u256() });
                } else {
                    tracing::error!("cannot select fork during broadcast")
                }
            }
            writeFile(writeFileCall { path, data }) => {
                tracing::info!("👷 Writing data to file in path {}", path);
                if fs::write(path, data).is_err() {
                    tracing::error!("Failed to write file");
                }
            }
            writeJson_0(writeJson_0Call { json, path }) => {
                tracing::info!("👷 Writing json data to file in path {}", path);
                let Ok(json) = serde_json::from_str::<serde_json::Value>(&json) else {
                    tracing::error!("Failed to parse json");
                    return
                };
                let Ok(formatted_json) = serde_json::to_string_pretty(&json) else {
                    tracing::error!("Failed to format json");
                    return
                };
                if fs::write(path, formatted_json).is_err() {
                    tracing::error!("Failed to write file");
                }
            }
            writeJson_1(writeJson_1Call { json, path, valueKey: value_key }) => {
                tracing::info!("👷 Writing json data to file in path {path} with key {value_key}");
                let Ok(file) = fs::read_to_string(&path) else {
                    tracing::error!("Failed to read file");
                    return
                };
                let Ok(mut file_json) = serde_json::from_str::<serde_json::Value>(&file) else {
                    tracing::error!("Failed to parse json");
                    return
                };
                let Ok(json) = serde_json::from_str::<serde_json::Value>(&json) else {
                    tracing::error!("Failed to parse json");
                    return
                };
                file_json[value_key] = json;
                let Ok(formatted_json) = serde_json::to_string_pretty(&file_json) else {
                    tracing::error!("Failed to format json");
                    return
                };
                if fs::write(path, formatted_json).is_err() {
                    tracing::error!("Failed to write file");
                }
            }
            code => {
                tracing::error!("👷 Unrecognized cheatcode {:?}", code);
            }
        };
    }

    fn store_factory_dep(&mut self, hash: U256, bytecode: Vec<U256>) {
        self.one_time_actions.push(FinishCycleOneTimeActions::StoreFactoryDep { hash, bytecode });
    }

    fn write_storage<S: WriteStorage>(
        &mut self,
        key: StorageKey,
        write_value: H256,
        storage: &mut RefMut<S>,
    ) {
        self.one_time_actions.push(FinishCycleOneTimeActions::StorageWrite {
            key,
            read_value: storage.read_value(&key),
            write_value,
        });
    }

    /// Returns a given account's nonce
    ///
    /// The first item of the tuple represents the total number of transactions,
    /// meanwhile the second represents the number of contract deployed
    fn get_nonce<S: ReadStorage>(account: H160, storage: &mut RefMut<S>) -> (U256, U256) {
        let key = get_nonce_key(&account);
        let full_nonce = storage.read_value(&key);

        decompose_full_nonce(h256_to_u256(full_nonce))
    }

    /// Sets a given account's nonces
    ///
    /// Returns the new nonce
    fn set_nonce<S: WriteStorage>(
        &mut self,
        account: H160,
        (tx_nonce, deploy_nonce): (Option<U256>, Option<U256>),
        storage: &mut RefMut<S>,
    ) -> Option<(U256, U256)> {
        let key = get_nonce_key(&account);
        let (mut account_nonce, mut deployment_nonce) = Self::get_nonce(account, storage);
        if let Some(tx_nonce) = tx_nonce {
            if account_nonce >= tx_nonce {
                tracing::error!(?account, value = ?account_nonce, requested = ?tx_nonce, "account nonce is already set to a higher value");
                return None
            }

            account_nonce = tx_nonce;
        }

        if let Some(deploy_nonce) = deploy_nonce {
            if deployment_nonce >= deploy_nonce {
                tracing::error!(?account, value = ?deployment_nonce, requested = ?deploy_nonce, "deployment nonce is already set to a higher value");
                return None
            }

            deployment_nonce = deploy_nonce;
        }

        let new_full_nonce = nonces_to_full_nonce(account_nonce, deployment_nonce);
        self.write_storage(key, u256_to_h256(new_full_nonce), storage);

        Some((account_nonce, deployment_nonce))
    }

    fn set_return<H: HistoryMode>(
        mut fat_pointer: FatPointer,
        elements: Vec<U256>,
        state: &mut VmLocalState,
        memory: &mut SimpleMemory<H>,
    ) {
        let timestamp = Timestamp(state.timestamp);

        fat_pointer.length = (elements.len() as u32) * 32;
        state.registers[RET_IMPLICIT_RETURNDATA_PARAMS_REGISTER as usize] =
            PrimitiveValue { value: fat_pointer.to_u256(), is_pointer: true };
        memory.populate_page(
            fat_pointer.memory_page as usize,
            elements.into_iter().enumerate().collect_vec(),
            timestamp,
        );
    }

    fn current_return_action(&mut self) -> Option<&mut ActionOnReturn> {
        self.next_return_action.as_mut().map(|action| &mut action.action)
    }

    fn add_expect_revert(&mut self, reason: Option<Vec<u8>>, depth: usize) {
        if self.current_return_action().is_some() {
            panic!("expectRevert already set")
        }

        //-1: Because we are working with return opcode and it pops the stack after execution
        let action = ActionOnReturn::ExpectRevert {
            reason,
            depth: depth - 1,
            prev_exception_handler_pc: None,
            prev_continue_pc: None,
        };

        // We have to skip at least one return from CHEATCODES contract
        self.next_return_action =
            Some(NextReturnAction { target_depth: depth - 1, action, returns_to_skip: 1 });
    }

    fn add_revert_test(&mut self, reason: Vec<u8>, depth: usize) {
        if self.current_return_action().is_some() {
            panic!("revert test already set")
        }

        //-1: Because we are working with return opcode and it pops the stack after execution
        let action =
            ActionOnReturn::Revert { depth: depth - 1, prev_exception_handler_pc: None, reason };

        self.next_return_action =
            Some(NextReturnAction { target_depth: depth - 1, action, returns_to_skip: 0 });
    }

    fn handle_expect_revert<H: HistoryMode>(
        reason: Option<&Vec<u8>>,
        op: zkevm_opcode_defs::RetOpcode,
        state: &VmLocalStateData<'_>,
        memory: &SimpleMemory<H>,
    ) -> Result<(), Vec<u8>> {
        match (op, reason) {
            (zkevm_opcode_defs::RetOpcode::Revert, Some(expected_reason)) => {
                let retdata = {
                    let ptr = state.vm_local_state.registers
                        [RET_IMPLICIT_RETURNDATA_PARAMS_REGISTER as usize];
                    assert!(ptr.is_pointer);
                    let fat_data_pointer = FatPointer::from_u256(ptr.value);
                    memory.read_unaligned_bytes(
                        fat_data_pointer.memory_page as usize,
                        fat_data_pointer.start as usize,
                        fat_data_pointer.length as usize,
                    )
                };

                tracing::debug!(?expected_reason, ?retdata);
                if !expected_reason.is_empty() && retdata.is_empty() {
                    return Err("call reverted as expected, but without data".to_string().into())
                }

                match VmRevertReason::from(retdata.as_slice()) {
                    VmRevertReason::General { msg, data: _ } => {
                        let expected_reason = String::from_utf8_lossy(expected_reason).to_string();
                        if msg == expected_reason {
                            Ok(())
                        } else {
                            Err(format!(
                                "Error != expected error: {} != {}",
                                &msg, expected_reason,
                            )
                            .into())
                        }
                    }
                    VmRevertReason::Unknown { function_selector: _, data } => {
                        if &data == expected_reason {
                            Ok(())
                        } else {
                            Err(format!(
                                "Error != expected error: {:?} != {:?}",
                                &data, expected_reason,
                            )
                            .into())
                        }
                    }
                    _ => {
                        tracing::error!("unexpected revert reason");
                        Err("unexpected revert reason".to_string().into())
                    }
                }
            }
            (zkevm_opcode_defs::RetOpcode::Revert, None) => {
                tracing::debug!("any revert accepted");
                Ok(())
            }
            (zkevm_opcode_defs::RetOpcode::Ok, _) => {
                tracing::debug!("expected revert but call succeeded");
                Err("expected revert but call succeeded".to_string().into())
            }
            (zkevm_opcode_defs::RetOpcode::Panic, _) => {
                tracing::error!("Vm panicked it should have never happened");
                Err("expected revert but call Panicked".to_string().into())
            }
        }
    }

    /// Adds an expectCall to the tracker.
    fn expect_call(
        &mut self,
        callee: &H160,
        calldata: &Vec<u8>,
        value: Option<U256>,
        count: u64,
        call_type: ExpectedCallType,
    ) {
        let expecteds = self.expected_calls.entry(*callee).or_default();

        match call_type {
            ExpectedCallType::Count => {
                // Get the expected calls for this target.
                // In this case, as we're using counted expectCalls, we should not be able to set
                // them more than once.
                assert!(
                    !expecteds.contains_key(calldata),
                    "counted expected calls can only bet set once"
                );
                expecteds
                    .insert(calldata.to_vec(), (ExpectedCallData { value, count, call_type }, 0));
            }
            ExpectedCallType::NonCount => {
                // Check if the expected calldata exists.
                // If it does, increment the count by one as we expect to see it one more time.
                match expecteds.entry(calldata.clone()) {
                    Entry::Occupied(mut entry) => {
                        let (expected, _) = entry.get_mut();
                        // Ensure we're not overwriting a counted expectCall.
                        assert!(
                            expected.call_type == ExpectedCallType::NonCount,
                            "cannot overwrite a counted expectCall with a non-counted expectCall"
                        );
                        expected.count += 1;
                    }
                    // If it does not exist, then create it.
                    Entry::Vacant(entry) => {
                        entry.insert((ExpectedCallData { value, count, call_type }, 0));
                    }
                }
            }
        }
    }

    fn handle_return<H: HistoryMode>(
        &mut self,
        state: &VmLocalStateData<'_>,
        data: &AfterExecutionData,
        memory: &SimpleMemory<H>,
    ) {
        // Skip check if there are no expected actions
        let Some(action) = self.next_return_action.as_mut() else { return };
        // We only care about the certain depth
        let callstack_depth = state.vm_local_state.callstack.depth();
        if callstack_depth != action.target_depth {
            return
        }

        // Skip check if opcode is not Ret
        let Opcode::Ret(op) = data.opcode.variant.opcode else { return };

        // The desired return opcode was found
        match &action.action {
            ActionOnReturn::ExpectRevert {
                reason,
                depth,
                prev_exception_handler_pc: exception_handler,
                prev_continue_pc: continue_pc,
            } => {
                // Check how many returns we need to skip before finding the actual one
                if action.returns_to_skip != 0 {
                    action.returns_to_skip -= 1;
                    return
                }

                match op {
                    RetOpcode::Revert => {
                        tracing::debug!(wanted = %depth, current_depth = %callstack_depth, opcode = ?data.opcode.variant.opcode, "expectRevert");
                        let (Some(exception_handler), Some(continue_pc)) =
                            (*exception_handler, *continue_pc)
                        else {
                            tracing::error!("exceptRevert missing stored continuations");
                            return
                        };

                        self.one_time_actions.push(
                            Self::handle_expect_revert(reason.as_ref(), op, state, memory)
                                .map(|_| FinishCycleOneTimeActions::ForceReturn {
                                    //dummy data
                                    data: // vec![0u8; 8192]
                                    [0xde, 0xad, 0xbe, 0xef].to_vec(),
                                continue_pc,
                            })
                                .unwrap_or_else(|error| FinishCycleOneTimeActions::ForceRevert {
                                    error,
                                    exception_handler,
                                }),
                        );
                        self.next_return_action = None;
                    }
                    RetOpcode::Ok => {
                        let Some(exception_handler) = *exception_handler else {
                            tracing::error!("exceptRevert missing stored continuations");
                            return
                        };
                        if let Err(error) =
                            Self::handle_expect_revert(reason.as_ref(), op, state, memory)
                        {
                            self.one_time_actions.push(FinishCycleOneTimeActions::ForceRevert {
                                error,
                                exception_handler,
                            });
                        }
                        self.next_return_action = None;
                    }
                    RetOpcode::Panic => (),
                }
            }
            ActionOnReturn::Revert { depth, reason, prev_exception_handler_pc: continue_pc } => {
                tracing::debug!(wanted = %depth, current_depth = %callstack_depth, ?continue_pc, "revert");
                let Some(continue_pc) = *continue_pc else {
                    tracing::error!("revert missing stored continuations");
                    return
                };
                self.one_time_actions.push(FinishCycleOneTimeActions::ForceRevert {
                    error: reason.to_owned(),
                    exception_handler: continue_pc,
                });
                self.next_return_action = None;
            }
        }
    }

    fn start_prank<S: DatabaseExt + Send>(
        &mut self,
        storage: &StoragePtr<EraDb<S>>,
        sender: H160,
        origin: Option<H160>,
    ) {
        if self.permanent_actions.broadcast.is_some() {
            tracing::error!("prank is incompatible with broadcast");
            return
        }

        match origin {
            None => {
                self.permanent_actions.start_prank.replace(StartPrankOpts { sender, origin: None });
            }
            Some(tx_origin) => {
                let key = StorageKey::new(
                    AccountTreeId::new(zksync_types::SYSTEM_CONTEXT_ADDRESS),
                    zksync_types::SYSTEM_CONTEXT_TX_ORIGIN_POSITION,
                );
                let storage = &mut storage.borrow_mut();
                let original_tx_origin = storage.read_value(&key);
                self.write_storage(key, tx_origin.into(), storage);

                self.permanent_actions
                    .start_prank
                    .replace(StartPrankOpts { sender, origin: Some(original_tx_origin.into()) });
            }
        }
    }

    fn stop_prank<S: DatabaseExt + Send>(&mut self, storage: &StoragePtr<EraDb<S>>) {
        if let Some(original_tx_origin) =
            self.permanent_actions.start_prank.take().and_then(|v| v.origin)
        {
            let key = StorageKey::new(
                AccountTreeId::new(zksync_types::SYSTEM_CONTEXT_ADDRESS),
                zksync_types::SYSTEM_CONTEXT_TX_ORIGIN_POSITION,
            );
            self.write_storage(key, original_tx_origin.into(), &mut storage.borrow_mut());
        }
    }

    fn start_broadcast<S: DatabaseExt + Send>(
        &mut self,
        storage: &StoragePtr<EraDb<S>>,
        state: &VmLocalStateData<'_>,
        new_origin: Option<H160>,
    ) {
        if self.permanent_actions.start_prank.is_some() {
            tracing::error!("broadcast is incompatible with prank");
            return
        }

        let depth = state.vm_local_state.callstack.depth();

        let key = StorageKey::new(
            AccountTreeId::new(zksync_types::SYSTEM_CONTEXT_ADDRESS),
            zksync_types::SYSTEM_CONTEXT_TX_ORIGIN_POSITION,
        );

        let mut storage = storage.borrow_mut();

        let original_tx_origin = storage.read_value(&key);
        let new_origin = new_origin.unwrap_or(original_tx_origin.into());

        self.permanent_actions.broadcast = Some(BroadcastOpts {
            new_origin,
            original_origin: original_tx_origin.into(),
            original_caller: state.vm_local_state.callstack.current.msg_sender,
            depth,
        })
    }

    fn stop_broadcast(&mut self) {
        if let Some(broadcast) = self.permanent_actions.broadcast.take() {
            self.one_time_actions
                .push(FinishCycleOneTimeActions::SetOrigin { origin: broadcast.original_origin });
        }
    }

    /// Merge current modified storage with the entire storage modifications made so far in the test
    fn get_modified_storage(
        &self,
        storage: &HashMap<StorageKey, H256>,
    ) -> HashMap<StorageKey, H256> {
        let mut modified_storage = self
            .storage_modifications
            .keys
            .clone()
            .into_iter()
            .filter(|(key, _)| key.address() != &zksync_types::SYSTEM_CONTEXT_ADDRESS)
            .collect::<HashMap<_, _>>();
        modified_storage.extend(
            storage
                .iter()
                .filter(|(key, _)| key.address() != &zksync_types::SYSTEM_CONTEXT_ADDRESS),
        );
        modified_storage
    }

    /// Merge current modified bytecodes with the entire storage modifications made so far in the
    /// test
    fn get_modified_bytecodes(
        &self,
        bootloader_bytecodes: Vec<CompressedBytecodeInfo>,
    ) -> HashMap<H256, Vec<u8>> {
        let mut modified_bytecodes = self.storage_modifications.bytecodes.clone();
        modified_bytecodes.extend(
            bootloader_bytecodes
                .iter()
                .map(|b| {
                    let (bytecode_key, bytecode_value) =
                        bytecode_to_factory_dep(b.original.clone());
                    let key = u256_to_h256(bytecode_key);
                    let value = bytecode_value
                        .into_iter()
                        .flat_map(|v| u256_to_h256(v).as_bytes().to_owned())
                        .collect_vec();
                    (key, value)
                })
                .collect::<HashMap<_, _>>(),
        );
        modified_bytecodes
    }

    /// Handles a FarCall within an EVM if the `use_evm_fork` is set.
    /// Returns true if the call was handled, false otherwise.
    fn handle_evm_far_call<H: HistoryMode, S: DatabaseExt + DatabaseCommit + Send>(
        &mut self,
        state: VmLocalStateData<'_>,
        memory: &SimpleMemory<H>,
        storage: StoragePtr<EraDb<S>>,
    ) -> bool {
        if let Some(fork_env) = &self.use_evm_fork {
            let current = state.vm_local_state.callstack.get_current_stack();

            let call = farcall::parse(&state, &memory);

            if call.to() == &SYSTEM_CONTEXT_ADDRESS {
                if call.selector() == farcall::SELECTOR_SYSTEM_CONTEXT_BLOCK_NUMBER {
                    self.farcall_handler
                        .set_immediate_return(fork_env.block.number.to_be_bytes_vec());
                } else if call.selector() == farcall::SELECTOR_SYSTEM_CONTEXT_BLOCK_TIMESTAMP {
                    self.farcall_handler
                        .set_immediate_return(fork_env.block.timestamp.to_be_bytes_vec());
                }
                return true
            }

            if call.to() == &L2_ETH_TOKEN_ADDRESS &&
                call.selector() == farcall::SELECTOR_L2_ETH_BALANCE_OF
            {
                let account = call.params()[0];
                let account = h256_to_h160(&H256::from(account));

                let handle = &mut storage.borrow_mut();
                let era_db = &handle.storage_handle;
                let info =
                    era_db.db.lock().unwrap().basic(h160_to_address(account)).unwrap().unwrap();
                tracing::debug!("returning evm balance {:?} for {:?}", info.balance, account);

                self.farcall_handler.set_immediate_return(info.balance.to_be_bytes_vec());
                return true
            }

            if call.to() == &CONTRACT_DEPLOYER_ADDRESS &&
                (call.selector() == farcall::SELECTOR_CONTRACT_DEPLOYER_CREATE ||
                    call.selector() == farcall::SELECTOR_CONTRACT_DEPLOYER_CREATE2)
            {
                let salt = call.params()[0];
                // TODO translate bytecode hash to evm bytecode
                let bytecode_hash = H256::from(call.params()[1]);
                // Skip salt + bytecode_hash + offset + byte marker
                let input = call.param_bytes_after(4);

                let bytecode = self
                    .dual_compiled_contracts
                    .iter()
                    .find_map(|contract| {
                        if contract.zk_bytecode_hash == bytecode_hash {
                            Some(contract.evm_bytecode.clone())
                        } else {
                            None
                        }
                    })
                    .unwrap_or_else(|| {
                        panic!(
                            "cannot find matching bytecode to deploy for hash {:?}",
                            bytecode_hash
                        )
                    });

                let from = h160_to_address(current.msg_sender);
                let value = call.value();
                let data = [bytecode, input].concat();

                let era_env = self.env.get().unwrap();
                let mut env = into_revm_env(era_env);
                env.block = fork_env.block.clone();
                env.cfg.chain_id = fork_env.cfg.chain_id;
                env.cfg.disable_eip3607 = true;
                env.cfg.disable_base_fee = true;
                env.cfg.disable_block_gas_limit = true;
                let create_scheme = if call.selector() == farcall::SELECTOR_CONTRACT_DEPLOYER_CREATE
                {
                    CreateScheme::Create
                } else {
                    CreateScheme::Create2 { salt: rU256::from_be_bytes(salt) }
                };
                env.tx = revm::primitives::TxEnv {
                    caller: from,
                    transact_to: revm::primitives::TransactTo::Create(create_scheme),
                    data: data.into(),
                    value: u256_to_revm_u256(*value),
                    // As above, we set the gas price to 0.
                    gas_price: rU256::from(0),
                    gas_priority_fee: None,
                    gas_limit: era_env.system_env.gas_limit as u64,
                    ..env.tx
                };

                let handle = &mut storage.borrow_mut();
                let era_db = &handle.storage_handle;
                let mut db = era_db.db.lock().unwrap();

                let result = db.call_with_evm(env).expect("failed running evm call");

                let address = match result.result {
                    revm::primitives::ExecutionResult::Success {
                        output: revm::primitives::Output::Create(_, Some(address)),
                        ..
                    } => address,
                    _ => panic!("failed deploying contract: {:?}", result.result),
                };

                tracing::info!("deployed contract address: {:?}", address);
                let output = address.to_vec();

                // update state in current EVM after performing any storage translations
                if !result.state.is_empty() {
                    db.commit(result.state);
                }

                self.farcall_handler.set_immediate_return(output.into());
                return true
            }

            if !BROADCAST_IGNORED_CONTRACTS.contains(&current.code_address) {
                tracing::info!("Executing in EVM mode {:?}", call);

                let from = h160_to_address(current.msg_sender);
                let (value, to) = match call {
                    ParsedFarCall::SimpleCall { to, .. } => (rU256::ZERO, to),
                    ParsedFarCall::ValueCall { recipient, value, .. } => {
                        (u256_to_revm_u256(value), recipient)
                    }
                };
                // let to = h160_to_address(to);
                let calldata = call.calldata().to_vec();

                let era_env = self.env.get().unwrap();
                let mut env = into_revm_env(era_env);
                env.block = fork_env.block.clone();
                env.cfg.disable_eip3607 = true;
                env.cfg.disable_base_fee = true;
                env.cfg.disable_block_gas_limit = true;
                env.tx = revm::primitives::TxEnv {
                    caller: from,
                    transact_to: revm::primitives::TransactTo::Call(h160_to_address(to)),
                    data: calldata.into(),
                    value,
                    // As above, we set the gas price to 0.
                    gas_price: rU256::from(0),
                    gas_priority_fee: None,
                    gas_limit: era_env.system_env.gas_limit as u64,
                    ..env.tx
                };

                let era_db = &storage.borrow_mut().storage_handle;
                let mut db = era_db.db.lock().unwrap();

                let result = db.call_with_evm(env).expect("failed running evm call");
                if !result.result.is_success() {
                    panic!("failed deploying contract: {:?}", result.result);
                }

                let output = result.result.output().unwrap().clone();
                tracing::info!("result: {:?}", output);

                // update state in current EVM after performing any storage translations
                if !result.state.is_empty() {
                    db.commit(result.state);
                }

                self.farcall_handler.set_immediate_return(output.into());
                return true
            }
        }

        return false
    }
}

trait ToZkEvmResult {
    /// Converts a [SolcValue] to return data for zkevm
    fn to_return_data(&self) -> Vec<U256>;
}

impl<T> ToZkEvmResult for T
where
    T: SolValue,
{
    fn to_return_data(&self) -> Vec<U256> {
        let abi_encoded_data = self.abi_encode();
        assert!(abi_encoded_data.len() % 32 == 0, "length must be multiple of 32");

        abi_encoded_data.chunks(32).map(U256::from_big_endian).collect_vec()
    }
}

fn into_revm_bytecodes(zk_bytecodes: HashMap<H256, Vec<u8>>) -> HashMap<U256, Vec<U256>> {
    zk_bytecodes
        .into_iter()
        .map(|(key, value)| {
            let key = h256_to_u256(key);
            let value = value.chunks(32).map(U256::from).collect_vec();
            (key, value)
        })
        .collect()
}

fn into_revm_env(env: &EraEnv) -> Env {
    use revm::primitives::U256;
    let block = BlockEnv {
        number: U256::from(env.l1_batch_env.first_l2_block.number),
        coinbase: h160_to_address(env.l1_batch_env.fee_account),
        timestamp: U256::from(env.l1_batch_env.first_l2_block.timestamp),
        gas_limit: U256::from(env.system_env.gas_limit),
        basefee: U256::from(env.l1_batch_env.base_fee()),
        ..Default::default()
    };

    let mut cfg = CfgEnv::default();
    cfg.chain_id = env.system_env.chain_id.as_u64();

    Env { block, cfg, ..Default::default() }
}

fn create_fork_request(
    env: &EraEnv,
    config: Arc<CheatsConfig>,
    block_number: Option<u64>,
    url_or_alias: &str,
) -> CreateFork {
    use foundry_evm_core::opts::Env;
    use revm::primitives::Address as revmAddress;

    let url = config.rpc_url(url_or_alias).unwrap();
    let env = into_revm_env(env);
    let opts_env = Env {
        gas_limit: u64::MAX,
        chain_id: None,
        tx_origin: revmAddress::ZERO,
        block_number: 0,
        block_timestamp: 0,
        ..Default::default()
    };
    let evm_opts = EvmOpts {
        env: opts_env,
        fork_url: Some(url.clone()),
        fork_block_number: block_number,
        ..Default::default()
    };

    CreateFork {
        enable_caching: config.rpc_storage_caching.enable_for_endpoint(&url),
        url,
        env,
        evm_opts,
    }
}

fn get_calldata<H: HistoryMode>(state: &VmLocalStateData<'_>, memory: &SimpleMemory<H>) -> Vec<u8> {
    let ptr = state.vm_local_state.registers[CALL_IMPLICIT_CALLDATA_FAT_PTR_REGISTER as usize];
    assert!(ptr.is_pointer);
    let fat_data_pointer = FatPointer::from_u256(ptr.value);
    memory.read_unaligned_bytes(
        fat_data_pointer.memory_page as usize,
        fat_data_pointer.start as usize,
        fat_data_pointer.length as usize,
    )
}

fn compare_logs(expected_logs: &[LogEntry], actual_logs: &[LogEntry], checks: EmitChecks) -> bool {
    let mut expected_iter = expected_logs.iter().peekable();
    let mut actual_iter = actual_logs.iter();

    while let Some(expected_log) = expected_iter.peek() {
        let mut found = false;

        for actual_log in actual_iter.by_ref() {
            if are_logs_equal(expected_log, actual_log, &checks) {
                found = true;
                break
            }
        }

        if found {
            expected_iter.next(); // Move to the next expected log
        } else {
            // Expected log not found in the remaining actual logs
            return false
        }
    }

    true
}

fn are_logs_equal(a: &LogEntry, b: &LogEntry, emit_checks: &EmitChecks) -> bool {
    let address_match = match emit_checks.address {
        Some(address) => b.address == address,
        None => true,
    };

    let topics_match = emit_checks.topics.iter().enumerate().all(|(i, &check)| {
        if check {
            a.topics.get(i) == b.topics.get(i)
        } else {
            true
        }
    });

    let data_match = if emit_checks.data { a.data == b.data } else { true };

    address_match && topics_match && data_match
}

fn parse_env<F, T, E>(name: &str, parser_fn: F) -> eyre::Result<T>
where
    F: Fn(&str) -> Result<T, E>,
    E: std::error::Error + Send + Sync + 'static,
{
    let env_var = std::env::var(name).context("Env var not found")?;
    let env_var = parser_fn(&env_var)?;
    Ok(env_var)
}

fn parse_env_array<F, T, E>(name: &str, delim: &str, parser_fn: F) -> eyre::Result<Vec<T>>
where
    F: Fn(&str) -> Result<T, E>,
    E: std::error::Error + Send + Sync + 'static,
{
    let env_var = std::env::var(name).context("Env var not found")?;
    let env_vars = env_var
        .split(&delim)
        .map(|var| var.trim())
        .filter(|var| !var.is_empty())
        .map(parser_fn)
        .collect::<Result<Vec<_>, E>>()?;
    Ok(env_vars)
}<|MERGE_RESOLUTION|>--- conflicted
+++ resolved
@@ -176,13 +176,10 @@
     transact_logs: Vec<LogEntry>,
     mocked_calls: MockedCalls,
     farcall_handler: FarCallHandler,
-<<<<<<< HEAD
     use_evm_fork: Option<Env>,
     initialized_evm_forks: HashSet<LocalForkId>,
     dual_compiled_contracts: Vec<DualCompiledContract>,
-=======
     script_wallets: Arc<RwLock<Vec<LocalWallet>>>,
->>>>>>> 320bac63
 }
 
 #[derive(Debug, Clone)]
@@ -1297,21 +1294,15 @@
         cheatcodes_config: Arc<CheatsConfig>,
         storage_modifications: StorageModifications,
         broadcastable_transactions: Arc<RwLock<BroadcastableTransactions>>,
-<<<<<<< HEAD
         dual_compiled_contracts: Vec<DualCompiledContract>,
-=======
         script_wallets: Arc<RwLock<Vec<LocalWallet>>>,
->>>>>>> 320bac63
     ) -> Self {
         Self {
             config: cheatcodes_config,
             storage_modifications,
             broadcastable_transactions,
-<<<<<<< HEAD
             dual_compiled_contracts,
-=======
             script_wallets,
->>>>>>> 320bac63
             ..Default::default()
         }
     }
