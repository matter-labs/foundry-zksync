--- conflicted
+++ resolved
@@ -34,14 +34,9 @@
 };
 use serde::Serialize;
 use std::{
-<<<<<<< HEAD
     cell::{OnceCell, RefMut},
-    collections::{HashMap, HashSet},
-=======
-    cell::RefMut,
     collections::{hash_map::Entry, HashMap, HashSet},
     fmt::Debug,
->>>>>>> d432ef9a
     fs,
     process::Command,
     sync::Arc,
@@ -90,12 +85,12 @@
     H160::zero(),
 ];
 
-<<<<<<< HEAD
 #[derive(Debug, Clone)]
 struct EraEnv {
     l1_batch_env: L1BatchEnv,
     system_env: SystemEnv,
-=======
+}
+
 /// Represents the state of a foundry test function, i.e. functions
 /// prefixed with "testXXX"
 #[derive(Debug, Clone, Default, PartialEq, Eq)]
@@ -107,7 +102,6 @@
     Running { call_depth: usize },
     /// The test function has finished executing
     Finished,
->>>>>>> d432ef9a
 }
 
 #[derive(Debug, Default, Clone)]
@@ -284,23 +278,8 @@
                 tracing::error!("cheatcode triggered, but no calldata or ergs available");
                 return
             }
-<<<<<<< HEAD
             tracing::info!("far call: cheatcode triggered");
-            let calldata = {
-                let ptr = state.vm_local_state.registers
-                    [CALL_IMPLICIT_CALLDATA_FAT_PTR_REGISTER as usize];
-                assert!(ptr.is_pointer);
-                let fat_data_pointer = FatPointer::from_u256(ptr.value);
-                memory.read_unaligned_bytes(
-                    fat_data_pointer.memory_page as usize,
-                    fat_data_pointer.start as usize,
-                    fat_data_pointer.length as usize,
-                )
-            };
-=======
-            tracing::info!("near call: cheatcode triggered");
             let calldata = get_calldata(&state, memory);
->>>>>>> d432ef9a
 
             // try to dispatch the cheatcode
             if let Ok(call) = Vm::VmCalls::abi_decode(&calldata, true) {
@@ -499,23 +478,8 @@
 }
 
 impl CheatcodeTracer {
-<<<<<<< HEAD
     pub fn new(cheatcodes_config: Arc<CheatsConfig>) -> Self {
-        CheatcodeTracer {
-            one_time_actions: vec![],
-            permanent_actions: FinishCyclePermanentActions { start_prank: None },
-            near_calls: 0,
-            return_data: None,
-            return_ptr: None,
-            serialized_objects: HashMap::new(),
-            env: OnceCell::default(),
-            config: cheatcodes_config,
-            recorded_logs: HashSet::new(),
-            recording_logs: false,
-            recording_timestamp: 0,
-=======
-    pub fn new() -> Self {
-        CheatcodeTracer::default()
+        Self { config: cheatcodes_config, ..Default::default() }
     }
 
     /// Resets the test state to [TestStatus::NotStarted]
@@ -556,7 +520,6 @@
                 }
             }
             _ => (),
->>>>>>> d432ef9a
         }
 
         &self.test_status
@@ -1182,7 +1145,6 @@
         .collect()
 }
 
-<<<<<<< HEAD
 fn into_revm_env(env: &EraEnv) -> Env {
     use foundry_common::zk_utils::conversion_utils::h160_to_address;
     use revm::primitives::U256;
@@ -1233,7 +1195,8 @@
         env,
         evm_opts,
     }
-=======
+}
+
 fn get_calldata<H: HistoryMode>(state: &VmLocalStateData<'_>, memory: &SimpleMemory<H>) -> Vec<u8> {
     let ptr = state.vm_local_state.registers[CALL_IMPLICIT_CALLDATA_FAT_PTR_REGISTER as usize];
     assert!(ptr.is_pointer);
@@ -1243,5 +1206,4 @@
         fat_data_pointer.start as usize,
         fat_data_pointer.length as usize,
     )
->>>>>>> d432ef9a
 }