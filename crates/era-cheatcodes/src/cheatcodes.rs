--- conflicted
+++ resolved
@@ -2322,11 +2322,7 @@
     while let Some(expected_log) = expected_iter.peek() {
         let mut found = false;
 
-<<<<<<< HEAD
-        while let Some(actual_log) = actual_iter.next() {
-=======
         for actual_log in actual_iter.by_ref() {
->>>>>>> fec8c365
             if are_logs_equal(expected_log, actual_log, &checks) {
                 found = true;
                 break
