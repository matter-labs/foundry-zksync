use crate::{
    events::LogEntry,
    utils::{ToH160, ToH256, ToU256},
};
use alloy_sol_types::{SolInterface, SolValue};
use era_test_node::utils::bytecode_to_factory_dep;
use ethers::{signers::Signer, types::TransactionRequest, utils::to_checksum};
use foundry_cheatcodes::{BroadcastableTransaction, CheatsConfig};
use foundry_cheatcodes_spec::Vm;
use foundry_common::{conversion_utils::h160_to_address, StorageModifications};
use foundry_evm_core::{
    backend::DatabaseExt,
    era_revm::{db::RevmDatabaseForEra, storage_view::StorageView, transactions::storage_to_state},
    fork::CreateFork,
    opts::EvmOpts,
};
use itertools::Itertools;
use multivm::{
    interface::{dyn_tracers::vm_1_4_0::DynTracer, tracer::TracerExecutionStatus, VmRevertReason},
    vm_latest::{
        BootloaderState, HistoryMode, L1BatchEnv, SimpleMemory, SystemEnv, VmTracer, ZkSyncVmState,
    },
    zk_evm_1_3_3::zkevm_opcode_defs::CALL_SYSTEM_ABI_REGISTERS,
    zk_evm_1_4_0::{
        tracing::{AfterExecutionData, VmLocalStateData},
        vm_state::{PrimitiveValue, VmLocalState},
        zkevm_opcode_defs::{
            self,
            decoding::{EncodingModeProduction, VmEncodingMode},
            FatPointer, Opcode, RetOpcode, CALL_IMPLICIT_CALLDATA_FAT_PTR_REGISTER,
            RET_IMPLICIT_RETURNDATA_PARAMS_REGISTER,
        },
    },
};
use revm::{
    primitives::{ruint::Uint, BlockEnv, CfgEnv, Env, SpecId, U256 as rU256},
    JournaledState,
};
use serde::Serialize;
use std::{
    cell::{OnceCell, RefMut},
    collections::{hash_map::Entry, HashMap, HashSet},
    fmt::Debug,
    fs,
    ops::BitAnd,
    process::Command,
    str::FromStr,
    sync::Arc,
};
use zksync_basic_types::{AccountTreeId, H160, H256, U256};
use zksync_state::{ReadStorage, StoragePtr, WriteStorage};
use zksync_types::{
    block::{pack_block_info, unpack_block_info},
    get_code_key, get_nonce_key,
    utils::{decompose_full_nonce, nonces_to_full_nonce, storage_key_for_eth_balance},
    LogQuery, StorageKey, Timestamp, ACCOUNT_CODE_STORAGE_ADDRESS, MSG_VALUE_SIMULATOR_ADDRESS,
};
use zksync_utils::{bytecode::CompressedBytecodeInfo, h256_to_u256, u256_to_h256};

type EraDb<DB> = StorageView<RevmDatabaseForEra<DB>>;
type PcOrImm = <EncodingModeProduction as VmEncodingMode<8>>::PcOrImm;

// address(uint160(uint256(keccak256('hevm cheat code'))))
// 0x7109709ecfa91a80626ff3989d68f67f5b1dd12d
const CHEATCODE_ADDRESS: H160 = H160([
    113, 9, 112, 158, 207, 169, 26, 128, 98, 111, 243, 152, 157, 104, 246, 127, 91, 29, 209, 45,
]);

// 0x2e1908b13b8b625ed13ecf03c87d45c499d1f325
const TEST_ADDRESS: H160 =
    H160([46, 25, 8, 177, 59, 139, 98, 94, 209, 62, 207, 3, 200, 125, 69, 196, 153, 209, 243, 37]);

const INTERNAL_CONTRACT_ADDRESSES: [H160; 20] = [
    zksync_types::BOOTLOADER_ADDRESS,
    zksync_types::ACCOUNT_CODE_STORAGE_ADDRESS,
    zksync_types::NONCE_HOLDER_ADDRESS,
    zksync_types::KNOWN_CODES_STORAGE_ADDRESS,
    zksync_types::IMMUTABLE_SIMULATOR_STORAGE_ADDRESS,
    zksync_types::CONTRACT_DEPLOYER_ADDRESS,
    zksync_types::CONTRACT_FORCE_DEPLOYER_ADDRESS,
    zksync_types::L1_MESSENGER_ADDRESS,
    zksync_types::MSG_VALUE_SIMULATOR_ADDRESS,
    zksync_types::KECCAK256_PRECOMPILE_ADDRESS,
    zksync_types::L2_ETH_TOKEN_ADDRESS,
    zksync_types::SYSTEM_CONTEXT_ADDRESS,
    zksync_types::BOOTLOADER_UTILITIES_ADDRESS,
    zksync_types::EVENT_WRITER_ADDRESS,
    zksync_types::COMPRESSOR_ADDRESS,
    zksync_types::COMPLEX_UPGRADER_ADDRESS,
    zksync_types::ECRECOVER_PRECOMPILE_ADDRESS,
    zksync_types::SHA256_PRECOMPILE_ADDRESS,
    zksync_types::MINT_AND_BURN_ADDRESS,
    H160::zero(),
];

#[derive(Debug, Clone)]
struct EraEnv {
    l1_batch_env: L1BatchEnv,
    system_env: SystemEnv,
}

/// Represents the state of a foundry test function, i.e. functions
/// prefixed with "testXXX"
#[derive(Debug, Clone, Default, PartialEq, Eq)]
enum FoundryTestState {
    /// The test function is not yet running
    #[default]
    NotStarted,
    /// The test function is now running at the specified call depth
    Running { call_depth: usize },
    /// The test function has finished executing
    Finished,
}

#[derive(Debug, Default, Clone)]
pub struct CheatcodeTracer {
    storage_modifications: StorageModifications,
    one_time_actions: Vec<FinishCycleOneTimeActions>,
    next_return_action: Option<NextReturnAction>,
    permanent_actions: FinishCyclePermanentActions,
    return_data: Option<Vec<U256>>,
    return_ptr: Option<FatPointer>,
    near_calls: usize,
    serialized_objects: HashMap<String, String>,
    env: OnceCell<EraEnv>,
    config: Arc<CheatsConfig>,
    recorded_logs: HashSet<LogEntry>,
    recording_logs: bool,
    recording_timestamp: u32,
    expected_calls: ExpectedCallsTracker,
    test_status: FoundryTestState,
    emit_config: EmitConfig,
    saved_snapshots: HashMap<U256, SavedSnapshot>,
    broadcastable_transactions: Vec<BroadcastableTransaction>,
}

#[derive(Debug, Clone)]
pub struct SavedSnapshot {
    modified_storage: HashMap<StorageKey, H256>,
}

#[derive(Debug, Clone, Default)]
struct EmitConfig {
    expected_emit_state: ExpectedEmitState,
    expect_emits_since: u32,
    expect_emits_until: u32,
    call_emits_since: u32,
    call_emits_until: u32,
    call_depth: usize,
    checks: EmitChecks,
}

#[derive(Debug, Clone, Default)]
struct EmitChecks {
    address: Option<H160>,
    topics: [bool; 3],
    data: bool,
}

#[derive(Debug, Clone, Serialize, Eq, Hash, PartialEq, Default)]
enum ExpectedEmitState {
    #[default]
    NotStarted,
    ExpectedEmitTriggered,
    CallTriggered,
    Assert,
    Finished,
}

#[derive(Debug, Clone)]
enum FinishCycleOneTimeActions {
    StorageWrite { key: StorageKey, read_value: H256, write_value: H256 },
    StoreFactoryDep { hash: U256, bytecode: Vec<U256> },
    ForceRevert { error: Vec<u8>, exception_handler: PcOrImm },
    ForceReturn { data: Vec<u8>, continue_pc: PcOrImm },
    CreateSelectFork { url_or_alias: String, block_number: Option<u64> },
    CreateFork { url_or_alias: String, block_number: Option<u64> },
    RollFork { block_number: Uint<256, 4>, fork_id: Option<Uint<256, 4>> },
    SelectFork { fork_id: U256 },
    RevertToSnapshot { snapshot_id: U256 },
    Snapshot,
    SetOrigin { origin: H160 },
<<<<<<< HEAD
    Transact { fork_id: Option<U256>, tx_hash: H256 },
=======
    MakePersistentAccount { account: H160 },
    MakePersistentAccounts { accounts: Vec<H160> },
    RevokePersistentAccount { account: H160 },
    RevokePersistentAccounts { accounts: Vec<H160> },
>>>>>>> 3b096c0d
}

#[derive(Debug, Clone)]
struct NextReturnAction {
    /// Target depth where the next statement would be
    target_depth: usize,
    /// Action to queue when the condition is satisfied
    action: ActionOnReturn,
    returns_to_skip: usize,
}

#[derive(Debug, Clone)]
enum ActionOnReturn {
    ExpectRevert {
        reason: Option<Vec<u8>>,
        depth: usize,
        prev_continue_pc: Option<PcOrImm>,
        prev_exception_handler_pc: Option<PcOrImm>,
    },
}

#[derive(Debug, Default, Clone)]
struct FinishCyclePermanentActions {
    start_prank: Option<StartPrankOpts>,
    broadcast: Option<BroadcastOpts>,
}

#[derive(Debug, Clone)]
struct StartPrankOpts {
    sender: H160,
    origin: Option<H160>,
}

/// Tracks the expected calls per address.
///
/// For each address, we track the expected calls per call data. We track it in such manner
/// so that we don't mix together calldatas that only contain selectors and calldatas that contain
/// selector and arguments (partial and full matches).
///
/// This then allows us to customize the matching behavior for each call data on the
/// `ExpectedCallData` struct and track how many times we've actually seen the call on the second
/// element of the tuple.
type ExpectedCallsTracker = HashMap<H160, HashMap<Vec<u8>, (ExpectedCallData, u64)>>;

#[derive(Debug, Clone)]
struct ExpectedCallData {
    /// The expected value sent in the call
    value: Option<U256>,
    /// The number of times the call is expected to be made.
    /// If the type of call is `NonCount`, this is the lower bound for the number of calls
    /// that must be seen.
    /// If the type of call is `Count`, this is the exact number of calls that must be seen.
    count: u64,
    /// The type of expected call.
    call_type: ExpectedCallType,
}

/// The type of expected call.
#[derive(Clone, Debug, PartialEq, Eq)]
enum ExpectedCallType {
    /// The call is expected to be made at least once.
    NonCount,
    /// The exact number of calls expected.
    Count,
}

#[derive(Debug, Clone)]
struct BroadcastOpts {
    original_origin: H160,
    original_caller: H160,
    new_origin: H160,
    depth: usize,
}

impl<S: DatabaseExt + Send, H: HistoryMode> DynTracer<EraDb<S>, SimpleMemory<H>>
    for CheatcodeTracer
{
    fn before_execution(
        &mut self,
        state: VmLocalStateData<'_>,
        data: multivm::zk_evm_1_4_0::tracing::BeforeExecutionData,
        _memory: &SimpleMemory<H>,
        _storage: StoragePtr<EraDb<S>>,
    ) {
        //store the current exception handler in expect revert
        // to be used to force a revert
        if let Some(ActionOnReturn::ExpectRevert {
            prev_exception_handler_pc,
            prev_continue_pc,
            ..
        }) = self.current_expect_revert()
        {
            if matches!(data.opcode.variant.opcode, Opcode::Ret(_)) {
                // Callstack on the desired depth, it has the correct pc for continue
                let last = state.vm_local_state.callstack.inner.last().unwrap();
                // Callstack on the current depth, it has the correct pc for exception handler and
                // is_local_frame
                let current = &state.vm_local_state.callstack.current;
                let is_to_label: bool = data.opcode.variant.flags
                    [zkevm_opcode_defs::RET_TO_LABEL_BIT_IDX] &
                    state.vm_local_state.callstack.current.is_local_frame;
                tracing::debug!(%is_to_label, ?last, "storing continuations");

                // The source https://github.com/matter-labs/era-zk_evm/blob/763ef5dfd52fecde36bfdd01d47589b61eabf118/src/opcodes/execution/ret.rs#L242
                if is_to_label {
                    prev_continue_pc.replace(data.opcode.imm_0);
                } else {
                    prev_continue_pc.replace(last.pc);
                }

                prev_exception_handler_pc.replace(current.exception_handler_location);
            }
        }
    }

    fn after_execution(
        &mut self,
        state: VmLocalStateData<'_>,
        data: AfterExecutionData,
        memory: &SimpleMemory<H>,
        storage: StoragePtr<EraDb<S>>,
    ) {
        let current = state.vm_local_state.callstack.get_current_stack();
        let is_reserved_addr = current
            .code_address
            .bitand(H160::from_str("ffffffffffffffffffffffffffffffffffff0000").unwrap())
            .is_zero();

        if current.code_address != CHEATCODE_ADDRESS &&
            !INTERNAL_CONTRACT_ADDRESSES.contains(&current.code_address) &&
            !is_reserved_addr
        {
            if self.emit_config.expected_emit_state == ExpectedEmitState::ExpectedEmitTriggered {
                //cheatcode triggered, waiting for far call
                if let Opcode::FarCall(_call) = data.opcode.variant.opcode {
                    self.emit_config.call_emits_since = state.vm_local_state.timestamp;
                    self.emit_config.expect_emits_until = state.vm_local_state.timestamp;
                    self.emit_config.expected_emit_state = ExpectedEmitState::CallTriggered;
                    self.emit_config.call_depth = state.vm_local_state.callstack.depth();
                }
            }

            if self.emit_config.expected_emit_state == ExpectedEmitState::CallTriggered &&
                state.vm_local_state.callstack.depth() < self.emit_config.call_depth
            {
                self.emit_config.call_emits_until = state.vm_local_state.timestamp;
            }
        }

        if self.update_test_status(&state, &data) == &FoundryTestState::Finished {
            // Trigger assert for emit_logs
            self.emit_config.expected_emit_state = ExpectedEmitState::Assert;

            for (address, expected_calls_for_target) in &self.expected_calls {
                for (expected_calldata, (expected, actual_count)) in expected_calls_for_target {
                    let failed = match expected.call_type {
                        // If the cheatcode was called with a `count` argument,
                        // we must check that the EVM performed a CALL with this calldata exactly
                        // `count` times.
                        ExpectedCallType::Count => expected.count != *actual_count,
                        // If the cheatcode was called without a `count` argument,
                        // we must check that the EVM performed a CALL with this calldata at least
                        // `count` times. The amount of times to check was
                        // the amount of time the cheatcode was called.
                        ExpectedCallType::NonCount => expected.count > *actual_count,
                    };
                    // TODO: change to proper revert
                    assert!(
                        !failed,
                        "Expected call to {:?} with data {:?} was found {} times, expected {}",
                        address, expected_calldata, actual_count, expected.count
                    );
                }
            }

            // reset the test state to avoid checking again
            self.reset_test_status();
        }

        // Checks returns from caontracts for expectRevert cheatcode
        self.handle_return(&state, &data, memory);

        // Checks contract calls for expectCall cheatcode
        if let Opcode::FarCall(_call) = data.opcode.variant.opcode {
            let current = state.vm_local_state.callstack.current;
            if let Some(expected_calls_for_target) =
                self.expected_calls.get_mut(&current.code_address)
            {
                let calldata = get_calldata(&state, memory);
                // Match every partial/full calldata
                for (expected_calldata, (expected, actual_count)) in expected_calls_for_target {
                    // Increment actual times seen if...
                    // The calldata is at most, as big as this call's input, and
                    if expected_calldata.len() <= calldata.len() &&
                        // Both calldata match, taking the length of the assumed smaller one (which will have at least the selector), and
                        *expected_calldata == calldata[..expected_calldata.len()] &&
                        // The value matches, if provided
                        expected
                            .value
                            .map_or(true, |value|{
                                 value == current.context_u128_value.into()})
                    {
                        *actual_count += 1;
                    }
                }
            }
        }

        let current = state.vm_local_state.callstack.get_current_stack();

        if self.return_data.is_some() {
            if let Opcode::Ret(_call) = data.opcode.variant.opcode {
                if self.near_calls == 0 {
                    let ptr = state.vm_local_state.registers
                        [RET_IMPLICIT_RETURNDATA_PARAMS_REGISTER as usize];
                    let fat_data_pointer = FatPointer::from_u256(ptr.value);
                    self.return_ptr = Some(fat_data_pointer);
                } else {
                    self.near_calls = self.near_calls.saturating_sub(1);
                }
            }
        }

        if let Opcode::Ret(_) = data.opcode.variant.opcode {
            let current = state.vm_local_state.callstack.current;
            if current.code_address != CHEATCODE_ADDRESS {
                if let Some(broadcast) = &self.permanent_actions.broadcast {
                    if state.vm_local_state.callstack.depth() == broadcast.depth {
                        //when the test ends, just make sure the tx origin is set to the original
                        // one (should never get here unless .stopBroadcast
                        // wasn't called)
                        self.one_time_actions.push(FinishCycleOneTimeActions::SetOrigin {
                            origin: broadcast.original_origin,
                        });
                    }
                }
            }
        }

        if let Opcode::NearCall(_call) = data.opcode.variant.opcode {
            if self.return_data.is_some() {
                self.near_calls += 1;
            }
        }

        if let Opcode::FarCall(_call) = data.opcode.variant.opcode {
            if current.code_address == ACCOUNT_CODE_STORAGE_ADDRESS {
                if let Some(action) = &mut self.next_return_action {
                    // if the call is to the account storage contract, we need to skip the next
                    // return and our code assumes that we are working with return opcode, so we
                    // have to increase target depth
                    if action.target_depth + 1 == state.vm_local_state.callstack.depth() {
                        action.returns_to_skip += 1;
                    }
                }
            }

            if current.code_address != CHEATCODE_ADDRESS {
                if let Some(broadcast) = self.permanent_actions.broadcast.as_ref() {
                    let prev_cs = state
                        .vm_local_state
                        .callstack
                        .inner
                        .last()
                        .expect("callstack before the current");

                    if state.vm_local_state.callstack.depth() == broadcast.depth &&
                        prev_cs.this_address == broadcast.original_caller
                    {
                        self.one_time_actions.push(FinishCycleOneTimeActions::SetOrigin {
                            origin: broadcast.new_origin,
                        });

                        let new_origin = broadcast.new_origin;
                        let handle = &mut storage.borrow_mut();
                        let (nonce, _) = Self::get_nonce(new_origin, handle);
                        let revm_db_for_era = &handle.storage_handle;
                        let rpc = revm_db_for_era.db.lock().unwrap().active_fork_url();

                        let gas_limit = current.ergs_remaining;

                        let (value, to) = if current.code_address == MSG_VALUE_SIMULATOR_ADDRESS {
                            //when some eth is sent to an address in zkevm the call is replaced
                            // with a call to MsgValueSimulator, which does a mimic_call later
                            // to the original destination
                            // The value is stored in the 1st system abi register, and the
                            // original address is stored in the 2nd register
                            // see: https://github.com/matter-labs/era-test-node/blob/6ee7d29e876b75506f58355218e1ea755a315d17/etc/system-contracts/contracts/MsgValueSimulator.sol#L26-L27
                            let msg_value_simulator_value_reg_idx = CALL_SYSTEM_ABI_REGISTERS.start;
                            let msg_value_simulator_address_reg_idx =
                                msg_value_simulator_value_reg_idx + 1;
                            let value = state.vm_local_state.registers
                                [msg_value_simulator_value_reg_idx as usize];

                            let address = state.vm_local_state.registers
                                [msg_value_simulator_address_reg_idx as usize];

                            let mut bytes = [0u8; 32];
                            address.value.to_big_endian(&mut bytes);
                            let address = H256::from(bytes);

                            (Some(value.value), address.into())
                        } else {
                            (None, current.code_address)
                        };

                        let tx = BroadcastableTransaction {
                            rpc,
                            transaction:
                                ethers::types::transaction::eip2718::TypedTransaction::Legacy(
                                    TransactionRequest {
                                        from: Some(new_origin),
                                        to: Some(ethers::types::NameOrAddress::Address(to)),
                                        //FIXME: set only if set manually by user
                                        gas: Some(gas_limit.into()),
                                        value,
                                        data: Some(get_calldata(&state, memory).into()),
                                        nonce: Some(nonce),
                                        ..Default::default()
                                    },
                                ),
                        };
                        tracing::debug!(?tx, "storing for broadcast");

                        self.broadcastable_transactions.push(tx);
                        //FIXME: detect if this is a deployment and increase the other nonce too
                        self.set_nonce(new_origin, (Some(nonce + 1), None), handle);
                    }
                }
                return
            }
            if current.code_page.0 == 0 || current.ergs_remaining == 0 {
                tracing::error!("cheatcode triggered, but no calldata or ergs available");
                return
            }
            tracing::info!("far call: cheatcode triggered");
            let calldata = get_calldata(&state, memory);

            // try to dispatch the cheatcode
            if let Ok(call) = Vm::VmCalls::abi_decode(&calldata, true) {
                self.dispatch_cheatcode(state, data, memory, storage, call);
            } else {
                tracing::error!(
                    "Failed to decode cheatcode calldata (far call): {}",
                    hex::encode(calldata),
                );
            }
        }
    }
}

impl<S: DatabaseExt + Send, H: HistoryMode> VmTracer<EraDb<S>, H> for CheatcodeTracer {
    fn initialize_tracer(
        &mut self,
        _state: &mut ZkSyncVmState<EraDb<S>, H>,
        l1_batch_env: &L1BatchEnv,
        system_env: &SystemEnv,
    ) {
        self.env
            .set(EraEnv { l1_batch_env: l1_batch_env.clone(), system_env: system_env.clone() })
            .unwrap();
    }

    fn finish_cycle(
        &mut self,
        state: &mut ZkSyncVmState<EraDb<S>, H>,
        bootloader_state: &mut BootloaderState,
        storage: StoragePtr<EraDb<S>>,
    ) -> TracerExecutionStatus {
        if self.recording_logs {
            let (events, _) = state.event_sink.get_events_and_l2_l1_logs_after_timestamp(
                zksync_types::Timestamp(self.recording_timestamp),
            );
            let logs = crate::events::parse_events(events);
            //insert logs in the hashset
            for log in logs {
                self.recorded_logs.insert(log);
            }
        }

        // This assert is triggered only once after the test execution finishes
        // And is used to assert that all logs exist
        if self.emit_config.expected_emit_state == ExpectedEmitState::Assert {
            self.emit_config.expected_emit_state = ExpectedEmitState::Finished;

            let (expected_events_initial_dimension, _) =
                state.event_sink.get_events_and_l2_l1_logs_after_timestamp(
                    zksync_types::Timestamp(self.emit_config.expect_emits_since),
                );
            let expected_events_surplus = state
                .event_sink
                .get_events_and_l2_l1_logs_after_timestamp(zksync_types::Timestamp(
                    self.emit_config.expect_emits_until,
                ))
                .0
                .len();

            //remove n surplus events from the end of expected_events_initial_dimension
            let expected_events = expected_events_initial_dimension
                .clone()
                .into_iter()
                .take(expected_events_initial_dimension.len() - expected_events_surplus)
                .collect::<Vec<_>>();
            let expected_logs = crate::events::parse_events(expected_events);

            let (actual_events_initial_dimension, _) =
                state.event_sink.get_events_and_l2_l1_logs_after_timestamp(
                    zksync_types::Timestamp(self.emit_config.call_emits_since),
                );
            let actual_events_surplus = state
                .event_sink
                .get_events_and_l2_l1_logs_after_timestamp(zksync_types::Timestamp(
                    self.emit_config.call_emits_until,
                ))
                .0
                .len();

            //remove n surplus events from the end of actual_events_initial_dimension
            let actual_events = actual_events_initial_dimension
                .clone()
                .into_iter()
                .take(actual_events_initial_dimension.len() - actual_events_surplus)
                .collect::<Vec<_>>();
            let actual_logs = crate::events::parse_events(actual_events);

            assert!(compare_logs(&expected_logs, &actual_logs, self.emit_config.checks.clone()));
        }

        while let Some(action) = self.one_time_actions.pop() {
            match action {
                FinishCycleOneTimeActions::StorageWrite { key, read_value, write_value } => {
                    state.storage.write_value(LogQuery {
                        timestamp: Timestamp(state.local_state.timestamp),
                        tx_number_in_block: state.local_state.tx_number_in_block,
                        aux_byte: Default::default(),
                        shard_id: Default::default(),
                        address: *key.address(),
                        key: h256_to_u256(*key.key()),
                        read_value: h256_to_u256(read_value),
                        written_value: h256_to_u256(write_value),
                        rw_flag: true,
                        rollback: false,
                        is_service: false,
                    });
                }
                FinishCycleOneTimeActions::MakePersistentAccount { account } => {
                    let era_db: &RevmDatabaseForEra<S> = &storage.borrow_mut().storage_handle;

                    let mut db = era_db.db.lock().unwrap();
                    db.add_persistent_account(revm::primitives::Address::from(
                        account.to_fixed_bytes(),
                    ));
                }
                FinishCycleOneTimeActions::MakePersistentAccounts { accounts } => {
                    let era_db: &RevmDatabaseForEra<S> = &storage.borrow_mut().storage_handle;

                    let mut db = era_db.db.lock().unwrap();
                    db.extend_persistent_accounts(
                        accounts
                            .into_iter()
                            .map(|a: H160| revm::primitives::Address::from(a.to_fixed_bytes()))
                            .collect::<Vec<revm::primitives::Address>>(),
                    );
                }
                FinishCycleOneTimeActions::RevokePersistentAccount { account } => {
                    let era_db: &RevmDatabaseForEra<S> = &storage.borrow_mut().storage_handle;
                    let mut db = era_db.db.lock().unwrap();
                    db.remove_persistent_account(&revm::primitives::Address::from(
                        account.to_fixed_bytes(),
                    ));
                }
                FinishCycleOneTimeActions::RevokePersistentAccounts { accounts } => {
                    let era_db: &RevmDatabaseForEra<S> = &storage.borrow_mut().storage_handle;
                    let mut db = era_db.db.lock().unwrap();
                    db.remove_persistent_accounts(
                        accounts
                            .into_iter()
                            .map(|a: H160| revm::primitives::Address::from(a.to_fixed_bytes()))
                            .collect::<Vec<revm::primitives::Address>>(),
                    );
                }
                FinishCycleOneTimeActions::StoreFactoryDep { hash, bytecode } => state
                    .decommittment_processor
                    .populate(vec![(hash, bytecode)], Timestamp(state.local_state.timestamp)),
                FinishCycleOneTimeActions::CreateSelectFork { url_or_alias, block_number } => {
                    let mut storage = storage.borrow_mut();
                    let modified_storage =
                        self.get_modified_storage(storage.modified_storage_keys());
                    let modified_bytecodes = self.get_modified_bytecodes(
                        bootloader_state.get_last_tx_compressed_bytecodes(),
                    );

                    storage.clean_cache();
                    let fork_id = {
                        let era_db: &RevmDatabaseForEra<S> = &storage.storage_handle;
                        let bytecodes = into_revm_bytecodes(modified_bytecodes.clone());
                        state.decommittment_processor.populate(
                            bytecodes
                                .clone()
                                .into_iter()
                                .filter(|(key, _)| {
                                    !state
                                        .decommittment_processor
                                        .known_bytecodes
                                        .inner()
                                        .contains_key(key)
                                })
                                .collect(),
                            Timestamp(state.local_state.timestamp),
                        );

                        let mut journaled_state = JournaledState::new(SpecId::LATEST, vec![]);
                        journaled_state.state =
                            storage_to_state(era_db, &modified_storage, bytecodes);

                        let mut db = era_db.db.lock().unwrap();
                        let era_env = self.env.get().unwrap();
                        let mut env = into_revm_env(era_env);
                        db.create_select_fork(
                            create_fork_request(
                                era_env,
                                self.config.clone(),
                                block_number,
                                &url_or_alias,
                            ),
                            &mut env,
                            &mut journaled_state,
                        )
                    };
                    storage.modified_storage_keys = modified_storage;

                    self.return_data = Some(fork_id.unwrap().to_return_data());
                }
                FinishCycleOneTimeActions::CreateFork { url_or_alias, block_number } => {
                    let era_db = &storage.borrow_mut().storage_handle;
                    let mut db = era_db.db.lock().unwrap();
                    let era_env = self.env.get().unwrap();
                    let fork_id = db
                        .create_fork(create_fork_request(
                            era_env,
                            self.config.clone(),
                            block_number,
                            &url_or_alias,
                        ))
                        .unwrap();
                    self.return_data = Some(fork_id.to_return_data());
                }
                FinishCycleOneTimeActions::RollFork { block_number, fork_id } => {
                    let modified_storage =
                        self.get_modified_storage(storage.borrow_mut().modified_storage_keys());
                    let modified_bytecodes = self.get_modified_bytecodes(
                        bootloader_state.get_last_tx_compressed_bytecodes(),
                    );

                    let mut storage = storage.borrow_mut();

                    storage.clean_cache();
                    {
                        let era_db = &storage.storage_handle;
                        let bytecodes = into_revm_bytecodes(modified_bytecodes.clone());
                        state.decommittment_processor.populate(
                            bytecodes
                                .clone()
                                .into_iter()
                                .filter(|(key, _)| {
                                    !state
                                        .decommittment_processor
                                        .known_bytecodes
                                        .inner()
                                        .contains_key(key)
                                })
                                .collect(),
                            Timestamp(state.local_state.timestamp),
                        );

                        let mut journaled_state = JournaledState::new(SpecId::LATEST, vec![]);
                        journaled_state.state =
                            storage_to_state(era_db, &modified_storage, bytecodes);

                        let mut db = era_db.db.lock().unwrap();
                        let era_env = self.env.get().unwrap();
                        let mut env = into_revm_env(era_env);
                        db.roll_fork(fork_id, block_number, &mut env, &mut journaled_state)
                            .unwrap();
                    };
                    storage.modified_storage_keys = modified_storage;
                }
                FinishCycleOneTimeActions::SelectFork { fork_id } => {
                    let mut storage = storage.borrow_mut();
                    let modified_storage =
                        self.get_modified_storage(storage.modified_storage_keys());
                    let modified_bytecodes = self.get_modified_bytecodes(
                        bootloader_state.get_last_tx_compressed_bytecodes(),
                    );
                    {
                        storage.clean_cache();
                        let era_db = &storage.storage_handle;
                        let bytecodes = into_revm_bytecodes(modified_bytecodes.clone());
                        state.decommittment_processor.populate(
                            bytecodes
                                .clone()
                                .into_iter()
                                .filter(|(key, _)| {
                                    !state
                                        .decommittment_processor
                                        .known_bytecodes
                                        .inner()
                                        .contains_key(key)
                                })
                                .collect(),
                            Timestamp(state.local_state.timestamp),
                        );

                        let mut journaled_state = JournaledState::new(SpecId::LATEST, vec![]);
                        journaled_state.state =
                            storage_to_state(era_db, &modified_storage, bytecodes);

                        let mut db = era_db.db.lock().unwrap();
                        let era_env = self.env.get().unwrap();
                        let mut env = into_revm_env(era_env);
                        db.select_fork(
                            rU256::from(fork_id.as_u128()),
                            &mut env,
                            &mut journaled_state,
                        )
                        .unwrap();
                    }
                    storage.modified_storage_keys = modified_storage;

                    self.return_data = Some(vec![fork_id]);
                }
                FinishCycleOneTimeActions::RevertToSnapshot { snapshot_id } => {
                    let mut storage = storage.borrow_mut();
                    let modified_storage =
                        self.get_modified_storage(storage.modified_storage_keys());
                    storage.clean_cache();

                    {
                        let era_db = &storage.storage_handle;
                        let bytecodes = bootloader_state
                            .get_last_tx_compressed_bytecodes()
                            .iter()
                            .map(|b| bytecode_to_factory_dep(b.original.clone()))
                            .collect();

                        let mut journaled_state = JournaledState::new(SpecId::LATEST, vec![]);
                        journaled_state.state =
                            storage_to_state(era_db, &modified_storage, bytecodes);

                        let mut db = era_db.db.lock().unwrap();
                        let era_env = self.env.get().unwrap();
                        let mut env = into_revm_env(era_env);
                        db.revert(Uint::from_limbs(snapshot_id.0), &journaled_state, &mut env);
                    }

                    storage.modified_storage_keys =
                        self.saved_snapshots.remove(&snapshot_id).unwrap().modified_storage;
                }
                FinishCycleOneTimeActions::Snapshot => {
                    let mut storage = storage.borrow_mut();
                    let modified_storage =
                        self.get_modified_storage(storage.modified_storage_keys());

                    storage.clean_cache();

                    let snapshot_id = {
                        let era_db = &storage.storage_handle;
                        let bytecodes = bootloader_state
                            .get_last_tx_compressed_bytecodes()
                            .iter()
                            .map(|b| bytecode_to_factory_dep(b.original.clone()))
                            .collect();

                        let mut journaled_state = JournaledState::new(SpecId::LATEST, vec![]);
                        journaled_state.state =
                            storage_to_state(era_db, &modified_storage, bytecodes);

                        let mut db = era_db.db.lock().unwrap();
                        let era_env = self.env.get().unwrap();
                        let env = into_revm_env(era_env);
                        let snapshot_id = db.snapshot(&journaled_state, &env);

                        self.saved_snapshots.insert(
                            snapshot_id.to_u256(),
                            SavedSnapshot { modified_storage: modified_storage.clone() },
                        );
                        snapshot_id
                    };

                    storage.modified_storage_keys = modified_storage;
                    self.return_data = Some(snapshot_id.to_return_data());
                }
                FinishCycleOneTimeActions::ForceReturn { data, continue_pc: pc } => {
                    tracing::debug!("!!!! FORCING RETURN");

                    self.return_data = Some(data.to_return_data());
                    let ptr = state.local_state.registers
                        [RET_IMPLICIT_RETURNDATA_PARAMS_REGISTER as usize];
                    let fat_data_pointer = FatPointer::from_u256(ptr.value);

                    Self::set_return(
                        fat_data_pointer,
                        self.return_data.take().unwrap(),
                        &mut state.local_state,
                        &mut state.memory,
                    );

                    //change current stack pc to label
                    state.local_state.callstack.get_current_stack_mut().pc = pc;
                }
                FinishCycleOneTimeActions::ForceRevert { error, exception_handler: pc } => {
                    tracing::debug!("!!! FORCING REVERT");

                    self.return_data = Some(error.to_return_data());
                    let ptr = state.local_state.registers
                        [RET_IMPLICIT_RETURNDATA_PARAMS_REGISTER as usize];
                    let fat_data_pointer = FatPointer::from_u256(ptr.value);

                    Self::set_return(
                        fat_data_pointer,
                        self.return_data.take().unwrap(),
                        &mut state.local_state,
                        &mut state.memory,
                    );

                    //change current stack pc to exception handler
                    state.local_state.callstack.get_current_stack_mut().pc = pc;
                }
                FinishCycleOneTimeActions::SetOrigin { origin } => {
                    let prev = state
                        .local_state
                        .callstack
                        .inner
                        .last_mut()
                        .expect("callstack before the current");
                    prev.this_address = origin;

                    let key = StorageKey::new(
                        AccountTreeId::new(zksync_types::SYSTEM_CONTEXT_ADDRESS),
                        zksync_types::SYSTEM_CONTEXT_TX_ORIGIN_POSITION,
                    );

                    storage.borrow_mut().set_value(key, origin.into());
                }
                FinishCycleOneTimeActions::Transact { fork_id, tx_hash } => {
                    let era_db = {
                        let handle: &ForkStorage<RevmDatabaseForEra<S>> =
                            &storage.borrow_mut().storage_handle;
                        let mut fork_storage = handle.inner.write().unwrap();
                        fork_storage.value_read_cache.clear();
                        fork_storage.fork.as_ref().unwrap().fork_source.clone()
                    };

                    let mut journaled_state = {
                        let mut modified_storage = self
                            .modified_storage_keys
                            .clone()
                            .into_iter()
                            .filter(|(key, _)| {
                                key.address() != &zksync_types::SYSTEM_CONTEXT_ADDRESS
                            })
                            .collect::<HashMap<_, _>>();

                        modified_storage.extend(
                            storage.borrow().modified_storage_keys.iter().filter(|(key, _)| {
                                key.address() != &zksync_types::SYSTEM_CONTEXT_ADDRESS
                            }),
                        );

                        let bytecodes = bootloader_state
                            .get_last_tx_compressed_bytecodes()
                            .iter()
                            .map(|b| bytecode_to_factory_dep(b.original.clone()))
                            .collect();

                        let mut journal = JournaledState::new(SpecId::LATEST, vec![]);

                        let state = storage_to_state(&era_db, &modified_storage, bytecodes);
                        *journal.state() = state;

                        journal
                    };

                    let mut db = era_db.db.lock().unwrap();
                    let mut env = into_revm_env(self.env.get().unwrap());

                    //FIXME: retrieving a tx fails
                    db.transact(
                        fork_id.map(|id| {
                            let mut arr = [0; 32];
                            id.to_big_endian(&mut arr);
                            Uint::from_be_bytes(arr)
                        }),
                        tx_hash.to_fixed_bytes().into(),
                        &mut env,
                        &mut journaled_state,
                        &mut revm::inspectors::NoOpInspector,
                    )
                    .unwrap();
                }
            }
        }

        // Set return data, if any
        if let Some(fat_pointer) = self.return_ptr.take() {
            let elements = self.return_data.take().unwrap();

            Self::set_return(fat_pointer, elements, &mut state.local_state, &mut state.memory);
        }

        // Sets the sender address for startPrank cheatcode
        if let Some(start_prank_call) = &self.permanent_actions.start_prank {
            let this_address = state.local_state.callstack.current.this_address;
            if !INTERNAL_CONTRACT_ADDRESSES.contains(&this_address) {
                state.local_state.callstack.current.msg_sender = start_prank_call.sender;
            }
        }

        TracerExecutionStatus::Continue
    }
}

impl CheatcodeTracer {
    pub fn new(
        cheatcodes_config: Arc<CheatsConfig>,
        storage_modifications: StorageModifications,
    ) -> Self {
        Self { config: cheatcodes_config, storage_modifications, ..Default::default() }
    }

    /// Resets the test state to [TestStatus::NotStarted]
    fn reset_test_status(&mut self) {
        self.test_status = FoundryTestState::NotStarted;
    }

    /// Updates and keeps track of the test status.
    ///
    /// A foundry test starting with "testXXX" prefix is said to running when it is first called
    /// with the test selector as calldata. The test finishes when the calldepth reaches the same
    /// depth as when it started, i.e. when the test function returns. The retun value is stored
    /// in the calldata.
    fn update_test_status(
        &mut self,
        state: &VmLocalStateData<'_>,
        data: &AfterExecutionData,
    ) -> &FoundryTestState {
        match data.opcode.variant.opcode {
            Opcode::FarCall(_) => {
                if self.test_status == FoundryTestState::NotStarted &&
                    state.vm_local_state.callstack.current.code_address == TEST_ADDRESS
                {
                    self.test_status = FoundryTestState::Running {
                        call_depth: state.vm_local_state.callstack.depth(),
                    };
                    tracing::info!("Test started depth {}", state.vm_local_state.callstack.depth());
                }
            }
            Opcode::Ret(_) => {
                if let FoundryTestState::Running { call_depth } = self.test_status {
                    // As we are checking the calldepth after execution, the stack has already been
                    // popped (so reduced by 1) and must be accounted for.
                    if call_depth == state.vm_local_state.callstack.depth() + 1 {
                        self.test_status = FoundryTestState::Finished;
                        tracing::info!("Test finished {}", state.vm_local_state.callstack.depth());
                        // panic!("Test finished")
                    }
                }
            }
            _ => (),
        }

        &self.test_status
    }

    pub fn dispatch_cheatcode<S: DatabaseExt + Send, H: HistoryMode>(
        &mut self,
        state: VmLocalStateData<'_>,
        _data: AfterExecutionData,
        _memory: &SimpleMemory<H>,
        storage: StoragePtr<EraDb<S>>,
        call: Vm::VmCalls,
    ) {
        use Vm::{VmCalls::*, *};

        match call {
            activeFork(activeForkCall {}) => {
                tracing::info!("👷 Getting active fork");
                let handle = &storage.borrow_mut().storage_handle;
                let fork_id = handle.db.lock().unwrap().active_fork_id();
                assert!(fork_id.is_some(), "No active fork found. Please create a fork first.");
                self.return_data = Some(fork_id.unwrap().to_return_data());
            }
            addr(addrCall { privateKey: private_key }) => {
                tracing::info!("👷 Getting address for private key");
                let Ok(address) = zksync_types::PackedEthSignature::address_from_private_key(
                    &private_key.to_h256(),
                ) else {
                    tracing::error!("Failed generating address for private key");
                    return
                };
                self.return_data = Some(h160_to_address(address).to_return_data());
            }
            deal(dealCall { account, newBalance: new_balance }) => {
                tracing::info!("👷 Setting balance for {account:?} to {new_balance}");
                self.write_storage(
                    storage_key_for_eth_balance(&account.to_h160()),
                    new_balance.to_h256(),
                    &mut storage.borrow_mut(),
                );
            }
            etch(etchCall { target, newRuntimeBytecode: new_runtime_bytecode }) => {
                tracing::info!("👷 Setting address code for {target:?}");
                let code_key = get_code_key(&target.to_h160());
                let (hash, code) = bytecode_to_factory_dep(new_runtime_bytecode);
                self.store_factory_dep(hash, code);
                self.write_storage(code_key, u256_to_h256(hash), &mut storage.borrow_mut());
            }
            expectRevert_0(expectRevert_0Call {}) => {
                let depth = state.vm_local_state.callstack.depth();
                tracing::info!(%depth, "👷 Setting up expectRevert for any reason");
                self.add_expect_revert(None, depth)
            }
            expectRevert_1(expectRevert_1Call { revertData }) => {
                let depth = state.vm_local_state.callstack.depth();
                tracing::info!(%depth, reason = ?revertData, "👷 Setting up expectRevert with bytes4 reason");
                self.add_expect_revert(Some(revertData.to_vec()), depth)
            }
            expectRevert_2(expectRevert_2Call { revertData }) => {
                let depth = state.vm_local_state.callstack.depth();
                tracing::info!(%depth, reason = ?revertData, "👷 Setting up expectRevert with reason");
                self.add_expect_revert(Some(revertData.to_vec()), depth)
            }
            expectCall_0(expectCall_0Call { callee, data }) => {
                tracing::info!("👷 Setting expected call to {callee:?}");
                self.expect_call(&callee.to_h160(), &data, None, 1, ExpectedCallType::NonCount);
            }
            expectCall_1(expectCall_1Call { callee, data, count }) => {
                tracing::info!("👷 Setting expected call to {callee:?} with count {count}");
                self.expect_call(&callee.to_h160(), &data, None, count, ExpectedCallType::Count);
            }
            expectCall_2(expectCall_2Call { callee, msgValue, data }) => {
                tracing::info!("👷 Setting expected call to {callee:?} with value {msgValue}");
                self.expect_call(
                    &callee.to_h160(),
                    &data,
                    Some(msgValue.to_u256()),
                    1,
                    ExpectedCallType::NonCount,
                );
            }
            expectCall_3(expectCall_3Call { callee, msgValue, data, count }) => {
                tracing::info!(
                    "👷 Setting expected call to {callee:?} with value {msgValue} and count
                {count}"
                );
                self.expect_call(
                    &callee.to_h160(),
                    &data,
                    Some(msgValue.to_u256()),
                    count,
                    ExpectedCallType::Count,
                );
            }
            expectEmit_0(expectEmit_0Call { checkTopic1, checkTopic2, checkTopic3, checkData }) => {
                tracing::info!(
                    "👷 Setting expected emit with checks {:?}, {:?}, {:?}, {:?}",
                    checkTopic1,
                    checkTopic2,
                    checkTopic3,
                    checkData
                );
                self.emit_config.expected_emit_state = ExpectedEmitState::ExpectedEmitTriggered;
                self.emit_config.expect_emits_since = state.vm_local_state.timestamp;
                self.emit_config.checks = EmitChecks {
                    address: None,
                    topics: [checkTopic1, checkTopic2, checkTopic3],
                    data: checkData,
                };
            }
            expectEmit_1(expectEmit_1Call {
                checkTopic1,
                checkTopic2,
                checkTopic3,
                checkData,
                emitter,
            }) => {
                tracing::info!(
                    "👷 Setting expected emit with checks {:?}, {:?}, {:?}, {:?} from emitter {:?}",
                    checkTopic1,
                    checkTopic2,
                    checkTopic3,
                    checkData,
                    emitter
                );
                self.emit_config.expected_emit_state = ExpectedEmitState::ExpectedEmitTriggered;
                self.emit_config.expect_emits_since = state.vm_local_state.timestamp;
                self.emit_config.checks = EmitChecks {
                    address: Some(emitter.to_h160()),
                    topics: [checkTopic1, checkTopic2, checkTopic3],
                    data: checkData,
                };
                self.emit_config.call_depth = state.vm_local_state.callstack.depth();
            }
            expectEmit_2(expectEmit_2Call {}) => {
                tracing::info!("👷 Setting expected emit at {}", state.vm_local_state.timestamp);
                self.emit_config.expected_emit_state = ExpectedEmitState::ExpectedEmitTriggered;
                self.emit_config.expect_emits_since = state.vm_local_state.timestamp;
                self.emit_config.checks =
                    EmitChecks { address: None, topics: [true; 3], data: true };
            }
            ffi(ffiCall { commandInput: command_input }) => {
                tracing::info!("👷 Running ffi: {command_input:?}");
                let Some(first_arg) = command_input.get(0) else {
                    tracing::error!("Failed to run ffi: no args");
                    return
                };
                let Ok(output) = Command::new(first_arg)
                    .args(&command_input[1..])
                    .current_dir(&self.config.root)
                    .output()
                else {
                    tracing::error!("Failed to run ffi");
                    return
                };

                // The stdout might be encoded on valid hex, or it might just be a string,
                // so we need to determine which it is to avoid improperly encoding later.
                let Ok(trimmed_stdout) = String::from_utf8(output.stdout) else {
                    tracing::error!("Failed to parse ffi output");
                    return
                };
                let trimmed_stdout = trimmed_stdout.trim();
                let encoded_stdout =
                    if let Ok(hex) = hex::decode(trimmed_stdout.trim_start_matches("0x")) {
                        hex
                    } else {
                        trimmed_stdout.as_bytes().to_vec()
                    };

                self.return_data = Some(encoded_stdout.to_return_data());
            }
            getNonce_0(getNonce_0Call { account }) => {
                tracing::info!("👷 Getting nonce for {account:?}");
                let (account_nonce, _) =
                    Self::get_nonce(account.to_h160(), &mut storage.borrow_mut());
                tracing::info!(
                    "👷 Nonces for account {:?} are {}",
                    account,
                    account_nonce.as_u64()
                );
                tracing::info!("👷 Setting returndata",);
                tracing::info!("👷 Returndata is {:?}", account_nonce);
                self.return_data = Some(vec![account_nonce]);
            }
            getRecordedLogs(getRecordedLogsCall {}) => {
                tracing::info!("👷 Getting recorded logs");
                let logs: Vec<Log> = self
                    .recorded_logs
                    .iter()
                    .filter(|log| !log.data.is_empty())
                    .map(|log| Log {
                        topics: log
                            .topics
                            .iter()
                            .map(|topic| topic.to_fixed_bytes().into())
                            .collect(),
                        data: log.data.clone(),
                        emitter: log.address.to_fixed_bytes().into(),
                    })
                    .collect_vec();

                self.return_data = Some(logs.to_return_data());

                //clean up logs
                self.recorded_logs = HashSet::new();
                //disable flag of recording logs
                self.recording_logs = false;
            }
            isPersistent(isPersistentCall { account }) => {
                tracing::info!("👷 Checking if account {:?} is persistent", account);
                let era_db: &RevmDatabaseForEra<S> = &storage.borrow_mut().storage_handle;
                let db = era_db.db.lock().unwrap();
                let is_persistent = db.is_persistent(&revm::primitives::Address::from(
                    account.to_h160().to_fixed_bytes(),
                ));
                self.return_data = Some(is_persistent.to_return_data());
            }
            load(loadCall { target, slot }) => {
                if H160(target.0 .0) != CHEATCODE_ADDRESS {
                    tracing::info!("👷 Getting storage slot {:?} for account {:?}", slot, target);
                    let key = StorageKey::new(AccountTreeId::new(target.to_h160()), H256(*slot));
                    let mut storage = storage.borrow_mut();
                    let value = storage.read_value(&key);
                    self.return_data = Some(vec![h256_to_u256(value)]);
                } else {
                    self.return_data = Some(vec![U256::zero()]);
                }
            }
            makePersistent_0(makePersistent_0Call { account }) => {
                tracing::info!("👷 Making account {:?} persistent", account);
                self.one_time_actions.push(FinishCycleOneTimeActions::MakePersistentAccount {
                    account: account.to_h160(),
                });
            }
            makePersistent_1(makePersistent_1Call { account0, account1 }) => {
                tracing::info!("👷 Making accounts {:?} and {:?} persistent", account0, account1);
                self.one_time_actions.push(FinishCycleOneTimeActions::MakePersistentAccounts {
                    accounts: vec![account0.to_h160(), account1.to_h160()],
                });
            }
            makePersistent_2(makePersistent_2Call { account0, account1, account2 }) => {
                tracing::info!(
                    "👷 Making accounts {:?}, {:?} and {:?} persistent",
                    account0,
                    account1,
                    account2
                );
                self.one_time_actions.push(FinishCycleOneTimeActions::MakePersistentAccounts {
                    accounts: vec![account0.to_h160(), account1.to_h160(), account2.to_h160()],
                });
            }
            makePersistent_3(makePersistent_3Call { accounts }) => {
                tracing::info!("👷 Making accounts {:?} persistent", accounts);
                self.one_time_actions.push(FinishCycleOneTimeActions::MakePersistentAccounts {
                    accounts: accounts.into_iter().map(|a| a.to_h160()).collect(),
                });
            }
            recordLogs(recordLogsCall {}) => {
                tracing::info!("👷 Recording logs");
                tracing::info!(
                    "👷 Logs will be with the timestamp {}",
                    state.vm_local_state.timestamp
                );

                self.recording_timestamp = state.vm_local_state.timestamp;
                self.recording_logs = true;
            }
            readCallers(readCallersCall {}) => {
                tracing::info!("👷 Reading callers");

                let current_origin = {
                    let key = StorageKey::new(
                        AccountTreeId::new(zksync_types::SYSTEM_CONTEXT_ADDRESS),
                        zksync_types::SYSTEM_CONTEXT_TX_ORIGIN_POSITION,
                    );

                    storage.borrow_mut().read_value(&key)
                };

                let mut mode = CallerMode::None;
                let mut new_caller = current_origin;

                if let Some(prank) = &self.permanent_actions.start_prank {
                    //TODO: vm.prank -> CallerMode::Prank
                    mode = CallerMode::RecurrentPrank;
                    new_caller = prank.sender.into();
                }
                // TODO: vm.broadcast / vm.startBroadcast section
                // else if let Some(broadcast) = broadcast {
                //     mode = if broadcast.single_call {
                //         CallerMode::Broadcast
                //     } else {
                //         CallerMode::RecurrentBroadcast
                //     };
                //     new_caller = &broadcast.new_origin;
                //     new_origin = &broadcast.new_origin;
                // }

                let caller_mode = (mode as u8).into();
                let message_sender = h256_to_u256(new_caller);
                let tx_origin = h256_to_u256(current_origin);

                self.return_data = Some(vec![caller_mode, message_sender, tx_origin]);
            }
            readFile(readFileCall { path }) => {
                tracing::info!("👷 Reading file in path {}", path);
                let Ok(data) = fs::read(path) else {
                    tracing::error!("Failed to read file");
                    return
                };
                self.return_data = Some(data.to_return_data());
            }
            revertTo(revertToCall { snapshotId }) => {
                tracing::info!("👷 Reverting to snapshot {}", snapshotId);
                self.one_time_actions.push(FinishCycleOneTimeActions::RevertToSnapshot {
                    snapshot_id: snapshotId.to_u256(),
                });
                self.return_data = Some(true.to_return_data());
            }
            revokePersistent_0(revokePersistent_0Call { account }) => {
                tracing::info!("👷 Revoking persistence for account {:?}", account);
                self.one_time_actions.push(FinishCycleOneTimeActions::RevokePersistentAccount {
                    account: account.to_h160(),
                });
            }
            revokePersistent_1(revokePersistent_1Call { accounts }) => {
                tracing::info!("👷 Revoking persistence for accounts {:?}", accounts);
                self.one_time_actions.push(FinishCycleOneTimeActions::RevokePersistentAccounts {
                    accounts: accounts.into_iter().map(|a| a.to_h160()).collect(),
                });
            }
            roll(rollCall { newHeight: new_height }) => {
                tracing::info!("👷 Setting block number to {}", new_height);
                let key = StorageKey::new(
                    AccountTreeId::new(zksync_types::SYSTEM_CONTEXT_ADDRESS),
                    zksync_types::CURRENT_VIRTUAL_BLOCK_INFO_POSITION,
                );
                let mut storage = storage.borrow_mut();
                let (_, block_timestamp) =
                    unpack_block_info(h256_to_u256(storage.read_value(&key)));
                self.write_storage(
                    key,
                    u256_to_h256(pack_block_info(new_height.as_limbs()[0], block_timestamp)),
                    &mut storage,
                );
            }
            rollFork_0(rollFork_0Call { blockNumber }) => {
                tracing::info!("👷 Rolling active fork to block number {}", blockNumber);
                self.one_time_actions.push(FinishCycleOneTimeActions::RollFork {
                    block_number: blockNumber,
                    fork_id: None,
                });
            }
            rollFork_2(rollFork_2Call { blockNumber, forkId }) => {
                tracing::info!("👷 Rolling fork {} to block number {}", forkId, blockNumber);
                self.one_time_actions.push(FinishCycleOneTimeActions::RollFork {
                    block_number: blockNumber,
                    fork_id: Some(forkId),
                });
            }
            rpcUrl(rpcUrlCall { rpcAlias }) => {
                tracing::info!("👷 Getting rpc url of {}", rpcAlias);
                let rpc_endpoints = &self.config.rpc_endpoints;
                let rpc_url = match rpc_endpoints.get(&rpcAlias) {
                    Some(Ok(url)) => url.clone(),
                    _ => {
                        //this should revert but we don't have reverts yet
                        panic!(
                            "Failed to resolve env var `{}`: environment variable not found",
                            rpcAlias
                        )
                    }
                };

                self.return_data = Some(rpc_url.to_return_data());
            }
            rpcUrls(rpcUrlsCall {}) => {
                tracing::info!("👷 Getting rpc urls");
                let rpc_endpoints = &self.config.rpc_endpoints;
                let urls = rpc_endpoints
                    .iter()
                    .map(|(alias, url)| Rpc {
                        key: alias.clone(),
                        url: url
                            .as_ref()
                            .map(|value| value.clone())
                            .unwrap_or_else(|_| alias.clone()),
                    })
                    .collect_vec();

                self.return_data = Some(urls.to_return_data());
            }
            serializeAddress_0(serializeAddress_0Call {
                objectKey: object_key,
                valueKey: value_key,
                value,
            }) => {
                tracing::info!(
                    "👷 Serializing address {:?} with key {:?} to object {:?}",
                    value,
                    value_key,
                    object_key
                );
                let json_value = serde_json::json!({
                    value_key: value
                });

                //write to serialized_objects
                self.serialized_objects.insert(object_key.clone(), json_value.to_string());

                let address_with_checksum = to_checksum(&value.to_h160(), None);
                self.return_data = Some(address_with_checksum.to_return_data());
            }
            serializeBool_0(serializeBool_0Call {
                objectKey: object_key,
                valueKey: value_key,
                value,
            }) => {
                tracing::info!(
                    "👷 Serializing bool {:?} with key {:?} to object {:?}",
                    value,
                    value_key,
                    object_key
                );
                let json_value = serde_json::json!({
                    value_key: value
                });

                self.serialized_objects.insert(object_key.clone(), json_value.to_string());

                let bool_value = value.to_string();
                self.return_data = Some(bool_value.to_return_data());
            }
            serializeUint_0(serializeUint_0Call {
                objectKey: object_key,
                valueKey: value_key,
                value,
            }) => {
                tracing::info!(
                    "👷 Serializing uint256 {:?} with key {:?} to object {:?}",
                    value,
                    value_key,
                    object_key
                );
                let json_value = serde_json::json!({
                    value_key: value
                });

                self.serialized_objects.insert(object_key.clone(), json_value.to_string());

                let uint_value = value.to_string();
                self.return_data = Some(uint_value.to_return_data());
            }
            setNonce(setNonceCall { account, newNonce: new_nonce }) => {
                tracing::info!("👷 Setting nonce for {account:?} to {new_nonce}");
                let new_full_nonce = self.set_nonce(
                    account.to_h160(),
                    (Some(new_nonce.into()), Some(new_nonce.into())),
                    &mut storage.borrow_mut(),
                );

                if new_full_nonce.is_some() {
                    tracing::info!(
                        "👷 Nonces for account {:?} have been set to {}",
                        account,
                        new_nonce
                    );
                } else {
                    tracing::error!("👷 Setting nonces failed")
                }
            }
            snapshot(snapshotCall {}) => {
                tracing::info!("👷 Creating snapshot");
                self.one_time_actions.push(FinishCycleOneTimeActions::Snapshot);
            }
            startBroadcast_0(startBroadcast_0Call {}) => {
                tracing::info!("👷 Starting broadcast with default origin");

                self.start_broadcast(&storage, &state, None)
            }
            startBroadcast_1(startBroadcast_1Call { signer }) => {
                let origin = signer.to_h160();
                tracing::info!("👷 Starting broadcast with given origin: {origin}");
                self.start_broadcast(&storage, &state, Some(origin))
            }
            startBroadcast_2(startBroadcast_2Call { privateKey }) => {
                let chain_id = self.env.get().unwrap().system_env.chain_id.as_u64();
                let Some(wallet) =
                    crate::utils::parse_wallet(&privateKey).map(|w| w.with_chain_id(chain_id))
                else {
                    tracing::error!(cheatcode = "startBroadcast", "unable to parse private key");
                    return
                };

                let origin = wallet.address();
                tracing::info!("👷 Starting broadcast with origin from private key: {origin}");
                self.start_broadcast(&storage, &state, Some(origin))
            }
            startPrank_0(startPrank_0Call { msgSender: msg_sender }) => {
                tracing::info!("👷 Starting prank to {msg_sender:?}");
                self.start_prank(&storage, msg_sender.to_h160(), None);
            }
            startPrank_1(startPrank_1Call { msgSender: msg_sender, txOrigin: tx_origin }) => {
                tracing::info!("👷 Starting prank to {msg_sender:?} with origin {tx_origin:?}");
                self.start_prank(&storage, msg_sender.to_h160(), Some(tx_origin.to_h160()))
            }
            stopBroadcast(stopBroadcastCall {}) => {
                tracing::info!("👷 Stopping broadcast");
                self.stop_broadcast();
            }
            stopPrank(stopPrankCall {}) => {
                tracing::info!("👷 Stopping prank");
                self.stop_prank(&storage);
            }
            store(storeCall { target, slot, value }) => {
                tracing::info!(
                    "👷 Setting storage slot {:?} for account {:?} to {:?}",
                    slot,
                    target,
                    value
                );
                let mut storage = storage.borrow_mut();
                let key = StorageKey::new(AccountTreeId::new(target.to_h160()), H256(*slot));
                self.write_storage(key, H256(*value), &mut storage);
            }
            toString_0(toString_0Call { value }) => {
                tracing::info!("Converting address into string");
                let address_with_checksum = to_checksum(&value.to_h160(), None);
                self.return_data = Some(address_with_checksum.to_return_data());
            }
            toString_1(toString_1Call { value }) => {
                tracing::info!("Converting bytes into string");
                let bytes_value = format!("0x{}", hex::encode(value));
                self.return_data = Some(bytes_value.to_return_data());
            }
            toString_2(toString_2Call { value }) => {
                tracing::info!("Converting bytes32 into string");
                let bytes_value = format!("0x{}", hex::encode(value));
                self.return_data = Some(bytes_value.to_return_data());
            }
            toString_3(toString_3Call { value }) => {
                tracing::info!("Converting bool into string");
                let bool_value = value.to_string();
                self.return_data = Some(bool_value.to_return_data());
            }
            toString_4(toString_4Call { value }) => {
                tracing::info!("Converting uint256 into string");
                let uint_value = value.to_string();
                self.return_data = Some(uint_value.to_return_data());
            }
            toString_5(toString_5Call { value }) => {
                tracing::info!("Converting int256 into string");
                let int_value = value.to_string();
                self.return_data = Some(int_value.to_return_data());
            }
            transact_0(transact_0Call { txHash }) => {
                tracing::info!("👷 Transacting current fork with: {txHash:x?}");
                self.one_time_actions.push(FinishCycleOneTimeActions::Transact {
                    fork_id: None,
                    tx_hash: H256::from(txHash.0),
                });
            }
            transact_1(transact_1Call { forkId, txHash }) => {
                tracing::info!("👷 Transacting fork {forkId} with: {txHash:x?}");
                self.one_time_actions.push(FinishCycleOneTimeActions::Transact {
                    fork_id: Some(forkId.to_u256()),
                    tx_hash: H256::from(txHash.0),
                });
            }
            tryFfi(tryFfiCall { commandInput: command_input }) => {
                tracing::info!("👷 Running try ffi: {command_input:?}");
                let Some(first_arg) = command_input.get(0) else {
                    tracing::error!("Failed to run ffi: no args");
                    return
                };
                let Ok(output) = Command::new(first_arg)
                    .args(&command_input[1..])
                    .current_dir(&self.config.root)
                    .output()
                else {
                    tracing::error!("Failed to run ffi");
                    return
                };

                // The stdout might be encoded on valid hex, or it might just be a string,
                // so we need to determine which it is to avoid improperly encoding later.
                let Ok(trimmed_stdout) = String::from_utf8(output.stdout) else {
                    tracing::error!("Failed to parse ffi output");
                    return
                };
                let trimmed_stdout = trimmed_stdout.trim();
                let encoded_stdout =
                    if let Ok(hex) = hex::decode(trimmed_stdout.trim_start_matches("0x")) {
                        hex
                    } else {
                        trimmed_stdout.as_bytes().to_vec()
                    };

                let ffi_result = FfiResult {
                    exitCode: output.status.code().unwrap_or(69), // Default from foundry
                    stdout: encoded_stdout,
                    stderr: output.stderr,
                };
                self.return_data = Some(ffi_result.to_return_data());
            }
            warp(warpCall { newTimestamp: new_timestamp }) => {
                tracing::info!("👷 Setting block timestamp {}", new_timestamp);

                let key = StorageKey::new(
                    AccountTreeId::new(zksync_types::SYSTEM_CONTEXT_ADDRESS),
                    zksync_types::CURRENT_VIRTUAL_BLOCK_INFO_POSITION,
                );
                let mut storage = storage.borrow_mut();
                let (block_number, _) = unpack_block_info(h256_to_u256(storage.read_value(&key)));
                self.write_storage(
                    key,
                    u256_to_h256(pack_block_info(block_number, new_timestamp.as_limbs()[0])),
                    &mut storage,
                );
            }
            createSelectFork_0(createSelectFork_0Call { urlOrAlias }) => {
                tracing::info!("👷 Creating and selecting fork {}", urlOrAlias,);

                if self.permanent_actions.broadcast.is_none() {
                    self.one_time_actions.push(FinishCycleOneTimeActions::CreateSelectFork {
                        url_or_alias: urlOrAlias,
                        block_number: None,
                    });
                } else {
                    tracing::error!("cannot select fork during a broadcast")
                }
            }
            createSelectFork_1(createSelectFork_1Call { urlOrAlias, blockNumber }) => {
                let block_number = blockNumber.to_u256().as_u64();
                tracing::info!(
                    "👷 Creating and selecting fork {} for block number {}",
                    urlOrAlias,
                    block_number
                );

                if self.permanent_actions.broadcast.is_none() {
                    self.one_time_actions.push(FinishCycleOneTimeActions::CreateSelectFork {
                        url_or_alias: urlOrAlias,
                        block_number: Some(block_number),
                    });
                } else {
                    tracing::error!("cannot select fork during a broadcast")
                }
            }
            createFork_0(createFork_0Call { urlOrAlias }) => {
                tracing::info!("👷 Creating fork {}", urlOrAlias,);

                self.one_time_actions.push(FinishCycleOneTimeActions::CreateFork {
                    url_or_alias: urlOrAlias,
                    block_number: None,
                });
            }
            createFork_1(createFork_1Call { urlOrAlias, blockNumber }) => {
                let block_number = blockNumber.to_u256().as_u64();
                tracing::info!("👷 Creating fork {} for block number {}", urlOrAlias, block_number);
                self.one_time_actions.push(FinishCycleOneTimeActions::CreateFork {
                    url_or_alias: urlOrAlias,
                    block_number: Some(block_number),
                });
            }
            selectFork(selectForkCall { forkId }) => {
                tracing::info!("👷 Selecting fork {}", forkId);

                if self.permanent_actions.broadcast.is_none() {
                    self.one_time_actions
                        .push(FinishCycleOneTimeActions::SelectFork { fork_id: forkId.to_u256() });
                } else {
                    tracing::error!("cannot select fork during broadcast")
                }
            }
            writeFile(writeFileCall { path, data }) => {
                tracing::info!("👷 Writing data to file in path {}", path);
                if fs::write(path, data).is_err() {
                    tracing::error!("Failed to write file");
                }
            }
            writeJson_0(writeJson_0Call { json, path }) => {
                tracing::info!("👷 Writing json data to file in path {}", path);
                let Ok(json) = serde_json::from_str::<serde_json::Value>(&json) else {
                    tracing::error!("Failed to parse json");
                    return
                };
                let Ok(formatted_json) = serde_json::to_string_pretty(&json) else {
                    tracing::error!("Failed to format json");
                    return
                };
                if fs::write(path, formatted_json).is_err() {
                    tracing::error!("Failed to write file");
                }
            }
            writeJson_1(writeJson_1Call { json, path, valueKey: value_key }) => {
                tracing::info!("👷 Writing json data to file in path {path} with key {value_key}");
                let Ok(file) = fs::read_to_string(&path) else {
                    tracing::error!("Failed to read file");
                    return
                };
                let Ok(mut file_json) = serde_json::from_str::<serde_json::Value>(&file) else {
                    tracing::error!("Failed to parse json");
                    return
                };
                let Ok(json) = serde_json::from_str::<serde_json::Value>(&json) else {
                    tracing::error!("Failed to parse json");
                    return
                };
                file_json[value_key] = json;
                let Ok(formatted_json) = serde_json::to_string_pretty(&file_json) else {
                    tracing::error!("Failed to format json");
                    return
                };
                if fs::write(path, formatted_json).is_err() {
                    tracing::error!("Failed to write file");
                }
            }
            code => {
                tracing::error!("👷 Unrecognized cheatcode {:?}", code);
            }
        };
    }

    fn store_factory_dep(&mut self, hash: U256, bytecode: Vec<U256>) {
        self.one_time_actions.push(FinishCycleOneTimeActions::StoreFactoryDep { hash, bytecode });
    }

    fn write_storage<S: WriteStorage>(
        &mut self,
        key: StorageKey,
        write_value: H256,
        storage: &mut RefMut<S>,
    ) {
        self.one_time_actions.push(FinishCycleOneTimeActions::StorageWrite {
            key,
            read_value: storage.read_value(&key),
            write_value,
        });
    }

    /// Returns a given account's nonce
    ///
    /// The first item of the tuple represents the total number of transactions,
    /// meanwhile the second represents the number of contract deployed
    fn get_nonce<S: ReadStorage>(account: H160, storage: &mut RefMut<S>) -> (U256, U256) {
        let key = get_nonce_key(&account);
        let full_nonce = storage.read_value(&key);

        decompose_full_nonce(h256_to_u256(full_nonce))
    }

    /// Sets a given account's nonces
    ///
    /// Returns the new nonce
    fn set_nonce<S: WriteStorage>(
        &mut self,
        account: H160,
        (tx_nonce, deploy_nonce): (Option<U256>, Option<U256>),
        storage: &mut RefMut<S>,
    ) -> Option<(U256, U256)> {
        let key = get_nonce_key(&account);
        let (mut account_nonce, mut deployment_nonce) = Self::get_nonce(account, storage);
        if let Some(tx_nonce) = tx_nonce {
            if account_nonce >= tx_nonce {
                tracing::error!(?account, value = ?account_nonce, requested = ?tx_nonce, "account nonce is already set to a higher value");
                return None
            }

            account_nonce = tx_nonce;
        }

        if let Some(deploy_nonce) = deploy_nonce {
            if deployment_nonce >= deploy_nonce {
                tracing::error!(?account, value = ?deployment_nonce, requested = ?deploy_nonce, "deployment nonce is already set to a higher value");
                return None
            }

            deployment_nonce = deploy_nonce;
        }

        let new_full_nonce = nonces_to_full_nonce(account_nonce, deployment_nonce);
        self.write_storage(key, u256_to_h256(new_full_nonce), storage);

        Some((account_nonce, deployment_nonce))
    }

    fn set_return<H: HistoryMode>(
        mut fat_pointer: FatPointer,
        elements: Vec<U256>,
        state: &mut VmLocalState,
        memory: &mut SimpleMemory<H>,
    ) {
        let timestamp = Timestamp(state.timestamp);

        fat_pointer.length = (elements.len() as u32) * 32;
        state.registers[RET_IMPLICIT_RETURNDATA_PARAMS_REGISTER as usize] =
            PrimitiveValue { value: fat_pointer.to_u256(), is_pointer: true };
        memory.populate_page(
            fat_pointer.memory_page as usize,
            elements.into_iter().enumerate().collect_vec(),
            timestamp,
        );
    }

    fn current_expect_revert(&mut self) -> Option<&mut ActionOnReturn> {
        self.next_return_action.as_mut().map(|action| &mut action.action)
    }

    fn add_expect_revert(&mut self, reason: Option<Vec<u8>>, depth: usize) {
        if self.current_expect_revert().is_some() {
            panic!("expectRevert already set")
        }

        //-1: Because we are working with return opcode and it pops the stack after execution
        let action = ActionOnReturn::ExpectRevert {
            reason,
            depth: depth - 1,
            prev_exception_handler_pc: None,
            prev_continue_pc: None,
        };

        // We have to skip at least one return from CHEATCODES contract
        self.next_return_action =
            Some(NextReturnAction { target_depth: depth - 1, action, returns_to_skip: 1 });
    }

    fn handle_except_revert<H: HistoryMode>(
        reason: Option<&Vec<u8>>,
        op: zkevm_opcode_defs::RetOpcode,
        state: &VmLocalStateData<'_>,
        memory: &SimpleMemory<H>,
    ) -> Result<(), Vec<u8>> {
        match (op, reason) {
            (zkevm_opcode_defs::RetOpcode::Revert, Some(expected_reason)) => {
                let retdata = {
                    let ptr = state.vm_local_state.registers
                        [RET_IMPLICIT_RETURNDATA_PARAMS_REGISTER as usize];
                    assert!(ptr.is_pointer);
                    let fat_data_pointer = FatPointer::from_u256(ptr.value);
                    memory.read_unaligned_bytes(
                        fat_data_pointer.memory_page as usize,
                        fat_data_pointer.start as usize,
                        fat_data_pointer.length as usize,
                    )
                };

                tracing::debug!(?expected_reason, ?retdata);
                if !expected_reason.is_empty() && retdata.is_empty() {
                    return Err("call reverted as expected, but without data".to_string().into())
                }

                match VmRevertReason::from(retdata.as_slice()) {
                    VmRevertReason::General { msg, data: _ } => {
                        let expected_reason = String::from_utf8_lossy(expected_reason).to_string();
                        if msg == expected_reason {
                            Ok(())
                        } else {
                            Err(format!(
                                "Error != expected error: {} != {}",
                                &msg, expected_reason,
                            )
                            .into())
                        }
                    }
                    VmRevertReason::Unknown { function_selector: _, data } => {
                        if &data == expected_reason {
                            Ok(())
                        } else {
                            Err(format!(
                                "Error != expected error: {:?} != {:?}",
                                &data, expected_reason,
                            )
                            .into())
                        }
                    }
                    _ => {
                        tracing::error!("unexpected revert reason");
                        Err("unexpected revert reason".to_string().into())
                    }
                }
            }
            (zkevm_opcode_defs::RetOpcode::Revert, None) => {
                tracing::debug!("any revert accepted");
                Ok(())
            }
            (zkevm_opcode_defs::RetOpcode::Ok, _) => {
                tracing::debug!("expected revert but call succeeded");
                Err("expected revert but call succeeded".to_string().into())
            }
            (zkevm_opcode_defs::RetOpcode::Panic, _) => {
                tracing::error!("Vm panicked it should have never happened");
                Err("expected revert but call Panicked".to_string().into())
            }
        }
    }

    /// Adds an expectCall to the tracker.
    fn expect_call(
        &mut self,
        callee: &H160,
        calldata: &Vec<u8>,
        value: Option<U256>,
        count: u64,
        call_type: ExpectedCallType,
    ) {
        let expecteds = self.expected_calls.entry(*callee).or_default();

        match call_type {
            ExpectedCallType::Count => {
                // Get the expected calls for this target.
                // In this case, as we're using counted expectCalls, we should not be able to set
                // them more than once.
                assert!(
                    !expecteds.contains_key(calldata),
                    "counted expected calls can only bet set once"
                );
                expecteds
                    .insert(calldata.to_vec(), (ExpectedCallData { value, count, call_type }, 0));
            }
            ExpectedCallType::NonCount => {
                // Check if the expected calldata exists.
                // If it does, increment the count by one as we expect to see it one more time.
                match expecteds.entry(calldata.clone()) {
                    Entry::Occupied(mut entry) => {
                        let (expected, _) = entry.get_mut();
                        // Ensure we're not overwriting a counted expectCall.
                        assert!(
                            expected.call_type == ExpectedCallType::NonCount,
                            "cannot overwrite a counted expectCall with a non-counted expectCall"
                        );
                        expected.count += 1;
                    }
                    // If it does not exist, then create it.
                    Entry::Vacant(entry) => {
                        entry.insert((ExpectedCallData { value, count, call_type }, 0));
                    }
                }
            }
        }
    }

    fn handle_return<H: HistoryMode>(
        &mut self,
        state: &VmLocalStateData<'_>,
        data: &AfterExecutionData,
        memory: &SimpleMemory<H>,
    ) {
        // Skip check if there are no expected actions
        let Some(action) = self.next_return_action.as_mut() else { return };
        // We only care about the certain depth
        let callstack_depth = state.vm_local_state.callstack.depth();
        if callstack_depth != action.target_depth {
            return
        }

        // Skip check if opcode is not Ret
        let Opcode::Ret(op) = data.opcode.variant.opcode else { return };
        // Check how many retunrs we need to skip before finding the actual one
        if action.returns_to_skip != 0 {
            action.returns_to_skip -= 1;
            return
        }

        // The desired return opcode was found
        let ActionOnReturn::ExpectRevert {
            reason,
            depth,
            prev_exception_handler_pc: exception_handler,
            prev_continue_pc: continue_pc,
        } = &action.action;
        match op {
            RetOpcode::Revert => {
                tracing::debug!(wanted = %depth, current_depth = %callstack_depth, opcode = ?data.opcode.variant.opcode, "expectRevert");
                let (Some(exception_handler), Some(continue_pc)) =
                    (*exception_handler, *continue_pc)
                else {
                    tracing::error!("exceptRevert missing stored continuations");
                    return
                };

                self.one_time_actions.push(
                    Self::handle_except_revert(reason.as_ref(), op, state, memory)
                        .map(|_| FinishCycleOneTimeActions::ForceReturn {
                                //dummy data
                                data: // vec![0u8; 8192]
                                    [0xde, 0xad, 0xbe, 0xef].to_vec(),
                                continue_pc,
                            })
                        .unwrap_or_else(|error| FinishCycleOneTimeActions::ForceRevert {
                            error,
                            exception_handler,
                        }),
                );
                self.next_return_action = None;
            }
            RetOpcode::Ok => {
                let Some(exception_handler) = *exception_handler else {
                    tracing::error!("exceptRevert missing stored continuations");
                    return
                };
                if let Err(err) = Self::handle_except_revert(reason.as_ref(), op, state, memory) {
                    self.one_time_actions.push(FinishCycleOneTimeActions::ForceRevert {
                        error: err,
                        exception_handler,
                    });
                }
                self.next_return_action = None;
            }
            RetOpcode::Panic => (),
        }
    }

    fn start_prank<S: DatabaseExt + Send>(
        &mut self,
        storage: &StoragePtr<EraDb<S>>,
        sender: H160,
        origin: Option<H160>,
    ) {
        if self.permanent_actions.broadcast.is_some() {
            tracing::error!("prank is incompatible with broadcast");
            return
        }

        match origin {
            None => {
                self.permanent_actions.start_prank.replace(StartPrankOpts { sender, origin: None });
            }
            Some(tx_origin) => {
                let key = StorageKey::new(
                    AccountTreeId::new(zksync_types::SYSTEM_CONTEXT_ADDRESS),
                    zksync_types::SYSTEM_CONTEXT_TX_ORIGIN_POSITION,
                );
                let storage = &mut storage.borrow_mut();
                let original_tx_origin = storage.read_value(&key);
                self.write_storage(key, tx_origin.into(), storage);

                self.permanent_actions
                    .start_prank
                    .replace(StartPrankOpts { sender, origin: Some(original_tx_origin.into()) });
            }
        }
    }

    fn stop_prank<S: DatabaseExt + Send>(&mut self, storage: &StoragePtr<EraDb<S>>) {
        if let Some(original_tx_origin) =
            self.permanent_actions.start_prank.take().and_then(|v| v.origin)
        {
            let key = StorageKey::new(
                AccountTreeId::new(zksync_types::SYSTEM_CONTEXT_ADDRESS),
                zksync_types::SYSTEM_CONTEXT_TX_ORIGIN_POSITION,
            );
            self.write_storage(key, original_tx_origin.into(), &mut storage.borrow_mut());
        }
    }

    fn start_broadcast<S: DatabaseExt + Send>(
        &mut self,
        storage: &StoragePtr<EraDb<S>>,
        state: &VmLocalStateData<'_>,
        new_origin: Option<H160>,
    ) {
        if self.permanent_actions.start_prank.is_some() {
            tracing::error!("broadcast is incompatible with prank");
            return
        }

        let depth = state.vm_local_state.callstack.depth();

        let key = StorageKey::new(
            AccountTreeId::new(zksync_types::SYSTEM_CONTEXT_ADDRESS),
            zksync_types::SYSTEM_CONTEXT_TX_ORIGIN_POSITION,
        );

        let mut storage = storage.borrow_mut();

        let original_tx_origin = storage.read_value(&key);
        let new_origin = new_origin.unwrap_or(original_tx_origin.into());

        self.permanent_actions.broadcast = Some(BroadcastOpts {
            new_origin,
            original_origin: original_tx_origin.into(),
            original_caller: state.vm_local_state.callstack.current.msg_sender,
            depth,
        })
    }

    fn stop_broadcast(&mut self) {
        if let Some(broadcast) = self.permanent_actions.broadcast.take() {
            self.one_time_actions
                .push(FinishCycleOneTimeActions::SetOrigin { origin: broadcast.original_origin });
        }
    }

    /// Merge current modified storage with the entire storage modifications made so far in the test
    fn get_modified_storage(
        &self,
        storage: &HashMap<StorageKey, H256>,
    ) -> HashMap<StorageKey, H256> {
        let mut modified_storage = self
            .storage_modifications
            .keys
            .clone()
            .into_iter()
            .filter(|(key, _)| key.address() != &zksync_types::SYSTEM_CONTEXT_ADDRESS)
            .collect::<HashMap<_, _>>();
        modified_storage.extend(
            storage
                .iter()
                .filter(|(key, _)| key.address() != &zksync_types::SYSTEM_CONTEXT_ADDRESS),
        );
        modified_storage
    }

    /// Merge current modified bytecodes with the entire storage modifications made so far in the
    /// test
    fn get_modified_bytecodes(
        &self,
        bootloader_bytecodes: Vec<CompressedBytecodeInfo>,
    ) -> HashMap<H256, Vec<u8>> {
        let mut modified_bytecodes = self.storage_modifications.bytecodes.clone();
        modified_bytecodes.extend(
            bootloader_bytecodes
                .iter()
                .map(|b| {
                    let (bytecode_key, bytecode_value) =
                        bytecode_to_factory_dep(b.original.clone());
                    let key = u256_to_h256(bytecode_key);
                    let value = bytecode_value
                        .into_iter()
                        .flat_map(|v| u256_to_h256(v).as_bytes().to_owned())
                        .collect_vec();
                    (key, value)
                })
                .collect::<HashMap<_, _>>(),
        );
        modified_bytecodes
    }
}

trait ToZkEvmResult {
    /// Converts a [SolcValue] to return data for zkevm
    fn to_return_data(&self) -> Vec<U256>;
}

impl<T> ToZkEvmResult for T
where
    T: SolValue,
{
    fn to_return_data(&self) -> Vec<U256> {
        let abi_encoded_data = self.abi_encode();
        assert!(abi_encoded_data.len() % 32 == 0, "length must be multiple of 32");

        abi_encoded_data.chunks(32).map(U256::from_big_endian).collect_vec()
    }
}

fn into_revm_bytecodes(zk_bytecodes: HashMap<H256, Vec<u8>>) -> HashMap<U256, Vec<U256>> {
    zk_bytecodes
        .into_iter()
        .map(|(key, value)| {
            let key = h256_to_u256(key);
            let value = value.chunks(32).map(U256::from).collect_vec();
            (key, value)
        })
        .collect()
}

fn into_revm_env(env: &EraEnv) -> Env {
    use revm::primitives::U256;
    let block = BlockEnv {
        number: U256::from(env.l1_batch_env.first_l2_block.number),
        coinbase: h160_to_address(env.l1_batch_env.fee_account),
        timestamp: U256::from(env.l1_batch_env.first_l2_block.timestamp),
        gas_limit: U256::from(env.system_env.gas_limit),
        basefee: U256::from(env.l1_batch_env.base_fee()),
        ..Default::default()
    };

    let mut cfg = CfgEnv::default();
    cfg.chain_id = env.system_env.chain_id.as_u64();

    Env { block, cfg, ..Default::default() }
}

fn create_fork_request(
    env: &EraEnv,
    config: Arc<CheatsConfig>,
    block_number: Option<u64>,
    url_or_alias: &str,
) -> CreateFork {
    use foundry_evm_core::opts::Env;
    use revm::primitives::Address as revmAddress;

    let url = config.rpc_url(url_or_alias).unwrap();
    let env = into_revm_env(env);
    let opts_env = Env {
        gas_limit: u64::MAX,
        chain_id: None,
        tx_origin: revmAddress::ZERO,
        block_number: 0,
        block_timestamp: 0,
        ..Default::default()
    };
    let evm_opts = EvmOpts {
        env: opts_env,
        fork_url: Some(url.clone()),
        fork_block_number: block_number,
        ..Default::default()
    };

    CreateFork {
        enable_caching: config.rpc_storage_caching.enable_for_endpoint(&url),
        url,
        env,
        evm_opts,
    }
}

fn get_calldata<H: HistoryMode>(state: &VmLocalStateData<'_>, memory: &SimpleMemory<H>) -> Vec<u8> {
    let ptr = state.vm_local_state.registers[CALL_IMPLICIT_CALLDATA_FAT_PTR_REGISTER as usize];
    assert!(ptr.is_pointer);
    let fat_data_pointer = FatPointer::from_u256(ptr.value);
    memory.read_unaligned_bytes(
        fat_data_pointer.memory_page as usize,
        fat_data_pointer.start as usize,
        fat_data_pointer.length as usize,
    )
}

fn compare_logs(expected_logs: &[LogEntry], actual_logs: &[LogEntry], checks: EmitChecks) -> bool {
    let mut expected_iter = expected_logs.iter().peekable();
    let mut actual_iter = actual_logs.iter();

    while let Some(expected_log) = expected_iter.peek() {
        if let Some(actual_log) = actual_iter.next() {
            if are_logs_equal(expected_log, actual_log, &checks) {
                expected_iter.next(); // Move to the next expected log
            } else {
                return false
            }
        } else {
            // No more actual logs to compare
            return false
        }
    }

    true
}

fn are_logs_equal(a: &LogEntry, b: &LogEntry, emit_checks: &EmitChecks) -> bool {
    let address_match = match emit_checks.address {
        Some(address) => b.address == address,
        None => true,
    };

    let topics_match = emit_checks.topics.iter().enumerate().all(|(i, &check)| {
        if check {
            a.topics.get(i) == b.topics.get(i)
        } else {
            true
        }
    });

    let data_match = if emit_checks.data { a.data == b.data } else { true };

    address_match && topics_match && data_match
}<|MERGE_RESOLUTION|>--- conflicted
+++ resolved
@@ -180,14 +180,11 @@
     RevertToSnapshot { snapshot_id: U256 },
     Snapshot,
     SetOrigin { origin: H160 },
-<<<<<<< HEAD
     Transact { fork_id: Option<U256>, tx_hash: H256 },
-=======
     MakePersistentAccount { account: H160 },
     MakePersistentAccounts { accounts: Vec<H160> },
     RevokePersistentAccount { account: H160 },
     RevokePersistentAccounts { accounts: Vec<H160> },
->>>>>>> 3b096c0d
 }
 
 #[derive(Debug, Clone)]
