--- conflicted
+++ resolved
@@ -123,16 +123,13 @@
     recording_timestamp: u32,
     expected_calls: ExpectedCallsTracker,
     test_status: FoundryTestState,
-<<<<<<< HEAD
     emit_config: EmitConfig,
-=======
     saved_snapshots: HashMap<U256, SavedSnapshot>,
 }
 
 #[derive(Debug, Clone)]
 pub struct SavedSnapshot {
     modified_storage: HashMap<StorageKey, H256>,
->>>>>>> 5f915811
 }
 
 #[derive(Debug, Clone, Default)]
