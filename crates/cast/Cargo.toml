[package]
name = "cast"
description = "Command-line tool for performing Ethereum RPC calls"

version.workspace = true
edition.workspace = true
rust-version.workspace = true
authors.workspace = true
license.workspace = true
homepage.workspace = true
repository.workspace = true

[lints]
workspace = true

[[bin]]
name = "cast"
path = "bin/main.rs"

[build-dependencies]
vergen = { workspace = true, default-features = false, features = [
    "build",
    "git",
    "gitcl",
] }

[dependencies]
# lib
foundry-block-explorers.workspace = true
foundry-common.workspace = true
foundry-compilers.workspace = true
foundry-config.workspace = true
foundry-evm.workspace = true
foundry-wallets.workspace = true

alloy-chains.workspace = true
alloy-consensus = { workspace = true, features = ["serde", "kzg"] }
alloy-contract.workspace = true
alloy-dyn-abi.workspace = true
alloy-json-abi.workspace = true
alloy-json-rpc.workspace = true
alloy-network.workspace = true
alloy-primitives.workspace = true
alloy-provider = { workspace = true, features = ["reqwest", "ws", "ipc"] }
alloy-rlp.workspace = true
alloy-rpc-types = { workspace = true, features = ["eth"] }
alloy-serde.workspace = true
alloy-signer-local = { workspace = true, features = ["mnemonic", "keystore"] }
alloy-signer.workspace = true
alloy-sol-types.workspace = true
alloy-transport.workspace = true

chrono.workspace = true
evm-disassembler.workspace = true
eyre.workspace = true
futures.workspace = true
<<<<<<< HEAD
hex.workspace = true
=======
>>>>>>> 62cdea8f
rand.workspace = true
rayon.workspace = true
serde_json.workspace = true
serde.workspace = true

# aws-kms
aws-sdk-kms = { version = "1", default-features = false, optional = true }

# bin
foundry-cli.workspace = true

clap = { version = "4", features = ["derive", "env", "unicode", "wrap_help"] }
clap_complete = "4"
clap_complete_fig = "4"
<<<<<<< HEAD
comfy-table = "7"
=======
comfy-table.workspace = true
>>>>>>> 62cdea8f
dunce.workspace = true
indicatif = "0.17"
itertools.workspace = true
regex = { version = "1", default-features = false }
rpassword = "7"
semver.workspace = true
tempfile.workspace = true
tokio = { workspace = true, features = ["macros", "signal"] }
tracing.workspace = true
yansi.workspace = true
evmole = "0.3.1"

[target.'cfg(unix)'.dependencies]
tikv-jemallocator = { workspace = true, optional = true }

[dev-dependencies]
foundry-test-utils.workspace = true
async-trait.workspace = true
criterion = "0.5"

[features]
default = ["rustls", "jemalloc"]
rustls = ["foundry-cli/rustls", "foundry-wallets/rustls"]
openssl = ["foundry-cli/openssl"]
asm-keccak = ["alloy-primitives/asm-keccak"]
jemalloc = ["dep:tikv-jemallocator"]
aws-kms = ["foundry-wallets/aws-kms", "dep:aws-sdk-kms"]
<<<<<<< HEAD
=======
isolate-by-default = ["foundry-config/isolate-by-default"]
>>>>>>> 62cdea8f

[[bench]]
name = "vanity"
harness = false<|MERGE_RESOLUTION|>--- conflicted
+++ resolved
@@ -54,10 +54,6 @@
 evm-disassembler.workspace = true
 eyre.workspace = true
 futures.workspace = true
-<<<<<<< HEAD
-hex.workspace = true
-=======
->>>>>>> 62cdea8f
 rand.workspace = true
 rayon.workspace = true
 serde_json.workspace = true
@@ -72,11 +68,7 @@
 clap = { version = "4", features = ["derive", "env", "unicode", "wrap_help"] }
 clap_complete = "4"
 clap_complete_fig = "4"
-<<<<<<< HEAD
-comfy-table = "7"
-=======
 comfy-table.workspace = true
->>>>>>> 62cdea8f
 dunce.workspace = true
 indicatif = "0.17"
 itertools.workspace = true
@@ -104,10 +96,7 @@
 asm-keccak = ["alloy-primitives/asm-keccak"]
 jemalloc = ["dep:tikv-jemallocator"]
 aws-kms = ["foundry-wallets/aws-kms", "dep:aws-sdk-kms"]
-<<<<<<< HEAD
-=======
 isolate-by-default = ["foundry-config/isolate-by-default"]
->>>>>>> 62cdea8f
 
 [[bench]]
 name = "vanity"
