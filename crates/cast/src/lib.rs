#![doc = include_str!("../README.md")]
#![cfg_attr(docsrs, feature(doc_cfg, doc_auto_cfg))]

use alloy_consensus::TxEnvelope;
use alloy_dyn_abi::{DynSolType, DynSolValue, FunctionExt};
use alloy_json_abi::Function;
use alloy_network::AnyNetwork;
use alloy_primitives::{
    hex,
    utils::{keccak256, ParseUnits, Unit},
    Address, Keccak256, TxHash, TxKind, B256, I256, U256,
};
use alloy_provider::{
    network::eip2718::{Decodable2718, Encodable2718},
    PendingTransactionBuilder, Provider,
};
use alloy_rlp::Decodable;
use alloy_rpc_types::{BlockId, BlockNumberOrTag, Filter, TransactionRequest};
use alloy_serde::WithOtherFields;
use alloy_sol_types::sol;
use alloy_transport::Transport;
use base::{Base, NumberWithBase, ToBase};
use chrono::DateTime;
use evm_disassembler::{disassemble_bytes, disassemble_str, format_operations};
use eyre::{Context, ContextCompat, Result};
use foundry_block_explorers::Client;
use foundry_common::{
    abi::{encode_function_args, get_func},
    compile::etherscan_project,
    fmt::*,
<<<<<<< HEAD
    fs, TransactionReceiptWithRevertReason,
=======
    fs, get_pretty_tx_receipt_attr, TransactionReceiptWithRevertReason,
>>>>>>> 62cdea8f
};
use foundry_compilers::flatten::Flattener;
use foundry_config::Chain;
use futures::{future::Either, FutureExt, StreamExt};
use rayon::prelude::*;
use revm::primitives::Eof;
use std::{
    borrow::Cow,
    io,
    marker::PhantomData,
    path::PathBuf,
    str::FromStr,
    sync::atomic::{AtomicBool, Ordering},
};
use tokio::signal::ctrl_c;

use foundry_common::abi::encode_function_args_packed;
pub use foundry_evm::*;

pub mod base;
pub mod errors;
mod rlp_converter;

use rlp_converter::Item;

// TODO: CastContract with common contract initializers? Same for CastProviders?

sol! {
    #[sol(rpc)]
    interface IERC20 {
        #[derive(Debug)]
        function balanceOf(address owner) external view returns (uint256);
    }
}

pub struct Cast<P, T> {
    provider: P,
    transport: PhantomData<T>,
}

impl<T, P> Cast<P, T>
where
    T: Transport + Clone,
    P: Provider<T, AnyNetwork>,
{
    /// Creates a new Cast instance from the provided client
    ///
    /// # Example
    ///
    /// ```
    /// use alloy_provider::{network::AnyNetwork, ProviderBuilder, RootProvider};
    /// use cast::Cast;
    ///
    /// # async fn foo() -> eyre::Result<()> {
    /// let provider =
    ///     ProviderBuilder::<_, _, AnyNetwork>::default().on_builtin("http://localhost:8545").await?;
    /// let cast = Cast::new(provider);
    /// # Ok(())
    /// # }
    /// ```
    pub fn new(provider: P) -> Self {
        Self { provider, transport: PhantomData }
    }

    /// Makes a read-only call to the specified address
    ///
    /// # Example
    ///
    /// ```
    /// use alloy_primitives::{Address, U256, Bytes};
    /// use alloy_rpc_types::{TransactionRequest};
    /// use alloy_serde::WithOtherFields;
    /// use cast::Cast;
    /// use alloy_provider::{RootProvider, ProviderBuilder, network::AnyNetwork};
    /// use std::str::FromStr;
    /// use alloy_sol_types::{sol, SolCall};
    ///
    /// sol!(
    ///     function greeting(uint256 i) public returns (string);
    /// );
    ///
    /// # async fn foo() -> eyre::Result<()> {
    /// let alloy_provider = ProviderBuilder::<_,_, AnyNetwork>::default().on_builtin("http://localhost:8545").await?;;
    /// let to = Address::from_str("0xB3C95ff08316fb2F2e3E52Ee82F8e7b605Aa1304")?;
    /// let greeting = greetingCall { i: U256::from(5) }.abi_encode();
    /// let bytes = Bytes::from_iter(greeting.iter());
    /// let tx = TransactionRequest::default().to(to).input(bytes.into());
    /// let tx = WithOtherFields::new(tx);
    /// let cast = Cast::new(alloy_provider);
    /// let data = cast.call(&tx, None, None).await?;
    /// println!("{}", data);
    /// # Ok(())
    /// # }
    /// ```
    pub async fn call<'a>(
        &self,
        req: &WithOtherFields<TransactionRequest>,
        func: Option<&Function>,
        block: Option<BlockId>,
    ) -> Result<String> {
        let res = self.provider.call(req).block(block.unwrap_or_default()).await?;

        let mut decoded = vec![];

        if let Some(func) = func {
            // decode args into tokens
            decoded = match func.abi_decode_output(res.as_ref(), false) {
                Ok(decoded) => decoded,
                Err(err) => {
                    // ensure the address is a contract
                    if res.is_empty() {
                        // check that the recipient is a contract that can be called
                        if let Some(TxKind::Call(addr)) = req.to {
                            if let Ok(code) = self
                                .provider
                                .get_code_at(addr)
                                .block_id(block.unwrap_or_default())
                                .await
                            {
                                if code.is_empty() {
                                    eyre::bail!("contract {addr:?} does not have any code")
                                }
                            }
                        } else if Some(TxKind::Create) == req.to {
                            eyre::bail!("tx req is a contract deployment");
                        } else {
                            eyre::bail!("recipient is None");
                        }
                    }
                    return Err(err).wrap_err(
                        "could not decode output; did you specify the wrong function return data type?"
                    );
                }
            };
        }

        // handle case when return type is not specified
        Ok(if decoded.is_empty() {
            format!("{res}\n")
        } else {
            // seth compatible user-friendly return type conversions
            decoded.iter().map(format_token).collect::<Vec<_>>().join("\n")
        })
    }

    /// Generates an access list for the specified transaction
    ///
    /// # Example
    ///
    /// ```
    /// use cast::{Cast};
    /// use alloy_primitives::{Address, U256, Bytes};
    /// use alloy_rpc_types::{TransactionRequest};
    /// use alloy_serde::WithOtherFields;
    /// use alloy_provider::{RootProvider, ProviderBuilder, network::AnyNetwork};
    /// use std::str::FromStr;
    /// use alloy_sol_types::{sol, SolCall};
    ///
    /// sol!(
    ///     function greeting(uint256 i) public returns (string);
    /// );
    ///
    /// # async fn foo() -> eyre::Result<()> {
    /// let provider = ProviderBuilder::<_,_, AnyNetwork>::default().on_builtin("http://localhost:8545").await?;;
    /// let to = Address::from_str("0xB3C95ff08316fb2F2e3E52Ee82F8e7b605Aa1304")?;
    /// let greeting = greetingCall { i: U256::from(5) }.abi_encode();
    /// let bytes = Bytes::from_iter(greeting.iter());
    /// let tx = TransactionRequest::default().to(to).input(bytes.into());
    /// let tx = WithOtherFields::new(tx);
    /// let cast = Cast::new(&provider);
    /// let access_list = cast.access_list(&tx, None, false).await?;
    /// println!("{}", access_list);
    /// # Ok(())
    /// # }
    /// ```
    pub async fn access_list(
        &self,
        req: &WithOtherFields<TransactionRequest>,
        block: Option<BlockId>,
        to_json: bool,
    ) -> Result<String> {
        let access_list =
            self.provider.create_access_list(req).block_id(block.unwrap_or_default()).await?;
        let res = if to_json {
            serde_json::to_string(&access_list)?
        } else {
            let mut s =
                vec![format!("gas used: {}", access_list.gas_used), "access list:".to_string()];
            for al in access_list.access_list.0 {
                s.push(format!("- address: {}", &al.address.to_checksum(None)));
                if !al.storage_keys.is_empty() {
                    s.push("  keys:".to_string());
                    for key in al.storage_keys {
                        s.push(format!("    {key:?}"));
                    }
                }
            }
            s.join("\n")
        };

        Ok(res)
    }

    pub async fn balance(&self, who: Address, block: Option<BlockId>) -> Result<U256> {
        Ok(self.provider.get_balance(who).block_id(block.unwrap_or_default()).await?)
    }

    /// Sends a transaction to the specified address
    ///
    /// # Example
    ///
    /// ```
    /// use cast::{Cast};
    /// use alloy_primitives::{Address, U256, Bytes};
    /// use alloy_serde::WithOtherFields;
    /// use alloy_rpc_types::{TransactionRequest};
    /// use alloy_provider::{RootProvider, ProviderBuilder, network::AnyNetwork};
    /// use std::str::FromStr;
    /// use alloy_sol_types::{sol, SolCall};
    ///
    /// sol!(
    ///     function greet(string greeting) public;
    /// );
    ///
    /// # async fn foo() -> eyre::Result<()> {
    /// let provider = ProviderBuilder::<_,_, AnyNetwork>::default().on_builtin("http://localhost:8545").await?;;
    /// let from = Address::from_str("0xd8dA6BF26964aF9D7eEd9e03E53415D37aA96045")?;
    /// let to = Address::from_str("0xB3C95ff08316fb2F2e3E52Ee82F8e7b605Aa1304")?;
    /// let greeting = greetCall { greeting: "hello".to_string() }.abi_encode();
    /// let bytes = Bytes::from_iter(greeting.iter());
    /// let gas = U256::from_str("200000").unwrap();
    /// let value = U256::from_str("1").unwrap();
    /// let nonce = U256::from_str("1").unwrap();
    /// let tx = TransactionRequest::default().to(to).input(bytes.into()).from(from);
    /// let tx = WithOtherFields::new(tx);
    /// let cast = Cast::new(provider);
    /// let data = cast.send(tx).await?;
    /// println!("{:#?}", data);
    /// # Ok(())
    /// # }
    /// ```
    pub async fn send(
        &self,
        tx: WithOtherFields<TransactionRequest>,
    ) -> Result<PendingTransactionBuilder<'_, T, AnyNetwork>> {
        let res = self.provider.send_transaction(tx).await?;

        Ok(res)
    }

    /// Publishes a raw transaction to the network
    ///
    /// # Example
    ///
    /// ```
    /// use alloy_provider::{network::AnyNetwork, ProviderBuilder, RootProvider};
    /// use cast::Cast;
    ///
    /// # async fn foo() -> eyre::Result<()> {
    /// let provider =
    ///     ProviderBuilder::<_, _, AnyNetwork>::default().on_builtin("http://localhost:8545").await?;
    /// let cast = Cast::new(provider);
    /// let res = cast.publish("0x1234".to_string()).await?;
    /// println!("{:?}", res);
    /// # Ok(())
    /// # }
    /// ```
    pub async fn publish(
        &self,
        mut raw_tx: String,
    ) -> Result<PendingTransactionBuilder<'_, T, AnyNetwork>> {
        raw_tx = match raw_tx.strip_prefix("0x") {
            Some(s) => s.to_string(),
            None => raw_tx,
        };
        let tx = hex::decode(raw_tx)?;
        let res = self.provider.send_raw_transaction(&tx).await?;

        Ok(res)
    }

    /// # Example
    ///
    /// ```
    /// use alloy_provider::{network::AnyNetwork, ProviderBuilder, RootProvider};
    /// use cast::Cast;
    ///
    /// # async fn foo() -> eyre::Result<()> {
    /// let provider =
    ///     ProviderBuilder::<_, _, AnyNetwork>::default().on_builtin("http://localhost:8545").await?;
    /// let cast = Cast::new(provider);
    /// let block = cast.block(5, true, None, false).await?;
    /// println!("{}", block);
    /// # Ok(())
    /// # }
    /// ```
    pub async fn block<B: Into<BlockId>>(
        &self,
        block: B,
        full: bool,
        field: Option<String>,
        to_json: bool,
    ) -> Result<String> {
        let block = block.into();
        if let Some(ref field) = field {
            if field == "transactions" && !full {
                eyre::bail!("use --full to view transactions")
            }
        }

        let block = self
            .provider
            .get_block(block, full.into())
            .await?
            .ok_or_else(|| eyre::eyre!("block {:?} not found", block))?;

        let block = if let Some(ref field) = field {
            get_pretty_block_attr(&block, field)
                .unwrap_or_else(|| format!("{field} is not a valid block field"))
        } else if to_json {
            serde_json::to_value(&block).unwrap().to_string()
        } else {
            block.pretty()
        };

        Ok(block)
    }

    async fn block_field_as_num<B: Into<BlockId>>(&self, block: B, field: String) -> Result<U256> {
        let block = block.into();
        let block_field = Self::block(
            self,
            block,
            false,
            // Select only select field
            Some(field),
            false,
        )
        .await?;

        let ret = if block_field.starts_with("0x") {
            U256::from_str_radix(strip_0x(&block_field), 16).expect("Unable to convert hex to U256")
        } else {
            U256::from_str_radix(&block_field, 10).expect("Unable to convert decimal to U256")
        };
        Ok(ret)
    }

    pub async fn base_fee<B: Into<BlockId>>(&self, block: B) -> Result<U256> {
        Self::block_field_as_num(self, block, String::from("baseFeePerGas")).await
    }

    pub async fn age<B: Into<BlockId>>(&self, block: B) -> Result<String> {
        let timestamp_str =
            Self::block_field_as_num(self, block, String::from("timestamp")).await?.to_string();
        let datetime = DateTime::from_timestamp(timestamp_str.parse::<i64>().unwrap(), 0).unwrap();
        Ok(datetime.format("%a %b %e %H:%M:%S %Y").to_string())
    }

    pub async fn timestamp<B: Into<BlockId>>(&self, block: B) -> Result<U256> {
        Self::block_field_as_num(self, block, "timestamp".to_string()).await
    }

    pub async fn chain(&self) -> Result<&str> {
        let genesis_hash = Self::block(
            self,
            0,
            false,
            // Select only block hash
            Some(String::from("hash")),
            false,
        )
        .await?;

        Ok(match &genesis_hash[..] {
            "0xd4e56740f876aef8c010b86a40d5f56745a118d0906a34e69aec8c0db1cb8fa3" => {
                match &(Self::block(self, 1920000, false, Some("hash".to_string()), false).await?)[..]
                {
                    "0x94365e3a8c0b35089c1d1195081fe7489b528a84b22199c916180db8b28ade7f" => {
                        "etclive"
                    }
                    _ => "ethlive",
                }
            }
            "0xa3c565fc15c7478862d50ccd6561e3c06b24cc509bf388941c25ea985ce32cb9" => "kovan",
            "0x41941023680923e0fe4d74a34bdac8141f2540e3ae90623718e47d66d1ca4a2d" => "ropsten",
            "0x7ca38a1916c42007829c55e69d3e9a73265554b586a499015373241b8a3fa48b" => {
                "optimism-mainnet"
            }
            "0xc1fc15cd51159b1f1e5cbc4b82e85c1447ddfa33c52cf1d98d14fba0d6354be1" => {
                "optimism-goerli"
            }
            "0x02adc9b449ff5f2467b8c674ece7ff9b21319d76c4ad62a67a70d552655927e5" => {
                "optimism-kovan"
            }
            "0x521982bd54239dc71269eefb58601762cc15cfb2978e0becb46af7962ed6bfaa" => "fraxtal",
            "0x910f5c4084b63fd860d0c2f9a04615115a5a991254700b39ba072290dbd77489" => {
                "fraxtal-testnet"
            }
            "0x7ee576b35482195fc49205cec9af72ce14f003b9ae69f6ba0faef4514be8b442" => {
                "arbitrum-mainnet"
            }
            "0x0cd786a2425d16f152c658316c423e6ce1181e15c3295826d7c9904cba9ce303" => "morden",
            "0x6341fd3daf94b748c72ced5a5b26028f2474f5f00d824504e4fa37a75767e177" => "rinkeby",
            "0xbf7e331f7f7c1dd2e05159666b3bf8bc7a8a3a9eb1d518969eab529dd9b88c1a" => "goerli",
            "0x14c2283285a88fe5fce9bf5c573ab03d6616695d717b12a127188bcacfc743c4" => "kotti",
            "0xa9c28ce2141b56c474f1dc504bee9b01eb1bd7d1a507580d5519d4437a97de1b" => "polygon",
            "0x7b66506a9ebdbf30d32b43c5f15a3b1216269a1ec3a75aa3182b86176a2b1ca7" => {
                "polygon-mumbai"
            }
            "0x4f1dd23188aab3a76b463e4af801b52b1248ef073c648cbdc4c9333d3da79756" => "gnosis",
            "0xada44fd8d2ecab8b08f256af07ad3e777f17fb434f8f8e678b312f576212ba9a" => "chiado",
            "0x6d3c66c5357ec91d5c43af47e234a939b22557cbb552dc45bebbceeed90fbe34" => "bsctest",
            "0x0d21840abff46b96c84b2ac9e10e4f5cdaeb5693cb665db62a2f3b02d2d57b5b" => "bsc",
            "0x31ced5b9beb7f8782b014660da0cb18cc409f121f408186886e1ca3e8eeca96b" => {
                match &(Self::block(self, 1, false, Some(String::from("hash")), false).await?)[..] {
                    "0x738639479dc82d199365626f90caa82f7eafcfe9ed354b456fb3d294597ceb53" => {
                        "avalanche-fuji"
                    }
                    _ => "avalanche",
                }
            }
            _ => "unknown",
        })
    }

    pub async fn chain_id(&self) -> Result<u64> {
        Ok(self.provider.get_chain_id().await?)
    }

    pub async fn block_number(&self) -> Result<u64> {
        Ok(self.provider.get_block_number().await?)
    }

    pub async fn gas_price(&self) -> Result<u128> {
        Ok(self.provider.get_gas_price().await?)
    }

    /// # Example
    ///
    /// ```
    /// use alloy_primitives::Address;
    /// use alloy_provider::{network::AnyNetwork, ProviderBuilder, RootProvider};
    /// use cast::Cast;
    /// use std::str::FromStr;
    ///
    /// # async fn foo() -> eyre::Result<()> {
    /// let provider =
    ///     ProviderBuilder::<_, _, AnyNetwork>::default().on_builtin("http://localhost:8545").await?;
    /// let cast = Cast::new(provider);
    /// let addr = Address::from_str("0x7eD52863829AB99354F3a0503A622e82AcD5F7d3")?;
    /// let nonce = cast.nonce(addr, None).await?;
    /// println!("{}", nonce);
    /// # Ok(())
    /// # }
    /// ```
    pub async fn nonce(&self, who: Address, block: Option<BlockId>) -> Result<u64> {
        Ok(self.provider.get_transaction_count(who).block_id(block.unwrap_or_default()).await?)
    }

    /// # Example
    ///
    /// ```
    /// use alloy_primitives::Address;
    /// use alloy_provider::{network::AnyNetwork, ProviderBuilder, RootProvider};
    /// use cast::Cast;
    /// use std::str::FromStr;
    ///
    /// # async fn foo() -> eyre::Result<()> {
    /// let provider =
    ///     ProviderBuilder::<_, _, AnyNetwork>::default().on_builtin("http://localhost:8545").await?;
    /// let cast = Cast::new(provider);
    /// let addr = Address::from_str("0x7eD52863829AB99354F3a0503A622e82AcD5F7d3")?;
    /// let implementation = cast.implementation(addr, None).await?;
    /// println!("{}", implementation);
    /// # Ok(())
    /// # }
    /// ```
    pub async fn implementation(&self, who: Address, block: Option<BlockId>) -> Result<String> {
        let slot =
            B256::from_str("0x360894a13ba1a3210667c828492db98dca3e2076cc3735a920a3ca505d382bbc")?;
        let value = self
            .provider
            .get_storage_at(who, slot.into())
            .block_id(block.unwrap_or_default())
            .await?;
        let addr = Address::from_word(value.into());
        Ok(format!("{addr:?}"))
    }

    /// # Example
    ///
    /// ```
    /// use alloy_primitives::Address;
    /// use alloy_provider::{network::AnyNetwork, ProviderBuilder, RootProvider};
    /// use cast::Cast;
    /// use std::str::FromStr;
    ///
    /// # async fn foo() -> eyre::Result<()> {
    /// let provider =
    ///     ProviderBuilder::<_, _, AnyNetwork>::default().on_builtin("http://localhost:8545").await?;
    /// let cast = Cast::new(provider);
    /// let addr = Address::from_str("0x7eD52863829AB99354F3a0503A622e82AcD5F7d3")?;
    /// let admin = cast.admin(addr, None).await?;
    /// println!("{}", admin);
    /// # Ok(())
    /// # }
    /// ```
    pub async fn admin(&self, who: Address, block: Option<BlockId>) -> Result<String> {
        let slot =
            B256::from_str("0xb53127684a568b3173ae13b9f8a6016e243e63b6e8ee1178d6a717850b5d6103")?;
        let value = self
            .provider
            .get_storage_at(who, slot.into())
            .block_id(block.unwrap_or_default())
            .await?;
        let addr = Address::from_word(value.into());
        Ok(format!("{addr:?}"))
    }

    /// # Example
    ///
    /// ```
    /// use alloy_primitives::{Address, U256};
    /// use alloy_provider::{network::AnyNetwork, ProviderBuilder, RootProvider};
    /// use cast::Cast;
    /// use std::str::FromStr;
    ///
    /// # async fn foo() -> eyre::Result<()> {
    /// let provider =
    ///     ProviderBuilder::<_, _, AnyNetwork>::default().on_builtin("http://localhost:8545").await?;
    /// let cast = Cast::new(provider);
    /// let addr = Address::from_str("7eD52863829AB99354F3a0503A622e82AcD5F7d3")?;
    /// let computed_address = cast.compute_address(addr, None).await?;
    /// println!("Computed address for address {addr}: {computed_address}");
    /// # Ok(())
    /// # }
    /// ```
    pub async fn compute_address(&self, address: Address, nonce: Option<u64>) -> Result<Address> {
        let unpacked = if let Some(n) = nonce { n } else { self.nonce(address, None).await? };
        Ok(address.create(unpacked))
    }

    /// # Example
    ///
    /// ```
    /// use alloy_primitives::Address;
    /// use alloy_provider::{network::AnyNetwork, ProviderBuilder, RootProvider};
    /// use cast::Cast;
    /// use std::str::FromStr;
    ///
    /// # async fn foo() -> eyre::Result<()> {
    /// let provider =
    ///     ProviderBuilder::<_, _, AnyNetwork>::default().on_builtin("http://localhost:8545").await?;
    /// let cast = Cast::new(provider);
    /// let addr = Address::from_str("0x00000000219ab540356cbb839cbe05303d7705fa")?;
    /// let code = cast.code(addr, None, false).await?;
    /// println!("{}", code);
    /// # Ok(())
    /// # }
    /// ```
    pub async fn code(
        &self,
        who: Address,
        block: Option<BlockId>,
        disassemble: bool,
    ) -> Result<String> {
        if disassemble {
            let code =
                self.provider.get_code_at(who).block_id(block.unwrap_or_default()).await?.to_vec();
            Ok(format_operations(disassemble_bytes(code)?)?)
        } else {
            Ok(format!(
                "{}",
                self.provider.get_code_at(who).block_id(block.unwrap_or_default()).await?
            ))
        }
    }

    /// Example
    ///
    /// ```
    /// use alloy_primitives::Address;
    /// use alloy_provider::{network::AnyNetwork, ProviderBuilder, RootProvider};
    /// use cast::Cast;
    /// use std::str::FromStr;
    ///
    /// # async fn foo() -> eyre::Result<()> {
    /// let provider =
    ///     ProviderBuilder::<_, _, AnyNetwork>::default().on_builtin("http://localhost:8545").await?;
    /// let cast = Cast::new(provider);
    /// let addr = Address::from_str("0x00000000219ab540356cbb839cbe05303d7705fa")?;
    /// let codesize = cast.codesize(addr, None).await?;
    /// println!("{}", codesize);
    /// # Ok(())
    /// # }
    /// ```
    pub async fn codesize(&self, who: Address, block: Option<BlockId>) -> Result<String> {
        let code =
            self.provider.get_code_at(who).block_id(block.unwrap_or_default()).await?.to_vec();
        Ok(format!("{}", code.len()))
    }

    /// # Example
    ///
    /// ```
    /// use alloy_provider::{network::AnyNetwork, ProviderBuilder, RootProvider};
    /// use cast::Cast;
    ///
    /// # async fn foo() -> eyre::Result<()> {
    /// let provider =
    ///     ProviderBuilder::<_, _, AnyNetwork>::default().on_builtin("http://localhost:8545").await?;
    /// let cast = Cast::new(provider);
    /// let tx_hash = "0xf8d1713ea15a81482958fb7ddf884baee8d3bcc478c5f2f604e008dc788ee4fc";
    /// let tx = cast.transaction(tx_hash.to_string(), None, false, false).await?;
    /// println!("{}", tx);
    /// # Ok(())
    /// # }
    /// ```
    pub async fn transaction(
        &self,
        tx_hash: String,
        field: Option<String>,
        raw: bool,
        to_json: bool,
    ) -> Result<String> {
        let tx_hash = TxHash::from_str(&tx_hash).wrap_err("invalid tx hash")?;
        let tx = self
            .provider
            .get_transaction_by_hash(tx_hash)
            .await?
            .ok_or_else(|| eyre::eyre!("tx not found: {:?}", tx_hash))?;

        Ok(if raw {
            format!("0x{}", hex::encode(TxEnvelope::try_from(tx.inner)?.encoded_2718()))
        } else if let Some(field) = field {
            get_pretty_tx_attr(&tx, field.as_str())
                .ok_or_else(|| eyre::eyre!("invalid tx field: {}", field.to_string()))?
        } else if to_json {
            // to_value first to sort json object keys
            serde_json::to_value(&tx)?.to_string()
        } else {
            tx.pretty()
        })
    }

    /// # Example
    ///
    /// ```
    /// use alloy_provider::{network::AnyNetwork, ProviderBuilder, RootProvider};
    /// use cast::Cast;
    ///
    /// # async fn foo() -> eyre::Result<()> {
    /// let provider =
    ///     ProviderBuilder::<_, _, AnyNetwork>::default().on_builtin("http://localhost:8545").await?;
    /// let cast = Cast::new(provider);
    /// let tx_hash = "0xf8d1713ea15a81482958fb7ddf884baee8d3bcc478c5f2f604e008dc788ee4fc";
    /// let receipt = cast.receipt(tx_hash.to_string(), None, 1, false, false).await?;
    /// println!("{}", receipt);
    /// # Ok(())
    /// # }
    /// ```
    pub async fn receipt(
        &self,
        tx_hash: String,
        field: Option<String>,
        confs: u64,
        cast_async: bool,
        to_json: bool,
    ) -> Result<String> {
        let tx_hash = TxHash::from_str(&tx_hash).wrap_err("invalid tx hash")?;

        let mut receipt: TransactionReceiptWithRevertReason =
            match self.provider.get_transaction_receipt(tx_hash).await? {
                Some(r) => r,
                None => {
                    // if the async flag is provided, immediately exit if no tx is found, otherwise
                    // try to poll for it
                    if cast_async {
                        eyre::bail!("tx not found: {:?}", tx_hash)
                    } else {
                        PendingTransactionBuilder::new(self.provider.root(), tx_hash)
                            .with_required_confirmations(confs)
                            .get_receipt()
                            .await?
                    }
                }
            }
            .into();

        // Allow to fail silently
        let _ = receipt.update_revert_reason(&self.provider).await;

        Ok(if let Some(ref field) = field {
            get_pretty_tx_receipt_attr(&receipt, field)
                .ok_or_else(|| eyre::eyre!("invalid receipt field: {}", field))?
        } else if to_json {
            // to_value first to sort json object keys
            serde_json::to_value(&receipt)?.to_string()
        } else {
            receipt.pretty()
        })
    }

    /// Perform a raw JSON-RPC request
    ///
    /// # Example
    ///
    /// ```
    /// use alloy_provider::{network::AnyNetwork, ProviderBuilder, RootProvider};
    /// use cast::Cast;
    ///
    /// # async fn foo() -> eyre::Result<()> {
    /// let provider =
    ///     ProviderBuilder::<_, _, AnyNetwork>::default().on_builtin("http://localhost:8545").await?;
    /// let cast = Cast::new(provider);
    /// let result = cast
    ///     .rpc("eth_getBalance", &["0xc94770007dda54cF92009BFF0dE90c06F603a09f", "latest"])
    ///     .await?;
    /// println!("{}", result);
    /// # Ok(())
    /// # }
    /// ```
    pub async fn rpc<V>(&self, method: &str, params: V) -> Result<String>
    where
        V: alloy_json_rpc::RpcParam,
    {
        let res = self
            .provider
            .raw_request::<V, serde_json::Value>(Cow::Owned(method.to_string()), params)
            .await?;
        Ok(serde_json::to_string(&res)?)
    }

    /// Returns the slot
    ///
    /// # Example
    ///
    /// ```
    /// use alloy_primitives::{Address, B256};
    /// use alloy_provider::{network::AnyNetwork, ProviderBuilder, RootProvider};
    /// use cast::Cast;
    /// use std::str::FromStr;
    ///
    /// # async fn foo() -> eyre::Result<()> {
    /// let provider =
    ///     ProviderBuilder::<_, _, AnyNetwork>::default().on_builtin("http://localhost:8545").await?;
    /// let cast = Cast::new(provider);
    /// let addr = Address::from_str("0x00000000006c3852cbEf3e08E8dF289169EdE581")?;
    /// let slot = B256::ZERO;
    /// let storage = cast.storage(addr, slot, None).await?;
    /// println!("{}", storage);
    /// # Ok(())
    /// # }
    /// ```
    pub async fn storage(
        &self,
        from: Address,
        slot: B256,
        block: Option<BlockId>,
    ) -> Result<String> {
        Ok(format!(
            "{:?}",
            B256::from(
                self.provider
                    .get_storage_at(from, slot.into())
                    .block_id(block.unwrap_or_default())
                    .await?
            )
        ))
    }

    pub async fn filter_logs(&self, filter: Filter, to_json: bool) -> Result<String> {
        let logs = self.provider.get_logs(&filter).await?;

        let res = if to_json {
            serde_json::to_string(&logs)?
        } else {
            let mut s = vec![];
            for log in logs {
                let pretty = log
                    .pretty()
                    .replacen('\n', "- ", 1) // Remove empty first line
                    .replace('\n', "\n  "); // Indent
                s.push(pretty);
            }
            s.join("\n")
        };
        Ok(res)
    }

    /// Converts a block identifier into a block number.
    ///
    /// If the block identifier is a block number, then this function returns the block number. If
    /// the block identifier is a block hash, then this function returns the block number of
    /// that block hash. If the block identifier is `None`, then this function returns `None`.
    ///
    /// # Example
    ///
    /// ```
    /// use alloy_primitives::fixed_bytes;
    /// use alloy_provider::{network::AnyNetwork, ProviderBuilder, RootProvider};
    /// use alloy_rpc_types::{BlockId, BlockNumberOrTag};
    /// use cast::Cast;
    /// use std::{convert::TryFrom, str::FromStr};
    ///
    /// # async fn foo() -> eyre::Result<()> {
    /// let provider =
    ///     ProviderBuilder::<_, _, AnyNetwork>::default().on_builtin("http://localhost:8545").await?;
    /// let cast = Cast::new(provider);
    ///
    /// let block_number = cast.convert_block_number(Some(BlockId::number(5))).await?;
    /// assert_eq!(block_number, Some(BlockNumberOrTag::Number(5)));
    ///
    /// let block_number = cast
    ///     .convert_block_number(Some(BlockId::hash(fixed_bytes!(
    ///         "0000000000000000000000000000000000000000000000000000000000001234"
    ///     ))))
    ///     .await?;
    /// assert_eq!(block_number, Some(BlockNumberOrTag::Number(4660)));
    ///
    /// let block_number = cast.convert_block_number(None).await?;
    /// assert_eq!(block_number, None);
    /// # Ok(())
    /// # }
    /// ```
    pub async fn convert_block_number(
        &self,
        block: Option<BlockId>,
    ) -> Result<Option<BlockNumberOrTag>, eyre::Error> {
        match block {
            Some(block) => match block {
                BlockId::Number(block_number) => Ok(Some(block_number)),
                BlockId::Hash(hash) => {
                    let block =
                        self.provider.get_block_by_hash(hash.block_hash, false.into()).await?;
                    Ok(block.map(|block| block.header.number.unwrap()).map(BlockNumberOrTag::from))
                }
            },
            None => Ok(None),
        }
    }

    /// Sets up a subscription to the given filter and writes the logs to the given output.
    ///
    /// # Example
    ///
    /// ```
    /// use alloy_primitives::Address;
    /// use alloy_provider::{network::AnyNetwork, ProviderBuilder, RootProvider};
    /// use alloy_rpc_types::Filter;
    /// use alloy_transport::BoxTransport;
    /// use cast::Cast;
    /// use std::{io, str::FromStr};
    ///
    /// # async fn foo() -> eyre::Result<()> {
    /// let provider =
    ///     ProviderBuilder::<_, _, AnyNetwork>::default().on_builtin("wss://localhost:8545").await?;
    /// let cast = Cast::new(provider);
    ///
    /// let filter =
    ///     Filter::new().address(Address::from_str("0x00000000006c3852cbEf3e08E8dF289169EdE581")?);
    /// let mut output = io::stdout();
    /// cast.subscribe(filter, &mut output, false).await?;
    /// # Ok(())
    /// # }
    /// ```
    pub async fn subscribe(
        &self,
        filter: Filter,
        output: &mut dyn io::Write,
        to_json: bool,
    ) -> Result<()> {
        // Initialize the subscription stream for logs
        let mut subscription = self.provider.subscribe_logs(&filter).await?.into_stream();

        // Check if a to_block is specified, if so, subscribe to blocks
        let mut block_subscription = if filter.get_to_block().is_some() {
            Some(self.provider.subscribe_blocks().await?.into_stream())
        } else {
            None
        };

        let to_block_number = filter.get_to_block();

        // If output should be JSON, start with an opening bracket
        if to_json {
            write!(output, "[")?;
        }

        let mut first = true;

        loop {
            tokio::select! {
                // If block subscription is present, listen to it to avoid blocking indefinitely past the desired to_block
                block = if let Some(bs) = &mut block_subscription {
                    Either::Left(bs.next().fuse())
                } else {
                    Either::Right(futures::future::pending())
                } => {
                    if let (Some(block), Some(to_block)) = (block, to_block_number) {
                        if block.header.number.map_or(false, |bn| bn > to_block) {
                            break;
                        }
                    }
                },
                // Process incoming log
                log = subscription.next() => {
                    if to_json {
                        if !first {
                            write!(output, ",")?;
                        }
                        first = false;
                        let log_str = serde_json::to_string(&log).unwrap();
                        write!(output, "{log_str}")?;
                    } else {
                        let log_str = log.pretty()
                            .replacen('\n', "- ", 1)  // Remove empty first line
                            .replace('\n', "\n  ");  // Indent
                        writeln!(output, "{log_str}")?;
                    }
                },
                // Break on cancel signal, to allow for closing JSON bracket
                _ = ctrl_c() => {
                    break;
                },
                else => break,
            }
        }

        // If output was JSON, end with a closing bracket
        if to_json {
            write!(output, "]")?;
        }

        Ok(())
    }

    pub async fn erc20_balance(
        &self,
        token: Address,
        owner: Address,
        block: Option<BlockId>,
    ) -> Result<U256> {
        Ok(IERC20::new(token, &self.provider)
            .balanceOf(owner)
            .block(block.unwrap_or_default())
            .call()
            .await?
            ._0)
    }
}

pub struct SimpleCast;

impl SimpleCast {
    /// Returns the maximum value of the given integer type
    ///
    /// # Example
    ///
    /// ```
    /// use alloy_primitives::{I256, U256};
    /// use cast::SimpleCast;
    ///
    /// assert_eq!(SimpleCast::max_int("uint256")?, U256::MAX.to_string());
    /// assert_eq!(SimpleCast::max_int("int256")?, I256::MAX.to_string());
    /// assert_eq!(SimpleCast::max_int("int32")?, i32::MAX.to_string());
    /// # Ok::<(), eyre::Report>(())
    /// ```
    pub fn max_int(s: &str) -> Result<String> {
        Self::max_min_int::<true>(s)
    }

    /// Returns the maximum value of the given integer type
    ///
    /// # Example
    ///
    /// ```
    /// use alloy_primitives::{I256, U256};
    /// use cast::SimpleCast;
    ///
    /// assert_eq!(SimpleCast::min_int("uint256")?, "0");
    /// assert_eq!(SimpleCast::min_int("int256")?, I256::MIN.to_string());
    /// assert_eq!(SimpleCast::min_int("int32")?, i32::MIN.to_string());
    /// # Ok::<(), eyre::Report>(())
    /// ```
    pub fn min_int(s: &str) -> Result<String> {
        Self::max_min_int::<false>(s)
    }

    fn max_min_int<const MAX: bool>(s: &str) -> Result<String> {
        let ty = DynSolType::parse(s).wrap_err("Invalid type, expected `(u)int<bit size>`")?;
        match ty {
            DynSolType::Int(n) => {
                let mask = U256::from(1).wrapping_shl(n - 1);
                let max = (U256::MAX & mask).saturating_sub(U256::from(1));
                if MAX {
                    Ok(max.to_string())
                } else {
                    let min = I256::from_raw(max).wrapping_neg() + I256::MINUS_ONE;
                    Ok(min.to_string())
                }
            }
            DynSolType::Uint(n) => {
                if MAX {
                    let mut max = U256::MAX;
                    if n < 255 {
                        max &= U256::from(1).wrapping_shl(n);
                    }
                    Ok(max.to_string())
                } else {
                    Ok("0".to_string())
                }
            }
            _ => Err(eyre::eyre!("Type is not int/uint: {s}")),
        }
    }

    /// Converts UTF-8 text input to hex
    ///
    /// # Example
    ///
    /// ```
    /// use cast::SimpleCast as Cast;
    ///
    /// assert_eq!(Cast::from_utf8("yo"), "0x796f");
    /// assert_eq!(Cast::from_utf8("Hello, World!"), "0x48656c6c6f2c20576f726c6421");
    /// assert_eq!(Cast::from_utf8("TurboDappTools"), "0x547572626f44617070546f6f6c73");
    /// # Ok::<_, eyre::Report>(())
    /// ```
    pub fn from_utf8(s: &str) -> String {
        hex::encode_prefixed(s)
    }

    /// Converts hex input to UTF-8 text
    ///
    /// # Example
    ///
    /// ```
    /// use cast::SimpleCast as Cast;
    ///
    /// assert_eq!(Cast::to_utf8("0x796f")?, "yo");
    /// assert_eq!(Cast::to_utf8("0x48656c6c6f2c20576f726c6421")?, "Hello, World!");
    /// assert_eq!(Cast::to_utf8("0x547572626f44617070546f6f6c73")?, "TurboDappTools");
    /// assert_eq!(Cast::to_utf8("0xe4bda0e5a5bd")?, "你好");
    /// # Ok::<_, eyre::Report>(())
    /// ```
    pub fn to_utf8(s: &str) -> Result<String> {
        let bytes = hex::decode(s)?;
        Ok(String::from_utf8_lossy(bytes.as_ref()).to_string())
    }

    /// Converts hex data into text data
    ///
    /// # Example
    ///
    /// ```
    /// use cast::SimpleCast as Cast;
    ///
    /// assert_eq!(Cast::to_ascii("0x796f")?, "yo");
    /// assert_eq!(Cast::to_ascii("48656c6c6f2c20576f726c6421")?, "Hello, World!");
    /// assert_eq!(Cast::to_ascii("0x547572626f44617070546f6f6c73")?, "TurboDappTools");
    /// # Ok::<_, eyre::Report>(())
    /// ```
    pub fn to_ascii(hex: &str) -> Result<String> {
        let bytes = hex::decode(hex)?;
        if !bytes.iter().all(u8::is_ascii) {
            return Err(eyre::eyre!("Invalid ASCII bytes"))
        }
        Ok(String::from_utf8(bytes).unwrap())
    }

    /// Converts fixed point number into specified number of decimals
    /// ```
    /// use alloy_primitives::U256;
    /// use cast::SimpleCast as Cast;
    ///
    /// assert_eq!(Cast::from_fixed_point("10", "0")?, "10");
    /// assert_eq!(Cast::from_fixed_point("1.0", "1")?, "10");
    /// assert_eq!(Cast::from_fixed_point("0.10", "2")?, "10");
    /// assert_eq!(Cast::from_fixed_point("0.010", "3")?, "10");
    /// # Ok::<_, eyre::Report>(())
    /// ```
    pub fn from_fixed_point(value: &str, decimals: &str) -> Result<String> {
        // TODO: https://github.com/alloy-rs/core/pull/461
        let units: Unit = if let Ok(x) = decimals.parse() {
            Unit::new(x).ok_or_else(|| eyre::eyre!("invalid unit"))?
        } else {
            decimals.parse()?
        };
        let n = ParseUnits::parse_units(value, units)?;
        Ok(n.to_string())
    }

    /// Converts integers with specified decimals into fixed point numbers
    ///
    /// # Example
    ///
    /// ```
    /// use alloy_primitives::U256;
    /// use cast::SimpleCast as Cast;
    ///
    /// assert_eq!(Cast::to_fixed_point("10", "0")?, "10.");
    /// assert_eq!(Cast::to_fixed_point("10", "1")?, "1.0");
    /// assert_eq!(Cast::to_fixed_point("10", "2")?, "0.10");
    /// assert_eq!(Cast::to_fixed_point("10", "3")?, "0.010");
    ///
    /// assert_eq!(Cast::to_fixed_point("-10", "0")?, "-10.");
    /// assert_eq!(Cast::to_fixed_point("-10", "1")?, "-1.0");
    /// assert_eq!(Cast::to_fixed_point("-10", "2")?, "-0.10");
    /// assert_eq!(Cast::to_fixed_point("-10", "3")?, "-0.010");
    /// # Ok::<_, eyre::Report>(())
    /// ```
    pub fn to_fixed_point(value: &str, decimals: &str) -> Result<String> {
        let (sign, mut value, value_len) = {
            let number = NumberWithBase::parse_int(value, None)?;
            let sign = if number.is_nonnegative() { "" } else { "-" };
            let value = format!("{number:#}");
            let value_stripped = value.strip_prefix('-').unwrap_or(&value).to_string();
            let value_len = value_stripped.len();
            (sign, value_stripped, value_len)
        };
        let decimals = NumberWithBase::parse_uint(decimals, None)?.number().to::<usize>();

        let value = if decimals >= value_len {
            // Add "0." and pad with 0s
            format!("0.{value:0>decimals$}")
        } else {
            // Insert decimal at -idx (i.e 1 => decimal idx = -1)
            value.insert(value_len - decimals, '.');
            value
        };

        Ok(format!("{sign}{value}"))
    }

    /// Concatencates hex strings
    ///
    /// # Example
    ///
    /// ```
    /// use cast::SimpleCast as Cast;
    ///
    /// assert_eq!(Cast::concat_hex(["0x00", "0x01"]), "0x0001");
    /// assert_eq!(Cast::concat_hex(["1", "2"]), "0x12");
    /// # Ok::<_, eyre::Report>(())
    /// ```
    pub fn concat_hex<T: AsRef<str>>(values: impl IntoIterator<Item = T>) -> String {
        let mut out = String::new();
        for s in values {
            let s = s.as_ref();
            out.push_str(s.strip_prefix("0x").unwrap_or(s))
        }
        format!("0x{out}")
    }

    /// Converts a number into uint256 hex string with 0x prefix
    ///
    /// # Example
    ///
    /// ```
    /// use cast::SimpleCast as Cast;
    ///
    /// assert_eq!(
    ///     Cast::to_uint256("100")?,
    ///     "0x0000000000000000000000000000000000000000000000000000000000000064"
    /// );
    /// assert_eq!(
    ///     Cast::to_uint256("192038293923")?,
    ///     "0x0000000000000000000000000000000000000000000000000000002cb65fd1a3"
    /// );
    /// assert_eq!(
    ///     Cast::to_uint256(
    ///         "115792089237316195423570985008687907853269984665640564039457584007913129639935"
    ///     )?,
    ///     "0xffffffffffffffffffffffffffffffffffffffffffffffffffffffffffffffff"
    /// );
    /// # Ok::<_, eyre::Report>(())
    /// ```
    pub fn to_uint256(value: &str) -> Result<String> {
        let n = NumberWithBase::parse_uint(value, None)?;
        Ok(format!("{n:#066x}"))
    }

    /// Converts a number into int256 hex string with 0x prefix
    ///
    /// # Example
    ///
    /// ```
    /// use cast::SimpleCast as Cast;
    ///
    /// assert_eq!(
    ///     Cast::to_int256("0")?,
    ///     "0x0000000000000000000000000000000000000000000000000000000000000000"
    /// );
    /// assert_eq!(
    ///     Cast::to_int256("100")?,
    ///     "0x0000000000000000000000000000000000000000000000000000000000000064"
    /// );
    /// assert_eq!(
    ///     Cast::to_int256("-100")?,
    ///     "0xffffffffffffffffffffffffffffffffffffffffffffffffffffffffffffff9c"
    /// );
    /// assert_eq!(
    ///     Cast::to_int256("192038293923")?,
    ///     "0x0000000000000000000000000000000000000000000000000000002cb65fd1a3"
    /// );
    /// assert_eq!(
    ///     Cast::to_int256("-192038293923")?,
    ///     "0xffffffffffffffffffffffffffffffffffffffffffffffffffffffd349a02e5d"
    /// );
    /// assert_eq!(
    ///     Cast::to_int256(
    ///         "57896044618658097711785492504343953926634992332820282019728792003956564819967"
    ///     )?,
    ///     "0x7fffffffffffffffffffffffffffffffffffffffffffffffffffffffffffffff"
    /// );
    /// assert_eq!(
    ///     Cast::to_int256(
    ///         "-57896044618658097711785492504343953926634992332820282019728792003956564819968"
    ///     )?,
    ///     "0x8000000000000000000000000000000000000000000000000000000000000000"
    /// );
    /// # Ok::<_, eyre::Report>(())
    /// ```
    pub fn to_int256(value: &str) -> Result<String> {
        let n = NumberWithBase::parse_int(value, None)?;
        Ok(format!("{n:#066x}"))
    }

    /// Converts an eth amount into a specified unit
    ///
    /// # Example
    ///
    /// ```
    /// use cast::SimpleCast as Cast;
    ///
    /// assert_eq!(Cast::to_unit("1 wei", "wei")?, "1");
    /// assert_eq!(Cast::to_unit("1", "wei")?, "1");
    /// assert_eq!(Cast::to_unit("1ether", "wei")?, "1000000000000000000");
    /// # Ok::<_, eyre::Report>(())
    /// ```
    pub fn to_unit(value: &str, unit: &str) -> Result<String> {
        let value = DynSolType::coerce_str(&DynSolType::Uint(256), value)?
            .as_uint()
            .wrap_err("Could not convert to uint")?
            .0;
        let unit = unit.parse().wrap_err("could not parse units")?;
        let mut formatted = ParseUnits::U256(value).format_units(unit);

        // Trim empty fractional part.
        if let Some(dot) = formatted.find('.') {
            let fractional = &formatted[dot + 1..];
            if fractional.chars().all(|c: char| c == '0') {
                formatted = formatted[..dot].to_string();
            }
        }

        Ok(formatted)
    }

    /// Converts wei into an eth amount
    ///
    /// # Example
    ///
    /// ```
    /// use cast::SimpleCast as Cast;
    ///
    /// assert_eq!(Cast::from_wei("1", "gwei")?, "0.000000001");
    /// assert_eq!(Cast::from_wei("12340000005", "gwei")?, "12.340000005");
    /// assert_eq!(Cast::from_wei("10", "ether")?, "0.000000000000000010");
    /// assert_eq!(Cast::from_wei("100", "eth")?, "0.000000000000000100");
    /// assert_eq!(Cast::from_wei("17", "ether")?, "0.000000000000000017");
    /// # Ok::<_, eyre::Report>(())
    /// ```
    pub fn from_wei(value: &str, unit: &str) -> Result<String> {
        let value = NumberWithBase::parse_int(value, None)?.number();
        Ok(ParseUnits::U256(value).format_units(unit.parse()?))
    }

    /// Converts an eth amount into wei
    ///
    /// # Example
    ///
    /// ```
    /// use cast::SimpleCast as Cast;
    ///
    /// assert_eq!(Cast::to_wei("100", "gwei")?, "100000000000");
    /// assert_eq!(Cast::to_wei("100", "eth")?, "100000000000000000000");
    /// assert_eq!(Cast::to_wei("1000", "ether")?, "1000000000000000000000");
    /// # Ok::<_, eyre::Report>(())
    /// ```
    pub fn to_wei(value: &str, unit: &str) -> Result<String> {
        let unit = unit.parse().wrap_err("could not parse units")?;
        Ok(ParseUnits::parse_units(value, unit)?.to_string())
    }

    /// Decodes rlp encoded list with hex data
    ///
    /// # Example
    ///
    /// ```
    /// use cast::SimpleCast as Cast;
    ///
    /// assert_eq!(Cast::from_rlp("0xc0").unwrap(), "[]");
    /// assert_eq!(Cast::from_rlp("0x0f").unwrap(), "\"0x0f\"");
    /// assert_eq!(Cast::from_rlp("0x33").unwrap(), "\"0x33\"");
    /// assert_eq!(Cast::from_rlp("0xc161").unwrap(), "[\"0x61\"]");
    /// assert_eq!(Cast::from_rlp("0xc26162").unwrap(), "[\"0x61\",\"0x62\"]");
    /// # Ok::<_, eyre::Report>(())
    /// ```
    pub fn from_rlp(value: impl AsRef<str>) -> Result<String> {
        let bytes = hex::decode(value.as_ref()).wrap_err("Could not decode hex")?;
        let item = Item::decode(&mut &bytes[..]).wrap_err("Could not decode rlp")?;
        Ok(item.to_string())
    }

    /// Encodes hex data or list of hex data to hexadecimal rlp
    ///
    /// # Example
    ///
    /// ```
    /// use cast::SimpleCast as Cast;
    ///
    /// assert_eq!(Cast::to_rlp("[]").unwrap(), "0xc0".to_string());
    /// assert_eq!(Cast::to_rlp("0x22").unwrap(), "0x22".to_string());
    /// assert_eq!(Cast::to_rlp("[\"0x61\"]",).unwrap(), "0xc161".to_string());
    /// assert_eq!(Cast::to_rlp("[\"0xf1\", \"f2\"]").unwrap(), "0xc481f181f2".to_string());
    /// # Ok::<_, eyre::Report>(())
    /// ```
    pub fn to_rlp(value: &str) -> Result<String> {
        let val = serde_json::from_str(value)
            .unwrap_or_else(|_| serde_json::Value::String(value.to_string()));
        let item = Item::value_to_item(&val)?;
        Ok(format!("0x{}", hex::encode(alloy_rlp::encode(item))))
    }

    /// Converts a number of one base to another
    ///
    /// # Example
    ///
    /// ```
    /// use alloy_primitives::I256;
    /// use cast::SimpleCast as Cast;
    ///
    /// assert_eq!(Cast::to_base("100", Some("10"), "16")?, "0x64");
    /// assert_eq!(Cast::to_base("100", Some("10"), "oct")?, "0o144");
    /// assert_eq!(Cast::to_base("100", Some("10"), "binary")?, "0b1100100");
    ///
    /// assert_eq!(Cast::to_base("0xffffffffffffffff", None, "10")?, u64::MAX.to_string());
    /// assert_eq!(
    ///     Cast::to_base("0xffffffffffffffffffffffffffffffff", None, "dec")?,
    ///     u128::MAX.to_string()
    /// );
    /// // U256::MAX overflows as internally it is being parsed as I256
    /// assert_eq!(
    ///     Cast::to_base(
    ///         "0x7fffffffffffffffffffffffffffffffffffffffffffffffffffffffffffffff",
    ///         None,
    ///         "decimal"
    ///     )?,
    ///     I256::MAX.to_string()
    /// );
    /// # Ok::<_, eyre::Report>(())
    /// ```
    pub fn to_base(value: &str, base_in: Option<&str>, base_out: &str) -> Result<String> {
        let base_in = Base::unwrap_or_detect(base_in, value)?;
        let base_out: Base = base_out.parse()?;
        if base_in == base_out {
            return Ok(value.to_string())
        }

        let mut n = NumberWithBase::parse_int(value, Some(&base_in.to_string()))?;
        n.set_base(base_out);

        // Use Debug fmt
        Ok(format!("{n:#?}"))
    }

    /// Converts hexdata into bytes32 value
    ///
    /// # Example
    ///
    /// ```
    /// use cast::SimpleCast as Cast;
    ///
    /// let bytes = Cast::to_bytes32("1234")?;
    /// assert_eq!(bytes, "0x1234000000000000000000000000000000000000000000000000000000000000");
    ///
    /// let bytes = Cast::to_bytes32("0x1234")?;
    /// assert_eq!(bytes, "0x1234000000000000000000000000000000000000000000000000000000000000");
    ///
    /// let err = Cast::to_bytes32("0x123400000000000000000000000000000000000000000000000000000000000011").unwrap_err();
    /// assert_eq!(err.to_string(), "string >32 bytes");
    /// # Ok::<_, eyre::Report>(())
    pub fn to_bytes32(s: &str) -> Result<String> {
        let s = strip_0x(s);
        if s.len() > 64 {
            eyre::bail!("string >32 bytes");
        }

        let padded = format!("{s:0<64}");
        Ok(padded.parse::<B256>()?.to_string())
    }

    /// Encodes string into bytes32 value
    pub fn format_bytes32_string(s: &str) -> Result<String> {
        let str_bytes: &[u8] = s.as_bytes();
        eyre::ensure!(str_bytes.len() <= 32, "bytes32 strings must not exceed 32 bytes in length");

        let mut bytes32: [u8; 32] = [0u8; 32];
        bytes32[..str_bytes.len()].copy_from_slice(str_bytes);
        Ok(hex::encode_prefixed(bytes32))
    }

    /// Decodes string from bytes32 value
    pub fn parse_bytes32_string(s: &str) -> Result<String> {
        let bytes = hex::decode(s)?;
        eyre::ensure!(bytes.len() == 32, "expected 32 byte hex-string");
        let len = bytes.iter().take_while(|x| **x != 0).count();
        Ok(std::str::from_utf8(&bytes[..len])?.into())
    }

    /// Decodes checksummed address from bytes32 value
    pub fn parse_bytes32_address(s: &str) -> Result<String> {
        let s = strip_0x(s);
        if s.len() != 64 {
            eyre::bail!("expected 64 byte hex-string, got {s}");
        }

        let s = if let Some(stripped) = s.strip_prefix("000000000000000000000000") {
            stripped
        } else {
            return Err(eyre::eyre!("Not convertible to address, there are non-zero bytes"))
        };

        let lowercase_address_string = format!("0x{s}");
        let lowercase_address = Address::from_str(&lowercase_address_string)?;

        Ok(lowercase_address.to_checksum(None))
    }

    /// Decodes abi-encoded hex input or output
    ///
    /// When `input=true`, `calldata` string MUST not be prefixed with function selector
    ///
    /// # Example
    ///
    /// ```
    /// use cast::SimpleCast as Cast;
    /// use alloy_primitives::hex;
    ///
    ///     // Passing `input = false` will decode the data as the output type.
    ///     // The input data types and the full function sig are ignored, i.e.
    ///     // you could also pass `balanceOf()(uint256)` and it'd still work.
    ///     let data = "0x0000000000000000000000000000000000000000000000000000000000000001";
    ///     let sig = "balanceOf(address, uint256)(uint256)";
    ///     let decoded = Cast::abi_decode(sig, data, false)?[0].as_uint().unwrap().0.to_string();
    ///     assert_eq!(decoded, "1");
    ///
    ///     // Passing `input = true` will decode the data with the input function signature.
    ///     // We exclude the "prefixed" function selector from the data field (the first 4 bytes).
    ///     let data = "0x0000000000000000000000008dbd1b711dc621e1404633da156fcc779e1c6f3e000000000000000000000000d9f3c9cc99548bf3b44a43e0a2d07399eb918adc000000000000000000000000000000000000000000000000000000000000002a000000000000000000000000000000000000000000000000000000000000000100000000000000000000000000000000000000000000000000000000000000a00000000000000000000000000000000000000000000000000000000000000000";
    ///     let sig = "safeTransferFrom(address, address, uint256, uint256, bytes)";
    ///     let decoded = Cast::abi_decode(sig, data, true)?;
    ///     let decoded = [
    ///         decoded[0].as_address().unwrap().to_string().to_lowercase(),
    ///         decoded[1].as_address().unwrap().to_string().to_lowercase(),
    ///         decoded[2].as_uint().unwrap().0.to_string(),
    ///         decoded[3].as_uint().unwrap().0.to_string(),
    ///         hex::encode(decoded[4].as_bytes().unwrap())    
    ///     ]
    ///     .into_iter()
    ///     .collect::<Vec<_>>();
    ///
    ///     assert_eq!(
    ///         decoded,
    ///         vec!["0x8dbd1b711dc621e1404633da156fcc779e1c6f3e", "0xd9f3c9cc99548bf3b44a43e0a2d07399eb918adc", "42", "1", ""]
    ///     );
    /// # Ok::<_, eyre::Report>(())
    /// ```
    pub fn abi_decode(sig: &str, calldata: &str, input: bool) -> Result<Vec<DynSolValue>> {
        foundry_common::abi::abi_decode_calldata(sig, calldata, input, false)
    }

    /// Decodes calldata-encoded hex input or output
    ///
    /// Similar to `abi_decode`, but `calldata` string MUST be prefixed with function selector
    ///
    /// # Example
    ///
    /// ```
    /// use cast::SimpleCast as Cast;
    /// use alloy_primitives::hex;
    ///
    /// // Passing `input = false` will decode the data as the output type.
    /// // The input data types and the full function sig are ignored, i.e.
    /// // you could also pass `balanceOf()(uint256)` and it'd still work.
    /// let data = "0x0000000000000000000000000000000000000000000000000000000000000001";
    /// let sig = "balanceOf(address, uint256)(uint256)";
    /// let decoded = Cast::calldata_decode(sig, data, false)?[0].as_uint().unwrap().0.to_string();
    /// assert_eq!(decoded, "1");
    ///
    ///     // Passing `input = true` will decode the data with the input function signature.
    ///     let data = "0xf242432a0000000000000000000000008dbd1b711dc621e1404633da156fcc779e1c6f3e000000000000000000000000d9f3c9cc99548bf3b44a43e0a2d07399eb918adc000000000000000000000000000000000000000000000000000000000000002a000000000000000000000000000000000000000000000000000000000000000100000000000000000000000000000000000000000000000000000000000000a00000000000000000000000000000000000000000000000000000000000000000";
    ///     let sig = "safeTransferFrom(address, address, uint256, uint256, bytes)";
    ///     let decoded = Cast::calldata_decode(sig, data, true)?;
    ///     let decoded = [
    ///         decoded[0].as_address().unwrap().to_string().to_lowercase(),
    ///         decoded[1].as_address().unwrap().to_string().to_lowercase(),
    ///         decoded[2].as_uint().unwrap().0.to_string(),
    ///         decoded[3].as_uint().unwrap().0.to_string(),
    ///         hex::encode(decoded[4].as_bytes().unwrap()),
    ///    ]
    ///    .into_iter()
    ///    .collect::<Vec<_>>();
    ///     assert_eq!(
    ///         decoded,
    ///         vec!["0x8dbd1b711dc621e1404633da156fcc779e1c6f3e", "0xd9f3c9cc99548bf3b44a43e0a2d07399eb918adc", "42", "1", ""]
    ///     );
    /// # Ok::<_, eyre::Report>(())
    /// ```
    pub fn calldata_decode(sig: &str, calldata: &str, input: bool) -> Result<Vec<DynSolValue>> {
        foundry_common::abi::abi_decode_calldata(sig, calldata, input, true)
    }

    /// Performs ABI encoding based off of the function signature. Does not include
    /// the function selector in the result.
    ///
    /// # Example
    ///
    /// ```
    /// use cast::SimpleCast as Cast;
    ///
    /// assert_eq!(
    ///     "0x0000000000000000000000000000000000000000000000000000000000000001",
    ///     Cast::abi_encode("f(uint a)", &["1"]).unwrap().as_str()
    /// );
    /// assert_eq!(
    ///     "0x0000000000000000000000000000000000000000000000000000000000000001",
    ///     Cast::abi_encode("constructor(uint a)", &["1"]).unwrap().as_str()
    /// );
    /// # Ok::<_, eyre::Report>(())
    /// ```
    pub fn abi_encode(sig: &str, args: &[impl AsRef<str>]) -> Result<String> {
        let func = get_func(sig)?;
        let calldata = match encode_function_args(&func, args) {
            Ok(res) => hex::encode(res),
            Err(e) => eyre::bail!("Could not ABI encode the function and arguments. Did you pass in the right types?\nError\n{}", e),
        };
        let encoded = &calldata[8..];
        Ok(format!("0x{encoded}"))
    }

    /// Performs packed ABI encoding based off of the function signature or tuple.
    ///
    /// # Examplez
    ///
    /// ```
    /// use cast::SimpleCast as Cast;
    ///
    /// assert_eq!(
    ///     "0x0000000000000000000000000000000000000000000000000000000000000064000000000000000000000000000000000000000000000000000000000000012c00000000000000c8",
    ///     Cast::abi_encode_packed("(uint128[] a, uint64 b)", &["[100, 300]", "200"]).unwrap().as_str()
    /// );
    ///
    /// assert_eq!(
    ///     "0x8dbd1b711dc621e1404633da156fcc779e1c6f3e68656c6c6f20776f726c64",
    ///     Cast::abi_encode_packed("foo(address a, string b)", &["0x8dbd1b711dc621e1404633da156fcc779e1c6f3e", "hello world"]).unwrap().as_str()
    /// );
    /// # Ok::<_, eyre::Report>(())
    /// ```
    pub fn abi_encode_packed(sig: &str, args: &[impl AsRef<str>]) -> Result<String> {
        // If the signature is a tuple, we need to prefix it to make it a function
        let sig =
            if sig.trim_start().starts_with('(') { format!("foo{sig}") } else { sig.to_string() };

        let func = get_func(sig.as_str())?;
        let encoded = match encode_function_args_packed(&func, args) {
            Ok(res) => hex::encode(res),
            Err(e) => eyre::bail!("Could not ABI encode the function and arguments. Did you pass in the right types?\nError\n{}", e),
        };
        Ok(format!("0x{encoded}"))
    }

    /// Performs ABI encoding to produce the hexadecimal calldata with the given arguments.
    ///
    /// # Example
    ///
    /// ```
    /// use cast::SimpleCast as Cast;
    ///
    /// assert_eq!(
    ///     "0xb3de648b0000000000000000000000000000000000000000000000000000000000000001",
    ///     Cast::calldata_encode("f(uint256 a)", &["1"]).unwrap().as_str()
    /// );
    /// # Ok::<_, eyre::Report>(())
    /// ```
    pub fn calldata_encode(sig: impl AsRef<str>, args: &[impl AsRef<str>]) -> Result<String> {
        let func = get_func(sig.as_ref())?;
        let calldata = encode_function_args(&func, args)?;
        Ok(hex::encode_prefixed(calldata))
    }

    /// Prints the slot number for the specified mapping type and input data.
    ///
    /// For value types `v`, slot number of `v` is `keccak256(concat(h(v), p))` where `h` is the
    /// padding function for `v`'s type, and `p` is slot number of the mapping.
    ///
    /// See [the Solidity documentation](https://docs.soliditylang.org/en/latest/internals/layout_in_storage.html#mappings-and-dynamic-arrays)
    /// for more details.
    ///
    /// # Example
    ///
    /// ```
    /// # use cast::SimpleCast as Cast;
    ///
    /// // Value types.
    /// assert_eq!(
    ///     Cast::index("address", "0xD0074F4E6490ae3f888d1d4f7E3E43326bD3f0f5", "2").unwrap().as_str(),
    ///     "0x9525a448a9000053a4d151336329d6563b7e80b24f8e628e95527f218e8ab5fb"
    /// );
    /// assert_eq!(
    ///     Cast::index("uint256", "42", "6").unwrap().as_str(),
    ///     "0xfc808b0f31a1e6b9cf25ff6289feae9b51017b392cc8e25620a94a38dcdafcc1"
    /// );
    ///
    /// // Strings and byte arrays.
    /// assert_eq!(
    ///     Cast::index("string", "hello", "1").unwrap().as_str(),
    ///     "0x8404bb4d805e9ca2bd5dd5c43a107e935c8ec393caa7851b353b3192cd5379ae"
    /// );
    /// # Ok::<_, eyre::Report>(())
    /// ```
    pub fn index(from_type: &str, from_value: &str, slot_number: &str) -> Result<String> {
        let mut hasher = Keccak256::new();

        let v_ty = DynSolType::parse(from_type).wrap_err("Could not parse type")?;
        let v = v_ty.coerce_str(from_value).wrap_err("Could not parse value")?;
        match v_ty {
            // For value types, `h` pads the value to 32 bytes in the same way as when storing the
            // value in memory.
            DynSolType::Bool |
            DynSolType::Int(_) |
            DynSolType::Uint(_) |
            DynSolType::FixedBytes(_) |
            DynSolType::Address |
            DynSolType::Function => hasher.update(v.as_word().unwrap()),

            // For strings and byte arrays, `h(k)` is just the unpadded data.
            DynSolType::String | DynSolType::Bytes => hasher.update(v.as_packed_seq().unwrap()),

            DynSolType::Array(..) |
            DynSolType::FixedArray(..) |
            DynSolType::Tuple(..) |
            DynSolType::CustomStruct { .. } => {
                eyre::bail!("Type `{v_ty}` is not supported as a mapping key")
            }
        }

        let p = DynSolType::Uint(256)
            .coerce_str(slot_number)
            .wrap_err("Could not parse slot number")?;
        let p = p.as_word().unwrap();
        hasher.update(p);

        let location = hasher.finalize();
        Ok(location.to_string())
    }

    /// Keccak-256 hashes arbitrary data
    ///
    /// # Example
    ///
    /// ```
    /// use cast::SimpleCast as Cast;
    ///
    /// assert_eq!(
    ///     Cast::keccak("foo")?,
    ///     "0x41b1a0649752af1b28b3dc29a1556eee781e4a4c3a1f7f53f90fa834de098c4d"
    /// );
    /// assert_eq!(
    ///     Cast::keccak("123abc")?,
    ///     "0xb1f1c74a1ba56f07a892ea1110a39349d40f66ca01d245e704621033cb7046a4"
    /// );
    /// assert_eq!(
    ///     Cast::keccak("0x12")?,
    ///     "0x5fa2358263196dbbf23d1ca7a509451f7a2f64c15837bfbb81298b1e3e24e4fa"
    /// );
    /// assert_eq!(
    ///     Cast::keccak("12")?,
    ///     "0x7f8b6b088b6d74c2852fc86c796dca07b44eed6fb3daf5e6b59f7c364db14528"
    /// );
    /// # Ok::<_, eyre::Report>(())
    /// ```
    pub fn keccak(data: &str) -> Result<String> {
        // Hex-decode if data starts with 0x.
        let hash =
            if data.starts_with("0x") { keccak256(hex::decode(data)?) } else { keccak256(data) };
        Ok(hash.to_string())
    }

    /// Performs the left shift operation (<<) on a number
    ///
    /// # Example
    ///
    /// ```
    /// use cast::SimpleCast as Cast;
    ///
    /// assert_eq!(Cast::left_shift("16", "10", Some("10"), "hex")?, "0x4000");
    /// assert_eq!(Cast::left_shift("255", "16", Some("dec"), "hex")?, "0xff0000");
    /// assert_eq!(Cast::left_shift("0xff", "16", None, "hex")?, "0xff0000");
    /// # Ok::<_, eyre::Report>(())
    /// ```
    pub fn left_shift(
        value: &str,
        bits: &str,
        base_in: Option<&str>,
        base_out: &str,
    ) -> Result<String> {
        let base_out: Base = base_out.parse()?;
        let value = NumberWithBase::parse_uint(value, base_in)?;
        let bits = NumberWithBase::parse_uint(bits, None)?;

        let res = value.number() << bits.number();

        Ok(res.to_base(base_out, true)?)
    }

    /// Performs the right shift operation (>>) on a number
    ///
    /// # Example
    ///
    /// ```
    /// use cast::SimpleCast as Cast;
    ///
    /// assert_eq!(Cast::right_shift("0x4000", "10", None, "dec")?, "16");
    /// assert_eq!(Cast::right_shift("16711680", "16", Some("10"), "hex")?, "0xff");
    /// assert_eq!(Cast::right_shift("0xff0000", "16", None, "hex")?, "0xff");
    /// # Ok::<(), eyre::Report>(())
    /// ```
    pub fn right_shift(
        value: &str,
        bits: &str,
        base_in: Option<&str>,
        base_out: &str,
    ) -> Result<String> {
        let base_out: Base = base_out.parse()?;
        let value = NumberWithBase::parse_uint(value, base_in)?;
        let bits = NumberWithBase::parse_uint(bits, None)?;

        let res = value.number().wrapping_shr(bits.number().saturating_to());

        Ok(res.to_base(base_out, true)?)
    }

    /// Fetches source code of verified contracts from etherscan.
    ///
    /// # Example
    ///
    /// ```
    /// # use cast::SimpleCast as Cast;
    /// # use foundry_config::NamedChain;
    /// # async fn foo() -> eyre::Result<()> {
    /// assert_eq!(
    ///     "/*
    ///             - Bytecode Verification performed was compared on second iteration -
    ///             This file is part of the DAO.....",
    ///     Cast::etherscan_source(
    ///         NamedChain::Mainnet.into(),
    ///         "0xBB9bc244D798123fDe783fCc1C72d3Bb8C189413".to_string(),
    ///         "<etherscan_api_key>".to_string()
    ///     )
    ///     .await
    ///     .unwrap()
    ///     .as_str()
    /// );
    /// # Ok(())
    /// # }
    /// ```
    pub async fn etherscan_source(
        chain: Chain,
        contract_address: String,
        etherscan_api_key: String,
    ) -> Result<String> {
        let client = Client::new(chain, etherscan_api_key)?;
        let metadata = client.contract_source_code(contract_address.parse()?).await?;
        Ok(metadata.source_code())
    }

    /// Fetches the source code of verified contracts from etherscan and expands the resulting
    /// files to a directory for easy perusal.
    ///
    /// # Example
    ///
    /// ```
    /// # use cast::SimpleCast as Cast;
    /// # use foundry_config::NamedChain;
    /// # use std::path::PathBuf;
    /// # async fn expand() -> eyre::Result<()> {
    /// Cast::expand_etherscan_source_to_directory(
    ///     NamedChain::Mainnet.into(),
    ///     "0xBB9bc244D798123fDe783fCc1C72d3Bb8C189413".to_string(),
    ///     "<etherscan_api_key>".to_string(),
    ///     PathBuf::from("output_dir"),
    /// )
    /// .await?;
    /// # Ok(())
    /// # }
    /// ```
    pub async fn expand_etherscan_source_to_directory(
        chain: Chain,
        contract_address: String,
        etherscan_api_key: String,
        output_directory: PathBuf,
    ) -> eyre::Result<()> {
        let client = Client::new(chain, etherscan_api_key)?;
        let meta = client.contract_source_code(contract_address.parse()?).await?;
        let source_tree = meta.source_tree();
        source_tree.write_to(&output_directory)?;
        Ok(())
    }

    /// Fetches the source code of verified contracts from etherscan, flattens it and writes it to
    /// the given path or stdout.
    pub async fn etherscan_source_flatten(
        chain: Chain,
        contract_address: String,
        etherscan_api_key: String,
        output_path: Option<PathBuf>,
    ) -> Result<()> {
        let client = Client::new(chain, etherscan_api_key)?;
        let metadata = client.contract_source_code(contract_address.parse()?).await?;
        let Some(metadata) = metadata.items.first() else {
            eyre::bail!("Empty contract source code")
        };

        let tmp = tempfile::tempdir()?;
        let project = etherscan_project(metadata, tmp.path())?;
        let target_path = project.find_contract_path(&metadata.contract_name)?;

        let flattened = Flattener::new(project, &target_path)?.flatten();

        if let Some(path) = output_path {
            fs::create_dir_all(path.parent().unwrap())?;
            fs::write(&path, flattened)?;
            println!("Flattened file written at {}", path.display());
        } else {
            println!("{flattened}");
        }

        Ok(())
    }

    /// Disassembles hex encoded bytecode into individual / human readable opcodes
    ///
    /// # Example
    ///
    /// ```
    /// use cast::SimpleCast as Cast;
    ///
    /// # async fn foo() -> eyre::Result<()> {
    /// let bytecode = "0x608060405260043610603f57600035";
    /// let opcodes = Cast::disassemble(bytecode)?;
    /// println!("{}", opcodes);
    /// # Ok(())
    /// # }
    /// ```
    pub fn disassemble(bytecode: &str) -> Result<String> {
        format_operations(disassemble_str(bytecode)?)
    }

    /// Gets the selector for a given function signature
    /// Optimizes if the `optimize` parameter is set to a number of leading zeroes
    ///
    /// # Example
    ///
    /// ```
    /// use cast::SimpleCast as Cast;
    ///
    /// assert_eq!(Cast::get_selector("foo(address,uint256)", 0)?.0, String::from("0xbd0d639f"));
    /// # Ok::<(), eyre::Error>(())
    /// ```
    pub fn get_selector(signature: &str, optimize: usize) -> Result<(String, String)> {
        if optimize > 4 {
            eyre::bail!("number of leading zeroes must not be greater than 4");
        }
        if optimize == 0 {
            let selector = get_func(signature)?.selector();
            return Ok((selector.to_string(), String::from(signature)))
        }
        let Some((name, params)) = signature.split_once('(') else {
            eyre::bail!("invalid function signature");
        };

        let num_threads = std::thread::available_parallelism().map_or(1, |n| n.get());
        let found = AtomicBool::new(false);

        let result: Option<(u32, String, String)> =
            (0..num_threads).into_par_iter().find_map_any(|i| {
                let nonce_start = i as u32;
                let nonce_step = num_threads as u32;

                let mut nonce = nonce_start;
                while nonce < u32::MAX && !found.load(Ordering::Relaxed) {
                    let input = format!("{name}{nonce}({params}");
                    let hash = keccak256(input.as_bytes());
                    let selector = &hash[..4];

                    if selector.iter().take_while(|&&byte| byte == 0).count() == optimize {
                        found.store(true, Ordering::Relaxed);
                        return Some((nonce, hex::encode_prefixed(selector), input))
                    }

                    nonce += nonce_step;
                }
                None
            });

        match result {
            Some((_nonce, selector, signature)) => Ok((selector, signature)),
            None => eyre::bail!("No selector found"),
        }
    }

    /// Extracts function selectors and arguments from bytecode
    ///
    /// # Example
    ///
    /// ```
    /// use cast::SimpleCast as Cast;
    ///
    /// let bytecode = "6080604052348015600e575f80fd5b50600436106026575f3560e01c80632125b65b14602a575b5f80fd5b603a6035366004603c565b505050565b005b5f805f60608486031215604d575f80fd5b833563ffffffff81168114605f575f80fd5b925060208401356001600160a01b03811681146079575f80fd5b915060408401356001600160e01b03811681146093575f80fd5b80915050925092509256";
    /// let selectors = Cast::extract_selectors(bytecode)?;
    /// assert_eq!(selectors, vec![("0x2125b65b".to_string(), "uint32,address,uint224".to_string())]);
    /// # Ok::<(), eyre::Report>(())
    /// ```
    pub fn extract_selectors(bytecode: &str) -> Result<Vec<(String, String)>> {
        let code = hex::decode(strip_0x(bytecode))?;
        let s = evmole::function_selectors(&code, 0);

        Ok(s.iter()
            .map(|s| (hex::encode_prefixed(s), evmole::function_arguments(&code, s, 0)))
            .collect())
    }

    /// Decodes a raw EIP2718 transaction payload
    /// Returns details about the typed transaction and ECSDA signature components
    ///
    /// # Example
    ///
    /// ```
    /// use cast::SimpleCast as Cast;
    ///
    /// let tx = "0x02f8f582a86a82058d8459682f008508351050808303fd84948e42f2f4101563bf679975178e880fd87d3efd4e80b884659ac74b00000000000000000000000080f0c1c49891dcfdd40b6e0f960f84e6042bcb6f000000000000000000000000b97ef9ef8734c71904d8002f8b6bc66dd9c48a6e00000000000000000000000000000000000000000000000000000000007ff4e20000000000000000000000000000000000000000000000000000000000000064c001a05d429597befe2835396206781b199122f2e8297327ed4a05483339e7a8b2022aa04c23a7f70fb29dda1b4ee342fb10a625e9b8ddc6a603fb4e170d4f6f37700cb8";
    /// let tx_envelope = Cast::decode_raw_transaction(&tx)?;
    /// # Ok::<(), eyre::Report>(())
    pub fn decode_raw_transaction(tx: &str) -> Result<TxEnvelope> {
        let tx_hex = hex::decode(strip_0x(tx))?;
        let tx = TxEnvelope::decode_2718(&mut tx_hex.as_slice())?;
        Ok(tx)
<<<<<<< HEAD
=======
    }

    /// Decodes EOF container bytes
    /// Pretty prints the decoded EOF container contents
    ///
    /// # Example
    ///
    /// ```
    /// use cast::SimpleCast as Cast;
    ///
    /// let eof = "0xef0001010004020001005604002000008000046080806040526004361015e100035f80fd5f3560e01c63773d45e01415e1ffee6040600319360112e10028600435906024358201809211e100066020918152f3634e487b7160e01b5f52601160045260245ffd5f80fd0000000000000000000000000124189fc71496f8660db5189f296055ed757632";
    /// let decoded = Cast::decode_eof(&eof)?;
    /// println!("{}", decoded);
    /// # Ok::<(), eyre::Report>(())
    pub fn decode_eof(eof: &str) -> Result<String> {
        let eof_hex = hex::decode(eof)?;
        let eof = Eof::decode(eof_hex.into())?;
        Ok(pretty_eof(&eof)?)
>>>>>>> 62cdea8f
    }
}

fn strip_0x(s: &str) -> &str {
    s.strip_prefix("0x").unwrap_or(s)
}

#[cfg(test)]
mod tests {
    use super::SimpleCast as Cast;
    use alloy_primitives::hex;

    #[test]
    fn simple_selector() {
        assert_eq!("0xc2985578", Cast::get_selector("foo()", 0).unwrap().0.as_str())
    }

    #[test]
    fn selector_with_arg() {
        assert_eq!("0xbd0d639f", Cast::get_selector("foo(address,uint256)", 0).unwrap().0.as_str())
    }

    #[test]
    fn calldata_uint() {
        assert_eq!(
            "0xb3de648b0000000000000000000000000000000000000000000000000000000000000001",
            Cast::calldata_encode("f(uint256 a)", &["1"]).unwrap().as_str()
        );
    }

    // <https://github.com/foundry-rs/foundry/issues/2681>
    #[test]
    fn calldata_array() {
        assert_eq!(
            "0xcde2baba0000000000000000000000000000000000000000000000000000000000000020000000000000000000000000000000000000000000000000000000000000000100000000000000000000000000000000000000000000000000000000000000200000000000000000000000000000000000000000000000000000000000000000",
            Cast::calldata_encode("propose(string[])", &["[\"\"]"]).unwrap().as_str()
        );
    }

    #[test]
    fn calldata_bool() {
        assert_eq!(
            "0x6fae94120000000000000000000000000000000000000000000000000000000000000000",
            Cast::calldata_encode("bar(bool)", &["false"]).unwrap().as_str()
        );
    }

    #[test]
    fn abi_decode() {
        let data = "0x0000000000000000000000000000000000000000000000000000000000000001";
        let sig = "balanceOf(address, uint256)(uint256)";
        assert_eq!(
            "1",
            Cast::abi_decode(sig, data, false).unwrap()[0].as_uint().unwrap().0.to_string()
        );

        let data = "0x0000000000000000000000008dbd1b711dc621e1404633da156fcc779e1c6f3e000000000000000000000000d9f3c9cc99548bf3b44a43e0a2d07399eb918adc000000000000000000000000000000000000000000000000000000000000002a000000000000000000000000000000000000000000000000000000000000000100000000000000000000000000000000000000000000000000000000000000a00000000000000000000000000000000000000000000000000000000000000000";
        let sig = "safeTransferFrom(address,address,uint256,uint256,bytes)";
        let decoded = Cast::abi_decode(sig, data, true).unwrap();
        let decoded = [
            decoded[0]
                .as_address()
                .unwrap()
                .to_string()
                .strip_prefix("0x")
                .unwrap()
                .to_owned()
                .to_lowercase(),
            decoded[1]
                .as_address()
                .unwrap()
                .to_string()
                .strip_prefix("0x")
                .unwrap()
                .to_owned()
                .to_lowercase(),
            decoded[2].as_uint().unwrap().0.to_string(),
            decoded[3].as_uint().unwrap().0.to_string(),
            hex::encode(decoded[4].as_bytes().unwrap()),
        ]
        .to_vec();
        assert_eq!(
            decoded,
            vec![
                "8dbd1b711dc621e1404633da156fcc779e1c6f3e",
                "d9f3c9cc99548bf3b44a43e0a2d07399eb918adc",
                "42",
                "1",
                ""
            ]
        );
    }

    #[test]
    fn calldata_decode() {
        let data = "0x0000000000000000000000000000000000000000000000000000000000000001";
        let sig = "balanceOf(address, uint256)(uint256)";
        let decoded =
            Cast::calldata_decode(sig, data, false).unwrap()[0].as_uint().unwrap().0.to_string();
        assert_eq!(decoded, "1");

        // Passing `input = true` will decode the data with the input function signature.
        // We exclude the "prefixed" function selector from the data field (the first 4 bytes).
        let data = "0xf242432a0000000000000000000000008dbd1b711dc621e1404633da156fcc779e1c6f3e000000000000000000000000d9f3c9cc99548bf3b44a43e0a2d07399eb918adc000000000000000000000000000000000000000000000000000000000000002a000000000000000000000000000000000000000000000000000000000000000100000000000000000000000000000000000000000000000000000000000000a00000000000000000000000000000000000000000000000000000000000000000";
        let sig = "safeTransferFrom(address, address, uint256, uint256, bytes)";
        let decoded = Cast::calldata_decode(sig, data, true).unwrap();
        let decoded = [
            decoded[0].as_address().unwrap().to_string().to_lowercase(),
            decoded[1].as_address().unwrap().to_string().to_lowercase(),
            decoded[2].as_uint().unwrap().0.to_string(),
            decoded[3].as_uint().unwrap().0.to_string(),
            hex::encode(decoded[4].as_bytes().unwrap()),
        ]
        .into_iter()
        .collect::<Vec<_>>();
        assert_eq!(
            decoded,
            vec![
                "0x8dbd1b711dc621e1404633da156fcc779e1c6f3e",
                "0xd9f3c9cc99548bf3b44a43e0a2d07399eb918adc",
                "42",
                "1",
                ""
            ]
        );
    }

    #[test]
    fn concat_hex() {
        assert_eq!(Cast::concat_hex(["0x00", "0x01"]), "0x0001");
        assert_eq!(Cast::concat_hex(["1", "2"]), "0x12");
    }

    #[test]
    fn from_rlp() {
        let rlp = "0xf8b1a02b5df5f0757397573e8ff34a8b987b21680357de1f6c8d10273aa528a851eaca8080a02838ac1d2d2721ba883169179b48480b2ba4f43d70fcf806956746bd9e83f90380a0e46fff283b0ab96a32a7cc375cecc3ed7b6303a43d64e0a12eceb0bc6bd8754980a01d818c1c414c665a9c9a0e0c0ef1ef87cacb380b8c1f6223cb2a68a4b2d023f5808080a0236e8f61ecde6abfebc6c529441f782f62469d8a2cc47b7aace2c136bd3b1ff08080808080";
        let item = Cast::from_rlp(rlp).unwrap();
        assert_eq!(
            item,
            r#"["0x2b5df5f0757397573e8ff34a8b987b21680357de1f6c8d10273aa528a851eaca","0x","0x","0x2838ac1d2d2721ba883169179b48480b2ba4f43d70fcf806956746bd9e83f903","0x","0xe46fff283b0ab96a32a7cc375cecc3ed7b6303a43d64e0a12eceb0bc6bd87549","0x","0x1d818c1c414c665a9c9a0e0c0ef1ef87cacb380b8c1f6223cb2a68a4b2d023f5","0x","0x","0x","0x236e8f61ecde6abfebc6c529441f782f62469d8a2cc47b7aace2c136bd3b1ff0","0x","0x","0x","0x","0x"]"#
        )
    }
}<|MERGE_RESOLUTION|>--- conflicted
+++ resolved
@@ -28,11 +28,7 @@
     abi::{encode_function_args, get_func},
     compile::etherscan_project,
     fmt::*,
-<<<<<<< HEAD
-    fs, TransactionReceiptWithRevertReason,
-=======
     fs, get_pretty_tx_receipt_attr, TransactionReceiptWithRevertReason,
->>>>>>> 62cdea8f
 };
 use foundry_compilers::flatten::Flattener;
 use foundry_config::Chain;
@@ -1994,8 +1990,6 @@
         let tx_hex = hex::decode(strip_0x(tx))?;
         let tx = TxEnvelope::decode_2718(&mut tx_hex.as_slice())?;
         Ok(tx)
-<<<<<<< HEAD
-=======
     }
 
     /// Decodes EOF container bytes
@@ -2014,7 +2008,6 @@
         let eof_hex = hex::decode(eof)?;
         let eof = Eof::decode(eof_hex.into())?;
         Ok(pretty_eof(&eof)?)
->>>>>>> 62cdea8f
     }
 }
 
