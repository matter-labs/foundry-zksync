--- conflicted
+++ resolved
@@ -3,12 +3,6 @@
 use alloy_network::{AnyNetwork, TransactionBuilder};
 use alloy_primitives::{hex, Address, Bytes, TxKind, U256};
 use alloy_provider::{PendingTransactionBuilder, Provider};
-<<<<<<< HEAD
-=======
-use alloy_rpc_types::TransactionRequest;
-use alloy_serde::WithOtherFields;
-use alloy_transport::Transport;
->>>>>>> 27eda8b3
 use alloy_zksync::network::{
     transaction_request::TransactionRequest as ZkTransactionRequest,
     unsigned_tx::eip712::PaymasterParams, Zksync,
@@ -18,9 +12,6 @@
 
 use crate::Cast;
 
-<<<<<<< HEAD
-pub struct ZkCast<P, Z> {
-=======
 #[derive(Clone, Debug, Parser)]
 #[command(next_help_heading = "Transaction options")]
 pub struct ZkTransactionOpts {
@@ -92,8 +83,7 @@
     }
 }
 
-pub struct ZkCast<P, T, Z> {
->>>>>>> 27eda8b3
+pub struct ZkCast<P, Z> {
     provider: Z,
     inner: Cast<P>,
 }
