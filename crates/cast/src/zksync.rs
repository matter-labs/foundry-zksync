//! Contains zksync specific logic for foundry's `cast` functionality

use alloy_network::{AnyNetwork, TransactionBuilder};
use alloy_primitives::{hex, Address, Bytes, TxKind, U256};
use alloy_provider::{PendingTransactionBuilder, Provider};
use alloy_rpc_types::TransactionRequest;
use alloy_serde::WithOtherFields;
use alloy_transport::Transport;
<<<<<<< HEAD
use alloy_zksync::network::{
    transaction_request::TransactionRequest as ZkTransactionRequest,
    unsigned_tx::eip712::PaymasterParams, Zksync,
=======
use alloy_zksync::{
    network::{
        transaction_request::TransactionRequest as ZkTransactionRequest,
        unsigned_tx::eip712::PaymasterParams, Zksync,
    },
    provider::ZksyncProvider,
>>>>>>> cb82e49d
};
use clap::{command, Parser};
use eyre::Result;
use foundry_cli::utils;
use foundry_config::Config;

use crate::Cast;

#[derive(Clone, Debug, Parser)]
#[command(next_help_heading = "Transaction options")]
pub struct ZkTransactionOpts {
    /// Paymaster address for the ZKSync transaction
    #[arg(long = "zk-paymaster-address", requires = "paymaster_input")]
    pub paymaster_address: Option<Address>,

    /// Paymaster input for the ZKSync transaction
    #[arg(long = "zk-paymaster-input", requires = "paymaster_address", value_parser = parse_hex_bytes)]
    pub paymaster_input: Option<Bytes>,

    /// Factory dependencies for the ZKSync transaction
    #[arg(long = "zk-factory-deps", value_parser = parse_hex_bytes, value_delimiter = ',')]
    pub factory_deps: Vec<Bytes>,

    /// Gas per pubdata for the ZKSync transaction
    #[arg(long = "zk-gas-per-pubdata")]
    pub gas_per_pubdata: Option<U256>,
}

fn parse_hex_bytes(s: &str) -> Result<Bytes, String> {
    hex::decode(s).map(Bytes::from).map_err(|e| format!("Invalid hex string: {e}"))
}

impl ZkTransactionOpts {
    pub fn has_zksync_args(&self) -> bool {
        self.paymaster_address.is_some() ||
            !self.factory_deps.is_empty() ||
            self.gas_per_pubdata.is_some()
    }

    /// Builds a base ZkSync transaction request from the common parameters
    pub fn build_base_tx(
        &self,
        evm_tx: WithOtherFields<TransactionRequest>,
        zk_code: Option<String>,
    ) -> Result<ZkTransactionRequest> {
        let is_create = evm_tx.to == Some(TxKind::Create);
        let mut tx: ZkTransactionRequest = evm_tx.inner.into();

        if let Some(gas_per_pubdata) = self.gas_per_pubdata {
            tx.set_gas_per_pubdata(gas_per_pubdata);
        }

        if let (Some(paymaster), Some(paymaster_input)) =
            (self.paymaster_address, self.paymaster_input.clone())
        {
            tx.set_paymaster_params(PaymasterParams { paymaster, paymaster_input });
        }

        if is_create {
            let input_data = tx.input().cloned().unwrap_or_default().to_vec();
            let zk_code = zk_code
                .ok_or_else(|| eyre::eyre!("ZkSync code is required for contract creation"))?;
            let zk_code_bytes = hex::decode(zk_code)?;
            let constructor_args = &input_data[zk_code_bytes.len()..];

            tx = tx.with_create_params(
                zk_code_bytes,
                constructor_args.to_vec(),
                self.factory_deps.iter().map(|b| b.to_vec()).collect(),
            )?;
        } else {
            tx.set_factory_deps(self.factory_deps.clone());
        }

        tx.prep_for_submission();
        Ok(tx)
    }
<<<<<<< HEAD
=======

    /// Builds a complete ZkSync transaction request with fee estimation
    pub async fn build_tx(
        &self,
        evm_tx: WithOtherFields<TransactionRequest>,
        zk_code: String,
        config: &Config,
    ) -> Result<ZkTransactionRequest> {
        let zk_provider = utils::get_provider_zksync(config)?;
        let mut tx = self.build_base_tx(evm_tx, Some(zk_code))?;

        let fee = ZksyncProvider::estimate_fee(&zk_provider, tx.clone()).await?;
        tx.set_max_fee_per_gas(fee.max_fee_per_gas);
        tx.set_max_priority_fee_per_gas(fee.max_priority_fee_per_gas);
        tx.set_gas_limit(fee.gas_limit);

        Ok(tx)
    }

    /// Estimates gas for a ZkSync transaction
    pub async fn estimate_gas(
        &self,
        evm_tx: WithOtherFields<TransactionRequest>,
        zk_code: Option<String>,
        config: &Config,
    ) -> Result<u64> {
        let zk_provider = utils::get_provider_zksync(config)?;
        let tx = self.build_base_tx(evm_tx, zk_code)?;
        Ok(zk_provider.estimate_gas(&tx).await?)
    }
>>>>>>> cb82e49d
}

pub struct ZkCast<P, T, Z> {
    provider: Z,
    inner: Cast<P, T>,
}

impl<P, T, Z> AsRef<Cast<P, T>> for ZkCast<P, T, Z>
where
    P: Provider<T, AnyNetwork>,
    T: Transport + Clone,
    Z: Provider<T, Zksync>,
{
    fn as_ref(&self) -> &Cast<P, T> {
        &self.inner
    }
}

impl<P, T, Z> ZkCast<P, T, Z>
where
    P: Provider<T, AnyNetwork>,
    T: Transport + Clone,
    Z: Provider<T, Zksync>,
{
    /// Creates a new ZkCast instance from the provided client and Cast instance
    ///
    /// # Example
    ///
    /// ```
    /// use alloy_provider::{network::AnyNetwork, ProviderBuilder, RootProvider};
    /// use cast::Cast;
    ///
    /// # async fn foo() -> eyre::Result<()> {
    /// let provider =
    ///     ProviderBuilder::<_, _, AnyNetwork>::default().on_builtin("http://localhost:8545").await?;
    /// let cast = Cast::new(provider);
    /// let zk_provider =
    ///     ProviderBuilder::<_, _, Zksync>::default().on_builtin("http://localhost:8011").await?;
    /// let zk_cast = ZkCast::new(provider, cast);
    /// # Ok(())
    /// # }
    /// ```
    pub fn new(provider: Z, cast: Cast<P, T>) -> Self {
        Self { provider, inner: cast }
    }

    pub async fn send_zk(
        &self,
        tx: ZkTransactionRequest,
    ) -> Result<PendingTransactionBuilder<T, Zksync>> {
        let res = self.provider.send_transaction(tx).await?;

        Ok(res)
    }
}<|MERGE_RESOLUTION|>--- conflicted
+++ resolved
@@ -6,18 +6,9 @@
 use alloy_rpc_types::TransactionRequest;
 use alloy_serde::WithOtherFields;
 use alloy_transport::Transport;
-<<<<<<< HEAD
 use alloy_zksync::network::{
     transaction_request::TransactionRequest as ZkTransactionRequest,
     unsigned_tx::eip712::PaymasterParams, Zksync,
-=======
-use alloy_zksync::{
-    network::{
-        transaction_request::TransactionRequest as ZkTransactionRequest,
-        unsigned_tx::eip712::PaymasterParams, Zksync,
-    },
-    provider::ZksyncProvider,
->>>>>>> cb82e49d
 };
 use clap::{command, Parser};
 use eyre::Result;
@@ -95,39 +86,6 @@
         tx.prep_for_submission();
         Ok(tx)
     }
-<<<<<<< HEAD
-=======
-
-    /// Builds a complete ZkSync transaction request with fee estimation
-    pub async fn build_tx(
-        &self,
-        evm_tx: WithOtherFields<TransactionRequest>,
-        zk_code: String,
-        config: &Config,
-    ) -> Result<ZkTransactionRequest> {
-        let zk_provider = utils::get_provider_zksync(config)?;
-        let mut tx = self.build_base_tx(evm_tx, Some(zk_code))?;
-
-        let fee = ZksyncProvider::estimate_fee(&zk_provider, tx.clone()).await?;
-        tx.set_max_fee_per_gas(fee.max_fee_per_gas);
-        tx.set_max_priority_fee_per_gas(fee.max_priority_fee_per_gas);
-        tx.set_gas_limit(fee.gas_limit);
-
-        Ok(tx)
-    }
-
-    /// Estimates gas for a ZkSync transaction
-    pub async fn estimate_gas(
-        &self,
-        evm_tx: WithOtherFields<TransactionRequest>,
-        zk_code: Option<String>,
-        config: &Config,
-    ) -> Result<u64> {
-        let zk_provider = utils::get_provider_zksync(config)?;
-        let tx = self.build_base_tx(evm_tx, zk_code)?;
-        Ok(zk_provider.estimate_gas(&tx).await?)
-    }
->>>>>>> cb82e49d
 }
 
 pub struct ZkCast<P, T, Z> {
