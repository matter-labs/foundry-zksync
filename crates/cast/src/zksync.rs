//! Contains zksync specific logic for foundry's `cast` functionality

<<<<<<< HEAD
use crate::Cast;
=======
use alloy_dyn_abi::FunctionExt;
use alloy_json_abi::Function;
>>>>>>> 2eaac658
use alloy_network::{AnyNetwork, TransactionBuilder};
use alloy_primitives::{hex, Address, Bytes, TxKind, U256};
use alloy_provider::{PendingTransactionBuilder, Provider};
use alloy_rpc_types::{BlockId, TransactionRequest};
use alloy_serde::WithOtherFields;
use alloy_zksync::network::{
    transaction_request::TransactionRequest as ZkTransactionRequest,
    unsigned_tx::eip712::PaymasterParams, Zksync,
};
use clap::{command, Parser};
use eyre::{Context, Result};
use foundry_common::{
    fmt::{format_token, format_token_raw},
    shell,
};

#[derive(Clone, Debug, Parser)]
#[command(next_help_heading = "Transaction options")]
pub struct ZkTransactionOpts {
    /// Paymaster address for the ZKSync transaction
    #[arg(long = "zk-paymaster-address", requires = "paymaster_input")]
    pub paymaster_address: Option<Address>,

    /// Paymaster input for the ZKSync transaction
    #[arg(long = "zk-paymaster-input", requires = "paymaster_address", value_parser = parse_hex_bytes)]
    pub paymaster_input: Option<Bytes>,

    /// Factory dependencies for the ZKSync transaction
    #[arg(long = "zk-factory-deps", value_parser = parse_hex_bytes, value_delimiter = ',')]
    pub factory_deps: Vec<Bytes>,

    /// Gas per pubdata for the ZKSync transaction
    #[arg(long = "zk-gas-per-pubdata")]
    pub gas_per_pubdata: Option<U256>,
}

fn parse_hex_bytes(s: &str) -> Result<Bytes, String> {
    hex::decode(s).map(Bytes::from).map_err(|e| format!("Invalid hex string: {e}"))
}

impl ZkTransactionOpts {
    pub fn has_zksync_args(&self) -> bool {
        self.paymaster_address.is_some() ||
            !self.factory_deps.is_empty() ||
            self.gas_per_pubdata.is_some()
    }

    /// Builds a base ZkSync transaction request from the common parameters
    pub fn build_base_tx(
        &self,
        evm_tx: WithOtherFields<TransactionRequest>,
        zk_code: Option<String>,
    ) -> Result<ZkTransactionRequest> {
        let is_create = evm_tx.to == Some(TxKind::Create);
        let mut tx: ZkTransactionRequest = evm_tx.inner.into();

        if let Some(gas_per_pubdata) = self.gas_per_pubdata {
            tx.set_gas_per_pubdata(gas_per_pubdata);
        }

        if let (Some(paymaster), Some(paymaster_input)) =
            (self.paymaster_address, self.paymaster_input.clone())
        {
            tx.set_paymaster_params(PaymasterParams { paymaster, paymaster_input });
        }

        if is_create {
            let input_data = tx.input().cloned().unwrap_or_default().to_vec();
            let zk_code = zk_code
                .ok_or_else(|| eyre::eyre!("ZkSync code is required for contract creation"))?;
            let zk_code_bytes = hex::decode(zk_code)?;
            let constructor_args = &input_data[zk_code_bytes.len()..];

            tx = tx.with_create_params(
                zk_code_bytes,
                constructor_args.to_vec(),
                self.factory_deps.iter().map(|b| b.to_vec()).collect(),
            )?;
        } else {
            tx.set_factory_deps(self.factory_deps.clone());
        }

        tx.prep_for_submission();
        Ok(tx)
    }
}

pub struct ZkCast<P, Z> {
    provider: Z,
    inner: Cast<P>,
}

impl<P, Z> AsRef<Cast<P>> for ZkCast<P, Z>
where
    P: Provider<AnyNetwork>,
    Z: Provider<Zksync>,
{
    fn as_ref(&self) -> &Cast<P> {
        &self.inner
    }
}

impl<P, Z> ZkCast<P, Z>
where
    P: Provider<AnyNetwork>,
    Z: Provider<Zksync>,
{
    /// Creates a new ZkCast instance from the provided client and Cast instance
    ///
    /// # Example
    ///
    /// ```
    /// use alloy_provider::{network::AnyNetwork, ProviderBuilder, RootProvider};
    /// use cast::Cast;
    ///
    /// # async fn foo() -> eyre::Result<()> {
    /// let provider =
    ///     ProviderBuilder::<_, _, AnyNetwork>::default().on_builtin("http://localhost:8545").await?;
    /// let cast = Cast::new(provider);
    /// let zk_provider =
    ///     ProviderBuilder::<_, _, Zksync>::default().on_builtin("http://localhost:8011").await?;
    /// let zk_cast = ZkCast::new(provider, cast);
    /// # Ok(())
    /// # }
    /// ```
    pub fn new(provider: Z, cast: Cast<P>) -> Self {
        Self { provider, inner: cast }
    }

    pub async fn send_zk(
        &self,
        tx: ZkTransactionRequest,
    ) -> Result<PendingTransactionBuilder<Zksync>> {
        let res = self.provider.send_transaction(tx).await?;

        Ok(res)
    }

    pub async fn call_zk(
        &self,
        req: &ZkTransactionRequest,
        func: Option<&Function>,
        block: Option<BlockId>,
    ) -> Result<String> {
        let res = self.provider.call(req).block(block.unwrap_or_default()).await?;

        let mut decoded = vec![];

        if let Some(func) = func {
            // decode args into tokens
            decoded = match func.abi_decode_output(res.as_ref(), false) {
                Ok(decoded) => decoded,
                Err(err) => {
                    // ensure the address is a contract
                    if res.is_empty() {
                        // check that the recipient is a contract that can be called
                        if let Some(TxKind::Call(addr)) = req.kind() {
                            if let Ok(code) = self
                                .provider
                                .get_code_at(addr)
                                .block_id(block.unwrap_or_default())
                                .await
                            {
                                if code.is_empty() {
                                    eyre::bail!("contract {addr:?} does not have any code")
                                }
                            }
                        } else if Some(TxKind::Create) == req.kind() {
                            eyre::bail!("tx req is a contract deployment");
                        } else {
                            eyre::bail!("recipient is None");
                        }
                    }
                    return Err(err).wrap_err(
                        "could not decode output; did you specify the wrong function return data type?"
                    );
                }
            };
        }

        // handle case when return type is not specified
        Ok(if decoded.is_empty() {
            res.to_string()
        } else if shell::is_json() {
            let tokens = decoded.iter().map(format_token_raw).collect::<Vec<_>>();
            serde_json::to_string_pretty(&tokens).unwrap()
        } else {
            // set compatible user-friendly return type conversions
            decoded.iter().map(format_token).collect::<Vec<_>>().join("\n")
        })
    }
}<|MERGE_RESOLUTION|>--- conflicted
+++ resolved
@@ -1,11 +1,7 @@
 //! Contains zksync specific logic for foundry's `cast` functionality
 
-<<<<<<< HEAD
-use crate::Cast;
-=======
 use alloy_dyn_abi::FunctionExt;
 use alloy_json_abi::Function;
->>>>>>> 2eaac658
 use alloy_network::{AnyNetwork, TransactionBuilder};
 use alloy_primitives::{hex, Address, Bytes, TxKind, U256};
 use alloy_provider::{PendingTransactionBuilder, Provider};
@@ -21,6 +17,8 @@
     fmt::{format_token, format_token_raw},
     shell,
 };
+
+use crate::Cast;
 
 #[derive(Clone, Debug, Parser)]
 #[command(next_help_heading = "Transaction options")]
