--- conflicted
+++ resolved
@@ -29,10 +29,7 @@
 use foundry_evm_core::env::AsEnvMut;
 
 use crate::utils::apply_chain_and_block_specific_env_changes;
-<<<<<<< HEAD
-=======
 use zksync_types::Transaction as ZkTransaction;
->>>>>>> 6aa835bd
 
 /// CLI arguments for `cast run`.
 #[derive(Clone, Debug, Parser)]
@@ -225,8 +222,6 @@
             env.tx.clone(),
             executor.spec_id(),
         );
-<<<<<<< HEAD
-=======
 
         if self.zk_force {
             // Set up fee parameters.
@@ -236,7 +231,6 @@
                 &env,
             )?;
         }
->>>>>>> 6aa835bd
 
         // Set the state to the moment right before the transaction
         if !self.quick {
@@ -266,9 +260,6 @@
                         break;
                     }
 
-<<<<<<< HEAD
-                    configure_tx_env(&mut env.as_env_mut(), &tx.inner);
-=======
                     if self.zk_force {
                         let raw_tx = &raw_block
                             .as_ref()
@@ -290,7 +281,6 @@
                     } else {
                         configure_tx_env(&mut env.as_env_mut(), &tx.inner);
                     }
->>>>>>> 6aa835bd
 
                     if let Some(to) = Transaction::to(tx) {
                         trace!(tx=?tx.tx_hash(),?to, "executing previous call transaction");
@@ -329,9 +319,6 @@
         let result = {
             executor.set_trace_printer(self.trace_printer);
 
-<<<<<<< HEAD
-            configure_tx_env(&mut env.as_env_mut(), &tx.inner);
-=======
             if self.zk_force {
                 let raw_txs = raw_block
                     .as_ref()
@@ -358,7 +345,6 @@
             } else {
                 configure_tx_env(&mut env.as_env_mut(), &tx.inner);
             }
->>>>>>> 6aa835bd
 
             if let Some(to) = Transaction::to(&tx) {
                 trace!(tx=?tx.tx_hash(), to=?to, "executing call transaction");
