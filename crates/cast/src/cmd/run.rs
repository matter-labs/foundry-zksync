--- conflicted
+++ resolved
@@ -12,11 +12,7 @@
 use eyre::{Result, WrapErr};
 use foundry_cli::{
     opts::{EtherscanOpts, RpcOpts},
-<<<<<<< HEAD
-    utils::{self, TraceResult, handle_traces, init_progress},
-=======
-    utils::{TraceResult, init_progress},
->>>>>>> f891afd5
+    utils::{self, TraceResult, init_progress},
 };
 use foundry_common::{SYSTEM_TRANSACTION_TYPE, is_impersonated_tx, is_known_system_sender, shell};
 use foundry_compilers::artifacts::EvmVersion;
