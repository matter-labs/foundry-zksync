--- conflicted
+++ resolved
@@ -1,8 +1,8 @@
 use alloy_consensus::Transaction;
 use alloy_network::{AnyNetwork, TransactionResponse};
 use alloy_primitives::{
+    map::{HashMap, HashSet},
     Address, Bytes,
-    map::{HashMap, HashSet},
 };
 use alloy_provider::{Provider, RootProvider};
 use alloy_rpc_types::BlockTransactions;
@@ -11,27 +11,24 @@
 use eyre::{Result, WrapErr};
 use foundry_cli::{
     opts::{EtherscanOpts, RpcOpts},
-<<<<<<< HEAD
-    utils::{TraceResult, handle_traces, init_progress},
-=======
     utils::{self, handle_traces, init_progress, TraceResult},
->>>>>>> 35f1cb18
 };
-use foundry_common::{SYSTEM_TRANSACTION_TYPE, is_known_system_sender, shell};
+use foundry_common::{is_known_system_sender, shell, SYSTEM_TRANSACTION_TYPE};
 use foundry_compilers::artifacts::EvmVersion;
 use foundry_config::{
+    figment::{
+        self,
+        value::{Dict, Map},
+        Figment, Metadata, Profile,
+    },
     Config,
-    figment::{
-        self, Figment, Metadata, Profile,
-        value::{Dict, Map},
-    },
 };
 use foundry_evm::{
-    Env,
     executors::{EvmError, TracingExecutor},
     opts::EvmOpts,
     traces::{InternalTraceMode, TraceMode, Traces},
     utils::configure_tx_env,
+    Env,
 };
 use foundry_evm_core::env::AsEnvMut;
 
@@ -225,11 +222,8 @@
             trace_mode,
             odyssey,
             create2_deployer,
-<<<<<<< HEAD
             None,
-=======
             strategy,
->>>>>>> 35f1cb18
         )?;
         let mut env = Env::new_with_spec_id(
             env.evm_env.cfg_env.clone(),
