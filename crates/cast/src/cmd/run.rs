--- conflicted
+++ resolved
@@ -12,11 +12,7 @@
 use eyre::{Result, WrapErr};
 use foundry_cli::{
     opts::{EtherscanOpts, RpcOpts},
-<<<<<<< HEAD
     utils::{self, TraceResult, init_progress},
-=======
-    utils::{TraceResult, init_progress},
->>>>>>> 1a5de245
 };
 use foundry_common::{SYSTEM_TRANSACTION_TYPE, is_impersonated_tx, is_known_system_sender, shell};
 use foundry_compilers::artifacts::EvmVersion;
