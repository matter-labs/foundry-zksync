--- conflicted
+++ resolved
@@ -292,6 +292,8 @@
 
                     env.evm_env.cfg_env.disable_balance_check = true;
 
+                    env.evm_env.cfg_env.disable_balance_check = true;
+
                     if let Some(to) = Transaction::to(tx) {
                         trace!(tx=?tx.tx_hash(),?to, "executing previous call transaction");
                         executor.transact_with_env(env.clone()).wrap_err_with(|| {
@@ -329,7 +331,6 @@
         let result = {
             executor.set_trace_printer(self.trace_printer);
 
-<<<<<<< HEAD
             if self.zk_force {
                 let raw_txs = raw_block
                     .as_ref()
@@ -355,11 +356,9 @@
                 );
             } else {
                 configure_tx_env(&mut env.as_env_mut(), &tx.inner);
-=======
-            configure_tx_env(&mut env.as_env_mut(), &tx.inner);
-            if is_impersonated_tx(tx.inner.inner.inner()) {
-                env.evm_env.cfg_env.disable_balance_check = true;
->>>>>>> c78faa21
+                if is_impersonated_tx(tx.inner.inner.inner()) {
+                    env.evm_env.cfg_env.disable_balance_check = true;
+                }
             }
 
             if let Some(to) = Transaction::to(&tx) {
