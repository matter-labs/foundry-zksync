<<<<<<< HEAD
use crate::{
    Cast,
    tx::{self, CastTxBuilder},
    zksync::ZkTransactionOpts,
};
=======
use std::{path::PathBuf, str::FromStr, time::Duration};

>>>>>>> 005e7373
use alloy_ens::NameOrAddress;
use alloy_network::{AnyNetwork, EthereumWallet};
use alloy_primitives::TxHash;
use alloy_provider::{Provider, ProviderBuilder};
use alloy_rpc_types::TransactionRequest;
use alloy_serde::WithOtherFields;
use alloy_signer::Signer;
use clap::Parser;
use eyre::{Result, eyre};
use foundry_cli::{
    opts::{EthereumOpts, TransactionOpts},
    utils,
    utils::LoadConfig,
};
use foundry_wallets::WalletSigner;

use crate::{
    Cast,
    tx::{self, CastTxBuilder},
};

mod zksync;
use zksync::send_zk_transaction;
/// CLI arguments for `cast send`.
#[derive(Debug, Parser)]
pub struct SendTxArgs {
    /// The destination of the transaction.
    ///
    /// If not provided, you must use cast send --create.
    #[arg(value_parser = NameOrAddress::from_str)]
    to: Option<NameOrAddress>,

    /// The signature of the function to call.
    sig: Option<String>,

    /// The arguments of the function to call.
    #[arg(allow_negative_numbers = true)]
    args: Vec<String>,

    /// Only print the transaction hash and exit immediately.
    #[arg(id = "async", long = "async", alias = "cast-async", env = "CAST_ASYNC")]
    cast_async: bool,

    /// Wait for transaction receipt synchronously instead of polling.
    /// Note: uses `eth_sendTransactionSync` which may not be supported by all clients.
    #[arg(long, conflicts_with = "async")]
    sync: bool,

    /// The number of confirmations until the receipt is fetched.
    #[arg(long, default_value = "1")]
    confirmations: u64,

    /// Polling interval for transaction receipts (in seconds).
    #[arg(long, alias = "poll-interval", env = "ETH_POLL_INTERVAL")]
    poll_interval: Option<u64>,

    #[command(subcommand)]
    command: Option<SendTxSubcommands>,

    /// Send via `eth_sendTransaction` using the `--from` argument or $ETH_FROM as sender
    #[arg(long, requires = "from")]
    unlocked: bool,

    /// Timeout for sending the transaction.
    #[arg(long, env = "ETH_TIMEOUT")]
    pub timeout: Option<u64>,

    #[command(flatten)]
    tx: TransactionOpts,

    #[command(flatten)]
    eth: EthereumOpts,

    /// The path of blob data to be sent.
    #[arg(
        long,
        value_name = "BLOB_DATA_PATH",
        conflicts_with = "legacy",
        requires = "blob",
        help_heading = "Transaction options"
    )]
    path: Option<PathBuf>,

    /// Zksync Transaction
    #[command(flatten)]
    zk_tx: ZkTransactionOpts,

    /// Force a zksync eip-712 transaction and apply CREATE overrides
    #[arg(long = "zksync")]
    zk_force: bool,
}

#[derive(Debug, Parser)]
pub enum SendTxSubcommands {
    /// Use to deploy raw contract bytecode.
    #[command(name = "--create")]
    Create {
        /// The bytecode of the contract to deploy.
        code: String,

        /// The signature of the function to call.
        sig: Option<String>,

        /// The arguments of the function to call.
        #[arg(allow_negative_numbers = true)]
        args: Vec<String>,
    },
}

impl SendTxArgs {
    pub async fn run(self) -> eyre::Result<()> {
        let Self {
            eth,
            to,
            mut sig,
            cast_async,
            sync,
            mut args,
            tx,
            confirmations,
            command,
            unlocked,
            path,
            timeout,
<<<<<<< HEAD
            zk_tx,
            zk_force,
=======
            poll_interval,
>>>>>>> 005e7373
        } = self;

        let blob_data = if let Some(path) = path { Some(std::fs::read(path)?) } else { None };

        let mut zk_code = Default::default();

        let code = if let Some(SendTxSubcommands::Create {
            code,
            sig: constructor_sig,
            args: constructor_args,
        }) = command
        {
            zk_code = Some(code.clone());

            // ensure we don't violate settings for transactions that can't be CREATE: 7702 and 4844
            // which require mandatory target
            if to.is_none() && tx.auth.is_some() {
                return Err(eyre!(
                    "EIP-7702 transactions can't be CREATE transactions and require a destination address"
                ));
            }
            // ensure we don't violate settings for transactions that can't be CREATE: 7702 and 4844
            // which require mandatory target
            if to.is_none() && blob_data.is_some() {
                return Err(eyre!(
                    "EIP-4844 transactions can't be CREATE transactions and require a destination address"
                ));
            }

            sig = constructor_sig;
            args = constructor_args;
            Some(code)
        } else {
            None
        };

        let config = eth.load_config()?;

        let provider = utils::get_provider(&config)?;

        if let Some(interval) = poll_interval {
            provider.client().set_poll_interval(Duration::from_secs(interval))
        }

        let builder = CastTxBuilder::new(&provider, tx, &config)
            .await?
            .with_to(to)
            .await?
            .with_code_sig_and_args(code, sig, args)
            .await?
            .with_blob_data(blob_data)?;

        let timeout = timeout.unwrap_or(config.transaction_timeout);

        // Case 1:
        // Default to sending via eth_sendTransaction if the --unlocked flag is passed.
        // This should be the only way this RPC method is used as it requires a local node
        // or remote RPC with unlocked accounts.
        if unlocked && !eth.wallet.browser {
            // only check current chain id if it was specified in the config
            if let Some(config_chain) = config.chain {
                let current_chain_id = provider.get_chain_id().await?;
                let config_chain_id = config_chain.id();
                // switch chain if current chain id is not the same as the one specified in the
                // config
                if config_chain_id != current_chain_id {
                    sh_warn!("Switching to chain {}", config_chain)?;
                    provider
                        .raw_request::<_, ()>(
                            "wallet_switchEthereumChain".into(),
                            [serde_json::json!({
                                "chainId": format!("0x{:x}", config_chain_id),
                            })],
                        )
                        .await?;
                }
            }

            let (tx, _) = builder.build(config.sender).await?;

            cast_send(provider, tx, cast_async, sync, confirmations, timeout).await
        // Case 2:
        // An option to use a local signer was provided.
        // If we cannot successfully instantiate a local signer, then we will assume we don't have
        // enough information to sign and we must bail.
        } else {
<<<<<<< HEAD
            // NOTE(zk): Avoid initializing `signer` twice as it will error out with Ledger, so we
            // move the signers to their respective blocks.
            if zk_tx.has_zksync_args() || zk_force {
                let zk_provider = utils::get_provider_zksync(&config)?;
                let tx_hash =
                    send_zk_transaction(zk_provider, builder, &eth, zk_tx, zk_code).await?;

                let provider =
                    ProviderBuilder::<_, _, AnyNetwork>::default().connect_provider(&provider);

                handle_transaction_result(
                    &Cast::new(provider),
                    &tx_hash,
                    cast_async,
                    confirmations,
                    timeout,
                )
                .await
            } else {
                // Retrieve the signer, and bail if it can't be constructed.
                let signer = eth.wallet.signer().await?;
                let from = signer.address();

                tx::validate_from_address(eth.wallet.from, from)?;

                // Standard transaction
                let (tx, _) = builder.build(&signer).await?;

                let wallet = EthereumWallet::from(signer);
                let provider = ProviderBuilder::<_, _, AnyNetwork>::default()
                    .wallet(wallet)
                    .connect_provider(&provider);

                cast_send(provider, tx, cast_async, confirmations, timeout).await
            }
=======
            // Retrieve the signer, and bail if it can't be constructed.
            let signer = eth.wallet.signer().await?;
            let from = signer.address();

            tx::validate_from_address(eth.wallet.from, from)?;

            // Browser wallets work differently as they sign and send the transaction in one step.
            if eth.wallet.browser
                && let WalletSigner::Browser(ref browser_signer) = signer
            {
                let (tx_request, _) = builder.build(from).await?;
                let tx_hash = browser_signer.send_transaction_via_browser(tx_request.inner).await?;

                if cast_async {
                    sh_println!("{tx_hash:#x}")?;
                } else {
                    let receipt = Cast::new(&provider)
                        .receipt(format!("{tx_hash:#x}"), None, confirmations, Some(timeout), false)
                        .await?;
                    sh_println!("{receipt}")?;
                }

                return Ok(());
            }

            let (tx_request, _) = builder.build(&signer).await?;

            let wallet = EthereumWallet::from(signer);
            let provider = ProviderBuilder::<_, _, AnyNetwork>::default()
                .wallet(wallet)
                .connect_provider(&provider);

            cast_send(provider, tx_request, cast_async, sync, confirmations, timeout).await
>>>>>>> 005e7373
        }
    }
}

async fn cast_send<P: Provider<AnyNetwork>>(
    provider: P,
    tx: WithOtherFields<TransactionRequest>,
    cast_async: bool,
    sync: bool,
    confs: u64,
    timeout: u64,
) -> Result<()> {
    let cast = Cast::new(&provider);

<<<<<<< HEAD
    let tx_hash = pending_tx.inner().tx_hash();

    handle_transaction_result(&cast, tx_hash, cast_async, confs, timeout).await
}

async fn handle_transaction_result<P: Provider<AnyNetwork>>(
    cast: &Cast<P>,
    tx_hash: &TxHash,
    cast_async: bool,
    confs: u64,
    timeout: u64,
) -> Result<()> {
    if cast_async {
        sh_println!("{tx_hash:#x}")?;
    } else {
        let receipt =
            cast.receipt(format!("{tx_hash:#x}"), None, confs, Some(timeout), false).await?;
=======
    if sync {
        // Send transaction and wait for receipt synchronously
        let receipt = cast.send_sync(tx).await?;
>>>>>>> 005e7373
        sh_println!("{receipt}")?;
    } else {
        let pending_tx = cast.send(tx).await?;
        let tx_hash = pending_tx.inner().tx_hash();

        if cast_async {
            sh_println!("{tx_hash:#x}")?;
        } else {
            let receipt =
                cast.receipt(format!("{tx_hash:#x}"), None, confs, Some(timeout), false).await?;
            sh_println!("{receipt}")?;
        }
    }

    Ok(())
}<|MERGE_RESOLUTION|>--- conflicted
+++ resolved
@@ -1,13 +1,10 @@
-<<<<<<< HEAD
+use std::{path::PathBuf, str::FromStr, time::Duration};
+
 use crate::{
     Cast,
     tx::{self, CastTxBuilder},
     zksync::ZkTransactionOpts,
 };
-=======
-use std::{path::PathBuf, str::FromStr, time::Duration};
-
->>>>>>> 005e7373
 use alloy_ens::NameOrAddress;
 use alloy_network::{AnyNetwork, EthereumWallet};
 use alloy_primitives::TxHash;
@@ -22,15 +19,10 @@
     utils,
     utils::LoadConfig,
 };
-use foundry_wallets::WalletSigner;
-
-use crate::{
-    Cast,
-    tx::{self, CastTxBuilder},
-};
 
 mod zksync;
 use zksync::send_zk_transaction;
+
 /// CLI arguments for `cast send`.
 #[derive(Debug, Parser)]
 pub struct SendTxArgs {
@@ -132,12 +124,9 @@
             unlocked,
             path,
             timeout,
-<<<<<<< HEAD
             zk_tx,
             zk_force,
-=======
             poll_interval,
->>>>>>> 005e7373
         } = self;
 
         let blob_data = if let Some(path) = path { Some(std::fs::read(path)?) } else { None };
@@ -224,7 +213,6 @@
         // If we cannot successfully instantiate a local signer, then we will assume we don't have
         // enough information to sign and we must bail.
         } else {
-<<<<<<< HEAD
             // NOTE(zk): Avoid initializing `signer` twice as it will error out with Ledger, so we
             // move the signers to their respective blocks.
             if zk_tx.has_zksync_args() || zk_force {
@@ -258,43 +246,8 @@
                     .wallet(wallet)
                     .connect_provider(&provider);
 
-                cast_send(provider, tx, cast_async, confirmations, timeout).await
-            }
-=======
-            // Retrieve the signer, and bail if it can't be constructed.
-            let signer = eth.wallet.signer().await?;
-            let from = signer.address();
-
-            tx::validate_from_address(eth.wallet.from, from)?;
-
-            // Browser wallets work differently as they sign and send the transaction in one step.
-            if eth.wallet.browser
-                && let WalletSigner::Browser(ref browser_signer) = signer
-            {
-                let (tx_request, _) = builder.build(from).await?;
-                let tx_hash = browser_signer.send_transaction_via_browser(tx_request.inner).await?;
-
-                if cast_async {
-                    sh_println!("{tx_hash:#x}")?;
-                } else {
-                    let receipt = Cast::new(&provider)
-                        .receipt(format!("{tx_hash:#x}"), None, confirmations, Some(timeout), false)
-                        .await?;
-                    sh_println!("{receipt}")?;
-                }
-
-                return Ok(());
-            }
-
-            let (tx_request, _) = builder.build(&signer).await?;
-
-            let wallet = EthereumWallet::from(signer);
-            let provider = ProviderBuilder::<_, _, AnyNetwork>::default()
-                .wallet(wallet)
-                .connect_provider(&provider);
-
-            cast_send(provider, tx_request, cast_async, sync, confirmations, timeout).await
->>>>>>> 005e7373
+                cast_send(provider, tx, cast_async, sync, confirmations, timeout).await
+            }
         }
     }
 }
@@ -308,11 +261,15 @@
     timeout: u64,
 ) -> Result<()> {
     let cast = Cast::new(&provider);
-
-<<<<<<< HEAD
-    let tx_hash = pending_tx.inner().tx_hash();
-
-    handle_transaction_result(&cast, tx_hash, cast_async, confs, timeout).await
+    if sync {
+        let receipt = cast.send_sync(tx).await?;
+        sh_println!("{receipt}")?;
+        Ok(())
+    } else {
+        let pending_tx = cast.send(tx.clone()).await?;
+        let tx_hash = pending_tx.inner().tx_hash();
+        handle_transaction_result(&cast, &tx_hash, cast_async, confs, timeout).await
+    }
 }
 
 async fn handle_transaction_result<P: Provider<AnyNetwork>>(
@@ -327,24 +284,7 @@
     } else {
         let receipt =
             cast.receipt(format!("{tx_hash:#x}"), None, confs, Some(timeout), false).await?;
-=======
-    if sync {
-        // Send transaction and wait for receipt synchronously
-        let receipt = cast.send_sync(tx).await?;
->>>>>>> 005e7373
         sh_println!("{receipt}")?;
-    } else {
-        let pending_tx = cast.send(tx).await?;
-        let tx_hash = pending_tx.inner().tx_hash();
-
-        if cast_async {
-            sh_println!("{tx_hash:#x}")?;
-        } else {
-            let receipt =
-                cast.receipt(format!("{tx_hash:#x}"), None, confs, Some(timeout), false).await?;
-            sh_println!("{receipt}")?;
-        }
     }
-
     Ok(())
 }