use std::{path::PathBuf, str::FromStr, time::Duration};

use crate::{
    Cast,
    tx::{self, CastTxBuilder, SendTxOpts},
    zksync::ZkTransactionOpts,
};
use alloy_ens::NameOrAddress;
use alloy_network::{AnyNetwork, EthereumWallet};
use alloy_primitives::TxHash;
use alloy_provider::{Provider, ProviderBuilder};
use alloy_rpc_types::TransactionRequest;
use alloy_serde::WithOtherFields;
use alloy_signer::Signer;
use clap::Parser;
use eyre::{Result, eyre};
use foundry_cli::{opts::TransactionOpts, utils, utils::LoadConfig};

mod zksync;
use zksync::send_zk_transaction;

/// CLI arguments for `cast send`.
#[derive(Debug, Parser)]
pub struct SendTxArgs {
    /// The destination of the transaction.
    ///
    /// If not provided, you must use cast send --create.
    #[arg(value_parser = NameOrAddress::from_str)]
    to: Option<NameOrAddress>,

    /// The signature of the function to call.
    sig: Option<String>,

    /// The arguments of the function to call.
    #[arg(allow_negative_numbers = true)]
    args: Vec<String>,

    /// Raw hex-encoded data for the transaction. Used instead of \[SIG\] and \[ARGS\].
    #[arg(
        long,
        conflicts_with_all = &["sig", "args"]
    )]
    data: Option<String>,

    #[command(flatten)]
    send_tx: SendTxOpts,

    #[command(subcommand)]
    command: Option<SendTxSubcommands>,

    /// Send via `eth_sendTransaction` using the `--from` argument or $ETH_FROM as sender
    #[arg(long, requires = "from")]
    unlocked: bool,

    #[command(flatten)]
    tx: TransactionOpts,

    /// The path of blob data to be sent.
    #[arg(
        long,
        value_name = "BLOB_DATA_PATH",
        conflicts_with = "legacy",
        requires = "blob",
        help_heading = "Transaction options"
    )]
    path: Option<PathBuf>,

    /// Zksync Transaction
    #[command(flatten)]
    zk_tx: ZkTransactionOpts,

    /// Force a zksync eip-712 transaction and apply CREATE overrides
    #[arg(long = "zksync")]
    zk_force: bool,
}

#[derive(Debug, Parser)]
pub enum SendTxSubcommands {
    /// Use to deploy raw contract bytecode.
    #[command(name = "--create")]
    Create {
        /// The bytecode of the contract to deploy.
        code: String,

        /// The signature of the function to call.
        sig: Option<String>,

        /// The arguments of the function to call.
        #[arg(allow_negative_numbers = true)]
        args: Vec<String>,
    },
}

impl SendTxArgs {
    pub async fn run(self) -> eyre::Result<()> {
<<<<<<< HEAD
        let Self { to, mut sig, mut args, send_tx, tx, command, unlocked, path, zk_tx, zk_force } =
            self;

        let blob_data = if let Some(path) = path { Some(std::fs::read(path)?) } else { None };

        let mut zk_code = Default::default();
=======
        let Self { to, mut sig, mut args, data, send_tx, tx, command, unlocked, path } = self;

        let blob_data = if let Some(path) = path { Some(std::fs::read(path)?) } else { None };

        if let Some(data) = data {
            sig = Some(data);
        }
>>>>>>> aa40ad2d

        let code = if let Some(SendTxSubcommands::Create {
            code,
            sig: constructor_sig,
            args: constructor_args,
        }) = command
        {
            zk_code = Some(code.clone());

            // ensure we don't violate settings for transactions that can't be CREATE: 7702 and 4844
            // which require mandatory target
            if to.is_none() && !tx.auth.is_empty() {
                return Err(eyre!(
                    "EIP-7702 transactions can't be CREATE transactions and require a destination address"
                ));
            }
            // ensure we don't violate settings for transactions that can't be CREATE: 7702 and 4844
            // which require mandatory target
            if to.is_none() && blob_data.is_some() {
                return Err(eyre!(
                    "EIP-4844 transactions can't be CREATE transactions and require a destination address"
                ));
            }

            sig = constructor_sig;
            args = constructor_args;
            Some(code)
        } else {
            None
        };

        let config = send_tx.eth.load_config()?;
        let provider = utils::get_provider(&config)?;

        if let Some(interval) = send_tx.poll_interval {
            provider.client().set_poll_interval(Duration::from_secs(interval))
        }

        let builder = CastTxBuilder::new(&provider, tx, &config)
            .await?
            .with_to(to)
            .await?
            .with_code_sig_and_args(code, sig, args)
            .await?
            .with_blob_data(blob_data)?;

        let timeout = send_tx.timeout.unwrap_or(config.transaction_timeout);

        // Case 1:
        // Default to sending via eth_sendTransaction if the --unlocked flag is passed.
        // This should be the only way this RPC method is used as it requires a local node
        // or remote RPC with unlocked accounts.
        if unlocked && !send_tx.eth.wallet.browser {
            // only check current chain id if it was specified in the config
            if let Some(config_chain) = config.chain {
                let current_chain_id = provider.get_chain_id().await?;
                let config_chain_id = config_chain.id();
                // switch chain if current chain id is not the same as the one specified in the
                // config
                if config_chain_id != current_chain_id {
                    sh_warn!("Switching to chain {}", config_chain)?;
                    provider
                        .raw_request::<_, ()>(
                            "wallet_switchEthereumChain".into(),
                            [serde_json::json!({
                                "chainId": format!("0x{:x}", config_chain_id),
                            })],
                        )
                        .await?;
                }
            }

            let (tx, _) = builder.build(config.sender).await?;

            cast_send(
                provider,
                tx,
                send_tx.cast_async,
                send_tx.sync,
                send_tx.confirmations,
                timeout,
            )
            .await
        // Case 2:
        // An option to use a local signer was provided.
        // If we cannot successfully instantiate a local signer, then we will assume we don't have
        // enough information to sign and we must bail.
        } else {
            // NOTE(zk): Avoid initializing `signer` twice as it will error out with Ledger, so we
            // move the signers to their respective blocks.
            if zk_tx.has_zksync_args() || zk_force {
                let zk_provider = utils::get_provider_zksync(&config)?;
                let tx_hash =
                    send_zk_transaction(zk_provider, builder, &send_tx.eth, zk_tx, zk_code).await?;

                let provider =
                    ProviderBuilder::<_, _, AnyNetwork>::default().connect_provider(&provider);

                handle_transaction_result(
                    &Cast::new(provider),
                    &tx_hash,
                    send_tx.cast_async,
                    send_tx.confirmations,
                    timeout,
                )
                .await
            } else {
                // Retrieve the signer, and bail if it can't be constructed.
                let signer = send_tx.eth.wallet.signer().await?;
                let from = signer.address();

                tx::validate_from_address(send_tx.eth.wallet.from, from)?;

                // Standard transaction
                let (tx, _) = builder.build(&signer).await?;

                let wallet = EthereumWallet::from(signer);
                let provider = ProviderBuilder::<_, _, AnyNetwork>::default()
                    .wallet(wallet)
                    .connect_provider(&provider);

                cast_send(
                    provider,
                    tx,
                    send_tx.cast_async,
                    send_tx.sync,
                    send_tx.confirmations,
                    timeout,
                )
                .await
            }
        }
    }
}

pub(crate) async fn cast_send<P: Provider<AnyNetwork>>(
    provider: P,
    tx: WithOtherFields<TransactionRequest>,
    cast_async: bool,
    sync: bool,
    confs: u64,
    timeout: u64,
) -> Result<()> {
    let cast = Cast::new(&provider);
    if sync {
        let receipt = cast.send_sync(tx).await?;
        sh_println!("{receipt}")?;
        Ok(())
    } else {
        let pending_tx = cast.send(tx.clone()).await?;
        let tx_hash = pending_tx.inner().tx_hash();
        handle_transaction_result(&cast, tx_hash, cast_async, confs, timeout).await
    }
}

async fn handle_transaction_result<P: Provider<AnyNetwork>>(
    cast: &Cast<P>,
    tx_hash: &TxHash,
    cast_async: bool,
    confs: u64,
    timeout: u64,
) -> Result<()> {
    if cast_async {
        sh_println!("{tx_hash:#x}")?;
    } else {
        let receipt =
            cast.receipt(format!("{tx_hash:#x}"), None, confs, Some(timeout), false).await?;
        sh_println!("{receipt}")?;
    }
    Ok(())
}<|MERGE_RESOLUTION|>--- conflicted
+++ resolved
@@ -93,22 +93,16 @@
 
 impl SendTxArgs {
     pub async fn run(self) -> eyre::Result<()> {
-<<<<<<< HEAD
-        let Self { to, mut sig, mut args, send_tx, tx, command, unlocked, path, zk_tx, zk_force } =
+        let Self { to, mut sig, mut args, data, send_tx, tx, command, unlocked, path, zk_tx, zk_force } =
             self;
 
         let blob_data = if let Some(path) = path { Some(std::fs::read(path)?) } else { None };
 
         let mut zk_code = Default::default();
-=======
-        let Self { to, mut sig, mut args, data, send_tx, tx, command, unlocked, path } = self;
-
-        let blob_data = if let Some(path) = path { Some(std::fs::read(path)?) } else { None };
 
         if let Some(data) = data {
             sig = Some(data);
         }
->>>>>>> aa40ad2d
 
         let code = if let Some(SendTxSubcommands::Create {
             code,
