use std::{path::PathBuf, str::FromStr, time::Duration};

use crate::{
    Cast,
    tx::{self, CastTxBuilder},
    zksync::ZkTransactionOpts,
};
use alloy_ens::NameOrAddress;
use alloy_network::{AnyNetwork, EthereumWallet};
use alloy_primitives::TxHash;
use alloy_provider::{Provider, ProviderBuilder};
use alloy_rpc_types::TransactionRequest;
use alloy_serde::WithOtherFields;
use alloy_signer::Signer;
use clap::Parser;
use eyre::{Result, eyre};
<<<<<<< HEAD
use foundry_cli::{
    opts::{EthereumOpts, TransactionOpts},
    utils,
    utils::LoadConfig,
};

mod zksync;
use zksync::send_zk_transaction;
=======
use foundry_cli::{opts::TransactionOpts, utils, utils::LoadConfig};
use foundry_wallets::WalletSigner;

use crate::{
    Cast,
    tx::{self, CastTxBuilder, SendTxOpts},
};
>>>>>>> d3167db6

/// CLI arguments for `cast send`.
#[derive(Debug, Parser)]
pub struct SendTxArgs {
    /// The destination of the transaction.
    ///
    /// If not provided, you must use cast send --create.
    #[arg(value_parser = NameOrAddress::from_str)]
    to: Option<NameOrAddress>,

    /// The signature of the function to call.
    sig: Option<String>,

    /// The arguments of the function to call.
    #[arg(allow_negative_numbers = true)]
    args: Vec<String>,

    #[command(flatten)]
    send_tx: SendTxOpts,

    #[command(subcommand)]
    command: Option<SendTxSubcommands>,

    /// Send via `eth_sendTransaction` using the `--from` argument or $ETH_FROM as sender
    #[arg(long, requires = "from")]
    unlocked: bool,

    #[command(flatten)]
    tx: TransactionOpts,

    /// The path of blob data to be sent.
    #[arg(
        long,
        value_name = "BLOB_DATA_PATH",
        conflicts_with = "legacy",
        requires = "blob",
        help_heading = "Transaction options"
    )]
    path: Option<PathBuf>,

    /// Zksync Transaction
    #[command(flatten)]
    zk_tx: ZkTransactionOpts,

    /// Force a zksync eip-712 transaction and apply CREATE overrides
    #[arg(long = "zksync")]
    zk_force: bool,
}

#[derive(Debug, Parser)]
pub enum SendTxSubcommands {
    /// Use to deploy raw contract bytecode.
    #[command(name = "--create")]
    Create {
        /// The bytecode of the contract to deploy.
        code: String,

        /// The signature of the function to call.
        sig: Option<String>,

        /// The arguments of the function to call.
        #[arg(allow_negative_numbers = true)]
        args: Vec<String>,
    },
}

impl SendTxArgs {
    pub async fn run(self) -> eyre::Result<()> {
<<<<<<< HEAD
        let Self {
            eth,
            to,
            mut sig,
            cast_async,
            sync,
            mut args,
            tx,
            confirmations,
            command,
            unlocked,
            path,
            timeout,
            zk_tx,
            zk_force,
            poll_interval,
        } = self;
=======
        let Self { to, mut sig, mut args, send_tx, tx, command, unlocked, path } = self;
>>>>>>> d3167db6

        let blob_data = if let Some(path) = path { Some(std::fs::read(path)?) } else { None };

        let mut zk_code = Default::default();

        let code = if let Some(SendTxSubcommands::Create {
            code,
            sig: constructor_sig,
            args: constructor_args,
        }) = command
        {
            zk_code = Some(code.clone());

            // ensure we don't violate settings for transactions that can't be CREATE: 7702 and 4844
            // which require mandatory target
            if to.is_none() && !tx.auth.is_empty() {
                return Err(eyre!(
                    "EIP-7702 transactions can't be CREATE transactions and require a destination address"
                ));
            }
            // ensure we don't violate settings for transactions that can't be CREATE: 7702 and 4844
            // which require mandatory target
            if to.is_none() && blob_data.is_some() {
                return Err(eyre!(
                    "EIP-4844 transactions can't be CREATE transactions and require a destination address"
                ));
            }

            sig = constructor_sig;
            args = constructor_args;
            Some(code)
        } else {
            None
        };

<<<<<<< HEAD
        let config = eth.load_config()?;

=======
        let config = send_tx.eth.load_config()?;
>>>>>>> d3167db6
        let provider = utils::get_provider(&config)?;

        if let Some(interval) = send_tx.poll_interval {
            provider.client().set_poll_interval(Duration::from_secs(interval))
        }

        let builder = CastTxBuilder::new(&provider, tx, &config)
            .await?
            .with_to(to)
            .await?
            .with_code_sig_and_args(code, sig, args)
            .await?
            .with_blob_data(blob_data)?;

        let timeout = send_tx.timeout.unwrap_or(config.transaction_timeout);

        // Case 1:
        // Default to sending via eth_sendTransaction if the --unlocked flag is passed.
        // This should be the only way this RPC method is used as it requires a local node
        // or remote RPC with unlocked accounts.
        if unlocked && !send_tx.eth.wallet.browser {
            // only check current chain id if it was specified in the config
            if let Some(config_chain) = config.chain {
                let current_chain_id = provider.get_chain_id().await?;
                let config_chain_id = config_chain.id();
                // switch chain if current chain id is not the same as the one specified in the
                // config
                if config_chain_id != current_chain_id {
                    sh_warn!("Switching to chain {}", config_chain)?;
                    provider
                        .raw_request::<_, ()>(
                            "wallet_switchEthereumChain".into(),
                            [serde_json::json!({
                                "chainId": format!("0x{:x}", config_chain_id),
                            })],
                        )
                        .await?;
                }
            }

            let (tx, _) = builder.build(config.sender).await?;

            cast_send(
                provider,
                tx,
                send_tx.cast_async,
                send_tx.sync,
                send_tx.confirmations,
                timeout,
            )
            .await
        // Case 2:
        // An option to use a local signer was provided.
        // If we cannot successfully instantiate a local signer, then we will assume we don't have
        // enough information to sign and we must bail.
        } else {
<<<<<<< HEAD
            // NOTE(zk): Avoid initializing `signer` twice as it will error out with Ledger, so we
            // move the signers to their respective blocks.
            if zk_tx.has_zksync_args() || zk_force {
                let zk_provider = utils::get_provider_zksync(&config)?;
                let tx_hash =
                    send_zk_transaction(zk_provider, builder, &eth, zk_tx, zk_code).await?;

                let provider =
                    ProviderBuilder::<_, _, AnyNetwork>::default().connect_provider(&provider);

                handle_transaction_result(
                    &Cast::new(provider),
                    &tx_hash,
                    cast_async,
                    confirmations,
                    timeout,
                )
                .await
            } else {
                // Retrieve the signer, and bail if it can't be constructed.
                let signer = eth.wallet.signer().await?;
                let from = signer.address();

                tx::validate_from_address(eth.wallet.from, from)?;

                // Standard transaction
                let (tx, _) = builder.build(&signer).await?;

                let wallet = EthereumWallet::from(signer);
                let provider = ProviderBuilder::<_, _, AnyNetwork>::default()
                    .wallet(wallet)
                    .connect_provider(&provider);

                cast_send(provider, tx, cast_async, sync, confirmations, timeout).await
            }
=======
            // Retrieve the signer, and bail if it can't be constructed.
            let signer = send_tx.eth.wallet.signer().await?;
            let from = signer.address();

            tx::validate_from_address(send_tx.eth.wallet.from, from)?;

            // Browser wallets work differently as they sign and send the transaction in one step.
            if send_tx.eth.wallet.browser
                && let WalletSigner::Browser(ref browser_signer) = signer
            {
                let (tx_request, _) = builder.build(from).await?;
                let tx_hash = browser_signer.send_transaction_via_browser(tx_request.inner).await?;

                if send_tx.cast_async {
                    sh_println!("{tx_hash:#x}")?;
                } else {
                    let receipt = Cast::new(&provider)
                        .receipt(
                            format!("{tx_hash:#x}"),
                            None,
                            send_tx.confirmations,
                            Some(timeout),
                            false,
                        )
                        .await?;
                    sh_println!("{receipt}")?;
                }

                return Ok(());
            }

            let (tx_request, _) = builder.build(&signer).await?;

            let wallet = EthereumWallet::from(signer);
            let provider = ProviderBuilder::<_, _, AnyNetwork>::default()
                .wallet(wallet)
                .connect_provider(&provider);

            cast_send(
                provider,
                tx_request,
                send_tx.cast_async,
                send_tx.sync,
                send_tx.confirmations,
                timeout,
            )
            .await
>>>>>>> d3167db6
        }
    }
}

pub(crate) async fn cast_send<P: Provider<AnyNetwork>>(
    provider: P,
    tx: WithOtherFields<TransactionRequest>,
    cast_async: bool,
    sync: bool,
    confs: u64,
    timeout: u64,
) -> Result<()> {
    let cast = Cast::new(&provider);
    if sync {
        let receipt = cast.send_sync(tx).await?;
        sh_println!("{receipt}")?;
        Ok(())
    } else {
        let pending_tx = cast.send(tx.clone()).await?;
        let tx_hash = pending_tx.inner().tx_hash();
        handle_transaction_result(&cast, tx_hash, cast_async, confs, timeout).await
    }
}

async fn handle_transaction_result<P: Provider<AnyNetwork>>(
    cast: &Cast<P>,
    tx_hash: &TxHash,
    cast_async: bool,
    confs: u64,
    timeout: u64,
) -> Result<()> {
    if cast_async {
        sh_println!("{tx_hash:#x}")?;
    } else {
        let receipt =
            cast.receipt(format!("{tx_hash:#x}"), None, confs, Some(timeout), false).await?;
        sh_println!("{receipt}")?;
    }
    Ok(())
}<|MERGE_RESOLUTION|>--- conflicted
+++ resolved
@@ -2,7 +2,7 @@
 
 use crate::{
     Cast,
-    tx::{self, CastTxBuilder},
+    tx::{self, CastTxBuilder, SendTxOpts},
     zksync::ZkTransactionOpts,
 };
 use alloy_ens::NameOrAddress;
@@ -14,24 +14,10 @@
 use alloy_signer::Signer;
 use clap::Parser;
 use eyre::{Result, eyre};
-<<<<<<< HEAD
-use foundry_cli::{
-    opts::{EthereumOpts, TransactionOpts},
-    utils,
-    utils::LoadConfig,
-};
+use foundry_cli::{opts::TransactionOpts, utils, utils::LoadConfig};
 
 mod zksync;
 use zksync::send_zk_transaction;
-=======
-use foundry_cli::{opts::TransactionOpts, utils, utils::LoadConfig};
-use foundry_wallets::WalletSigner;
-
-use crate::{
-    Cast,
-    tx::{self, CastTxBuilder, SendTxOpts},
-};
->>>>>>> d3167db6
 
 /// CLI arguments for `cast send`.
 #[derive(Debug, Parser)]
@@ -100,27 +86,8 @@
 
 impl SendTxArgs {
     pub async fn run(self) -> eyre::Result<()> {
-<<<<<<< HEAD
-        let Self {
-            eth,
-            to,
-            mut sig,
-            cast_async,
-            sync,
-            mut args,
-            tx,
-            confirmations,
-            command,
-            unlocked,
-            path,
-            timeout,
-            zk_tx,
-            zk_force,
-            poll_interval,
-        } = self;
-=======
-        let Self { to, mut sig, mut args, send_tx, tx, command, unlocked, path } = self;
->>>>>>> d3167db6
+        let Self { to, mut sig, mut args, send_tx, tx, command, unlocked, path, zk_tx, zk_force } =
+            self;
 
         let blob_data = if let Some(path) = path { Some(std::fs::read(path)?) } else { None };
 
@@ -156,12 +123,7 @@
             None
         };
 
-<<<<<<< HEAD
-        let config = eth.load_config()?;
-
-=======
         let config = send_tx.eth.load_config()?;
->>>>>>> d3167db6
         let provider = utils::get_provider(&config)?;
 
         if let Some(interval) = send_tx.poll_interval {
@@ -218,13 +180,12 @@
         // If we cannot successfully instantiate a local signer, then we will assume we don't have
         // enough information to sign and we must bail.
         } else {
-<<<<<<< HEAD
             // NOTE(zk): Avoid initializing `signer` twice as it will error out with Ledger, so we
             // move the signers to their respective blocks.
             if zk_tx.has_zksync_args() || zk_force {
                 let zk_provider = utils::get_provider_zksync(&config)?;
                 let tx_hash =
-                    send_zk_transaction(zk_provider, builder, &eth, zk_tx, zk_code).await?;
+                    send_zk_transaction(zk_provider, builder, &send_tx.eth, zk_tx, zk_code).await?;
 
                 let provider =
                     ProviderBuilder::<_, _, AnyNetwork>::default().connect_provider(&provider);
@@ -232,17 +193,17 @@
                 handle_transaction_result(
                     &Cast::new(provider),
                     &tx_hash,
-                    cast_async,
-                    confirmations,
+                    send_tx.cast_async,
+                    send_tx.confirmations,
                     timeout,
                 )
                 .await
             } else {
                 // Retrieve the signer, and bail if it can't be constructed.
-                let signer = eth.wallet.signer().await?;
+                let signer = send_tx.eth.wallet.signer().await?;
                 let from = signer.address();
 
-                tx::validate_from_address(eth.wallet.from, from)?;
+                tx::validate_from_address(send_tx.eth.wallet.from, from)?;
 
                 // Standard transaction
                 let (tx, _) = builder.build(&signer).await?;
@@ -252,57 +213,16 @@
                     .wallet(wallet)
                     .connect_provider(&provider);
 
-                cast_send(provider, tx, cast_async, sync, confirmations, timeout).await
-            }
-=======
-            // Retrieve the signer, and bail if it can't be constructed.
-            let signer = send_tx.eth.wallet.signer().await?;
-            let from = signer.address();
-
-            tx::validate_from_address(send_tx.eth.wallet.from, from)?;
-
-            // Browser wallets work differently as they sign and send the transaction in one step.
-            if send_tx.eth.wallet.browser
-                && let WalletSigner::Browser(ref browser_signer) = signer
-            {
-                let (tx_request, _) = builder.build(from).await?;
-                let tx_hash = browser_signer.send_transaction_via_browser(tx_request.inner).await?;
-
-                if send_tx.cast_async {
-                    sh_println!("{tx_hash:#x}")?;
-                } else {
-                    let receipt = Cast::new(&provider)
-                        .receipt(
-                            format!("{tx_hash:#x}"),
-                            None,
-                            send_tx.confirmations,
-                            Some(timeout),
-                            false,
-                        )
-                        .await?;
-                    sh_println!("{receipt}")?;
-                }
-
-                return Ok(());
-            }
-
-            let (tx_request, _) = builder.build(&signer).await?;
-
-            let wallet = EthereumWallet::from(signer);
-            let provider = ProviderBuilder::<_, _, AnyNetwork>::default()
-                .wallet(wallet)
-                .connect_provider(&provider);
-
-            cast_send(
-                provider,
-                tx_request,
-                send_tx.cast_async,
-                send_tx.sync,
-                send_tx.confirmations,
-                timeout,
-            )
-            .await
->>>>>>> d3167db6
+                cast_send(
+                    provider,
+                    tx,
+                    send_tx.cast_async,
+                    send_tx.sync,
+                    send_tx.confirmations,
+                    timeout,
+                )
+                .await
+            }
         }
     }
 }
