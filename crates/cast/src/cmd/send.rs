--- conflicted
+++ resolved
@@ -191,22 +191,6 @@
         // If we cannot successfully instantiate a local signer, then we will assume we don't have
         // enough information to sign and we must bail.
         } else {
-<<<<<<< HEAD
-            // Retrieve the signer, and bail if it can't be constructed.
-            let signer = eth.wallet.signer().await?;
-            let from = signer.address();
-
-            tx::validate_from_address(eth.wallet.from, from)?;
-
-            let (tx, _) = builder.build(&signer).await?;
-
-            let wallet = EthereumWallet::from(signer);
-            let provider = ProviderBuilder::<_, _, AnyNetwork>::default()
-                .wallet(wallet)
-                .connect_provider(&provider);
-
-            cast_send(provider, tx, cast_async, confirmations, timeout).await
-=======
             // NOTE(zk): Avoid initializing `signer` twice as it will error out with Ledger, so we
             // move the signers to their respective blocks.
             if zk_tx.has_zksync_args() || zk_force {
@@ -238,11 +222,10 @@
                 let wallet = EthereumWallet::from(signer);
                 let provider = ProviderBuilder::<_, _, AnyNetwork>::default()
                     .wallet(wallet)
-                    .on_provider(&provider);
+                    .connect_provider(&provider);
 
                 cast_send(provider, tx, cast_async, confirmations, timeout).await
             }
->>>>>>> 68ed2abb
         }
     }
 }
