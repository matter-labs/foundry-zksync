<<<<<<< HEAD
use crate::tx::{CastTxBuilder, SenderKind};
=======
use crate::{
    tx::{CastTxBuilder, SenderKind},
    ZkTransactionOpts,
};
>>>>>>> 6aa835bd
use alloy_ens::NameOrAddress;
use alloy_primitives::U256;
use alloy_provider::Provider;
use alloy_rpc_types::BlockId;
use clap::Parser;
use eyre::Result;
use foundry_cli::{
    opts::{EthereumOpts, TransactionOpts},
    utils::{self, parse_ether_value, LoadConfig},
};
use std::str::FromStr;

use crate::zksync;

/// CLI arguments for `cast estimate`.
#[derive(Debug, Parser)]
pub struct EstimateArgs {
    /// The destination of the transaction.
    #[arg(value_parser = NameOrAddress::from_str)]
    to: Option<NameOrAddress>,

    /// The signature of the function to call.
    sig: Option<String>,

    /// The arguments of the function to call.
    args: Vec<String>,

    /// The block height to query at.
    ///
    /// Can also be the tags earliest, finalized, safe, latest, or pending.
    #[arg(long, short = 'B')]
    block: Option<BlockId>,

    #[command(subcommand)]
    command: Option<EstimateSubcommands>,

    #[command(flatten)]
    tx: TransactionOpts,

    #[command(flatten)]
    eth: EthereumOpts,

    /// Zksync Transaction
    #[command(flatten)]
    zk_tx: ZkTransactionOpts,

    /// Force a zksync eip-712 transaction and apply CREATE overrides
    #[arg(long = "zksync")]
    zk_force: bool,
}

#[derive(Debug, Parser)]
pub enum EstimateSubcommands {
    /// Estimate gas cost to deploy a smart contract
    #[command(name = "--create")]
    Create {
        /// The bytecode of contract
        code: String,

        /// The signature of the constructor
        sig: Option<String>,

        /// Constructor arguments
        args: Vec<String>,

        /// Ether to send in the transaction
        ///
        /// Either specified in wei, or as a string with a unit type:
        ///
        /// Examples: 1ether, 10gwei, 0.01ether
        #[arg(long, value_parser = parse_ether_value)]
        value: Option<U256>,
    },
}

impl EstimateArgs {
    pub async fn run(self) -> Result<()> {
        let Self { to, mut sig, mut args, mut tx, block, eth, command, zk_tx, zk_force } = self;

        let config = eth.load_config()?;
        let provider = utils::get_provider(&config)?;
        let sender = SenderKind::from_wallet_opts(eth.wallet).await?;

        let code = if let Some(EstimateSubcommands::Create {
            code,
            sig: create_sig,
            args: create_args,
            value,
        }) = command
        {
            sig = create_sig;
            args = create_args;
            if let Some(value) = value {
                tx.value = Some(value);
            }
            Some(code)
        } else {
            None
        };

        let (tx, _) = CastTxBuilder::new(&provider, tx, &config)
            .await?
            .with_to(to)
            .await?
            // NOTE(zk): `with_code_sig_and_args` decodes the code and appends it to the input
            // we want the raw decoded constructor input from that function so we keep the code
            // to encode the CONTRACT_CREATOR call later
            .with_code_sig_and_args(code.clone(), sig, args)
            .await?
            .build_raw(sender)
            .await?;

        let gas = if zk_tx.has_zksync_args() || zk_force {
            zksync::estimate_gas(zk_tx, tx, code, &config).await?
        } else {
            provider.estimate_gas(tx).block(block.unwrap_or_default()).await?
        };

        sh_println!("{gas}")?;
        Ok(())
    }
}

#[cfg(test)]
mod tests {
    use super::*;

    #[test]
    fn parse_estimate_value() {
        let args: EstimateArgs = EstimateArgs::parse_from(["foundry-cli", "--value", "100"]);
        assert!(args.tx.value.is_some());
    }
}<|MERGE_RESOLUTION|>--- conflicted
+++ resolved
@@ -1,11 +1,7 @@
-<<<<<<< HEAD
-use crate::tx::{CastTxBuilder, SenderKind};
-=======
 use crate::{
     tx::{CastTxBuilder, SenderKind},
     ZkTransactionOpts,
 };
->>>>>>> 6aa835bd
 use alloy_ens::NameOrAddress;
 use alloy_primitives::U256;
 use alloy_provider::Provider;
