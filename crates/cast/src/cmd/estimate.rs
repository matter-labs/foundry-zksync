<<<<<<< HEAD
use crate::tx::{CastTxBuilder, SenderKind};
use alloy_ens::NameOrAddress;
=======
use crate::{
    tx::{CastTxBuilder, SenderKind},
    ZkTransactionOpts,
};
>>>>>>> 68ed2abb
use alloy_primitives::U256;
use alloy_provider::Provider;
use alloy_rpc_types::BlockId;
use clap::Parser;
use eyre::Result;
use foundry_cli::{
    opts::{EthereumOpts, TransactionOpts},
    utils::{self, parse_ether_value, LoadConfig},
};
use std::str::FromStr;

use crate::zksync;

/// CLI arguments for `cast estimate`.
#[derive(Debug, Parser)]
pub struct EstimateArgs {
    /// The destination of the transaction.
    #[arg(value_parser = NameOrAddress::from_str)]
    to: Option<NameOrAddress>,

    /// The signature of the function to call.
    sig: Option<String>,

    /// The arguments of the function to call.
    args: Vec<String>,

    /// The block height to query at.
    ///
    /// Can also be the tags earliest, finalized, safe, latest, or pending.
    #[arg(long, short = 'B')]
    block: Option<BlockId>,

    #[command(subcommand)]
    command: Option<EstimateSubcommands>,

    #[command(flatten)]
    tx: TransactionOpts,

    #[command(flatten)]
    eth: EthereumOpts,

    /// Zksync Transaction
    #[command(flatten)]
    zk_tx: ZkTransactionOpts,

    /// Force a zksync eip-712 transaction and apply CREATE overrides
    #[arg(long = "zksync")]
    zk_force: bool,
}

#[derive(Debug, Parser)]
pub enum EstimateSubcommands {
    /// Estimate gas cost to deploy a smart contract
    #[command(name = "--create")]
    Create {
        /// The bytecode of contract
        code: String,

        /// The signature of the constructor
        sig: Option<String>,

        /// Constructor arguments
        args: Vec<String>,

        /// Ether to send in the transaction
        ///
        /// Either specified in wei, or as a string with a unit type:
        ///
        /// Examples: 1ether, 10gwei, 0.01ether
        #[arg(long, value_parser = parse_ether_value)]
        value: Option<U256>,
    },
}

impl EstimateArgs {
    pub async fn run(self) -> Result<()> {
        let Self { to, mut sig, mut args, mut tx, block, eth, command, zk_tx, zk_force } = self;

        let config = eth.load_config()?;
        let provider = utils::get_provider(&config)?;
        let sender = SenderKind::from_wallet_opts(eth.wallet).await?;

        let code = if let Some(EstimateSubcommands::Create {
            code,
            sig: create_sig,
            args: create_args,
            value,
        }) = command
        {
            sig = create_sig;
            args = create_args;
            if let Some(value) = value {
                tx.value = Some(value);
            }
            Some(code)
        } else {
            None
        };

        let (tx, _) = CastTxBuilder::new(&provider, tx, &config)
            .await?
            .with_to(to)
            .await?
            // NOTE(zk): `with_code_sig_and_args` decodes the code and appends it to the input
            // we want the raw decoded constructor input from that function so we keep the code
            // to encode the CONTRACT_CREATOR call later
            .with_code_sig_and_args(code.clone(), sig, args)
            .await?
            .build_raw(sender)
            .await?;

        let gas = if zk_tx.has_zksync_args() || zk_force {
            zksync::estimate_gas(zk_tx, tx, code, &config).await?
        } else {
            provider.estimate_gas(tx).block(block.unwrap_or_default()).await?
        };

        sh_println!("{gas}")?;
        Ok(())
    }
}

#[cfg(test)]
mod tests {
    use super::*;

    #[test]
    fn parse_estimate_value() {
        let args: EstimateArgs = EstimateArgs::parse_from(["foundry-cli", "--value", "100"]);
        assert!(args.tx.value.is_some());
    }
}<|MERGE_RESOLUTION|>--- conflicted
+++ resolved
@@ -1,12 +1,8 @@
-<<<<<<< HEAD
-use crate::tx::{CastTxBuilder, SenderKind};
-use alloy_ens::NameOrAddress;
-=======
 use crate::{
     tx::{CastTxBuilder, SenderKind},
     ZkTransactionOpts,
 };
->>>>>>> 68ed2abb
+use alloy_ens::NameOrAddress;
 use alloy_primitives::U256;
 use alloy_provider::Provider;
 use alloy_rpc_types::BlockId;
