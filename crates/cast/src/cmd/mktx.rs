<<<<<<< HEAD
use crate::tx::{self, CastTxBuilder};
=======
use crate::{
    tx::{self, CastTxBuilder, SenderKind},
    zksync::{NoopWallet, ZkTransactionOpts},
};
>>>>>>> 6aa835bd
use alloy_ens::NameOrAddress;
use alloy_network::{eip2718::Encodable2718, EthereumWallet, TransactionBuilder};
use alloy_primitives::hex;
use alloy_provider::Provider;
use alloy_signer::Signer;
use alloy_zksync::wallet::ZksyncWallet;
use clap::Parser;
use eyre::{OptionExt, Result};
use foundry_cli::{
    opts::{EthereumOpts, TransactionOpts},
    utils::{get_provider, LoadConfig},
};
use std::{path::PathBuf, str::FromStr};

mod zksync;
use zksync::build_tx;

/// CLI arguments for `cast mktx`.
#[derive(Debug, Parser)]
pub struct MakeTxArgs {
    /// The destination of the transaction.
    ///
    /// If not provided, you must use `cast mktx --create`.
    #[arg(value_parser = NameOrAddress::from_str)]
    to: Option<NameOrAddress>,

    /// The signature of the function to call.
    sig: Option<String>,

    /// The arguments of the function to call.
    args: Vec<String>,

    #[command(subcommand)]
    command: Option<MakeTxSubcommands>,

    #[command(flatten)]
    tx: TransactionOpts,

    /// The path of blob data to be sent.
    #[arg(
        long,
        value_name = "BLOB_DATA_PATH",
        conflicts_with = "legacy",
        requires = "blob",
        help_heading = "Transaction options"
    )]
    path: Option<PathBuf>,

    #[command(flatten)]
    eth: EthereumOpts,
    /// Zksync Transaction
    #[command(flatten)]
    zk_tx: ZkTransactionOpts,

    /// Force a zksync eip-712 transaction and apply CREATE overrides
    #[arg(long = "zksync")]
    zk_force: bool,

    /// Generate a raw RLP-encoded unsigned transaction.
    ///
    /// Relaxes the wallet requirement.
    #[arg(long, requires = "from")]
    raw_unsigned: bool,

    /// Call `eth_signTransaction` using the `--from` argument or $ETH_FROM as sender
    #[arg(long, requires = "from", conflicts_with = "raw_unsigned")]
    ethsign: bool,
}

#[derive(Debug, Parser)]
pub enum MakeTxSubcommands {
    /// Use to deploy raw contract bytecode.
    #[command(name = "--create")]
    Create {
        /// The initialization bytecode of the contract to deploy.
        code: String,

        /// The signature of the constructor.
        sig: Option<String>,

        /// The constructor arguments.
        args: Vec<String>,
    },
}

impl MakeTxArgs {
    pub async fn run(self) -> Result<()> {
<<<<<<< HEAD
        let Self { to, mut sig, mut args, command, tx, path, eth, raw_unsigned, ethsign } = self;
=======
        let Self {
            to,
            mut sig,
            mut args,
            command,
            tx,
            path,
            eth,
            zk_tx,
            zk_force,
            raw_unsigned,
            ethsign,
        } = self;
>>>>>>> 6aa835bd

        let blob_data = if let Some(path) = path { Some(std::fs::read(path)?) } else { None };

        let mut zkcode = Default::default();
        let code = if let Some(MakeTxSubcommands::Create {
            code,
            sig: constructor_sig,
            args: constructor_args,
        }) = command
        {
            zkcode = code.clone();
            sig = constructor_sig;
            args = constructor_args;
            Some(code)
        } else {
            None
        };

        let config = eth.load_config()?;

        let provider = get_provider(&config)?;

<<<<<<< HEAD
=======
        // NOTE(zk): tx is built in two steps as signer might have a different type
>>>>>>> 6aa835bd
        let tx_builder = CastTxBuilder::new(&provider, tx, &config)
            .await?
            .with_to(to)
            .await?
            .with_code_sig_and_args(code, sig, args)
            .await?
            .with_blob_data(blob_data)?;

        if raw_unsigned {
            // Build unsigned raw tx
            let from = eth.wallet.from.ok_or_eyre("missing `--from` address")?;
            let raw_tx = tx_builder.build_unsigned_raw(from).await?;

            sh_println!("{raw_tx}")?;
            return Ok(());
        }

        if ethsign {
            // Use "eth_signTransaction" to sign the transaction only works if the node/RPC has
            // unlocked accounts.
            let (tx, _) = tx_builder.build(config.sender).await?;
            let signed_tx = provider.sign_transaction(tx).await?;

            sh_println!("{signed_tx}")?;
            return Ok(());
        }

<<<<<<< HEAD
        // Default to using the local signer.
        // Get the signer from the wallet, and fail if it can't be constructed.
        let signer = eth.wallet.signer().await?;
        let from = signer.address();
=======
        // NOTE(zk): if custom signature is sent, signer is not used so
        // we do not bail in that case, the Result is kept instead
        let (from, maybe_signer) = if zk_tx.custom_signature.is_some() {
            if let Some(from) = eth.wallet.from {
                (from, None)
            } else {
                eyre::bail!("expected address via --from option to be used for custom signature");
            }
        } else {
            // Default to using the local signer.
            // Get the signer from the wallet, and fail if it can't be constructed.
            let signer = eth.wallet.signer().await?;
            let from = signer.address();

            tx::validate_from_address(eth.wallet.from, from)?;

            (from, Some(signer))
        };

        let (tx, _) = if zk_tx.custom_signature.is_some() {
            tx_builder.build_raw(SenderKind::Address(from)).await?
        } else {
            tx_builder.build_raw(maybe_signer.as_ref().expect("No signer found")).await?
        };

        if zk_tx.has_zksync_args() || zk_force {
            let zktx = build_tx(zk_tx, tx, zkcode, &config).await?;
>>>>>>> 6aa835bd

            let signed_tx = if zktx.custom_signature().is_some() {
                let zk_wallet = NoopWallet { address: from };
                zktx.build(&zk_wallet).await?.encoded_2718()
            } else {
                let zk_wallet = ZksyncWallet::new(maybe_signer.expect("No signer found"));
                zktx.build(&zk_wallet).await?.encoded_2718()
            };

            sh_println!("0x{}", hex::encode(signed_tx))?;

            Ok(())
        } else {
            let signer = maybe_signer.expect("No signer found");
            let tx = tx.build(&EthereumWallet::new(signer)).await?;

            let signed_tx = hex::encode(tx.encoded_2718());

            sh_println!("0x{signed_tx}")?;

            Ok(())
        }
    }
}<|MERGE_RESOLUTION|>--- conflicted
+++ resolved
@@ -1,11 +1,7 @@
-<<<<<<< HEAD
-use crate::tx::{self, CastTxBuilder};
-=======
 use crate::{
     tx::{self, CastTxBuilder, SenderKind},
     zksync::{NoopWallet, ZkTransactionOpts},
 };
->>>>>>> 6aa835bd
 use alloy_ens::NameOrAddress;
 use alloy_network::{eip2718::Encodable2718, EthereumWallet, TransactionBuilder};
 use alloy_primitives::hex;
@@ -93,9 +89,6 @@
 
 impl MakeTxArgs {
     pub async fn run(self) -> Result<()> {
-<<<<<<< HEAD
-        let Self { to, mut sig, mut args, command, tx, path, eth, raw_unsigned, ethsign } = self;
-=======
         let Self {
             to,
             mut sig,
@@ -109,7 +102,6 @@
             raw_unsigned,
             ethsign,
         } = self;
->>>>>>> 6aa835bd
 
         let blob_data = if let Some(path) = path { Some(std::fs::read(path)?) } else { None };
 
@@ -132,10 +124,7 @@
 
         let provider = get_provider(&config)?;
 
-<<<<<<< HEAD
-=======
         // NOTE(zk): tx is built in two steps as signer might have a different type
->>>>>>> 6aa835bd
         let tx_builder = CastTxBuilder::new(&provider, tx, &config)
             .await?
             .with_to(to)
@@ -163,12 +152,6 @@
             return Ok(());
         }
 
-<<<<<<< HEAD
-        // Default to using the local signer.
-        // Get the signer from the wallet, and fail if it can't be constructed.
-        let signer = eth.wallet.signer().await?;
-        let from = signer.address();
-=======
         // NOTE(zk): if custom signature is sent, signer is not used so
         // we do not bail in that case, the Result is kept instead
         let (from, maybe_signer) = if zk_tx.custom_signature.is_some() {
@@ -196,7 +179,6 @@
 
         if zk_tx.has_zksync_args() || zk_force {
             let zktx = build_tx(zk_tx, tx, zkcode, &config).await?;
->>>>>>> 6aa835bd
 
             let signed_tx = if zktx.custom_signature().is_some() {
                 let zk_wallet = NoopWallet { address: from };
