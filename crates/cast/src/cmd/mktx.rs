<<<<<<< HEAD
use crate::tx::{self, CastTxBuilder};
use alloy_ens::NameOrAddress;
=======
use crate::{
    tx::{self, CastTxBuilder, SenderKind},
    zksync::{NoopWallet, ZkTransactionOpts},
};
>>>>>>> 68ed2abb
use alloy_network::{eip2718::Encodable2718, EthereumWallet, TransactionBuilder};
use alloy_primitives::hex;
use alloy_provider::Provider;
use alloy_signer::Signer;
use alloy_zksync::wallet::ZksyncWallet;
use clap::Parser;
use eyre::{OptionExt, Result};
use foundry_cli::{
    opts::{EthereumOpts, TransactionOpts},
    utils::{get_provider, LoadConfig},
};
use std::{path::PathBuf, str::FromStr};

mod zksync;
use zksync::build_tx;

/// CLI arguments for `cast mktx`.
#[derive(Debug, Parser)]
pub struct MakeTxArgs {
    /// The destination of the transaction.
    ///
    /// If not provided, you must use `cast mktx --create`.
    #[arg(value_parser = NameOrAddress::from_str)]
    to: Option<NameOrAddress>,

    /// The signature of the function to call.
    sig: Option<String>,

    /// The arguments of the function to call.
    args: Vec<String>,

    #[command(subcommand)]
    command: Option<MakeTxSubcommands>,

    #[command(flatten)]
    tx: TransactionOpts,

    /// The path of blob data to be sent.
    #[arg(
        long,
        value_name = "BLOB_DATA_PATH",
        conflicts_with = "legacy",
        requires = "blob",
        help_heading = "Transaction options"
    )]
    path: Option<PathBuf>,

    #[command(flatten)]
    eth: EthereumOpts,
    /// Zksync Transaction
    #[command(flatten)]
    zk_tx: ZkTransactionOpts,

    /// Force a zksync eip-712 transaction and apply CREATE overrides
    #[arg(long = "zksync")]
    zk_force: bool,

    /// Generate a raw RLP-encoded unsigned transaction.
    ///
    /// Relaxes the wallet requirement.
    #[arg(long, requires = "from")]
    raw_unsigned: bool,

    /// Call `eth_signTransaction` using the `--from` argument or $ETH_FROM as sender
    #[arg(long, requires = "from", conflicts_with = "raw_unsigned")]
    ethsign: bool,
}

#[derive(Debug, Parser)]
pub enum MakeTxSubcommands {
    /// Use to deploy raw contract bytecode.
    #[command(name = "--create")]
    Create {
        /// The initialization bytecode of the contract to deploy.
        code: String,

        /// The signature of the constructor.
        sig: Option<String>,

        /// The constructor arguments.
        args: Vec<String>,
    },
}

impl MakeTxArgs {
    pub async fn run(self) -> Result<()> {
<<<<<<< HEAD
        let Self { to, mut sig, mut args, command, tx, path, eth, raw_unsigned, ethsign } = self;
=======
        let Self { to, mut sig, mut args, command, tx, path, eth, zk_tx, zk_force, raw_unsigned } =
            self;
>>>>>>> 68ed2abb

        let blob_data = if let Some(path) = path { Some(std::fs::read(path)?) } else { None };

        let mut zkcode = Default::default();
        let code = if let Some(MakeTxSubcommands::Create {
            code,
            sig: constructor_sig,
            args: constructor_args,
        }) = command
        {
            zkcode = code.clone();
            sig = constructor_sig;
            args = constructor_args;
            Some(code)
        } else {
            None
        };

        let config = eth.load_config()?;

        let provider = get_provider(&config)?;

<<<<<<< HEAD
        let tx_builder = CastTxBuilder::new(&provider, tx, &config)
=======
        // NOTE(zk): tx is built in two steps as signer might have a different type
        let tx_builder = CastTxBuilder::new(provider, tx, &config)
>>>>>>> 68ed2abb
            .await?
            .with_to(to)
            .await?
            .with_code_sig_and_args(code, sig, args)
            .await?
            .with_blob_data(blob_data)?;

        if raw_unsigned {
            // Build unsigned raw tx
            let from = eth.wallet.from.ok_or_eyre("missing `--from` address")?;
            let raw_tx = tx_builder.build_unsigned_raw(from).await?;

            sh_println!("{raw_tx}")?;
            return Ok(());
        }

<<<<<<< HEAD
        if ethsign {
            // Use "eth_signTransaction" to sign the transaction only works if the node/RPC has
            // unlocked accounts.
            let (tx, _) = tx_builder.build(config.sender).await?;
            let signed_tx = provider.sign_transaction(tx).await?;

            sh_println!("{signed_tx}")?;
            return Ok(());
        }

        // Default to using the local signer.
        // Get the signer from the wallet, and fail if it can't be constructed.
        let signer = eth.wallet.signer().await?;
        let from = signer.address();
=======
        // Retrieve the signer, and bail if it can't be constructed.
        // NOTE(zk): if custom signature is sent, signer is not used so
        // we do not bail in that case, the Result is kept instead
        let (from, maybe_signer) = if zk_tx.custom_signature.is_some() {
            if let Some(from) = eth.wallet.from {
                (from, None)
            } else {
                eyre::bail!("expected address via --from option to be used for custom signature");
            }
        } else {
            let signer = eth.wallet.signer().await?;
            let from = signer.address();
>>>>>>> 68ed2abb

            tx::validate_from_address(eth.wallet.from, from)?;

            (from, Some(signer))
        };

        let (tx, _) = if zk_tx.custom_signature.is_some() {
            tx_builder.build_raw(SenderKind::Address(from)).await?
        } else {
            tx_builder.build_raw(maybe_signer.as_ref().expect("No signer found")).await?
        };

        if zk_tx.has_zksync_args() || zk_force {
            let zktx = build_tx(zk_tx, tx, zkcode, &config).await?;

            let signed_tx = if zktx.custom_signature().is_some() {
                let zk_wallet = NoopWallet { address: from };
                zktx.build(&zk_wallet).await?.encoded_2718()
            } else {
                let zk_wallet = ZksyncWallet::new(maybe_signer.expect("No signer found"));
                zktx.build(&zk_wallet).await?.encoded_2718()
            };

            sh_println!("0x{}", hex::encode(signed_tx))?;

            Ok(())
        } else {
            let signer = maybe_signer.expect("No signer found");
            let tx = tx.build(&EthereumWallet::new(signer)).await?;

            let signed_tx = hex::encode(tx.encoded_2718());

            sh_println!("0x{signed_tx}")?;

            Ok(())
        }
    }
}<|MERGE_RESOLUTION|>--- conflicted
+++ resolved
@@ -1,12 +1,8 @@
-<<<<<<< HEAD
-use crate::tx::{self, CastTxBuilder};
-use alloy_ens::NameOrAddress;
-=======
 use crate::{
     tx::{self, CastTxBuilder, SenderKind},
     zksync::{NoopWallet, ZkTransactionOpts},
 };
->>>>>>> 68ed2abb
+use alloy_ens::NameOrAddress;
 use alloy_network::{eip2718::Encodable2718, EthereumWallet, TransactionBuilder};
 use alloy_primitives::hex;
 use alloy_provider::Provider;
@@ -93,12 +89,19 @@
 
 impl MakeTxArgs {
     pub async fn run(self) -> Result<()> {
-<<<<<<< HEAD
-        let Self { to, mut sig, mut args, command, tx, path, eth, raw_unsigned, ethsign } = self;
-=======
-        let Self { to, mut sig, mut args, command, tx, path, eth, zk_tx, zk_force, raw_unsigned } =
-            self;
->>>>>>> 68ed2abb
+        let Self {
+            to,
+            mut sig,
+            mut args,
+            command,
+            tx,
+            path,
+            eth,
+            zk_tx,
+            zk_force,
+            raw_unsigned,
+            ethsign,
+        } = self;
 
         let blob_data = if let Some(path) = path { Some(std::fs::read(path)?) } else { None };
 
@@ -121,12 +124,8 @@
 
         let provider = get_provider(&config)?;
 
-<<<<<<< HEAD
+        // NOTE(zk): tx is built in two steps as signer might have a different type
         let tx_builder = CastTxBuilder::new(&provider, tx, &config)
-=======
-        // NOTE(zk): tx is built in two steps as signer might have a different type
-        let tx_builder = CastTxBuilder::new(provider, tx, &config)
->>>>>>> 68ed2abb
             .await?
             .with_to(to)
             .await?
@@ -143,7 +142,6 @@
             return Ok(());
         }
 
-<<<<<<< HEAD
         if ethsign {
             // Use "eth_signTransaction" to sign the transaction only works if the node/RPC has
             // unlocked accounts.
@@ -154,12 +152,6 @@
             return Ok(());
         }
 
-        // Default to using the local signer.
-        // Get the signer from the wallet, and fail if it can't be constructed.
-        let signer = eth.wallet.signer().await?;
-        let from = signer.address();
-=======
-        // Retrieve the signer, and bail if it can't be constructed.
         // NOTE(zk): if custom signature is sent, signer is not used so
         // we do not bail in that case, the Result is kept instead
         let (from, maybe_signer) = if zk_tx.custom_signature.is_some() {
@@ -169,9 +161,10 @@
                 eyre::bail!("expected address via --from option to be used for custom signature");
             }
         } else {
+            // Default to using the local signer.
+            // Get the signer from the wallet, and fail if it can't be constructed.
             let signer = eth.wallet.signer().await?;
             let from = signer.address();
->>>>>>> 68ed2abb
 
             tx::validate_from_address(eth.wallet.from, from)?;
 
