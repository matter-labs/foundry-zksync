use crate::{
    Cast,
    traces::TraceKind,
    tx::{CastTxBuilder, SenderKind},
<<<<<<< HEAD
=======
    zksync, Cast, ZkCast, ZkTransactionOpts,
>>>>>>> 35f1cb18
};
use alloy_ens::NameOrAddress;
use alloy_primitives::{Address, Bytes, TxKind, U256};
use alloy_provider::Provider;
use alloy_rpc_types::{
    BlockId, BlockNumberOrTag, BlockOverrides,
    state::{StateOverride, StateOverridesBuilder},
};
use alloy_serde::OtherFields;
use clap::Parser;
use eyre::Result;
use foundry_cli::{
    opts::{EthereumOpts, TransactionOpts},
    utils::{self, TraceResult, handle_traces, parse_ether_value},
};
use foundry_common::shell;
use foundry_compilers::artifacts::EvmVersion;
use foundry_config::{
    Config,
    figment::{
        self, Figment, Metadata, Profile,
        value::{Dict, Map},
    },
};
use foundry_evm::{
    executors::TracingExecutor,
    opts::EvmOpts,
    traces::{InternalTraceMode, TraceMode},
};
use regex::Regex;
use revm::context::TransactionType;
use std::{str::FromStr, sync::LazyLock};

use super::run::fetch_contracts_bytecode_from_trace;

// matches override pattern <address>:<slot>:<value>
// e.g. 0x123:0x1:0x1234
static OVERRIDE_PATTERN: LazyLock<Regex> =
    LazyLock::new(|| Regex::new(r"^([^:]+):([^:]+):([^:]+)$").unwrap());

/// CLI arguments for `cast call`.
///
/// ## State Override Flags
///
/// The following flags can be used to override the state for the call:
///
/// * `--override-balance <address>:<balance>` - Override the balance of an account
/// * `--override-nonce <address>:<nonce>` - Override the nonce of an account
/// * `--override-code <address>:<code>` - Override the code of an account
/// * `--override-state <address>:<slot>:<value>` - Override a storage slot of an account
///
/// Multiple overrides can be specified for the same account. For example:
///
/// ```bash
/// cast call 0x... "transfer(address,uint256)" 0x... 100 \
///   --override-balance 0x123:0x1234 \
///   --override-nonce 0x123:1 \
///   --override-code 0x123:0x1234 \
///   --override-state 0x123:0x1:0x1234
///   --override-state-diff 0x123:0x1:0x1234
/// ```
#[derive(Debug, Parser)]
pub struct CallArgs {
    /// The destination of the transaction.
    #[arg(value_parser = NameOrAddress::from_str)]
    to: Option<NameOrAddress>,

    /// The signature of the function to call.
    sig: Option<String>,

    /// The arguments of the function to call.
    args: Vec<String>,

    /// Raw hex-encoded data for the transaction. Used instead of \[SIG\] and \[ARGS\].
    #[arg(
        long,
        conflicts_with_all = &["sig", "args"]
    )]
    data: Option<String>,

    /// Forks the remote rpc, executes the transaction locally and prints a trace
    #[arg(long, default_value_t = false)]
    trace: bool,

    /// Disables the labels in the traces.
    /// Can only be set with `--trace`.
    #[arg(long, default_value_t = false, requires = "trace")]
    disable_labels: bool,

    /// Opens an interactive debugger.
    /// Can only be used with `--trace`.
    #[arg(long, requires = "trace")]
    debug: bool,

    #[arg(long, requires = "trace")]
    decode_internal: bool,

    /// Labels to apply to the traces; format: `address:label`.
    /// Can only be used with `--trace`.
    #[arg(long, requires = "trace")]
    labels: Vec<String>,

    /// The EVM Version to use.
    /// Can only be used with `--trace`.
    #[arg(long, requires = "trace")]
    evm_version: Option<EvmVersion>,

    /// The block height to query at.
    ///
    /// Can also be the tags earliest, finalized, safe, latest, or pending.
    #[arg(long, short)]
    block: Option<BlockId>,

    /// Enable Odyssey features.
    #[arg(long, alias = "alphanet")]
    pub odyssey: bool,

    #[command(subcommand)]
    command: Option<CallSubcommands>,

    #[command(flatten)]
    tx: TransactionOpts,

    #[command(flatten)]
    eth: EthereumOpts,

    /// Zksync Transaction
    #[command(flatten)]
    zk_tx: ZkTransactionOpts,

    /// Force a zksync eip-712 transaction and apply CREATE overrides
    #[arg(long = "zksync")]
    zk_force: bool,

    /// Use current project artifacts for trace decoding.
    #[arg(long, visible_alias = "la")]
    pub with_local_artifacts: bool,

    /// Override the balance of an account.
    /// Format: address:balance
    #[arg(long = "override-balance", value_name = "ADDRESS:BALANCE")]
    pub balance_overrides: Option<Vec<String>>,

    /// Override the nonce of an account.
    /// Format: address:nonce
    #[arg(long = "override-nonce", value_name = "ADDRESS:NONCE")]
    pub nonce_overrides: Option<Vec<String>>,

    /// Override the code of an account.
    /// Format: address:code
    #[arg(long = "override-code", value_name = "ADDRESS:CODE")]
    pub code_overrides: Option<Vec<String>>,

    /// Override the state of an account.
    /// Format: address:slot:value
    #[arg(long = "override-state", value_name = "ADDRESS:SLOT:VALUE")]
    pub state_overrides: Option<Vec<String>>,

    /// Override the state diff of an account.
    /// Format: address:slot:value
    #[arg(long = "override-state-diff", value_name = "ADDRESS:SLOT:VALUE")]
    pub state_diff_overrides: Option<Vec<String>>,

    /// Override the block timestamp.
    #[arg(long = "block.time", value_name = "TIME")]
    pub block_time: Option<u64>,

    /// Override the block number.
    #[arg(long = "block.number", value_name = "NUMBER")]
    pub block_number: Option<u64>,
}

#[derive(Debug, Parser)]
pub enum CallSubcommands {
    /// ignores the address field and simulates creating a contract
    #[command(name = "--create")]
    Create {
        /// Bytecode of contract.
        code: String,

        /// The signature of the constructor.
        sig: Option<String>,

        /// The arguments of the constructor.
        args: Vec<String>,

        /// Ether to send in the transaction.
        ///
        /// Either specified in wei, or as a string with a unit type.
        ///
        /// Examples: 1ether, 10gwei, 0.01ether
        #[arg(long, value_parser = parse_ether_value)]
        value: Option<U256>,
    },
}

impl CallArgs {
    pub async fn run(self) -> Result<()> {
        let figment = Into::<Figment>::into(&self.eth).merge(&self);
        let evm_opts = figment.extract::<EvmOpts>()?;

        let is_zk = self.zk_tx.has_zksync_args() || self.zk_force;

        let mut config = Config::from_provider(figment)?.sanitized();
        let state_overrides = self.get_state_overrides()?;
<<<<<<< HEAD
        let block_overrides = self.get_block_overrides()?;
=======
        config.zksync.compile = is_zk;

        let mut strategy = utils::get_executor_strategy(&config);
>>>>>>> 35f1cb18

        let Self {
            to,
            mut sig,
            mut args,
            mut tx,
            eth,
            command,
            block,
            trace,
            evm_version,
            debug,
            decode_internal,
            labels,
            data,
            with_local_artifacts,
<<<<<<< HEAD
            disable_labels,
=======
            zk_tx,
>>>>>>> 35f1cb18
            ..
        } = self;

        if let Some(data) = data {
            sig = Some(data);
        }

        let provider = utils::get_provider(&config)?;

        let sender = SenderKind::from_wallet_opts(eth.wallet).await?;
        let from = sender.address();

        let mut zkcode = Default::default();

        let code = if let Some(CallSubcommands::Create {
            code,
            sig: create_sig,
            args: create_args,
            value,
        }) = command
        {
            zkcode = Some(code.clone());
            sig = create_sig;
            args = create_args;
            if let Some(value) = value {
                tx.value = Some(value);
            }
            Some(code)
        } else {
            None
        };

        let (tx, func) = CastTxBuilder::new(&provider, tx, &config)
            .await?
            .with_to(to)
            .await?
            .with_code_sig_and_args(code, sig, args)
            .await?
            .build_raw(sender)
            .await?;

        // TODO(zk): add --trace support
        if trace {
            if let Some(BlockId::Number(BlockNumberOrTag::Number(block_number))) = self.block {
                // Override Config `fork_block_number` (if set) with CLI value.
                config.fork_block_number = Some(block_number);
            }

            let mut other_fields = OtherFields::default();

            if is_zk {
                let metadata = foundry_zksync_core::ZkTransactionMetadata {
                    factory_deps: zk_tx.factory_deps.iter().map(|x| x.to_vec()).collect(),
                    paymaster_data: zk_tx
                        .paymaster_input
                        .clone()
                        .filter(|data| !data.is_empty())
                        .map(|data| zksync_types::transaction_request::PaymasterParams {
                            paymaster: Default::default(),
                            paymaster_input: data.to_vec(),
                        }),
                };

                other_fields.insert(
                    foundry_zksync_core::ZKSYNC_TRANSACTION_OTHER_FIELDS_KEY.to_string(),
                    serde_json::to_value(metadata)
                        .expect("Failed to serialize ZkTransactionMetadata"),
                );

                let ctx = strategy.context.as_mut();
                strategy.runner.zksync_set_transaction_context(ctx, other_fields);
            }

            let create2_deployer = evm_opts.create2_deployer;
            let (mut env, fork, chain, odyssey) =
                TracingExecutor::get_fork_material(&config, evm_opts).await?;

            // modify settings that usually set in eth_call
            env.evm_env.cfg_env.disable_block_gas_limit = true;
            env.evm_env.block_env.gas_limit = u64::MAX;

            // Apply the block overrides.
            if let Some(block_overrides) = block_overrides {
                if let Some(number) = block_overrides.number {
                    env.evm_env.block_env.number = number.to();
                }
                if let Some(time) = block_overrides.time {
                    env.evm_env.block_env.timestamp = time;
                }
            }

            let trace_mode = TraceMode::Call
                .with_debug(debug)
                .with_decode_internal(if decode_internal {
                    InternalTraceMode::Full
                } else {
                    InternalTraceMode::None
                })
                .with_state_changes(shell::verbosity() > 4);
            let mut executor = TracingExecutor::new(
                env,
                fork,
                evm_version,
                trace_mode,
                odyssey,
                create2_deployer,
<<<<<<< HEAD
                state_overrides,
=======
                strategy,
>>>>>>> 35f1cb18
            )?;

            let value = tx.value.unwrap_or_default();
            let input = tx.inner.input.into_input().unwrap_or_default();
            let tx_kind = tx.inner.to.expect("set by builder");
            let env_tx = &mut executor.env_mut().tx;

            if let Some(tx_type) = tx.inner.transaction_type {
                env_tx.tx_type = tx_type;
            }

            if let Some(access_list) = tx.inner.access_list {
                env_tx.access_list = access_list;

                if env_tx.tx_type == TransactionType::Legacy as u8 {
                    env_tx.tx_type = TransactionType::Eip2930 as u8;
                }
            }

            let trace = match tx_kind {
                TxKind::Create => {
                    let deploy_result = executor.deploy(from, input, value, None);
                    TraceResult::try_from(deploy_result)?
                }
                TxKind::Call(to) => TraceResult::from_raw(
                    executor.transact_raw(from, to, input, value)?,
                    TraceKind::Execution,
                ),
            };

            let contracts_bytecode = fetch_contracts_bytecode_from_trace(&provider, &trace).await?;
            handle_traces(
                trace,
                &config,
                chain,
                &contracts_bytecode,
                labels,
                with_local_artifacts,
                debug,
                decode_internal,
                disable_labels,
            )
            .await?;

            return Ok(());
        }

<<<<<<< HEAD
        let response = Cast::new(&provider)
            .call(&tx, func.as_ref(), block, state_overrides, block_overrides)
            .await?;

        if response == "0x"
            && let Some(contract_address) = tx.to.and_then(|tx_kind| tx_kind.into_to())
        {
            let code = provider.get_code_at(contract_address).await?;
            if code.is_empty() {
                sh_warn!("Contract code is empty")?;
            }
        }
        sh_println!("{}", response)?;
=======
        if is_zk {
            // ensure we are calling either the target func
            // or `create` in case of deployment
            // as the original evm func would be the constructor
            let func = func.map(|func| zksync::convert_func(&tx, func)).transpose()?;
            let zk_tx = zksync::convert_tx(tx, zk_tx, zkcode).await?;

            let cast = Cast::new(provider);
            let zk_cast = ZkCast::new(utils::get_provider_zksync(&config)?, cast);

            sh_println!("{}", zk_cast.call_zk(&zk_tx, func.as_ref(), block).await?)?;
        } else {
            sh_println!(
                "{}",
                Cast::new(provider).call(&tx, func.as_ref(), block, state_overrides).await?
            )?;
        }
>>>>>>> 35f1cb18

        Ok(())
    }

    /// Parse state overrides from command line arguments.
    pub fn get_state_overrides(&self) -> eyre::Result<Option<StateOverride>> {
        // Early return if no override set - <https://github.com/foundry-rs/foundry/issues/10705>
        if [
            self.balance_overrides.as_ref(),
            self.nonce_overrides.as_ref(),
            self.code_overrides.as_ref(),
            self.state_overrides.as_ref(),
            self.state_diff_overrides.as_ref(),
        ]
        .iter()
        .all(Option::is_none)
        {
            return Ok(None);
        }

        let mut state_overrides_builder = StateOverridesBuilder::default();

        // Parse balance overrides
        for override_str in self.balance_overrides.iter().flatten() {
            let (addr, balance) = address_value_override(override_str)?;
            state_overrides_builder =
                state_overrides_builder.with_balance(addr.parse()?, balance.parse()?);
        }

        // Parse nonce overrides
        for override_str in self.nonce_overrides.iter().flatten() {
            let (addr, nonce) = address_value_override(override_str)?;
            state_overrides_builder =
                state_overrides_builder.with_nonce(addr.parse()?, nonce.parse()?);
        }

        // Parse code overrides
        for override_str in self.code_overrides.iter().flatten() {
            let (addr, code_str) = address_value_override(override_str)?;
            state_overrides_builder =
                state_overrides_builder.with_code(addr.parse()?, Bytes::from_str(code_str)?);
        }

        // Parse state overrides
        for override_str in self.state_overrides.iter().flatten() {
            let (addr, slot, value) = address_slot_value_override(override_str)?;
            state_overrides_builder =
                state_overrides_builder.with_state(addr, [(slot.into(), value.into())]);
        }

        // Parse state diff overrides
        for override_str in self.state_diff_overrides.iter().flatten() {
            let (addr, slot, value) = address_slot_value_override(override_str)?;
            state_overrides_builder =
                state_overrides_builder.with_state_diff(addr, [(slot.into(), value.into())]);
        }

        Ok(Some(state_overrides_builder.build()))
    }

    /// Parse block overrides from command line arguments.
    pub fn get_block_overrides(&self) -> eyre::Result<Option<BlockOverrides>> {
        let mut overrides = BlockOverrides::default();
        if let Some(number) = self.block_number {
            overrides = overrides.with_number(U256::from(number));
        }
        if let Some(time) = self.block_time {
            overrides = overrides.with_time(time);
        }
        if overrides.is_empty() { Ok(None) } else { Ok(Some(overrides)) }
    }
}

impl figment::Provider for CallArgs {
    fn metadata(&self) -> Metadata {
        Metadata::named("CallArgs")
    }

    fn data(&self) -> Result<Map<Profile, Dict>, figment::Error> {
        let mut map = Map::new();

        if self.odyssey {
            map.insert("odyssey".into(), self.odyssey.into());
        }

        if let Some(evm_version) = self.evm_version {
            map.insert("evm_version".into(), figment::value::Value::serialize(evm_version)?);
        }

        Ok(Map::from([(Config::selected_profile(), map)]))
    }
}

/// Parse an override string in the format address:value.
fn address_value_override(address_override: &str) -> Result<(&str, &str)> {
    address_override.split_once(':').ok_or_else(|| {
        eyre::eyre!("Invalid override {address_override}. Expected <address>:<value>")
    })
}

/// Parse an override string in the format address:slot:value.
fn address_slot_value_override(address_override: &str) -> Result<(Address, U256, U256)> {
    let captures = OVERRIDE_PATTERN.captures(address_override).ok_or_else(|| {
        eyre::eyre!("Invalid override {address_override}. Expected <address>:<slot>:<value>")
    })?;

    Ok((
        captures[1].parse()?, // Address
        captures[2].parse()?, // Slot (U256)
        captures[3].parse()?, // Value (U256)
    ))
}

#[cfg(test)]
mod tests {
    use super::*;
    use alloy_primitives::{address, b256, fixed_bytes, hex};

    #[test]
    fn test_get_state_overrides() {
        let call_args = CallArgs::parse_from([
            "foundry-cli",
            "--override-balance",
            "0x0000000000000000000000000000000000000001:2",
            "--override-nonce",
            "0x0000000000000000000000000000000000000001:3",
            "--override-code",
            "0x0000000000000000000000000000000000000001:0x04",
            "--override-state",
            "0x0000000000000000000000000000000000000001:5:6",
            "--override-state-diff",
            "0x0000000000000000000000000000000000000001:7:8",
        ]);
        let overrides = call_args.get_state_overrides().unwrap().unwrap();
        let address = address!("0x0000000000000000000000000000000000000001");
        if let Some(account_override) = overrides.get(&address) {
            if let Some(balance) = account_override.balance {
                assert_eq!(balance, U256::from(2));
            }
            if let Some(nonce) = account_override.nonce {
                assert_eq!(nonce, 3);
            }
            if let Some(code) = &account_override.code {
                assert_eq!(*code, Bytes::from([0x04]));
            }
            if let Some(state) = &account_override.state
                && let Some(value) = state.get(&b256!(
                    "0x0000000000000000000000000000000000000000000000000000000000000005"
                ))
            {
                assert_eq!(
                    *value,
                    b256!("0x0000000000000000000000000000000000000000000000000000000000000006")
                );
            }
            if let Some(state_diff) = &account_override.state_diff
                && let Some(value) = state_diff.get(&b256!(
                    "0x0000000000000000000000000000000000000000000000000000000000000007"
                ))
            {
                assert_eq!(
                    *value,
                    b256!("0x0000000000000000000000000000000000000000000000000000000000000008")
                );
            }
        }
    }

    #[test]
    fn test_get_state_overrides_empty() {
        let call_args = CallArgs::parse_from([""]);
        let overrides = call_args.get_state_overrides().unwrap();
        assert_eq!(overrides, None);
    }

    #[test]
    fn test_get_block_overrides() {
        let mut call_args = CallArgs::parse_from([""]);
        call_args.block_number = Some(1);
        call_args.block_time = Some(2);
        let overrides = call_args.get_block_overrides().unwrap().unwrap();
        assert_eq!(overrides.number, Some(U256::from(1)));
        assert_eq!(overrides.time, Some(2));
    }

    #[test]
    fn test_get_block_overrides_empty() {
        let call_args = CallArgs::parse_from([""]);
        let overrides = call_args.get_block_overrides().unwrap();
        assert_eq!(overrides, None);
    }

    #[test]
    fn test_address_value_override_success() {
        let text = "0x0000000000000000000000000000000000000001:2";
        let (address, value) = address_value_override(text).unwrap();
        assert_eq!(address, "0x0000000000000000000000000000000000000001");
        assert_eq!(value, "2");
    }

    #[test]
    fn test_address_value_override_error() {
        let text = "invalid_value";
        let error = address_value_override(text).unwrap_err();
        assert_eq!(error.to_string(), "Invalid override invalid_value. Expected <address>:<value>");
    }

    #[test]
    fn test_address_slot_value_override_success() {
        let text = "0x0000000000000000000000000000000000000001:2:3";
        let (address, slot, value) = address_slot_value_override(text).unwrap();
        assert_eq!(*address, fixed_bytes!("0x0000000000000000000000000000000000000001"));
        assert_eq!(slot, U256::from(2));
        assert_eq!(value, U256::from(3));
    }

    #[test]
    fn test_address_slot_value_override_error() {
        let text = "invalid_value";
        let error = address_slot_value_override(text).unwrap_err();
        assert_eq!(
            error.to_string(),
            "Invalid override invalid_value. Expected <address>:<slot>:<value>"
        );
    }

    #[test]
    fn can_parse_call_data() {
        let data = hex::encode("hello");
        let args = CallArgs::parse_from(["foundry-cli", "--data", data.as_str()]);
        assert_eq!(args.data, Some(data));

        let data = hex::encode_prefixed("hello");
        let args = CallArgs::parse_from(["foundry-cli", "--data", data.as_str()]);
        assert_eq!(args.data, Some(data));
    }

    #[test]
    fn can_parse_state_overrides() {
        let args = CallArgs::parse_from([
            "foundry-cli",
            "--override-balance",
            "0x123:0x1234",
            "--override-nonce",
            "0x123:1",
            "--override-code",
            "0x123:0x1234",
            "--override-state",
            "0x123:0x1:0x1234",
        ]);

        assert_eq!(args.balance_overrides, Some(vec!["0x123:0x1234".to_string()]));
        assert_eq!(args.nonce_overrides, Some(vec!["0x123:1".to_string()]));
        assert_eq!(args.code_overrides, Some(vec!["0x123:0x1234".to_string()]));
        assert_eq!(args.state_overrides, Some(vec!["0x123:0x1:0x1234".to_string()]));
    }

    #[test]
    fn can_parse_multiple_state_overrides() {
        let args = CallArgs::parse_from([
            "foundry-cli",
            "--override-balance",
            "0x123:0x1234",
            "--override-balance",
            "0x456:0x5678",
            "--override-nonce",
            "0x123:1",
            "--override-nonce",
            "0x456:2",
            "--override-code",
            "0x123:0x1234",
            "--override-code",
            "0x456:0x5678",
            "--override-state",
            "0x123:0x1:0x1234",
            "--override-state",
            "0x456:0x2:0x5678",
        ]);

        assert_eq!(
            args.balance_overrides,
            Some(vec!["0x123:0x1234".to_string(), "0x456:0x5678".to_string()])
        );
        assert_eq!(args.nonce_overrides, Some(vec!["0x123:1".to_string(), "0x456:2".to_string()]));
        assert_eq!(
            args.code_overrides,
            Some(vec!["0x123:0x1234".to_string(), "0x456:0x5678".to_string()])
        );
        assert_eq!(
            args.state_overrides,
            Some(vec!["0x123:0x1:0x1234".to_string(), "0x456:0x2:0x5678".to_string()])
        );
    }
}<|MERGE_RESOLUTION|>--- conflicted
+++ resolved
@@ -2,10 +2,7 @@
     Cast,
     traces::TraceKind,
     tx::{CastTxBuilder, SenderKind},
-<<<<<<< HEAD
-=======
     zksync, Cast, ZkCast, ZkTransactionOpts,
->>>>>>> 35f1cb18
 };
 use alloy_ens::NameOrAddress;
 use alloy_primitives::{Address, Bytes, TxKind, U256};
@@ -211,13 +208,10 @@
 
         let mut config = Config::from_provider(figment)?.sanitized();
         let state_overrides = self.get_state_overrides()?;
-<<<<<<< HEAD
         let block_overrides = self.get_block_overrides()?;
-=======
         config.zksync.compile = is_zk;
 
         let mut strategy = utils::get_executor_strategy(&config);
->>>>>>> 35f1cb18
 
         let Self {
             to,
@@ -234,11 +228,8 @@
             labels,
             data,
             with_local_artifacts,
-<<<<<<< HEAD
             disable_labels,
-=======
             zk_tx,
->>>>>>> 35f1cb18
             ..
         } = self;
 
@@ -345,11 +336,8 @@
                 trace_mode,
                 odyssey,
                 create2_deployer,
-<<<<<<< HEAD
                 state_overrides,
-=======
                 strategy,
->>>>>>> 35f1cb18
             )?;
 
             let value = tx.value.unwrap_or_default();
@@ -397,10 +385,20 @@
             return Ok(());
         }
 
-<<<<<<< HEAD
-        let response = Cast::new(&provider)
-            .call(&tx, func.as_ref(), block, state_overrides, block_overrides)
-            .await?;
+        let response = if is_zk {
+            // ensure we are calling either the target func
+            // or `create` in case of deployment
+            // as the original evm func would be the constructor
+            let func = func.map(|func| zksync::convert_func(&tx, func)).transpose()?;
+            let zk_tx = zksync::convert_tx(tx, zk_tx, zkcode).await?;
+
+            let cast = Cast::new(provider);
+            let zk_cast = ZkCast::new(utils::get_provider_zksync(&config)?, cast);
+
+            zk_cast.call_zk(&zk_tx, func.as_ref(), block).await?
+        } else {
+            Cast::new(provider).call(&tx, func.as_ref(), block, state_overrides).await?
+        }
 
         if response == "0x"
             && let Some(contract_address) = tx.to.and_then(|tx_kind| tx_kind.into_to())
@@ -411,25 +409,6 @@
             }
         }
         sh_println!("{}", response)?;
-=======
-        if is_zk {
-            // ensure we are calling either the target func
-            // or `create` in case of deployment
-            // as the original evm func would be the constructor
-            let func = func.map(|func| zksync::convert_func(&tx, func)).transpose()?;
-            let zk_tx = zksync::convert_tx(tx, zk_tx, zkcode).await?;
-
-            let cast = Cast::new(provider);
-            let zk_cast = ZkCast::new(utils::get_provider_zksync(&config)?, cast);
-
-            sh_println!("{}", zk_cast.call_zk(&zk_tx, func.as_ref(), block).await?)?;
-        } else {
-            sh_println!(
-                "{}",
-                Cast::new(provider).call(&tx, func.as_ref(), block, state_overrides).await?
-            )?;
-        }
->>>>>>> 35f1cb18
 
         Ok(())
     }
