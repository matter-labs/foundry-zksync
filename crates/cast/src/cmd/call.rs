--- conflicted
+++ resolved
@@ -1,11 +1,7 @@
 use super::run::fetch_contracts_bytecode_from_trace;
 use crate::{
-<<<<<<< HEAD
     Cast, ZkCast, ZkTransactionOpts,
-=======
-    Cast,
     debug::handle_traces,
->>>>>>> f891afd5
     traces::TraceKind,
     tx::{CastTxBuilder, SenderKind},
     zksync,
