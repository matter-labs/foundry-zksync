--- conflicted
+++ resolved
@@ -32,11 +32,7 @@
     opts::EvmOpts,
     traces::{InternalTraceMode, TraceMode},
 };
-<<<<<<< HEAD
 use foundry_zksync_core::MAX_L2_GAS_LIMIT;
-=======
-use itertools::Either;
->>>>>>> 3e32767d
 use regex::Regex;
 use revm::context::TransactionType;
 use std::{str::FromStr, sync::LazyLock};
