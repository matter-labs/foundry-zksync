use crate::traces::identifier::SignaturesIdentifier;
use alloy_consensus::{SidecarBuilder, SignableTransaction, SimpleCoder};
use alloy_dyn_abi::ErrorExt;
use alloy_ens::NameOrAddress;
use alloy_json_abi::Function;
use alloy_network::{
    AnyNetwork, AnyTypedTransaction, TransactionBuilder, TransactionBuilder4844,
    TransactionBuilder7702,
};
use alloy_primitives::{Address, Bytes, TxKind, U256, hex};
use alloy_provider::Provider;
use alloy_rpc_types::{AccessList, Authorization, TransactionInputKind, TransactionRequest};
use alloy_serde::WithOtherFields;
use alloy_signer::Signer;
use alloy_transport::TransportError;
use clap::Args;
use eyre::Result;
use foundry_cli::{
    opts::{CliAuthorizationList, EthereumOpts, TransactionOpts},
    utils::{self, LoadConfig, get_provider_builder, parse_function_args},
};
use foundry_common::{fmt::format_tokens, provider::RetryProviderWithSigner};
use foundry_config::{Chain, Config};
use foundry_wallets::{WalletOpts, WalletSigner};
use itertools::Itertools;
use serde_json::value::RawValue;
use std::{fmt::Write, time::Duration};

#[derive(Debug, Clone, Args)]
pub struct SendTxOpts {
    /// Only print the transaction hash and exit immediately.
    #[arg(id = "async", long = "async", alias = "cast-async", env = "CAST_ASYNC")]
    pub cast_async: bool,

    /// Wait for transaction receipt synchronously instead of polling.
    /// Note: uses `eth_sendTransactionSync` which may not be supported by all clients.
    #[arg(long, conflicts_with = "async")]
    pub sync: bool,

    /// The number of confirmations until the receipt is fetched.
    #[arg(long, default_value = "1")]
    pub confirmations: u64,

    /// Timeout for sending the transaction.
    #[arg(long, env = "ETH_TIMEOUT")]
    pub timeout: Option<u64>,

    /// Polling interval for transaction receipts (in seconds).
    #[arg(long, alias = "poll-interval", env = "ETH_POLL_INTERVAL")]
    pub poll_interval: Option<u64>,

    /// Ethereum options
    #[command(flatten)]
    pub eth: EthereumOpts,
}

/// Different sender kinds used by [`CastTxBuilder`].
pub enum SenderKind<'a> {
    /// An address without signer. Used for read-only calls and transactions sent through unlocked
    /// accounts.
    Address(Address),
    /// A reference to a signer.
    Signer(&'a WalletSigner),
    /// An owned signer.
    OwnedSigner(Box<WalletSigner>),
}

impl SenderKind<'_> {
    /// Resolves the name to an Ethereum Address.
    pub fn address(&self) -> Address {
        match self {
            Self::Address(addr) => *addr,
            Self::Signer(signer) => signer.address(),
            Self::OwnedSigner(signer) => signer.address(),
        }
    }

    /// Resolves the sender from the wallet options.
    ///
    /// This function prefers the `from` field and may return a different address from the
    /// configured signer
    /// If from is specified, returns it
    /// If from is not specified, but there is a signer configured, returns the signer's address
    /// If from is not specified and there is no signer configured, returns zero address
    pub async fn from_wallet_opts(opts: WalletOpts) -> Result<Self> {
        if let Some(from) = opts.from {
            Ok(from.into())
        } else if let Ok(signer) = opts.signer().await {
            Ok(Self::OwnedSigner(Box::new(signer)))
        } else {
            Ok(Address::ZERO.into())
        }
    }

    /// Returns the signer if available.
    pub fn as_signer(&self) -> Option<&WalletSigner> {
        match self {
            Self::Signer(signer) => Some(signer),
            Self::OwnedSigner(signer) => Some(signer.as_ref()),
            _ => None,
        }
    }
}

impl From<Address> for SenderKind<'_> {
    fn from(addr: Address) -> Self {
        Self::Address(addr)
    }
}

impl<'a> From<&'a WalletSigner> for SenderKind<'a> {
    fn from(signer: &'a WalletSigner) -> Self {
        Self::Signer(signer)
    }
}

impl From<WalletSigner> for SenderKind<'_> {
    fn from(signer: WalletSigner) -> Self {
        Self::OwnedSigner(Box::new(signer))
    }
}

/// Prevents a misconfigured hwlib from sending a transaction that defies user-specified --from
pub fn validate_from_address(
    specified_from: Option<Address>,
    signer_address: Address,
) -> Result<()> {
    if let Some(specified_from) = specified_from
        && specified_from != signer_address
    {
        eyre::bail!(
                "\
The specified sender via CLI/env vars does not match the sender configured via
the hardware wallet's HD Path.
Please use the `--hd-path <PATH>` parameter to specify the BIP32 Path which
corresponds to the sender, or let foundry automatically detect it by not specifying any sender address."
            )
    }
    Ok(())
}

/// Initial state.
#[derive(Debug)]
pub struct InitState;

/// State with known [TxKind].
#[derive(Debug)]
pub struct ToState {
    to: Option<Address>,
}

/// State with known input for the transaction.
#[derive(Debug)]
pub struct InputState {
    kind: TxKind,
    input: Vec<u8>,
    func: Option<Function>,
}

/// Builder type constructing [TransactionRequest] from cast send/mktx inputs.
///
/// It is implemented as a stateful builder with expected state transition of [InitState] ->
/// [ToState] -> [InputState].
#[derive(Debug)]
pub struct CastTxBuilder<P, S> {
    provider: P,
    tx: WithOtherFields<TransactionRequest>,
    /// Whether the transaction should be sent as a legacy transaction.
    legacy: bool,
    blob: bool,
    auth: Vec<CliAuthorizationList>,
    chain: Chain,
    etherscan_api_key: Option<String>,
    access_list: Option<Option<AccessList>>,
    state: S,
}

impl<P: Provider<AnyNetwork>> CastTxBuilder<P, InitState> {
    /// Creates a new instance of [CastTxBuilder] filling transaction with fields present in
    /// provided [TransactionOpts].
    pub async fn new(provider: P, tx_opts: TransactionOpts, config: &Config) -> Result<Self> {
        let mut tx = WithOtherFields::<TransactionRequest>::default();

        let chain = utils::get_chain(config.chain, &provider).await?;
        let etherscan_api_key = config.get_etherscan_api_key(Some(chain));
        // mark it as legacy if requested or the chain is legacy and no 7702 is provided.
<<<<<<< HEAD
        let legacy = tx_opts.legacy
            || (chain.is_legacy() && tx_opts.auth.is_none())
            || config.zksync.run_in_zk_mode();
=======
        let legacy = tx_opts.legacy || (chain.is_legacy() && tx_opts.auth.is_empty());
>>>>>>> d3167db6

        if let Some(gas_limit) = tx_opts.gas_limit {
            tx.set_gas_limit(gas_limit.to());
        }

        if let Some(value) = tx_opts.value {
            tx.set_value(value);
        }

        if let Some(gas_price) = tx_opts.gas_price {
            if legacy {
                tx.set_gas_price(gas_price.to());
            } else {
                tx.set_max_fee_per_gas(gas_price.to());
            }
        }

        if !legacy && let Some(priority_fee) = tx_opts.priority_gas_price {
            tx.set_max_priority_fee_per_gas(priority_fee.to());
        }

        if let Some(max_blob_fee) = tx_opts.blob_gas_price {
            tx.set_max_fee_per_blob_gas(max_blob_fee.to())
        }

        if let Some(nonce) = tx_opts.nonce {
            tx.set_nonce(nonce.to());
        }

        Ok(Self {
            provider,
            tx,
            legacy,
            blob: tx_opts.blob,
            chain,
            etherscan_api_key,
            auth: tx_opts.auth,
            access_list: tx_opts.access_list,
            state: InitState,
        })
    }

    /// Sets [TxKind] for this builder and changes state to [ToState].
    pub async fn with_to(self, to: Option<NameOrAddress>) -> Result<CastTxBuilder<P, ToState>> {
        let to = if let Some(to) = to { Some(to.resolve(&self.provider).await?) } else { None };
        Ok(CastTxBuilder {
            provider: self.provider,
            tx: self.tx,
            legacy: self.legacy,
            blob: self.blob,
            chain: self.chain,
            etherscan_api_key: self.etherscan_api_key,
            auth: self.auth,
            access_list: self.access_list,
            state: ToState { to },
        })
    }
}

impl<P: Provider<AnyNetwork>> CastTxBuilder<P, ToState> {
    /// Accepts user-provided code, sig and args params and constructs calldata for the transaction.
    /// If code is present, input will be set to code + encoded constructor arguments. If no code is
    /// present, input is set to just provided arguments.
    pub async fn with_code_sig_and_args(
        self,
        code: Option<String>,
        sig: Option<String>,
        args: Vec<String>,
    ) -> Result<CastTxBuilder<P, InputState>> {
        let (mut args, func) = if let Some(sig) = sig {
            parse_function_args(
                &sig,
                args,
                self.state.to,
                self.chain,
                &self.provider,
                self.etherscan_api_key.as_deref(),
            )
            .await?
        } else {
            (Vec::new(), None)
        };

        let input = if let Some(code) = &code {
            let mut code = hex::decode(code)?;
            code.append(&mut args);
            code
        } else {
            args
        };

        if self.state.to.is_none() && code.is_none() {
            let has_value = self.tx.value.is_some_and(|v| !v.is_zero());
            let has_auth = !self.auth.is_empty();
            // We only allow user to omit the recipient address if transaction is an EIP-7702 tx
            // without a value.
            if !has_auth || has_value {
                eyre::bail!("Must specify a recipient address or contract code to deploy");
            }
        }

        Ok(CastTxBuilder {
            provider: self.provider,
            tx: self.tx,
            legacy: self.legacy,
            blob: self.blob,
            chain: self.chain,
            etherscan_api_key: self.etherscan_api_key,
            auth: self.auth,
            access_list: self.access_list,
            state: InputState { kind: self.state.to.into(), input, func },
        })
    }
}

impl<P: Provider<AnyNetwork>> CastTxBuilder<P, InputState> {
    /// Builds [TransactionRequest] and fills missing fields. Returns a transaction which is ready
    /// to be broadcasted.
    pub async fn build(
        self,
        sender: impl Into<SenderKind<'_>>,
    ) -> Result<(WithOtherFields<TransactionRequest>, Option<Function>)> {
        self._build(sender, true, false).await
    }

    /// Builds [TransactionRequest] without filling missing fields. Used for read-only calls such as
    /// eth_call, eth_estimateGas, etc
    pub async fn build_raw(
        self,
        sender: impl Into<SenderKind<'_>>,
    ) -> Result<(WithOtherFields<TransactionRequest>, Option<Function>)> {
        self._build(sender, false, false).await
    }

    /// Builds an unsigned RLP-encoded raw transaction.
    ///
    /// Returns the hex encoded string representation of the transaction.
    pub async fn build_unsigned_raw(self, from: Address) -> Result<String> {
        let (tx, _) = self._build(SenderKind::Address(from), true, true).await?;
        let tx = tx.build_unsigned()?;
        match tx {
            AnyTypedTransaction::Ethereum(t) => Ok(hex::encode_prefixed(t.encoded_for_signing())),
            _ => eyre::bail!("Cannot generate unsigned transaction for non-Ethereum transactions"),
        }
    }

    async fn _build(
        mut self,
        sender: impl Into<SenderKind<'_>>,
        fill: bool,
        unsigned: bool,
    ) -> Result<(WithOtherFields<TransactionRequest>, Option<Function>)> {
        let sender = sender.into();
        let from = sender.address();

        self.tx.set_kind(self.state.kind);

        // we set both fields to the same value because some nodes only accept the legacy `data` field: <https://github.com/foundry-rs/foundry/issues/7764#issuecomment-2210453249>
        self.tx.set_input_kind(self.state.input.clone(), TransactionInputKind::Both);

        self.tx.set_from(from);
        self.tx.set_chain_id(self.chain.id());

        let tx_nonce = if let Some(nonce) = self.tx.nonce {
            nonce
        } else {
            let nonce = self.provider.get_transaction_count(from).await?;
            if fill {
                self.tx.nonce = Some(nonce);
            }
            nonce
        };

        if !unsigned {
            self.resolve_auth(sender, tx_nonce).await?;
        } else if !self.auth.is_empty() {
            let mut signed_auths = Vec::with_capacity(self.auth.len());
            for auth in std::mem::take(&mut self.auth) {
                let CliAuthorizationList::Signed(signed_auth) = auth else {
                    eyre::bail!(
                        "SignedAuthorization needs to be provided for generating unsigned 7702 txs"
                    )
                };
                signed_auths.push(signed_auth);
            }

            self.tx.set_authorization_list(signed_auths);
        }

        if let Some(access_list) = match self.access_list.take() {
            None => None,
            // --access-list provided with no value, call the provider to create it
            Some(None) => Some(self.provider.create_access_list(&self.tx).await?.access_list),
            // Access list provided as a string, attempt to parse it
            Some(Some(access_list)) => Some(access_list),
        } {
            self.tx.set_access_list(access_list);
        }

        if !fill {
            self.tx.nonce = Some(tx_nonce);
            return Ok((self.tx, self.state.func));
        }

        if self.legacy && self.tx.gas_price.is_none() {
            self.tx.gas_price = Some(self.provider.get_gas_price().await?);
        }

        if self.blob && self.tx.max_fee_per_blob_gas.is_none() {
            self.tx.max_fee_per_blob_gas = Some(self.provider.get_blob_base_fee().await?)
        }

        if !self.legacy
            && (self.tx.max_fee_per_gas.is_none() || self.tx.max_priority_fee_per_gas.is_none())
        {
            let estimate = self.provider.estimate_eip1559_fees().await?;

            if self.tx.max_fee_per_gas.is_none() {
                self.tx.max_fee_per_gas = Some(estimate.max_fee_per_gas);
            }

            if self.tx.max_priority_fee_per_gas.is_none() {
                self.tx.max_priority_fee_per_gas = Some(estimate.max_priority_fee_per_gas);
            }
        }

        if self.tx.gas.is_none() {
            self.estimate_gas().await?;
        }

        self.tx.nonce = Some(tx_nonce);
        Ok((self.tx, self.state.func))
    }

    /// Estimate tx gas from provider call. Tries to decode custom error if execution reverted.
    async fn estimate_gas(&mut self) -> Result<()> {
        match self.provider.estimate_gas(self.tx.clone()).await {
            Ok(estimated) => {
                self.tx.gas = Some(estimated);
                Ok(())
            }
            Err(err) => {
                if let TransportError::ErrorResp(payload) = &err {
                    // If execution reverted with code 3 during provider gas estimation then try
                    // to decode custom errors and append it to the error message.
                    if payload.code == 3
                        && let Some(data) = &payload.data
                        && let Ok(Some(decoded_error)) = decode_execution_revert(data).await
                    {
                        eyre::bail!("Failed to estimate gas: {}: {}", err, decoded_error)
                    }
                }
                eyre::bail!("Failed to estimate gas: {}", err)
            }
        }
    }

    /// Parses the passed --auth values and sets the authorization list on the transaction.
    async fn resolve_auth(&mut self, sender: SenderKind<'_>, tx_nonce: u64) -> Result<()> {
        if self.auth.is_empty() {
            return Ok(());
        }

        let auths = std::mem::take(&mut self.auth);

        // Validate that at most one address-based auth is provided (multiple addresses are
        // almost always unintended).
        let address_auth_count =
            auths.iter().filter(|a| matches!(a, CliAuthorizationList::Address(_))).count();
        if address_auth_count > 1 {
            eyre::bail!(
                "Multiple address-based authorizations provided. Only one address can be specified; \
                use pre-signed authorizations (hex-encoded) for multiple authorizations."
            );
        }

        let mut signed_auths = Vec::with_capacity(auths.len());

        for auth in auths {
            let signed_auth = match auth {
                CliAuthorizationList::Address(address) => {
                    let auth = Authorization {
                        chain_id: U256::from(self.chain.id()),
                        nonce: tx_nonce + 1,
                        address,
                    };

                    let Some(signer) = sender.as_signer() else {
                        eyre::bail!("No signer available to sign authorization");
                    };
                    let signature = signer.sign_hash(&auth.signature_hash()).await?;

                    auth.into_signed(signature)
                }
                CliAuthorizationList::Signed(auth) => auth,
            };
            signed_auths.push(signed_auth);
        }

        self.tx.set_authorization_list(signed_auths);

        Ok(())
    }
}

impl<P, S> CastTxBuilder<P, S>
where
    P: Provider<AnyNetwork>,
{
    /// Populates the blob sidecar for the transaction if any blob data was provided.
    pub fn with_blob_data(mut self, blob_data: Option<Vec<u8>>) -> Result<Self> {
        let Some(blob_data) = blob_data else { return Ok(self) };

        let mut coder = SidecarBuilder::<SimpleCoder>::default();
        coder.ingest(&blob_data);
        let sidecar = coder.build()?;

        self.tx.set_blob_sidecar(sidecar);
        self.tx.populate_blob_hashes();

        Ok(self)
    }
}

/// Helper function that tries to decode custom error name and inputs from error payload data.
async fn decode_execution_revert(data: &RawValue) -> Result<Option<String>> {
    let err_data = serde_json::from_str::<Bytes>(data.get())?;
    let Some(selector) = err_data.get(..4) else { return Ok(None) };
    if let Some(known_error) =
        SignaturesIdentifier::new(false)?.identify_error(selector.try_into().unwrap()).await
    {
        let mut decoded_error = known_error.name.clone();
        if !known_error.inputs.is_empty()
            && let Ok(error) = known_error.decode_error(&err_data)
        {
            write!(decoded_error, "({})", format_tokens(&error.body).format(", "))?;
        }
        return Ok(Some(decoded_error));
    }
    Ok(None)
}

/// Creates a provider with wallet for signing transactions locally.
pub(crate) async fn signing_provider(
    tx_opts: &SendTxOpts,
) -> eyre::Result<RetryProviderWithSigner> {
    let config = tx_opts.eth.load_config()?;
    let signer = tx_opts.eth.wallet.signer().await?;
    let wallet = alloy_network::EthereumWallet::from(signer);
    let provider = get_provider_builder(&config)?.build_with_wallet(wallet)?;
    if let Some(interval) = tx_opts.poll_interval {
        provider.client().set_poll_interval(Duration::from_secs(interval))
    }
    Ok(provider)
}<|MERGE_RESOLUTION|>--- conflicted
+++ resolved
@@ -184,13 +184,9 @@
         let chain = utils::get_chain(config.chain, &provider).await?;
         let etherscan_api_key = config.get_etherscan_api_key(Some(chain));
         // mark it as legacy if requested or the chain is legacy and no 7702 is provided.
-<<<<<<< HEAD
         let legacy = tx_opts.legacy
-            || (chain.is_legacy() && tx_opts.auth.is_none())
+            || (chain.is_legacy() && tx_opts.auth.is_empty())
             || config.zksync.run_in_zk_mode();
-=======
-        let legacy = tx_opts.legacy || (chain.is_legacy() && tx_opts.auth.is_empty());
->>>>>>> d3167db6
 
         if let Some(gas_limit) = tx_opts.gas_limit {
             tx.set_gas_limit(gas_limit.to());
