--- conflicted
+++ resolved
@@ -158,12 +158,10 @@
         let chain = utils::get_chain(config.chain, &provider).await?;
         let etherscan_api_version = config.get_etherscan_api_version(Some(chain));
         let etherscan_api_key = config.get_etherscan_api_key(Some(chain));
-<<<<<<< HEAD
         // mark it as legacy if requested or the chain is legacy and no 7702 is provided.
-        let legacy = tx_opts.legacy || (chain.is_legacy() && tx_opts.auth.is_none());
-=======
-        let legacy = tx_opts.legacy || chain.is_legacy() || config.zksync.run_in_zk_mode();
->>>>>>> 68ed2abb
+        let legacy = tx_opts.legacy
+            || (chain.is_legacy() && tx_opts.auth.is_none())
+            || config.zksync.run_in_zk_mode();
 
         if let Some(gas_limit) = tx_opts.gas_limit {
             tx.set_gas_limit(gas_limit.to());
@@ -379,8 +377,8 @@
             self.tx.max_fee_per_blob_gas = Some(self.provider.get_blob_base_fee().await?)
         }
 
-        if !self.legacy &&
-            (self.tx.max_fee_per_gas.is_none() || self.tx.max_priority_fee_per_gas.is_none())
+        if !self.legacy
+            && (self.tx.max_fee_per_gas.is_none() || self.tx.max_priority_fee_per_gas.is_none())
         {
             let estimate = self.provider.estimate_eip1559_fees().await?;
 
@@ -486,7 +484,7 @@
                 write!(decoded_error, "({})", format_tokens(&error.body).format(", "))?;
             }
         }
-        return Ok(Some(decoded_error))
+        return Ok(Some(decoded_error));
     }
     Ok(None)
 }