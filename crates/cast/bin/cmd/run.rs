--- conflicted
+++ resolved
@@ -146,12 +146,8 @@
             }
         }
 
-<<<<<<< HEAD
-        let mut executor = TracingExecutor::new(env.clone(), fork, evm_version, self.debug);
-=======
         let mut executor =
             TracingExecutor::new(env.clone(), fork, evm_version, self.debug, self.decode_internal);
->>>>>>> 62cdea8f
         let mut env =
             EnvWithHandlerCfg::new_with_spec_id(Box::new(env.clone()), executor.spec_id());
 
