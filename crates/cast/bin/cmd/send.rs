--- conflicted
+++ resolved
@@ -5,7 +5,6 @@
 use alloy_rpc_types::TransactionRequest;
 use alloy_serde::WithOtherFields;
 use alloy_signer::Signer;
-<<<<<<< HEAD
 use alloy_zksync::{
     network::{
         transaction_request::TransactionRequest as ZkTransactionRequest,
@@ -16,12 +15,6 @@
 };
 use cast::{Cast, ZkCast};
 use clap::{builder::ArgPredicate, Parser};
-=======
-use alloy_transport::Transport;
-use alloy_zksync::{network::Zksync, wallet::ZksyncWallet};
-use cast::{Cast, ZkTransactionOpts};
-use clap::Parser;
->>>>>>> 27eda8b3
 use eyre::Result;
 use foundry_cli::{
     opts::{EthereumOpts, TransactionOpts},
@@ -260,47 +253,8 @@
     handle_transaction_result(&cast, tx_hash, cast_async, confs, timeout).await
 }
 
-<<<<<<< HEAD
-async fn cast_send_zk<P: Provider<AnyNetwork>, Z: ZksyncProvider>(
-    provider: P,
-    zk_provider: Z,
-    mut tx: WithOtherFields<TransactionRequest>,
-    zksync_params: ZksyncParams,
-    cast_async: bool,
-    confs: u64,
-    timeout: u64,
-) -> Result<()> {
-    // ZkSync transaction
-    let paymaster_params = zksync_params
-        .paymaster_address
-        .and_then(|addr| zksync_params.paymaster_input.map(|input| (addr, input)))
-        .map(|(addr, input)| PaymasterParams {
-            paymaster: Address::from_str(&addr).expect("Invalid paymaster address"),
-            paymaster_input: Bytes::from_str(&input).expect("Invalid paymaster input"),
-        });
-
-    tx.inner.transaction_type = Some(zksync_types::l2::TransactionType::EIP712Transaction as u8);
-    let mut zk_tx: ZkTransactionRequest = tx.inner.clone().into();
-    if let Some(paymaster_params) = paymaster_params {
-        zk_tx.set_paymaster_params(paymaster_params);
-    }
-
-    foundry_zksync_core::estimate_fee(&mut zk_tx, &zk_provider, 130, None).await?;
-
-    let cast = ZkCast::new(zk_provider, Cast::new(provider));
-    let pending_tx = cast.send_zk(zk_tx).await?;
-
-    let tx_hash = pending_tx.inner().tx_hash();
-
-    handle_transaction_result(cast.as_ref(), tx_hash, cast_async, confs, timeout).await
-}
-
 async fn handle_transaction_result<P: Provider<AnyNetwork>>(
     cast: &Cast<P>,
-=======
-async fn handle_transaction_result<P: Provider<T, AnyNetwork>, T: Transport + Clone>(
-    cast: &Cast<P, T>,
->>>>>>> 27eda8b3
     tx_hash: &TxHash,
     cast_async: bool,
     confs: u64,
