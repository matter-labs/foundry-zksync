use crate::tx::{self, CastTxBuilder};
use alloy_network::{AnyNetwork, EthereumWallet};
use alloy_primitives::{Address, Bytes, TxHash};
use alloy_provider::{Provider, ProviderBuilder};
use alloy_rpc_types::TransactionRequest;
use alloy_serde::WithOtherFields;
use alloy_signer::Signer;
use alloy_transport::Transport;
use alloy_zksync::{
    network::{
        transaction_request::TransactionRequest as ZkTransactionRequest,
        unsigned_tx::eip712::PaymasterParams, Zksync,
    },
    provider::ZksyncProvider,
    wallet::ZksyncWallet,
};
use cast::{Cast, ZkCast};
use clap::{builder::ArgPredicate, Parser};
use eyre::Result;
use foundry_cli::{
    opts::{EthereumOpts, TransactionOpts},
    utils,
    utils::LoadConfig,
};
use foundry_common::ens::NameOrAddress;
<<<<<<< HEAD
use foundry_config::Config;
use std::{path::PathBuf, str::FromStr, sync::Arc};

/// ZkSync-specific paymaster parameters for transactions
#[derive(Debug, Parser)]
pub struct ZksyncParams {
    /// Use ZKSync
    #[arg(long, default_value_ifs([("paymaster_address", ArgPredicate::IsPresent, "true"),("paymaster_input", ArgPredicate::IsPresent, "true")]))]
    zksync: bool,

    /// The paymaster address for the ZKSync transaction
    #[arg(long = "zk-paymaster-address", requires = "paymaster_input")]
    paymaster_address: Option<String>,

    /// The paymaster input for the ZKSync transaction
    #[arg(long = "zk-paymaster-input", requires = "paymaster_address")]
    paymaster_input: Option<String>,
}
=======
use std::{path::PathBuf, str::FromStr};
>>>>>>> 9f11e6df

/// CLI arguments for `cast send`.
#[derive(Debug, Parser)]
pub struct SendTxArgs {
    /// The destination of the transaction.
    ///
    /// If not provided, you must use cast send --create.
    #[arg(value_parser = NameOrAddress::from_str)]
    to: Option<NameOrAddress>,

    /// The signature of the function to call.
    sig: Option<String>,

    /// The arguments of the function to call.
    args: Vec<String>,

    /// Only print the transaction hash and exit immediately.
    #[arg(id = "async", long = "async", alias = "cast-async", env = "CAST_ASYNC")]
    cast_async: bool,

    /// The number of confirmations until the receipt is fetched.
    #[arg(long, default_value = "1")]
    confirmations: u64,

    #[command(subcommand)]
    command: Option<SendTxSubcommands>,

    /// Send via `eth_sendTransaction using the `--from` argument or $ETH_FROM as sender
    #[arg(long, requires = "from")]
    unlocked: bool,

    /// Timeout for sending the transaction.
    #[arg(long, env = "ETH_TIMEOUT")]
    pub timeout: Option<u64>,

    #[command(flatten)]
    tx: TransactionOpts,

    #[command(flatten)]
    eth: EthereumOpts,

    /// The path of blob data to be sent.
    #[arg(
        long,
        value_name = "BLOB_DATA_PATH",
        conflicts_with = "legacy",
        requires = "blob",
        help_heading = "Transaction options"
    )]
    path: Option<PathBuf>,

    #[command(flatten)]
    zksync_params: ZksyncParams,
}

#[derive(Debug, Parser)]
pub enum SendTxSubcommands {
    /// Use to deploy raw contract bytecode.
    #[command(name = "--create")]
    Create {
        /// The bytecode of the contract to deploy.
        code: String,

        /// The signature of the function to call.
        sig: Option<String>,

        /// The arguments of the function to call.
        args: Vec<String>,
    },
}

impl SendTxArgs {
    #[allow(unknown_lints, dependency_on_unit_never_type_fallback)]
    pub async fn run(self) -> eyre::Result<()> {
        let Self {
            eth,
            to,
            mut sig,
            cast_async,
            mut args,
            tx,
            confirmations,
            command,
            unlocked,
            path,
            timeout,
            zksync_params,
        } = self;

        let blob_data = if let Some(path) = path { Some(std::fs::read(path)?) } else { None };

        let code = if let Some(SendTxSubcommands::Create {
            code,
            sig: constructor_sig,
            args: constructor_args,
        }) = command
        {
            sig = constructor_sig;
            args = constructor_args;
            Some(code)
        } else {
            None
        };

<<<<<<< HEAD
        let mut config = Config::from(&eth);
        config.zksync.startup = zksync_params.zksync;
        config.zksync.compile = zksync_params.zksync;

=======
        let config = eth.load_config()?;
>>>>>>> 9f11e6df
        let provider = utils::get_provider(&config)?;
        let zk_provider = utils::get_provider_zksync(&config)?;

        let builder = CastTxBuilder::new(&provider, tx, &config)
            .await?
            .with_to(to)
            .await?
            .with_code_sig_and_args(code, sig, args)
            .await?
            .with_blob_data(blob_data)?;

        let timeout = timeout.unwrap_or(config.transaction_timeout);

        // Case 1:
        // Default to sending via eth_sendTransaction if the --unlocked flag is passed.
        // This should be the only way this RPC method is used as it requires a local node
        // or remote RPC with unlocked accounts.
        if unlocked {
            // only check current chain id if it was specified in the config
            if let Some(config_chain) = config.chain {
                let current_chain_id = provider.get_chain_id().await?;
                let config_chain_id = config_chain.id();
                // switch chain if current chain id is not the same as the one specified in the
                // config
                if config_chain_id != current_chain_id {
                    sh_warn!("Switching to chain {}", config_chain)?;
                    provider
                        .raw_request(
                            "wallet_switchEthereumChain".into(),
                            [serde_json::json!({
                                "chainId": format!("0x{:x}", config_chain_id),
                            })],
                        )
                        .await?;
                }
            }

            let (tx, _) = builder.build(config.sender).await?;

            cast_send(provider, tx, cast_async, confirmations, timeout).await
        // Case 2:
        // An option to use a local signer was provided.
        // If we cannot successfully instantiate a local signer, then we will assume we don't have
        // enough information to sign and we must bail.
        } else {
            // NOTE(zk): Avoid initializing `signer` twice as it will error out with Ledger, so we
            // move the signers to their respective blocks.
            if zksync_params.zksync {
                // Retrieve the signer, and bail if it can't be constructed.
                let signer = eth.wallet.signer().await?;
                let from = signer.address();

                tx::validate_from_address(eth.wallet.from, from)?;

                // Zksync transaction
                let (tx, _) = builder.build(&signer).await?;
                let signer = Arc::new(signer);

                let zk_wallet = ZksyncWallet::from(signer.clone());
                let zk_provider = ProviderBuilder::<_, _, Zksync>::default()
                    .wallet(zk_wallet.clone())
                    .on_provider(&zk_provider);

                let wallet = EthereumWallet::from(signer);
                let provider = ProviderBuilder::<_, _, AnyNetwork>::default()
                    .wallet(wallet)
                    .on_provider(&provider);

                cast_send_zk(
                    provider,
                    zk_provider,
                    tx,
                    zksync_params,
                    cast_async,
                    confirmations,
                    timeout,
                )
                .await
            } else {
                // Retrieve the signer, and bail if it can't be constructed.
                let signer = eth.wallet.signer().await?;
                let from = signer.address();

                tx::validate_from_address(eth.wallet.from, from)?;

                // Standard transaction
                let (tx, _) = builder.build(&signer).await?;

                let wallet = EthereumWallet::from(signer);
                let provider = ProviderBuilder::<_, _, AnyNetwork>::default()
                    .wallet(wallet)
                    .on_provider(&provider);

                cast_send(provider, tx, cast_async, confirmations, timeout).await
            }
        }
    }
}

async fn cast_send<P: Provider<T, AnyNetwork>, T: Transport + Clone>(
    provider: P,
    tx: WithOtherFields<TransactionRequest>,
    cast_async: bool,
    confs: u64,
    timeout: u64,
) -> Result<()> {
    let cast = Cast::new(provider);
    let pending_tx = cast.send(tx).await?;

    let tx_hash = pending_tx.inner().tx_hash();

    handle_transaction_result(&cast, tx_hash, cast_async, confs, timeout).await
}

async fn cast_send_zk<P: Provider<T, AnyNetwork>, Z: ZksyncProvider<T>, T: Transport + Clone>(
    provider: P,
    zk_provider: Z,
    mut tx: WithOtherFields<TransactionRequest>,
    zksync_params: ZksyncParams,
    cast_async: bool,
    confs: u64,
    timeout: u64,
) -> Result<()> {
    // ZkSync transaction
    let paymaster_params = zksync_params
        .paymaster_address
        .and_then(|addr| zksync_params.paymaster_input.map(|input| (addr, input)))
        .map(|(addr, input)| PaymasterParams {
            paymaster: Address::from_str(&addr).expect("Invalid paymaster address"),
            paymaster_input: Bytes::from_str(&input).expect("Invalid paymaster input"),
        });

    tx.inner.transaction_type = Some(zksync_types::l2::TransactionType::EIP712Transaction as u8);
    let mut zk_tx: ZkTransactionRequest = tx.inner.clone().into();
    if let Some(paymaster_params) = paymaster_params {
        zk_tx.set_paymaster_params(paymaster_params);
    }

    foundry_zksync_core::estimate_fee(&mut zk_tx, &zk_provider, 130, None).await?;

    let cast = ZkCast::new(zk_provider, Cast::new(provider));
    let pending_tx = cast.send_zk(zk_tx).await?;

    let tx_hash = pending_tx.inner().tx_hash();

    handle_transaction_result(cast.as_ref(), tx_hash, cast_async, confs, timeout).await
}

async fn handle_transaction_result<P: Provider<T, AnyNetwork>, T: Transport + Clone>(
    cast: &Cast<P, T>,
    tx_hash: &TxHash,
    cast_async: bool,
    confs: u64,
    timeout: u64,
) -> Result<()> {
    if cast_async {
        sh_println!("{tx_hash:#x}")?;
    } else {
        let receipt =
            cast.receipt(format!("{tx_hash:#x}"), None, confs, Some(timeout), false).await?;
        sh_println!("{receipt}")?;
    }

    Ok(())
}<|MERGE_RESOLUTION|>--- conflicted
+++ resolved
@@ -23,7 +23,6 @@
     utils::LoadConfig,
 };
 use foundry_common::ens::NameOrAddress;
-<<<<<<< HEAD
 use foundry_config::Config;
 use std::{path::PathBuf, str::FromStr, sync::Arc};
 
@@ -42,9 +41,6 @@
     #[arg(long = "zk-paymaster-input", requires = "paymaster_address")]
     paymaster_input: Option<String>,
 }
-=======
-use std::{path::PathBuf, str::FromStr};
->>>>>>> 9f11e6df
 
 /// CLI arguments for `cast send`.
 #[derive(Debug, Parser)]
@@ -149,14 +145,10 @@
             None
         };
 
-<<<<<<< HEAD
-        let mut config = Config::from(&eth);
+        let mut config = eth.load_config()?;
         config.zksync.startup = zksync_params.zksync;
         config.zksync.compile = zksync_params.zksync;
-
-=======
-        let config = eth.load_config()?;
->>>>>>> 9f11e6df
+        
         let provider = utils::get_provider(&config)?;
         let zk_provider = utils::get_provider_zksync(&config)?;
 
