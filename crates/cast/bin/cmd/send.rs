--- conflicted
+++ resolved
@@ -5,7 +5,6 @@
 use alloy_rpc_types::TransactionRequest;
 use alloy_serde::WithOtherFields;
 use alloy_signer::Signer;
-<<<<<<< HEAD
 use alloy_transport::Transport;
 use alloy_zksync::{
     network::{
@@ -17,10 +16,6 @@
 };
 use cast::{Cast, ZkCast};
 use clap::{builder::ArgPredicate, Parser};
-=======
-use cast::Cast;
-use clap::Parser;
->>>>>>> 67be473b
 use eyre::Result;
 use foundry_cli::{
     opts::{EthereumOpts, TransactionOpts},
