--- conflicted
+++ resolved
@@ -193,7 +193,6 @@
 
             tx::validate_from_address(eth.wallet.from, from)?;
 
-<<<<<<< HEAD
             if zksync_params.zksync {
                 let (tx, _) = builder.build(&signer).await?;
                 cast_send_zk(
@@ -203,7 +202,6 @@
                     cast_async,
                     confirmations,
                     timeout,
-                    to_json,
                     signer,
                 )
                 .await
@@ -216,18 +214,8 @@
                     .wallet(wallet)
                     .on_provider(&provider);
 
-                cast_send(provider, tx, cast_async, confirmations, timeout, to_json).await
+                cast_send(provider, tx, cast_async, confirmations, timeout).await
             }
-=======
-            let (tx, _) = builder.build(&signer).await?;
-
-            let wallet = EthereumWallet::from(signer);
-            let provider = ProviderBuilder::<_, _, AnyNetwork>::default()
-                .wallet(wallet)
-                .on_provider(&provider);
-
-            cast_send(provider, tx, cast_async, confirmations, timeout).await
->>>>>>> 57bb12e0
         }
     }
 }
@@ -244,7 +232,7 @@
 
     let tx_hash = pending_tx.inner().tx_hash();
 
-    handle_transaction_result(&cast, tx_hash, cast_async, confs, timeout, to_json).await
+    handle_transaction_result(&cast, tx_hash, cast_async, confs, timeout).await
 }
 
 #[allow(clippy::too_many_arguments)]
@@ -255,7 +243,6 @@
     cast_async: bool,
     confs: u64,
     timeout: u64,
-    to_json: bool,
     signer: WalletSigner,
 ) -> Result<()> {
     // ZkSync transaction
@@ -281,7 +268,7 @@
     // Use send_raw_transaction for ZKSync
     let tx_hash = provider.send_raw_transaction(&tx).await?.tx_hash().to_owned();
     let cast = Cast::new(provider);
-    handle_transaction_result(&cast, &tx_hash, cast_async, confs, timeout, to_json).await
+    handle_transaction_result(&cast, &tx_hash, cast_async, confs, timeout).await
 }
 
 async fn handle_transaction_result<P: Provider<T, AnyNetwork>, T: Transport + Clone>(
@@ -290,7 +277,6 @@
     cast_async: bool,
     confs: u64,
     timeout: u64,
-    to_json: bool,
 ) -> Result<()> {
     if cast_async {
         sh_println!("{tx_hash:#x}")?;
