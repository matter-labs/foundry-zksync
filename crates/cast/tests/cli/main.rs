--- conflicted
+++ resolved
@@ -16,12 +16,8 @@
     str,
     util::OutputExt,
 };
-<<<<<<< HEAD
-use std::{fs, io::Write, path::Path, str::FromStr};
+use std::{fs, path::Path, str::FromStr};
 mod zk;
-=======
-use std::{fs, path::Path, str::FromStr};
->>>>>>> bb80198a
 
 #[macro_use]
 extern crate foundry_test_utils;
@@ -1256,17 +1252,9 @@
     |_prj, cmd| {
         let eth_rpc_url = next_http_rpc_endpoint();
 
-<<<<<<< HEAD
-        // Call `echo "\n[\n\"0x123\",\nfalse\n]\n" | cast rpc  eth_getBlockByNumber --raw
+        // Call `echo "\n[\n\"0x123\",\nfalse\n]\n" | cast rpc eth_getBlockByNumber --raw
         cmd.args(["rpc", "--rpc-url", eth_rpc_url.as_str(), "eth_getBlockByNumber", "--raw"]).stdin(
-        |mut stdin| {
-            stdin.write_all(b"\n[\n\"0x123\",\nfalse\n]\n").unwrap();
-        },
-=======
-    // Call `echo "\n[\n\"0x123\",\nfalse\n]\n" | cast rpc eth_getBlockByNumber --raw
-    cmd.args(["rpc", "--rpc-url", eth_rpc_url.as_str(), "eth_getBlockByNumber", "--raw"]).stdin(
         b"\n[\n\"0x123\",\nfalse\n]\n"
->>>>>>> bb80198a
     )
     .assert_json_stdout(str![[r#"
 {"number":"0x123","hash":"0xc5dab4e189004a1312e9db43a40abb2de91ad7dd25e75880bf36016d8e9df524","transactions":[],"logsBloom":"0x00000000000000000000000000000000000000000000000000000000000000000000000000000000000000000000000000000000000000000000000000000000000000000000000000000000000000000000000000000000000000000000000000000000000000000000000000000000000000000000000000000000000000000000000000000000000000000000000000000000000000000000000000000000000000000000000000000000000000000000000000000000000000000000000000000000000000000000000000000000000000000000000000000000000000000000000000000000000000000000000000000000000000000000000000000000","receiptsRoot":"0x56e81f171bcc55a6ff8345e692c0f86e5b48e01b996cadc001622fb5e363b421","extraData":"0x476574682f4c5649562f76312e302e302f6c696e75782f676f312e342e32","nonce":"0x29d6547c196e00e0","miner":"0xbb7b8287f3f0a933474a79eae42cbca977791171","difficulty":"0x494433b31","gasLimit":"0x1388","gasUsed":"0x0","uncles":[],"sha3Uncles":"0x1dcc4de8dec75d7aab85b567b6ccd41ad312451b948a7413f0a142fd40d49347","size":"0x220","transactionsRoot":"0x56e81f171bcc55a6ff8345e692c0f86e5b48e01b996cadc001622fb5e363b421","stateRoot":"0x3fe6bd17aa85376c7d566df97d9f2e536f37f7a87abb3a6f9e2891cf9442f2e4","mixHash":"0x943056aa305aa6d22a3c06110942980342d1f4d4b11c17711961436a0f963ea0","parentHash":"0x7abfd11e862ccde76d6ea8ee20978aac26f4bcb55de1188cc0335be13e817017","timestamp":"0x55ba4564"}
@@ -1812,24 +1800,6 @@
 "#]]);
 });
 
-<<<<<<< HEAD
-casttest!(
-    #[ignore = "reth is currently slightly broken"]
-    tx_using_sender_and_nonce,
-    |_prj, cmd| {
-        let rpc = next_http_archive_rpc_url();
-        // <https://etherscan.io/tx/0x5bcd22734cca2385dc25b2d38a3d33a640c5961bd46d390dff184c894204b594>
-        let args = vec![
-            "tx",
-            "--from",
-            "0x4648451b5F87FF8F0F7D622bD40574bb97E25980",
-            "--nonce",
-            "113642",
-            "--rpc-url",
-            rpc.as_str(),
-        ];
-        cmd.args(args).assert_success().stdout_eq(str![[r#"
-=======
 casttest!(tx_using_sender_and_nonce, |_prj, cmd| {
     let rpc = next_http_archive_rpc_url();
     // <https://etherscan.io/tx/0x5bcd22734cca2385dc25b2d38a3d33a640c5961bd46d390dff184c894204b594>
@@ -1843,7 +1813,6 @@
         rpc.as_str(),
     ];
     cmd.args(args).assert_success().stdout_eq(str![[r#"
->>>>>>> bb80198a
 
 blockHash            0x29518c1cea251b1bda5949a9b039722604ec1fb99bf9d8124cfe001c95a50bdc
 blockNumber          22287055
