--- conflicted
+++ resolved
@@ -1715,139 +1715,6 @@
 }
 
 "#]]);
-<<<<<<< HEAD
-});
-
-casttest!(zk_cast_using_paymaster, async |_prj, cmd| {
-    let node = ZkSyncNode::start();
-    let url = node.url();
-
-    let (addr, private_key) = ZkSyncNode::rich_wallets()
-        .next()
-        .map(|(addr, pk, _)| (addr, pk))
-        .expect("No rich wallets available");
-
-    // Deploy paymaster
-    cmd.args([
-        "rpc",
-        "hardhat_setCode",
-        "0xf39Fd6e51aad88F6F4ce6aB8827279cffFb92266",
-        PAYMASTER_BYTECODE,
-        "--rpc-url",
-        &url,
-    ])
-    .assert_success();
-
-    // Deploy counter
-    cmd.cast_fuse()
-        .args([
-            "rpc",
-            "hardhat_setCode",
-            "0x70997970C51812dc3A010C7d01b50e0d17dc79C8",
-            COUNTER_BYTECODE,
-            "--rpc-url",
-            &url,
-        ])
-        .assert_success();
-
-    // Fund the paymaster
-    cmd.cast_fuse()
-        .args([
-            "send",
-            "0xf39Fd6e51aad88F6F4ce6aB8827279cffFb92266",
-            "0x",
-            "--value",
-            "0.1ether",
-            "--private-key",
-            private_key,
-            "--rpc-url",
-            &url,
-        ])
-        .assert_success();
-
-    let balance_before = cmd
-        .cast_fuse()
-        .args(["balance", addr, "--rpc-url", &url])
-        .assert_success()
-        .get_output()
-        .stdout_lossy();
-
-    // Interact with the counter using the paymaster
-    cmd.cast_fuse().args([
-        "send",
-        "0x70997970C51812dc3A010C7d01b50e0d17dc79C8",
-        "increment()",
-        "--private-key",
-        private_key,
-        "--zk-paymaster-address",
-        "0xf39Fd6e51aad88F6F4ce6aB8827279cffFb92266",
-        "--zk-paymaster-input",
-        "0x8c5a344500000000000000000000000000000000000000000000000000000000000000200000000000000000000000000000000000000000000000000000000000000000",
-        "--rpc-url",
-        &url
-    ])
-    .assert_success();
-
-    let balance_after = cmd
-        .cast_fuse()
-        .args(["balance", addr, "--rpc-url", &url])
-        .assert_success()
-        .get_output()
-        .stdout_lossy();
-
-    assert_eq!(balance_after, balance_before);
-});
-
-casttest!(zk_cast_without_paymaster, async |_prj, cmd| {
-    let node = ZkSyncNode::start();
-    let url = node.url();
-
-    let (addr, private_key) = ZkSyncNode::rich_wallets()
-        .next()
-        .map(|(addr, pk, _)| (addr, pk))
-        .expect("No rich wallets available");
-
-    // Deploy counter
-    cmd.cast_fuse()
-        .args([
-            "rpc",
-            "hardhat_setCode",
-            "0x70997970C51812dc3A010C7d01b50e0d17dc79C8",
-            COUNTER_BYTECODE,
-            "--rpc-url",
-            &url,
-        ])
-        .assert_success();
-
-    let balance_before = cmd
-        .cast_fuse()
-        .args(["balance", addr, "--rpc-url", &url])
-        .assert_success()
-        .get_output()
-        .stdout_lossy();
-
-    cmd.cast_fuse()
-        .args([
-            "send",
-            "0x70997970C51812dc3A010C7d01b50e0d17dc79C8",
-            "increment()",
-            "--private-key",
-            private_key,
-            "--rpc-url",
-            &url,
-            "--gas-price",
-            "1000000000000002",
-        ])
-        .assert_success();
-
-    let balance_after = cmd
-        .cast_fuse()
-        .args(["balance", addr, "--rpc-url", &url])
-        .assert_success()
-        .get_output()
-        .stdout_lossy();
-
-    assert!(balance_after != balance_before);
 });
 
 // tests cast can decode traces when using project artifacts
@@ -2128,6 +1995,4 @@
             &chain_id.to_string(),
         ])
         .assert_success();
-=======
->>>>>>> 68fcb7dc
 });