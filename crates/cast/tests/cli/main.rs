--- conflicted
+++ resolved
@@ -16,13 +16,8 @@
     str,
     util::OutputExt,
 };
-<<<<<<< HEAD
 use std::{fs, io::Write, path::Path, str::FromStr};
 mod zk;
-=======
-use serde_json::json;
-use std::{fs, path::Path, str::FromStr};
->>>>>>> 1a5de245
 
 #[macro_use]
 extern crate foundry_test_utils;
@@ -1259,17 +1254,9 @@
     |_prj, cmd| {
         let eth_rpc_url = next_http_rpc_endpoint();
 
-<<<<<<< HEAD
-        // Call `echo "\n[\n\"0x123\",\nfalse\n]\n" | cast rpc  eth_getBlockByNumber --raw
-        cmd.args(["rpc", "--rpc-url", eth_rpc_url.as_str(), "eth_getBlockByNumber", "--raw"]).stdin(
-        |mut stdin| {
-            stdin.write_all(b"\n[\n\"0x123\",\nfalse\n]\n").unwrap();
-        },
-=======
     // Call `echo "\n[\n\"0x123\",\nfalse\n]\n" | cast rpc eth_getBlockByNumber --raw
     cmd.args(["rpc", "--rpc-url", eth_rpc_url.as_str(), "eth_getBlockByNumber", "--raw"]).stdin(
         b"\n[\n\"0x123\",\nfalse\n]\n"
->>>>>>> 1a5de245
     )
     .assert_json_stdout(str![[r#"
 {"number":"0x123","hash":"0xc5dab4e189004a1312e9db43a40abb2de91ad7dd25e75880bf36016d8e9df524","transactions":[],"logsBloom":"0x00000000000000000000000000000000000000000000000000000000000000000000000000000000000000000000000000000000000000000000000000000000000000000000000000000000000000000000000000000000000000000000000000000000000000000000000000000000000000000000000000000000000000000000000000000000000000000000000000000000000000000000000000000000000000000000000000000000000000000000000000000000000000000000000000000000000000000000000000000000000000000000000000000000000000000000000000000000000000000000000000000000000000000000000000000000","receiptsRoot":"0x56e81f171bcc55a6ff8345e692c0f86e5b48e01b996cadc001622fb5e363b421","extraData":"0x476574682f4c5649562f76312e302e302f6c696e75782f676f312e342e32","nonce":"0x29d6547c196e00e0","miner":"0xbb7b8287f3f0a933474a79eae42cbca977791171","difficulty":"0x494433b31","gasLimit":"0x1388","gasUsed":"0x0","uncles":[],"sha3Uncles":"0x1dcc4de8dec75d7aab85b567b6ccd41ad312451b948a7413f0a142fd40d49347","size":"0x220","transactionsRoot":"0x56e81f171bcc55a6ff8345e692c0f86e5b48e01b996cadc001622fb5e363b421","stateRoot":"0x3fe6bd17aa85376c7d566df97d9f2e536f37f7a87abb3a6f9e2891cf9442f2e4","mixHash":"0x943056aa305aa6d22a3c06110942980342d1f4d4b11c17711961436a0f963ea0","parentHash":"0x7abfd11e862ccde76d6ea8ee20978aac26f4bcb55de1188cc0335be13e817017","timestamp":"0x55ba4564"}
@@ -1815,24 +1802,6 @@
 "#]]);
 });
 
-<<<<<<< HEAD
-casttest!(
-    #[ignore = "reth is currently slightly broken"]
-    tx_using_sender_and_nonce,
-    |_prj, cmd| {
-        let rpc = next_http_archive_rpc_url();
-        // <https://etherscan.io/tx/0x5bcd22734cca2385dc25b2d38a3d33a640c5961bd46d390dff184c894204b594>
-        let args = vec![
-            "tx",
-            "--from",
-            "0x4648451b5F87FF8F0F7D622bD40574bb97E25980",
-            "--nonce",
-            "113642",
-            "--rpc-url",
-            rpc.as_str(),
-        ];
-        cmd.args(args).assert_success().stdout_eq(str![[r#"
-=======
 casttest!(tx_using_sender_and_nonce, |_prj, cmd| {
     let rpc = next_http_archive_rpc_url();
     // <https://etherscan.io/tx/0x5bcd22734cca2385dc25b2d38a3d33a640c5961bd46d390dff184c894204b594>
@@ -1846,7 +1815,6 @@
         rpc.as_str(),
     ];
     cmd.args(args).assert_success().stdout_eq(str![[r#"
->>>>>>> 1a5de245
 
 blockHash            0x29518c1cea251b1bda5949a9b039722604ec1fb99bf9d8124cfe001c95a50bdc
 blockNumber          22287055
@@ -4126,8 +4094,6 @@
 "#]]);
 });
 
-<<<<<<< HEAD
-=======
 casttest!(correct_json_serialization, |_prj, cmd| {
     let rpc = next_http_archive_rpc_url();
     // cast calldata "decimals()"
@@ -4165,7 +4131,6 @@
     assert_eq!(decoded, expected_output);
 });
 
->>>>>>> 1a5de245
 // Test cast abi-encode-event with indexed parameters
 casttest!(abi_encode_event_indexed, |_prj, cmd| {
     cmd.args([
@@ -4181,66 +4146,6 @@
 [topic1]: 0x0000000000000000000000001234567890123456789012345678901234567890
 [topic2]: 0x000000000000000000000000abcdefabcdefabcdefabcdefabcdefabcdefabcd
 [data]: 0x00000000000000000000000000000000000000000000000000000000000003e8
-<<<<<<< HEAD
-
-"#]]);
-});
-
-// Test cast abi-encode-event with no indexed parameters
-casttest!(abi_encode_event_no_indexed, |_prj, cmd| {
-    cmd.args([
-        "abi-encode-event",
-        "Approval(address owner, address spender, uint256 value)",
-        "0x1234567890123456789012345678901234567890",
-        "0xabcdefabcdefabcdefabcdefabcdefabcdefabcd",
-        "2000"
-    ])
-    .assert_success()
-    .stdout_eq(str![[r#"
-[topic0]: 0x8c5be1e5ebec7d5bd14f71427d1e84f3dd0314c0f7b2291e5b200ac8c7c3b925
-[data]: 0x0000000000000000000000001234567890123456789012345678901234567890000000000000000000000000abcdefabcdefabcdefabcdefabcdefabcdefabcd00000000000000000000000000000000000000000000000000000000000007d0
-
-"#]]);
-});
-
-// Test cast abi-encode-event with dynamic indexed parameter (string)
-casttest!(abi_encode_event_dynamic_indexed, |_prj, cmd| {
-    cmd.args(["abi-encode-event", "Log(string indexed message, uint256 data)", "hello", "42"])
-        .assert_success()
-        .stdout_eq(str![[r#"
-[topic0]: 0xdd970dd9b5bfe707922155b058a407655cb18288b807e2216442bca8ad83d6b5
-[topic1]: 0x984002fcc0ca639f96622add24c2edd2fe72c65e71ca3faa243e091e0bc7cdab
-[data]: 0x000000000000000000000000000000000000000000000000000000000000002a
-
-"#]]);
-});
-
-// Test cast run Celo transfer with precompiles.
-casttest!(run_celo_with_precompiles, |_prj, cmd| {
-    let rpc = next_rpc_endpoint(NamedChain::Celo);
-    cmd.args([
-        "run",
-        "0xa652b9f41bb1a617ea6b2835b3316e79f0f21b8264e7bcd20e57c4092a70a0f6",
-        "--quick",
-        "--rpc-url",
-        rpc.as_str(),
-    ])
-    .assert_success()
-    .stdout_eq(str![[r#"
-Traces:
-  [17776] 0x471EcE3750Da237f93B8E339c536989b8978a438::transfer(0xD2eB2d37d238Caeff39CFA36A013299C6DbAC56A, 138000000000000000 [1.38e17])
-    ├─ [12370] 0xFeA1B35f1D5f2A58532a70e7A32e6F2D3Bc4F7B1::transfer(0xD2eB2d37d238Caeff39CFA36A013299C6DbAC56A, 138000000000000000 [1.38e17]) [delegatecall]
-    │   ├─ [9000] CELO_TRANSFER_PRECOMPILE::00000000(00000000000000008106680ba7095cfd8f4351a8b7041da3060afb83000000000000000000000000d2eb2d37d238caeff39cfa36a013299c6dbac56a00000000000000000000000000000000000000000000000001ea4644d3010000)
-    │   │   └─ ← [Return]
-    │   ├─ emit Transfer(param0: 0x8106680Ba7095CfD8F4351a8B7041da3060Afb83, param1: 0xD2eB2d37d238Caeff39CFA36A013299C6DbAC56A, param2: 138000000000000000 [1.38e17])
-    │   └─ ← [Return] 0x0000000000000000000000000000000000000000000000000000000000000001
-    └─ ← [Return] 0x0000000000000000000000000000000000000000000000000000000000000001
-
-
-Transaction successfully executed.
-[GAS]
-=======
->>>>>>> 1a5de245
 
 "#]]);
 });
