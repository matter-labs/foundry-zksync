--- conflicted
+++ resolved
@@ -4,10 +4,7 @@
 use foundry_test_utils::{
     casttest,
     rpc::{next_http_rpc_endpoint, next_ws_rpc_endpoint},
-<<<<<<< HEAD
-=======
     str,
->>>>>>> 62cdea8f
     util::OutputExt,
 };
 use std::{fs, io::Write, path::Path, str::FromStr};
@@ -184,18 +181,12 @@
         "private-key",
         "test test test test test test test test test test test junk",
         "1",
-<<<<<<< HEAD
-    ]);
-    let output = cmd.stdout_lossy();
-    assert_eq!(output.trim(), "0x59c6995e998f97a5a0044966f0945389dc9e86dae88c7a8412f4603b6b78690d");
-=======
     ])
     .assert_success()
     .stdout_eq(str![[r#"
 0x59c6995e998f97a5a0044966f0945389dc9e86dae88c7a8412f4603b6b78690d
 
 "#]]);
->>>>>>> 62cdea8f
 });
 
 // tests that `cast wallet private-key` with options outputs the private key
