--- conflicted
+++ resolved
@@ -40,12 +40,10 @@
 yansi.workspace = true
 itertools.workspace = true
 
-<<<<<<< HEAD
+ciborium = "0.2"
+
 # zk
 foundry-zksync-compiler.workspace = true
-=======
-ciborium = "0.2"
->>>>>>> 91656a28
 
 [dev-dependencies]
 tokio = { workspace = true, features = ["macros"] }
