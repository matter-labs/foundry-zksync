//! Smart contract verification.

#![cfg_attr(not(test), warn(unused_crate_dependencies))]
#![cfg_attr(docsrs, feature(doc_cfg, doc_auto_cfg))]

<<<<<<< HEAD
#[macro_use]
extern crate tracing;

use alloy_primitives::Address;
use alloy_provider::Provider;
use clap::{Parser, ValueHint};
use eyre::Result;
use foundry_cli::{
    opts::{EtherscanOpts, RpcOpts},
    utils::{self, LoadConfig},
};
use foundry_common::{compile::ProjectCompiler, ContractsByArtifact};
use foundry_compilers::{artifacts::EvmVersion, compilers::solc::Solc, info::ContractInfo};
use foundry_config::{figment, impl_figment_convert, impl_figment_convert_cast, Config, SolcReq};
use itertools::Itertools;
use provider::VerificationProviderType;
use reqwest::Url;
use revm_primitives::HashSet;
use std::path::PathBuf;
use zk_provider::ZkVerificationContext;

=======
>>>>>>> 91656a28
mod etherscan;

pub mod provider;
<<<<<<< HEAD
pub mod zk_provider;
use provider::VerificationProvider;
=======
>>>>>>> 91656a28

pub mod bytecode;
pub use bytecode::VerifyBytecodeArgs;

pub mod retry;
pub use retry::RetryArgs;

<<<<<<< HEAD
use crate::{provider::VerificationContext, zk_provider::CompilerVerificationContext};

/// Verification provider arguments
#[derive(Clone, Debug, Parser)]
pub struct VerifierArgs {
    /// The contract verification provider to use.
    #[arg(long, help_heading = "Verifier options", default_value = "etherscan", value_enum)]
    pub verifier: VerificationProviderType,

    /// The verifier URL, if using a custom provider
    #[arg(long, help_heading = "Verifier options", env = "VERIFIER_URL")]
    pub verifier_url: Option<String>,
}

impl Default for VerifierArgs {
    fn default() -> Self {
        Self { verifier: VerificationProviderType::Etherscan, verifier_url: None }
    }
}

/// CLI arguments for `forge verify`.
#[derive(Clone, Debug, Parser)]
pub struct VerifyArgs {
    /// The address of the contract to verify.
    pub address: Address,

    /// The contract identifier in the form `<path>:<contractname>`.
    pub contract: Option<ContractInfo>,

    /// The ABI-encoded constructor arguments.
    #[arg(
        long,
        conflicts_with = "constructor_args_path",
        value_name = "ARGS",
        visible_alias = "encoded-constructor-args"
    )]
    pub constructor_args: Option<String>,

    /// The path to a file containing the constructor arguments.
    #[arg(long, value_hint = ValueHint::FilePath, value_name = "PATH")]
    pub constructor_args_path: Option<PathBuf>,

    /// Try to extract constructor arguments from on-chain creation code.
    #[arg(long)]
    pub guess_constructor_args: bool,

    /// The `solc` version to use to build the smart contract.
    #[arg(long, value_name = "VERSION")]
    pub compiler_version: Option<String>,

    /// The number of optimization runs used to build the smart contract.
    #[arg(long, visible_alias = "optimizer-runs", value_name = "NUM")]
    pub num_of_optimizations: Option<usize>,

    /// Flatten the source code before verifying.
    #[arg(long)]
    pub flatten: bool,

    /// Do not compile the flattened smart contract before verifying (if --flatten is passed).
    #[arg(short, long)]
    pub force: bool,

    /// Do not check if the contract is already verified before verifying.
    #[arg(long)]
    pub skip_is_verified_check: bool,

    /// Wait for verification result after submission.
    #[arg(long)]
    pub watch: bool,

    /// Set pre-linked libraries.
    #[arg(long, help_heading = "Linker options", env = "DAPP_LIBRARIES")]
    pub libraries: Vec<String>,

    /// The project's root path.
    ///
    /// By default root of the Git repository, if in one,
    /// or the current working directory.
    #[arg(long, value_hint = ValueHint::DirPath, value_name = "PATH")]
    pub root: Option<PathBuf>,

    /// Prints the standard json compiler input.
    ///
    /// The standard json compiler input can be used to manually submit contract verification in
    /// the browser.
    #[arg(long, conflicts_with = "flatten")]
    pub show_standard_json_input: bool,

    /// Use the Yul intermediate representation compilation pipeline.
    #[arg(long)]
    pub via_ir: bool,

    /// The EVM version to use.
    ///
    /// Overrides the version specified in the config.
    #[arg(long)]
    pub evm_version: Option<EvmVersion>,

    #[command(flatten)]
    pub etherscan: EtherscanOpts,

    #[command(flatten)]
    pub rpc: RpcOpts,

    #[command(flatten)]
    pub retry: RetryArgs,

    #[command(flatten)]
    pub verifier: VerifierArgs,

    /// Verify for zksync
    #[clap(long)]
    pub zksync: bool,
}

impl_figment_convert!(VerifyArgs);

impl figment::Provider for VerifyArgs {
    fn metadata(&self) -> figment::Metadata {
        figment::Metadata::named("Verify Provider")
    }

    fn data(
        &self,
    ) -> Result<figment::value::Map<figment::Profile, figment::value::Dict>, figment::Error> {
        let mut dict = self.etherscan.dict();
        dict.extend(self.rpc.dict());

        if let Some(root) = self.root.as_ref() {
            dict.insert("root".to_string(), figment::value::Value::serialize(root)?);
        }
        if let Some(optimizer_runs) = self.num_of_optimizations {
            dict.insert("optimizer".to_string(), figment::value::Value::serialize(true)?);
            dict.insert(
                "optimizer_runs".to_string(),
                figment::value::Value::serialize(optimizer_runs)?,
            );
        }
        if let Some(evm_version) = self.evm_version {
            dict.insert("evm_version".to_string(), figment::value::Value::serialize(evm_version)?);
        }
        if self.via_ir {
            dict.insert("via_ir".to_string(), figment::value::Value::serialize(self.via_ir)?);
        }

        Ok(figment::value::Map::from([(Config::selected_profile(), dict)]))
    }
}

impl VerifyArgs {
    /// Run the verify command to submit the contract's source code for verification on etherscan
    pub async fn run(mut self) -> Result<()> {
        let config = self.load_config_emit_warnings();

        if self.guess_constructor_args && config.get_rpc_url().is_none() {
            eyre::bail!(
                "You have to provide a valid RPC URL to use --guess-constructor-args feature"
            )
        }

        // If chain is not set, we try to get it from the RPC
        // If RPC is not set, the default chain is used
        let chain = match config.get_rpc_url() {
            Some(_) => {
                let provider = utils::get_provider(&config)?;
                utils::get_chain(config.chain, provider).await?
            }
            None => config.chain.unwrap_or_default(),
        };

        let context = if self.zksync {
            CompilerVerificationContext::ZkSolc(self.zk_resolve_context().await?)
        } else {
            CompilerVerificationContext::Solc(self.resolve_context().await?)
        };

        self.etherscan.chain = Some(chain);
        self.etherscan.key = config.get_etherscan_config_with_chain(Some(chain))?.map(|c| c.key);

        if self.show_standard_json_input {
            let args = EtherscanVerificationProvider::default()
                .create_verify_request(&self, &context)
                .await?;
            println!("{}", args.source);
            return Ok(())
        }

        let verifier_url = self.verifier.verifier_url.clone();
        println!("Start verifying contract `{}` deployed on {chain}", self.address);
        self.verifier.verifier.client(&self.etherscan.key())?.verify(self, context).await.map_err(|err| {
            if let Some(verifier_url) = verifier_url {
                 match Url::parse(&verifier_url) {
                    Ok(url) => {
                        if is_host_only(&url) {
                            return err.wrap_err(format!(
                                "Provided URL `{verifier_url}` is host only.\n Did you mean to use the API endpoint`{verifier_url}/api` ?"
                            ))
                        }
                    }
                    Err(url_err) => {
                        return err.wrap_err(format!(
                            "Invalid URL {verifier_url} provided: {url_err}"
                        ))
                    }
                }
            }

            err
        })
    }

    /// Returns the configured verification provider
    pub fn verification_provider(&self) -> Result<Box<dyn VerificationProvider>> {
        self.verifier.verifier.client(&self.etherscan.key())
    }

    /// Resolves [VerificationContext] object either from entered contract name or by trying to
    /// match bytecode located at given address.
    pub async fn resolve_context(&self) -> Result<VerificationContext> {
        let mut config = self.load_config_emit_warnings();
        config.libraries.extend(self.libraries.clone());

        let project = config.project()?;

        if let Some(ref contract) = self.contract {
            let contract_path = if let Some(ref path) = contract.path {
                project.root().join(PathBuf::from(path))
            } else {
                project.find_contract_path(&contract.name)?
            };

            let version = if let Some(ref version) = self.compiler_version {
                version.trim_start_matches('v').parse()?
            } else if let Some(ref solc) = config.solc {
                match solc {
                    SolcReq::Version(version) => version.to_owned(),
                    SolcReq::Local(solc) => Solc::new(solc)?.version,
                }
            } else if let Some(entry) = project
                .read_cache_file()
                .ok()
                .and_then(|mut cache| cache.files.remove(&contract_path))
            {
                let unique_versions = entry
                    .artifacts
                    .get(&contract.name)
                    .map(|artifacts| artifacts.keys().collect::<HashSet<_>>())
                    .unwrap_or_default();

                if unique_versions.is_empty() {
                    eyre::bail!("No matching artifact found for {}", contract.name);
                } else if unique_versions.len() > 1 {
                    warn!(
                        "Ambiguous compiler versions found in cache: {}",
                        unique_versions.iter().join(", ")
                    );
                    eyre::bail!("Compiler version has to be set in `foundry.toml`. If the project was not deployed with foundry, specify the version through `--compiler-version` flag.")
                }

                unique_versions.into_iter().next().unwrap().to_owned()
            } else {
                eyre::bail!("If cache is disabled, compiler version must be either provided with `--compiler-version` option or set in foundry.toml")
            };

            VerificationContext::new(contract_path, contract.name.clone(), version, config)
        } else {
            if config.get_rpc_url().is_none() {
                eyre::bail!("You have to provide a contract name or a valid RPC URL")
            }
            let provider = utils::get_provider(&config)?;
            let code = provider.get_code_at(self.address).await?;

            let output = ProjectCompiler::new().compile(&project)?;
            let contracts = ContractsByArtifact::new(
                output.artifact_ids().map(|(id, artifact)| (id, artifact.clone().into())),
            );

            let Some((artifact_id, _)) = contracts.find_by_deployed_code_exact(&code) else {
                eyre::bail!(format!(
                    "Bytecode at {} does not match any local contracts",
                    self.address
                ))
            };

            VerificationContext::new(
                artifact_id.source.clone(),
                artifact_id.name.split('.').next().unwrap().to_owned(),
                artifact_id.version.clone(),
                config,
            )
        }
    }

    pub async fn zk_resolve_context(&self) -> Result<ZkVerificationContext> {
        let mut config = self.load_config_emit_warnings();
        config.libraries.extend(self.libraries.clone());

        let project = foundry_zksync_compiler::config_create_project(&config, config.cache, false)?;

        if let Some(ref contract) = self.contract {
            let contract_path = if let Some(ref path) = contract.path {
                project.root().join(PathBuf::from(path))
            } else {
                project.find_contract_path(&contract.name)?
            };

            let version = if let Some(ref version) = self.compiler_version {
                version.trim_start_matches('v').parse()?
            } else if let Some(ref solc) = config.solc {
                match solc {
                    SolcReq::Version(version) => version.to_owned(),
                    SolcReq::Local(solc) => Solc::new(solc)?.version,
                }
            } else if let Some(entry) = project
                .read_cache_file()
                .ok()
                .and_then(|mut cache| cache.files.remove(&contract_path))
            {
                let unique_versions = entry
                    .artifacts
                    .get(&contract.name)
                    .map(|artifacts| artifacts.keys().collect::<HashSet<_>>())
                    .unwrap_or_default();

                if unique_versions.is_empty() {
                    eyre::bail!("No matching artifact found for {}", contract.name);
                } else if unique_versions.len() > 1 {
                    warn!(
                        "Ambiguous compiler versions found in cache: {}",
                        unique_versions.iter().join(", ")
                    );
                    eyre::bail!("Compiler version has to be set in `foundry.toml`. If the project was not deployed with foundry, specify the version through `--compiler-version` flag.")
                }

                unique_versions.into_iter().next().unwrap().to_owned()
            } else {
                eyre::bail!("If cache is disabled, compiler version must be either provided with `--compiler-version` option or set in foundry.toml")
            };

            ZkVerificationContext::new(contract_path, contract.name.clone(), version, config)
        } else {
            if config.get_rpc_url().is_none() {
                eyre::bail!("You have to provide a contract name or a valid RPC URL")
            }
            let provider = utils::get_provider(&config)?;
            let code = provider.get_code_at(self.address).await?;

            let output = ProjectCompiler::new().zksync_compile(&project, None)?;
            let contracts = ContractsByArtifact::new(
                output.artifact_ids().map(|(id, artifact)| (id, artifact.clone().into())),
            );

            let Some((artifact_id, _)) = contracts.find_by_deployed_code_exact(&code) else {
                eyre::bail!(format!(
                    "Bytecode at {} does not match any local contracts",
                    self.address
                ))
            };

            ZkVerificationContext::new(
                artifact_id.source.clone(),
                artifact_id.name.split('.').next().unwrap().to_owned(),
                artifact_id.version.clone(),
                config,
            )
        }
    }
}

/// Check verification status arguments
#[derive(Clone, Debug, Parser)]
pub struct VerifyCheckArgs {
    /// The verification ID.
    ///
    /// For Etherscan - Submission GUID.
    ///
    /// For Sourcify - Contract Address.
    id: String,

    #[command(flatten)]
    retry: RetryArgs,

    #[command(flatten)]
    etherscan: EtherscanOpts,

    #[command(flatten)]
    verifier: VerifierArgs,
}

impl_figment_convert_cast!(VerifyCheckArgs);

impl VerifyCheckArgs {
    /// Run the verify command to submit the contract's source code for verification on etherscan
    pub async fn run(self) -> Result<()> {
        println!("Checking verification status on {}", self.etherscan.chain.unwrap_or_default());
        self.verifier.verifier.client(&self.etherscan.key())?.check(self).await
    }
}

impl figment::Provider for VerifyCheckArgs {
    fn metadata(&self) -> figment::Metadata {
        figment::Metadata::named("Verify Check Provider")
    }

    fn data(
        &self,
    ) -> Result<figment::value::Map<figment::Profile, figment::value::Dict>, figment::Error> {
        self.etherscan.data()
    }
}
=======
mod sourcify;
>>>>>>> 91656a28

pub mod verify;
pub use verify::{VerifierArgs, VerifyArgs, VerifyCheckArgs};

mod types;

mod utils;

#[macro_use]
extern crate tracing;<|MERGE_RESOLUTION|>--- conflicted
+++ resolved
@@ -3,38 +3,10 @@
 #![cfg_attr(not(test), warn(unused_crate_dependencies))]
 #![cfg_attr(docsrs, feature(doc_cfg, doc_auto_cfg))]
 
-<<<<<<< HEAD
-#[macro_use]
-extern crate tracing;
-
-use alloy_primitives::Address;
-use alloy_provider::Provider;
-use clap::{Parser, ValueHint};
-use eyre::Result;
-use foundry_cli::{
-    opts::{EtherscanOpts, RpcOpts},
-    utils::{self, LoadConfig},
-};
-use foundry_common::{compile::ProjectCompiler, ContractsByArtifact};
-use foundry_compilers::{artifacts::EvmVersion, compilers::solc::Solc, info::ContractInfo};
-use foundry_config::{figment, impl_figment_convert, impl_figment_convert_cast, Config, SolcReq};
-use itertools::Itertools;
-use provider::VerificationProviderType;
-use reqwest::Url;
-use revm_primitives::HashSet;
-use std::path::PathBuf;
-use zk_provider::ZkVerificationContext;
-
-=======
->>>>>>> 91656a28
 mod etherscan;
 
 pub mod provider;
-<<<<<<< HEAD
 pub mod zk_provider;
-use provider::VerificationProvider;
-=======
->>>>>>> 91656a28
 
 pub mod bytecode;
 pub use bytecode::VerifyBytecodeArgs;
@@ -42,420 +14,7 @@
 pub mod retry;
 pub use retry::RetryArgs;
 
-<<<<<<< HEAD
-use crate::{provider::VerificationContext, zk_provider::CompilerVerificationContext};
-
-/// Verification provider arguments
-#[derive(Clone, Debug, Parser)]
-pub struct VerifierArgs {
-    /// The contract verification provider to use.
-    #[arg(long, help_heading = "Verifier options", default_value = "etherscan", value_enum)]
-    pub verifier: VerificationProviderType,
-
-    /// The verifier URL, if using a custom provider
-    #[arg(long, help_heading = "Verifier options", env = "VERIFIER_URL")]
-    pub verifier_url: Option<String>,
-}
-
-impl Default for VerifierArgs {
-    fn default() -> Self {
-        Self { verifier: VerificationProviderType::Etherscan, verifier_url: None }
-    }
-}
-
-/// CLI arguments for `forge verify`.
-#[derive(Clone, Debug, Parser)]
-pub struct VerifyArgs {
-    /// The address of the contract to verify.
-    pub address: Address,
-
-    /// The contract identifier in the form `<path>:<contractname>`.
-    pub contract: Option<ContractInfo>,
-
-    /// The ABI-encoded constructor arguments.
-    #[arg(
-        long,
-        conflicts_with = "constructor_args_path",
-        value_name = "ARGS",
-        visible_alias = "encoded-constructor-args"
-    )]
-    pub constructor_args: Option<String>,
-
-    /// The path to a file containing the constructor arguments.
-    #[arg(long, value_hint = ValueHint::FilePath, value_name = "PATH")]
-    pub constructor_args_path: Option<PathBuf>,
-
-    /// Try to extract constructor arguments from on-chain creation code.
-    #[arg(long)]
-    pub guess_constructor_args: bool,
-
-    /// The `solc` version to use to build the smart contract.
-    #[arg(long, value_name = "VERSION")]
-    pub compiler_version: Option<String>,
-
-    /// The number of optimization runs used to build the smart contract.
-    #[arg(long, visible_alias = "optimizer-runs", value_name = "NUM")]
-    pub num_of_optimizations: Option<usize>,
-
-    /// Flatten the source code before verifying.
-    #[arg(long)]
-    pub flatten: bool,
-
-    /// Do not compile the flattened smart contract before verifying (if --flatten is passed).
-    #[arg(short, long)]
-    pub force: bool,
-
-    /// Do not check if the contract is already verified before verifying.
-    #[arg(long)]
-    pub skip_is_verified_check: bool,
-
-    /// Wait for verification result after submission.
-    #[arg(long)]
-    pub watch: bool,
-
-    /// Set pre-linked libraries.
-    #[arg(long, help_heading = "Linker options", env = "DAPP_LIBRARIES")]
-    pub libraries: Vec<String>,
-
-    /// The project's root path.
-    ///
-    /// By default root of the Git repository, if in one,
-    /// or the current working directory.
-    #[arg(long, value_hint = ValueHint::DirPath, value_name = "PATH")]
-    pub root: Option<PathBuf>,
-
-    /// Prints the standard json compiler input.
-    ///
-    /// The standard json compiler input can be used to manually submit contract verification in
-    /// the browser.
-    #[arg(long, conflicts_with = "flatten")]
-    pub show_standard_json_input: bool,
-
-    /// Use the Yul intermediate representation compilation pipeline.
-    #[arg(long)]
-    pub via_ir: bool,
-
-    /// The EVM version to use.
-    ///
-    /// Overrides the version specified in the config.
-    #[arg(long)]
-    pub evm_version: Option<EvmVersion>,
-
-    #[command(flatten)]
-    pub etherscan: EtherscanOpts,
-
-    #[command(flatten)]
-    pub rpc: RpcOpts,
-
-    #[command(flatten)]
-    pub retry: RetryArgs,
-
-    #[command(flatten)]
-    pub verifier: VerifierArgs,
-
-    /// Verify for zksync
-    #[clap(long)]
-    pub zksync: bool,
-}
-
-impl_figment_convert!(VerifyArgs);
-
-impl figment::Provider for VerifyArgs {
-    fn metadata(&self) -> figment::Metadata {
-        figment::Metadata::named("Verify Provider")
-    }
-
-    fn data(
-        &self,
-    ) -> Result<figment::value::Map<figment::Profile, figment::value::Dict>, figment::Error> {
-        let mut dict = self.etherscan.dict();
-        dict.extend(self.rpc.dict());
-
-        if let Some(root) = self.root.as_ref() {
-            dict.insert("root".to_string(), figment::value::Value::serialize(root)?);
-        }
-        if let Some(optimizer_runs) = self.num_of_optimizations {
-            dict.insert("optimizer".to_string(), figment::value::Value::serialize(true)?);
-            dict.insert(
-                "optimizer_runs".to_string(),
-                figment::value::Value::serialize(optimizer_runs)?,
-            );
-        }
-        if let Some(evm_version) = self.evm_version {
-            dict.insert("evm_version".to_string(), figment::value::Value::serialize(evm_version)?);
-        }
-        if self.via_ir {
-            dict.insert("via_ir".to_string(), figment::value::Value::serialize(self.via_ir)?);
-        }
-
-        Ok(figment::value::Map::from([(Config::selected_profile(), dict)]))
-    }
-}
-
-impl VerifyArgs {
-    /// Run the verify command to submit the contract's source code for verification on etherscan
-    pub async fn run(mut self) -> Result<()> {
-        let config = self.load_config_emit_warnings();
-
-        if self.guess_constructor_args && config.get_rpc_url().is_none() {
-            eyre::bail!(
-                "You have to provide a valid RPC URL to use --guess-constructor-args feature"
-            )
-        }
-
-        // If chain is not set, we try to get it from the RPC
-        // If RPC is not set, the default chain is used
-        let chain = match config.get_rpc_url() {
-            Some(_) => {
-                let provider = utils::get_provider(&config)?;
-                utils::get_chain(config.chain, provider).await?
-            }
-            None => config.chain.unwrap_or_default(),
-        };
-
-        let context = if self.zksync {
-            CompilerVerificationContext::ZkSolc(self.zk_resolve_context().await?)
-        } else {
-            CompilerVerificationContext::Solc(self.resolve_context().await?)
-        };
-
-        self.etherscan.chain = Some(chain);
-        self.etherscan.key = config.get_etherscan_config_with_chain(Some(chain))?.map(|c| c.key);
-
-        if self.show_standard_json_input {
-            let args = EtherscanVerificationProvider::default()
-                .create_verify_request(&self, &context)
-                .await?;
-            println!("{}", args.source);
-            return Ok(())
-        }
-
-        let verifier_url = self.verifier.verifier_url.clone();
-        println!("Start verifying contract `{}` deployed on {chain}", self.address);
-        self.verifier.verifier.client(&self.etherscan.key())?.verify(self, context).await.map_err(|err| {
-            if let Some(verifier_url) = verifier_url {
-                 match Url::parse(&verifier_url) {
-                    Ok(url) => {
-                        if is_host_only(&url) {
-                            return err.wrap_err(format!(
-                                "Provided URL `{verifier_url}` is host only.\n Did you mean to use the API endpoint`{verifier_url}/api` ?"
-                            ))
-                        }
-                    }
-                    Err(url_err) => {
-                        return err.wrap_err(format!(
-                            "Invalid URL {verifier_url} provided: {url_err}"
-                        ))
-                    }
-                }
-            }
-
-            err
-        })
-    }
-
-    /// Returns the configured verification provider
-    pub fn verification_provider(&self) -> Result<Box<dyn VerificationProvider>> {
-        self.verifier.verifier.client(&self.etherscan.key())
-    }
-
-    /// Resolves [VerificationContext] object either from entered contract name or by trying to
-    /// match bytecode located at given address.
-    pub async fn resolve_context(&self) -> Result<VerificationContext> {
-        let mut config = self.load_config_emit_warnings();
-        config.libraries.extend(self.libraries.clone());
-
-        let project = config.project()?;
-
-        if let Some(ref contract) = self.contract {
-            let contract_path = if let Some(ref path) = contract.path {
-                project.root().join(PathBuf::from(path))
-            } else {
-                project.find_contract_path(&contract.name)?
-            };
-
-            let version = if let Some(ref version) = self.compiler_version {
-                version.trim_start_matches('v').parse()?
-            } else if let Some(ref solc) = config.solc {
-                match solc {
-                    SolcReq::Version(version) => version.to_owned(),
-                    SolcReq::Local(solc) => Solc::new(solc)?.version,
-                }
-            } else if let Some(entry) = project
-                .read_cache_file()
-                .ok()
-                .and_then(|mut cache| cache.files.remove(&contract_path))
-            {
-                let unique_versions = entry
-                    .artifacts
-                    .get(&contract.name)
-                    .map(|artifacts| artifacts.keys().collect::<HashSet<_>>())
-                    .unwrap_or_default();
-
-                if unique_versions.is_empty() {
-                    eyre::bail!("No matching artifact found for {}", contract.name);
-                } else if unique_versions.len() > 1 {
-                    warn!(
-                        "Ambiguous compiler versions found in cache: {}",
-                        unique_versions.iter().join(", ")
-                    );
-                    eyre::bail!("Compiler version has to be set in `foundry.toml`. If the project was not deployed with foundry, specify the version through `--compiler-version` flag.")
-                }
-
-                unique_versions.into_iter().next().unwrap().to_owned()
-            } else {
-                eyre::bail!("If cache is disabled, compiler version must be either provided with `--compiler-version` option or set in foundry.toml")
-            };
-
-            VerificationContext::new(contract_path, contract.name.clone(), version, config)
-        } else {
-            if config.get_rpc_url().is_none() {
-                eyre::bail!("You have to provide a contract name or a valid RPC URL")
-            }
-            let provider = utils::get_provider(&config)?;
-            let code = provider.get_code_at(self.address).await?;
-
-            let output = ProjectCompiler::new().compile(&project)?;
-            let contracts = ContractsByArtifact::new(
-                output.artifact_ids().map(|(id, artifact)| (id, artifact.clone().into())),
-            );
-
-            let Some((artifact_id, _)) = contracts.find_by_deployed_code_exact(&code) else {
-                eyre::bail!(format!(
-                    "Bytecode at {} does not match any local contracts",
-                    self.address
-                ))
-            };
-
-            VerificationContext::new(
-                artifact_id.source.clone(),
-                artifact_id.name.split('.').next().unwrap().to_owned(),
-                artifact_id.version.clone(),
-                config,
-            )
-        }
-    }
-
-    pub async fn zk_resolve_context(&self) -> Result<ZkVerificationContext> {
-        let mut config = self.load_config_emit_warnings();
-        config.libraries.extend(self.libraries.clone());
-
-        let project = foundry_zksync_compiler::config_create_project(&config, config.cache, false)?;
-
-        if let Some(ref contract) = self.contract {
-            let contract_path = if let Some(ref path) = contract.path {
-                project.root().join(PathBuf::from(path))
-            } else {
-                project.find_contract_path(&contract.name)?
-            };
-
-            let version = if let Some(ref version) = self.compiler_version {
-                version.trim_start_matches('v').parse()?
-            } else if let Some(ref solc) = config.solc {
-                match solc {
-                    SolcReq::Version(version) => version.to_owned(),
-                    SolcReq::Local(solc) => Solc::new(solc)?.version,
-                }
-            } else if let Some(entry) = project
-                .read_cache_file()
-                .ok()
-                .and_then(|mut cache| cache.files.remove(&contract_path))
-            {
-                let unique_versions = entry
-                    .artifacts
-                    .get(&contract.name)
-                    .map(|artifacts| artifacts.keys().collect::<HashSet<_>>())
-                    .unwrap_or_default();
-
-                if unique_versions.is_empty() {
-                    eyre::bail!("No matching artifact found for {}", contract.name);
-                } else if unique_versions.len() > 1 {
-                    warn!(
-                        "Ambiguous compiler versions found in cache: {}",
-                        unique_versions.iter().join(", ")
-                    );
-                    eyre::bail!("Compiler version has to be set in `foundry.toml`. If the project was not deployed with foundry, specify the version through `--compiler-version` flag.")
-                }
-
-                unique_versions.into_iter().next().unwrap().to_owned()
-            } else {
-                eyre::bail!("If cache is disabled, compiler version must be either provided with `--compiler-version` option or set in foundry.toml")
-            };
-
-            ZkVerificationContext::new(contract_path, contract.name.clone(), version, config)
-        } else {
-            if config.get_rpc_url().is_none() {
-                eyre::bail!("You have to provide a contract name or a valid RPC URL")
-            }
-            let provider = utils::get_provider(&config)?;
-            let code = provider.get_code_at(self.address).await?;
-
-            let output = ProjectCompiler::new().zksync_compile(&project, None)?;
-            let contracts = ContractsByArtifact::new(
-                output.artifact_ids().map(|(id, artifact)| (id, artifact.clone().into())),
-            );
-
-            let Some((artifact_id, _)) = contracts.find_by_deployed_code_exact(&code) else {
-                eyre::bail!(format!(
-                    "Bytecode at {} does not match any local contracts",
-                    self.address
-                ))
-            };
-
-            ZkVerificationContext::new(
-                artifact_id.source.clone(),
-                artifact_id.name.split('.').next().unwrap().to_owned(),
-                artifact_id.version.clone(),
-                config,
-            )
-        }
-    }
-}
-
-/// Check verification status arguments
-#[derive(Clone, Debug, Parser)]
-pub struct VerifyCheckArgs {
-    /// The verification ID.
-    ///
-    /// For Etherscan - Submission GUID.
-    ///
-    /// For Sourcify - Contract Address.
-    id: String,
-
-    #[command(flatten)]
-    retry: RetryArgs,
-
-    #[command(flatten)]
-    etherscan: EtherscanOpts,
-
-    #[command(flatten)]
-    verifier: VerifierArgs,
-}
-
-impl_figment_convert_cast!(VerifyCheckArgs);
-
-impl VerifyCheckArgs {
-    /// Run the verify command to submit the contract's source code for verification on etherscan
-    pub async fn run(self) -> Result<()> {
-        println!("Checking verification status on {}", self.etherscan.chain.unwrap_or_default());
-        self.verifier.verifier.client(&self.etherscan.key())?.check(self).await
-    }
-}
-
-impl figment::Provider for VerifyCheckArgs {
-    fn metadata(&self) -> figment::Metadata {
-        figment::Metadata::named("Verify Check Provider")
-    }
-
-    fn data(
-        &self,
-    ) -> Result<figment::value::Map<figment::Profile, figment::value::Dict>, figment::Error> {
-        self.etherscan.data()
-    }
-}
-=======
 mod sourcify;
->>>>>>> 91656a28
 
 pub mod verify;
 pub use verify::{VerifierArgs, VerifyArgs, VerifyCheckArgs};
