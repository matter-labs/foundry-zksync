--- conflicted
+++ resolved
@@ -1,35 +1,27 @@
 use crate::{
-    VerifierArgs,
     provider::{VerificationContext, VerificationProvider},
     retry::RETRY_CHECK_ON_VERIFY,
-<<<<<<< HEAD
     verify::{ContractLanguage, VerifyArgs, VerifyCheckArgs},
-=======
-    verify::{VerifyArgs, VerifyCheckArgs},
     zk_provider::CompilerVerificationContext,
     VerifierArgs,
->>>>>>> 35f1cb18
 };
 use alloy_json_abi::Function;
 use alloy_primitives::hex;
 use alloy_provider::Provider;
 use alloy_rpc_types::TransactionTrait;
-use eyre::{Context, OptionExt, Result, eyre};
+use eyre::{eyre, Context, OptionExt, Result};
 use foundry_block_explorers::{
-    Client, EtherscanApiVersion,
     errors::EtherscanError,
     utils::lookup_compiler_version,
     verify::{CodeFormat, VerifyContract},
+    Client, EtherscanApiVersion,
 };
 use foundry_cli::{
     opts::EtherscanOpts,
-    utils::{LoadConfig, get_provider, read_constructor_args_file},
+    utils::{get_provider, read_constructor_args_file, LoadConfig},
 };
 use foundry_common::{abi::encode_function_args, retry::RetryError};
-<<<<<<< HEAD
-use foundry_compilers::{Artifact, artifacts::BytecodeObject};
-=======
->>>>>>> 35f1cb18
+use foundry_compilers::{artifacts::BytecodeObject, Artifact};
 use foundry_config::Config;
 use foundry_evm::constants::DEFAULT_CREATE2_DEPLOYER;
 use regex::Regex;
@@ -345,29 +337,20 @@
             }
         };
 
-<<<<<<< HEAD
         let lang = args.detect_language(context);
 
-        let mut compiler_version = context.compiler_version.clone();
-=======
         let mut compiler_version = context.compiler_version().clone();
->>>>>>> 35f1cb18
         compiler_version.build = match RE_BUILD_COMMIT.captures(compiler_version.build.as_str()) {
             Some(cap) => BuildMetadata::new(cap.name("commit").unwrap().as_str())?,
             _ => BuildMetadata::EMPTY,
         };
 
-<<<<<<< HEAD
         let compiler_version = if matches!(lang, ContractLanguage::Vyper) {
             format!("vyper:{}", compiler_version.to_string().split('+').next().unwrap_or("0.0.0"))
         } else {
-            format!("v{}", ensure_solc_build_metadata(context.compiler_version.clone()).await?)
+            format!("v{}", ensure_solc_build_metadata(compiler_version.clone()).await?)
         };
 
-=======
-        let compiler_version =
-            format!("v{}", ensure_solc_build_metadata(compiler_version.clone()).await?);
->>>>>>> 35f1cb18
         let constructor_args = self.constructor_args(args, context).await?;
         let mut verify_args =
             VerifyContract::new(args.address, contract_name, source, compiler_version)
@@ -470,9 +453,7 @@
         } else if transaction.to() == Some(DEFAULT_CREATE2_DEPLOYER) {
             &transaction.inner.inner.input()[32..]
         } else {
-            eyre::bail!(
-                "Fetching of constructor arguments is not supported for contracts created by contracts"
-            )
+            eyre::bail!("Fetching of constructor arguments is not supported for contracts created by contracts")
         };
 
         let bytecode = context.get_target_bytecode()?;
