<<<<<<< HEAD
use super::{provider::VerificationProvider, VerifyArgs, VerifyCheckArgs};
use crate::{
    provider::VerificationContext,
    retry::RETRY_CHECK_ON_VERIFY,
    zk_provider::{CompilerVerificationContext, ZkVerificationContext},
=======
use crate::{
    provider::{VerificationContext, VerificationProvider},
    retry::RETRY_CHECK_ON_VERIFY,
    verify::{VerifyArgs, VerifyCheckArgs},
>>>>>>> 91656a28
};
use alloy_json_abi::Function;
use alloy_primitives::hex;
use alloy_provider::Provider;
use eyre::{eyre, Context, OptionExt, Result};
use foundry_block_explorers::{
    errors::EtherscanError,
    utils::lookup_compiler_version,
    verify::{CodeFormat, VerifyContract},
    Client,
};
use foundry_cli::utils::{get_provider, read_constructor_args_file, LoadConfig};
use foundry_common::{
    abi::encode_function_args,
    retry::{Retry, RetryError},
    shell,
};
use foundry_compilers::{artifacts::BytecodeObject, Artifact};
use foundry_config::{Chain, Config};
use foundry_evm::constants::DEFAULT_CREATE2_DEPLOYER;
use futures::FutureExt;
use regex::Regex;
use semver::{BuildMetadata, Version};
use std::{fmt::Debug, sync::LazyLock};

mod flatten;

mod standard_json;

pub static RE_BUILD_COMMIT: LazyLock<Regex> =
    LazyLock::new(|| Regex::new(r"(?P<commit>commit\.[0-9,a-f]{8})").unwrap());

#[derive(Clone, Debug, Default)]
#[non_exhaustive]
pub struct EtherscanVerificationProvider;

/// The contract source provider for [EtherscanVerificationProvider]
///
/// Returns source, contract_name and the source [CodeFormat]
trait EtherscanSourceProvider: Send + Sync + Debug {
    fn source(
        &self,
        args: &VerifyArgs,
        context: &VerificationContext,
    ) -> Result<(String, String, CodeFormat)>;

    fn zk_source(
        &self,
        args: &VerifyArgs,
        context: &ZkVerificationContext,
    ) -> Result<(String, String, CodeFormat)>;
}

#[async_trait::async_trait]
impl VerificationProvider for EtherscanVerificationProvider {
    async fn preflight_verify_check(
        &mut self,
        args: VerifyArgs,
        context: CompilerVerificationContext,
    ) -> Result<()> {
        let _ = self.prepare_verify_request(&args, &context).await?;
        Ok(())
    }

<<<<<<< HEAD
    async fn verify(
        &mut self,
        args: VerifyArgs,
        context: CompilerVerificationContext,
    ) -> Result<()> {
        let (etherscan, verify_args) = self.prepare_request(&args, &context).await?;
=======
    async fn verify(&mut self, args: VerifyArgs, context: VerificationContext) -> Result<()> {
        let (etherscan, verify_args) = self.prepare_verify_request(&args, &context).await?;
>>>>>>> 91656a28

        if !args.skip_is_verified_check &&
            self.is_contract_verified(&etherscan, &verify_args).await?
        {
            println!(
                "\nContract [{}] {:?} is already verified. Skipping verification.",
                verify_args.contract_name,
                verify_args.address.to_checksum(None)
            );

            return Ok(())
        }

        trace!(?verify_args, "submitting verification request");

        let retry: Retry = args.retry.into();
        let resp = retry
            .run_async(|| async {
                println!(
                    "\nSubmitting verification for [{}] {}.",
                    verify_args.contract_name, verify_args.address
                );
                let resp = etherscan
                    .submit_contract_verification(&verify_args)
                    .await
                    .wrap_err_with(|| {
                        // valid json
                        let args = serde_json::to_string(&verify_args).unwrap();
                        error!(?args, "Failed to submit verification");
                        format!("Failed to submit contract verification, payload:\n{args}")
                    })?;

                trace!(?resp, "Received verification response");

                if resp.status == "0" {
                    if resp.result == "Contract source code already verified"
                        // specific for blockscout response
                        || resp.result == "Smart-contract already verified."
                    {
                        return Ok(None)
                    }

                    if resp.result.starts_with("Unable to locate ContractCode at") {
                        warn!("{}", resp.result);
                        return Err(eyre!("Etherscan could not detect the deployment."))
                    }

                    warn!("Failed verify submission: {:?}", resp);
                    eprintln!(
                        "Encountered an error verifying this contract:\nResponse: `{}`\nDetails: `{}`",
                        resp.message, resp.result
                    );
                    std::process::exit(1);
                }

                Ok(Some(resp))
            })
            .await?;

        if let Some(resp) = resp {
            println!(
                "Submitted contract for verification:\n\tResponse: `{}`\n\tGUID: `{}`\n\tURL: {}",
                resp.message,
                resp.result,
                etherscan.address_url(args.address)
            );

            if args.watch {
                let check_args = VerifyCheckArgs {
                    id: resp.result,
                    etherscan: args.etherscan,
                    retry: RETRY_CHECK_ON_VERIFY,
                    verifier: args.verifier,
                };
                // return check_args.run().await
                return self.check(check_args).await
            }
        } else {
            println!("Contract source code already verified");
        }

        Ok(())
    }

    /// Executes the command to check verification status on Etherscan
    async fn check(&self, args: VerifyCheckArgs) -> Result<()> {
        let config = args.try_load_config_emit_warnings()?;
        let etherscan = self.client(
            args.etherscan.chain.unwrap_or_default(),
            args.verifier.verifier_url.as_deref(),
            args.etherscan.key().as_deref(),
            &config,
        )?;
        let retry: Retry = args.retry.into();
        retry
            .run_async_until_break(|| {
                async {
                    let resp = etherscan
                        .check_contract_verification_status(args.id.clone())
                        .await
                        .wrap_err("Failed to request verification status")
                        .map_err(RetryError::Retry)?;

                    trace!(?resp, "Received verification response");

                    eprintln!(
                        "Contract verification status:\nResponse: `{}`\nDetails: `{}`",
                        resp.message, resp.result
                    );

                    if resp.result == "Pending in queue" {
                        return Err(RetryError::Retry(eyre!("Verification is still pending...",)))
                    }

                    if resp.result == "In progress" {
                        return Err(RetryError::Retry(eyre!("Verification is in progress...",)))
                    }

                    if resp.result == "Unable to verify" {
                        return Err(RetryError::Retry(eyre!("Unable to verify.",)))
                    }

                    if resp.result == "Already Verified" {
                        println!("Contract source code already verified");
                        return Ok(())
                    }

                    if resp.status == "0" {
                        return Err(RetryError::Break(eyre!("Contract failed to verify.",)))
                    }

                    if resp.result == "Pass - Verified" {
                        println!("Contract successfully verified");
                    }

                    Ok(())
                }
                .boxed()
            })
            .await
            .wrap_err("Checking verification result failed")
    }
}

impl EtherscanVerificationProvider {
    /// Create a source provider
    fn source_provider(&self, args: &VerifyArgs) -> Box<dyn EtherscanSourceProvider> {
        if args.flatten {
            Box::new(flatten::EtherscanFlattenedSource)
        } else {
            Box::new(standard_json::EtherscanStandardJsonSource)
        }
    }

    /// Configures the API request to the Etherscan API using the given [`VerifyArgs`].
    async fn prepare_verify_request(
        &mut self,
        args: &VerifyArgs,
        context: &CompilerVerificationContext,
    ) -> Result<(Client, VerifyContract)> {
        let config = args.try_load_config_emit_warnings()?;

        let etherscan = self.client(
            args.etherscan.chain.unwrap_or_default(),
            args.verifier.verifier_url.as_deref(),
            args.etherscan.key().as_deref(),
            &config,
        )?;
        let verify_args = self.create_verify_request(args, context).await?;

        Ok((etherscan, verify_args))
    }

    /// Queries the Etherscan API to verify if the contract is already verified.
    async fn is_contract_verified(
        &self,
        etherscan: &Client,
        verify_contract: &VerifyContract,
    ) -> Result<bool> {
        let check = etherscan.contract_abi(verify_contract.address).await;

        if let Err(err) = check {
            match err {
                EtherscanError::ContractCodeNotVerified(_) => return Ok(false),
                error => return Err(error.into()),
            }
        }

        Ok(true)
    }

    /// Create an Etherscan client.
    pub(crate) fn client(
        &self,
        chain: Chain,
        verifier_url: Option<&str>,
        etherscan_key: Option<&str>,
        config: &Config,
    ) -> Result<Client> {
        let etherscan_config = config.get_etherscan_config_with_chain(Some(chain))?;

        let etherscan_api_url = verifier_url
            .or_else(|| etherscan_config.as_ref().map(|c| c.api_url.as_str()))
            .map(str::to_owned);

        let api_url = etherscan_api_url.as_deref();
        let base_url = etherscan_config
            .as_ref()
            .and_then(|c| c.browser_url.as_deref())
            .or_else(|| chain.etherscan_urls().map(|(_, url)| url));

        let etherscan_key =
            etherscan_key.or_else(|| etherscan_config.as_ref().map(|c| c.key.as_str()));

        let mut builder = Client::builder();

        builder = if let Some(api_url) = api_url {
            // we don't want any trailing slashes because this can cause cloudflare issues: <https://github.com/foundry-rs/foundry/pull/6079>
            let api_url = api_url.trim_end_matches('/');
            builder
                .with_chain_id(chain)
                .with_api_url(api_url)?
                .with_url(base_url.unwrap_or(api_url))?
        } else {
            builder.chain(chain)?
        };

        builder
            .with_api_key(etherscan_key.unwrap_or_default())
            .build()
            .wrap_err("Failed to create Etherscan client")
    }

    /// Creates the `VerifyContract` Etherscan request in order to verify the contract
    ///
    /// If `--flatten` is set to `true` then this will send with [`CodeFormat::SingleFile`]
    /// otherwise this will use the [`CodeFormat::StandardJsonInput`]
    pub async fn create_verify_request(
        &mut self,
        args: &VerifyArgs,
        context: &CompilerVerificationContext,
    ) -> Result<VerifyContract> {
        let (source, contract_name, code_format) = match context {
            CompilerVerificationContext::Solc(context) => {
                self.source_provider(args).source(args, context)?
            }
            CompilerVerificationContext::ZkSolc(context) => {
                self.source_provider(args).zk_source(args, context)?
            }
        };

        let mut compiler_version = context.compiler_version().clone();
        compiler_version.build = match RE_BUILD_COMMIT.captures(compiler_version.build.as_str()) {
            Some(cap) => BuildMetadata::new(cap.name("commit").unwrap().as_str())?,
            _ => BuildMetadata::EMPTY,
        };

        let zk_args = match context {
            CompilerVerificationContext::ZkSolc(zk_context) => {
                let compiler_mode =
                    if zk_context.compiler_version.is_zksync_solc { "zksync" } else { "solc" }
                        .to_string();

                vec![
                    ("compilermode".to_string(), compiler_mode),
                    (
                        "zksolcVersion".to_string(),
                        format!("v{}", zk_context.compiler_version.zksolc),
                    ),
                ]
            }
            _ => vec![],
        };

        let compiler_version =
            format!("v{}", ensure_solc_build_metadata(compiler_version.clone()).await?);
        let constructor_args = self.constructor_args(args, context).await?;
        let mut verify_args =
            VerifyContract::new(args.address, contract_name, source, compiler_version)
                .constructor_arguments(constructor_args)
                .code_format(code_format);
        verify_args.other.extend(zk_args.into_iter());

        if args.via_ir {
            // we explicitly set this __undocumented__ argument to true if provided by the user,
            // though this info is also available in the compiler settings of the standard json
            // object if standard json is used
            // unclear how Etherscan interprets this field in standard-json mode
            verify_args = verify_args.via_ir(true);
        }

        if code_format == CodeFormat::SingleFile {
            verify_args = if let Some(optimizations) = args.num_of_optimizations {
                verify_args.optimized().runs(optimizations as u32)
            } else if context.config().optimizer {
                verify_args.optimized().runs(context.config().optimizer_runs.try_into()?)
            } else {
                verify_args.not_optimized()
            };
        }

        Ok(verify_args)
    }

    /// Return the optional encoded constructor arguments. If the path to
    /// constructor arguments was provided, read them and encode. Otherwise,
    /// return whatever was set in the [VerifyArgs] args.
    async fn constructor_args(
        &mut self,
        args: &VerifyArgs,
        context: &CompilerVerificationContext,
    ) -> Result<Option<String>> {
        if let Some(ref constructor_args_path) = args.constructor_args_path {
            let abi = context.get_target_abi()?;
            let constructor = abi
                .constructor()
                .ok_or_else(|| eyre!("Can't retrieve constructor info from artifact ABI."))?;
            #[allow(deprecated)]
            let func = Function {
                name: "constructor".to_string(),
                inputs: constructor.inputs.clone(),
                outputs: vec![],
                state_mutability: alloy_json_abi::StateMutability::NonPayable,
            };
            let encoded_args = encode_function_args(
                &func,
                read_constructor_args_file(constructor_args_path.to_path_buf())?,
            )?;
            let encoded_args = hex::encode(encoded_args);
            return Ok(Some(encoded_args[8..].into()))
        }
        if args.guess_constructor_args {
            return Ok(Some(self.guess_constructor_args(args, context).await?))
        }

        Ok(args.constructor_args.clone())
    }

    /// Uses Etherscan API to fetch contract creation transaction.
    /// If transaction is a create transaction or a invocation of default CREATE2 deployer, tries to
    /// match provided creation code with local bytecode of the target contract.
    /// If bytecode match, returns latest bytes of on-chain creation code as constructor arguments.
    async fn guess_constructor_args(
        &mut self,
        args: &VerifyArgs,
        context: &CompilerVerificationContext,
    ) -> Result<String> {
<<<<<<< HEAD
        let provider = utils::get_provider(context.config())?;
=======
        let provider = get_provider(&context.config)?;
>>>>>>> 91656a28
        let client = self.client(
            args.etherscan.chain.unwrap_or_default(),
            args.verifier.verifier_url.as_deref(),
            args.etherscan.key.as_deref(),
            context.config(),
        )?;

        //TODO: zk support
        let creation_data = client.contract_creation_data(args.address).await?;
        let transaction = provider
            .get_transaction_by_hash(creation_data.transaction_hash)
            .await?
            .ok_or_eyre("Transaction not found")?;
        let receipt = provider
            .get_transaction_receipt(creation_data.transaction_hash)
            .await?
            .ok_or_eyre("Couldn't fetch transaction receipt from RPC")?;

        let maybe_creation_code = if receipt.contract_address == Some(args.address) {
            &transaction.input
        } else if transaction.to == Some(DEFAULT_CREATE2_DEPLOYER) {
            &transaction.input[32..]
        } else {
            eyre::bail!("Fetching of constructor arguments is not supported for contracts created by contracts")
        };

        match context {
            CompilerVerificationContext::Solc(context) => {
                let output = context.project.compile_file(&context.target_path)?;
                let artifact = output
                    .find(&context.target_path, &context.target_name)
                    .ok_or_eyre("Contract artifact wasn't found locally")?;
                let bytecode = artifact
                    .get_bytecode_object()
                    .ok_or_eyre("Contract artifact does not contain bytecode")?;
                let bytecode = match bytecode.as_ref() {
                    BytecodeObject::Bytecode(bytes) => Ok(bytes),
                    BytecodeObject::Unlinked(_) => Err(eyre!(
                        "You have to provide correct libraries to use --guess-constructor-args"
                    )),
                }?;

                if maybe_creation_code.starts_with(bytecode) {
                    let constructor_args = &maybe_creation_code[bytecode.len()..];
                    let constructor_args = hex::encode(constructor_args);
                    shell::println(format!(
                        "Identified constructor arguments: {constructor_args}"
                    ))?;
                    Ok(constructor_args)
                } else {
                    eyre::bail!("Local bytecode doesn't match on-chain bytecode")
                }
            }
            CompilerVerificationContext::ZkSolc(context) => {
                let output = context.project.compile_file(&context.target_path)?;
                let artifact = output
                    .find(&context.target_path, &context.target_name)
                    .ok_or_eyre("Contract artifact wasn't found locally")?;

                let bytecode = artifact
                    .get_bytecode_object()
                    .ok_or_eyre("Contract artifact does not contain bytecode")?;
                let bytecode = match bytecode.as_ref() {
                    BytecodeObject::Bytecode(bytes) => Ok(bytes),
                    BytecodeObject::Unlinked(_) => Err(eyre!(
                        "You have to provide correct libraries to use --guess-constructor-args"
                    )),
                }?;

                if maybe_creation_code.starts_with(bytecode) {
                    let constructor_args = &maybe_creation_code[bytecode.len()..];
                    let constructor_args = hex::encode(constructor_args);
                    shell::println(format!(
                        "Identified constructor arguments: {constructor_args}"
                    ))?;
                    Ok(constructor_args)
                } else {
                    eyre::bail!("Local bytecode doesn't match on-chain bytecode")
                }
            }
        }
    }
}

/// Given any solc [Version] return a [Version] with build metadata
///
/// # Example
///
/// ```ignore
/// use semver::{BuildMetadata, Version};
/// let version = Version::new(1, 2, 3);
/// let version = ensure_solc_build_metadata(version).await?;
/// assert_ne!(version.build, BuildMetadata::EMPTY);
/// ```
async fn ensure_solc_build_metadata(version: Version) -> Result<Version> {
    if version.build != BuildMetadata::EMPTY {
        Ok(version)
    } else {
        Ok(lookup_compiler_version(&version).await?)
    }
}

#[cfg(test)]
mod tests {
    use super::*;
    use clap::Parser;
    use foundry_common::fs;
    use foundry_test_utils::forgetest_async;
    use tempfile::tempdir;

    #[test]
    fn can_extract_etherscan_verify_config() {
        let temp = tempdir().unwrap();
        let root = temp.path();

        let config = r#"
                [profile.default]

                [etherscan]
                mumbai = { key = "dummykey", chain = 80001, url = "https://api-testnet.polygonscan.com/" }
            "#;

        let toml_file = root.join(Config::FILE_NAME);
        fs::write(toml_file, config).unwrap();

        let args: VerifyArgs = VerifyArgs::parse_from([
            "foundry-cli",
            "0xd8509bee9c9bf012282ad33aba0d87241baf5064",
            "src/Counter.sol:Counter",
            "--chain",
            "mumbai",
            "--root",
            root.as_os_str().to_str().unwrap(),
        ]);

        let config = args.load_config();

        let etherscan = EtherscanVerificationProvider::default();
        let client = etherscan
            .client(
                args.etherscan.chain.unwrap_or_default(),
                args.verifier.verifier_url.as_deref(),
                args.etherscan.key().as_deref(),
                &config,
            )
            .unwrap();
        assert_eq!(client.etherscan_api_url().as_str(), "https://api-testnet.polygonscan.com/");

        assert!(format!("{client:?}").contains("dummykey"));

        let args: VerifyArgs = VerifyArgs::parse_from([
            "foundry-cli",
            "0xd8509bee9c9bf012282ad33aba0d87241baf5064",
            "src/Counter.sol:Counter",
            "--chain",
            "mumbai",
            "--verifier-url",
            "https://verifier-url.com/",
            "--root",
            root.as_os_str().to_str().unwrap(),
        ]);

        let config = args.load_config();

        let etherscan = EtherscanVerificationProvider::default();
        let client = etherscan
            .client(
                args.etherscan.chain.unwrap_or_default(),
                args.verifier.verifier_url.as_deref(),
                args.etherscan.key().as_deref(),
                &config,
            )
            .unwrap();
        assert_eq!(client.etherscan_api_url().as_str(), "https://verifier-url.com/");
        assert!(format!("{client:?}").contains("dummykey"));
    }

    #[tokio::test(flavor = "multi_thread")]
    async fn fails_on_disabled_cache_and_missing_info() {
        let temp = tempdir().unwrap();
        let root = temp.path();
        let root_path = root.as_os_str().to_str().unwrap();

        let config = r"
                [profile.default]
                cache = false
            ";

        let toml_file = root.join(Config::FILE_NAME);
        fs::write(toml_file, config).unwrap();

        let address = "0xd8509bee9c9bf012282ad33aba0d87241baf5064";
        let contract_name = "Counter";
        let src_dir = "src";
        fs::create_dir_all(root.join(src_dir)).unwrap();
        let contract_path = format!("{src_dir}/Counter.sol");
        fs::write(root.join(&contract_path), "").unwrap();

        // No compiler argument
        let args = VerifyArgs::parse_from([
            "foundry-cli",
            address,
            &format!("{contract_path}:{contract_name}"),
            "--root",
            root_path,
        ]);
        let result = args.resolve_context().await;
        assert!(result.is_err());
        assert_eq!(
            result.unwrap_err().to_string(),
            "If cache is disabled, compiler version must be either provided with `--compiler-version` option or set in foundry.toml"
        );
    }

    forgetest_async!(respects_path_for_duplicate, |prj, cmd| {
        prj.add_source("Counter1", "contract Counter {}").unwrap();
        prj.add_source("Counter2", "contract Counter {}").unwrap();

        cmd.args(["build", "--force"]).ensure_execute_success().unwrap();

        let args = VerifyArgs::parse_from([
            "foundry-cli",
            "0x0000000000000000000000000000000000000000",
            "src/Counter1.sol:Counter",
            "--root",
            &prj.root().to_string_lossy(),
        ]);
        let context = args.resolve_context().await.unwrap();

        let mut etherscan = EtherscanVerificationProvider::default();
<<<<<<< HEAD
        etherscan.preflight_check(args, CompilerVerificationContext::Solc(context)).await.unwrap();
=======
        etherscan.preflight_verify_check(args, context).await.unwrap();
>>>>>>> 91656a28
    });
}<|MERGE_RESOLUTION|>--- conflicted
+++ resolved
@@ -1,15 +1,8 @@
-<<<<<<< HEAD
-use super::{provider::VerificationProvider, VerifyArgs, VerifyCheckArgs};
-use crate::{
-    provider::VerificationContext,
-    retry::RETRY_CHECK_ON_VERIFY,
-    zk_provider::{CompilerVerificationContext, ZkVerificationContext},
-=======
 use crate::{
     provider::{VerificationContext, VerificationProvider},
     retry::RETRY_CHECK_ON_VERIFY,
+    zk_provider::{CompilerVerificationContext, ZkVerificationContext},
     verify::{VerifyArgs, VerifyCheckArgs},
->>>>>>> 91656a28
 };
 use alloy_json_abi::Function;
 use alloy_primitives::hex;
@@ -74,17 +67,12 @@
         Ok(())
     }
 
-<<<<<<< HEAD
     async fn verify(
         &mut self,
         args: VerifyArgs,
         context: CompilerVerificationContext,
     ) -> Result<()> {
-        let (etherscan, verify_args) = self.prepare_request(&args, &context).await?;
-=======
-    async fn verify(&mut self, args: VerifyArgs, context: VerificationContext) -> Result<()> {
         let (etherscan, verify_args) = self.prepare_verify_request(&args, &context).await?;
->>>>>>> 91656a28
 
         if !args.skip_is_verified_check &&
             self.is_contract_verified(&etherscan, &verify_args).await?
@@ -432,11 +420,7 @@
         args: &VerifyArgs,
         context: &CompilerVerificationContext,
     ) -> Result<String> {
-<<<<<<< HEAD
-        let provider = utils::get_provider(context.config())?;
-=======
-        let provider = get_provider(&context.config)?;
->>>>>>> 91656a28
+        let provider = get_provider(context.config())?;
         let client = self.client(
             args.etherscan.chain.unwrap_or_default(),
             args.verifier.verifier_url.as_deref(),
@@ -667,10 +651,6 @@
         let context = args.resolve_context().await.unwrap();
 
         let mut etherscan = EtherscanVerificationProvider::default();
-<<<<<<< HEAD
-        etherscan.preflight_check(args, CompilerVerificationContext::Solc(context)).await.unwrap();
-=======
-        etherscan.preflight_verify_check(args, context).await.unwrap();
->>>>>>> 91656a28
+        etherscan.preflight_verify_check(args, CompilerVerificationContext::Solc(context)).await.unwrap();
     });
 }