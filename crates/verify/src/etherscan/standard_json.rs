<<<<<<< HEAD
use super::{EtherscanSourceProvider, VerifyArgs};
use crate::{provider::VerificationContext, verify::ContractLanguage};
=======
use super::{EtherscanSourceProvider, EtherscanZksyncSourceProvider, VerifyArgs};
use crate::{provider::VerificationContext, zk_provider::ZkVerificationContext};
>>>>>>> 35f1cb18
use eyre::{Context, Result};
use foundry_block_explorers::verify::CodeFormat;
use foundry_compilers::{
    artifacts::{Source, StandardJsonCompilerInput, vyper::VyperInput},
    solc::SolcLanguage,
};
use std::path::Path;

#[derive(Debug)]
pub struct EtherscanStandardJsonSource;
impl EtherscanSourceProvider for EtherscanStandardJsonSource {
    fn source(
        &self,
        args: &VerifyArgs,
        context: &VerificationContext,
    ) -> Result<(String, String, CodeFormat)> {
        let mut input: StandardJsonCompilerInput = context
            .project
            .standard_json_input(&context.target_path)
            .wrap_err("Failed to get standard json input")?
            .normalize_evm_version(&context.compiler_version);

        let lang = args.detect_language(context);

        let code_format = match lang {
            ContractLanguage::Solidity => CodeFormat::StandardJsonInput,
            ContractLanguage::Vyper => CodeFormat::VyperJson,
        };

        let mut settings = context.compiler_settings.solc.settings.clone();
        settings.libraries.libs = input
            .settings
            .libraries
            .libs
            .into_iter()
            .map(|(f, libs)| {
                (f.strip_prefix(context.project.root()).unwrap_or(&f).to_path_buf(), libs)
            })
            .collect();

        settings.remappings = input.settings.remappings;

        // remove all incompatible settings
        settings.sanitize(&context.compiler_version, SolcLanguage::Solidity);

        input.settings = settings;

        let source = match lang {
            ContractLanguage::Solidity => {
                serde_json::to_string(&input).wrap_err("Failed to parse standard json input")?
            }
            ContractLanguage::Vyper => {
                let path = Path::new(&context.target_path);
                let sources = Source::read_all_from(path, &["vy", "vyi"])?;
                let input = VyperInput::new(
                    sources,
                    context.clone().compiler_settings.vyper,
                    &context.compiler_version,
                );

                serde_json::to_string(&input).wrap_err("Failed to parse vyper json input")?
            }
        };

        trace!(target: "forge::verify", standard_json=source, "determined standard json input");

        let name = format!(
            "{}:{}",
            context
                .target_path
                .strip_prefix(context.project.root())
                .unwrap_or(context.target_path.as_path())
                .display(),
            context.target_name.clone()
        );
        Ok((source, name, code_format))
    }
}

impl EtherscanZksyncSourceProvider for EtherscanStandardJsonSource {
    fn zksync_source(
        &self,
        _args: &VerifyArgs,
        context: &ZkVerificationContext,
    ) -> Result<(String, String, CodeFormat)> {
        let input = foundry_zksync_compilers::compilers::project_standard_json_input(
            &context.project,
            &context.target_path,
        )
        .wrap_err("failed to get zksolc standard json")?;

        let source =
            serde_json::to_string(&input).wrap_err("Failed to parse zksync standard json input")?;

        trace!(target: "forge::verify", standard_json=source, "determined zksync standard json input");

        let name = format!(
            "{}:{}",
            context
                .target_path
                .strip_prefix(context.project.root())
                .unwrap_or(context.target_path.as_path())
                .display(),
            context.target_name.clone()
        );
        Ok((source, name, CodeFormat::StandardJsonInput))
    }
}<|MERGE_RESOLUTION|>--- conflicted
+++ resolved
@@ -1,10 +1,8 @@
-<<<<<<< HEAD
-use super::{EtherscanSourceProvider, VerifyArgs};
-use crate::{provider::VerificationContext, verify::ContractLanguage};
-=======
 use super::{EtherscanSourceProvider, EtherscanZksyncSourceProvider, VerifyArgs};
-use crate::{provider::VerificationContext, zk_provider::ZkVerificationContext};
->>>>>>> 35f1cb18
+use crate::{
+    zk_provider::ZkVerificationContext,
+    {provider::VerificationContext, verify::ContractLanguage},
+};
 use eyre::{Context, Result};
 use foundry_block_explorers::verify::CodeFormat;
 use foundry_compilers::{
@@ -110,6 +108,36 @@
                 .display(),
             context.target_name.clone()
         );
+        Ok((source, name, code_format))
+    }
+}
+
+impl EtherscanZksyncSourceProvider for EtherscanStandardJsonSource {
+    fn zksync_source(
+        &self,
+        _args: &VerifyArgs,
+        context: &ZkVerificationContext,
+    ) -> Result<(String, String, CodeFormat)> {
+        let input = foundry_zksync_compilers::compilers::project_standard_json_input(
+            &context.project,
+            &context.target_path,
+        )
+        .wrap_err("failed to get zksolc standard json")?;
+
+        let source =
+            serde_json::to_string(&input).wrap_err("Failed to parse zksync standard json input")?;
+
+        trace!(target: "forge::verify", standard_json=source, "determined zksync standard json input");
+
+        let name = format!(
+            "{}:{}",
+            context
+                .target_path
+                .strip_prefix(context.project.root())
+                .unwrap_or(context.target_path.as_path())
+                .display(),
+            context.target_name.clone()
+        );
         Ok((source, name, CodeFormat::StandardJsonInput))
     }
 }