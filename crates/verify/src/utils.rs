--- conflicted
+++ resolved
@@ -13,14 +13,10 @@
 use foundry_compilers::artifacts::{BytecodeHash, CompactContractBytecode, EvmVersion};
 use foundry_config::Config;
 use foundry_evm::{
-<<<<<<< HEAD
-    constants::DEFAULT_CREATE2_DEPLOYER, executors::TracingExecutor, opts::EvmOpts,
-    traces::TraceMode,
-=======
     constants::DEFAULT_CREATE2_DEPLOYER,
     executors::{strategy::ExecutorStrategy, TracingExecutor},
     opts::EvmOpts,
->>>>>>> 5353a103
+    traces::TraceMode,
 };
 use reqwest::Url;
 use revm_primitives::{
@@ -343,16 +339,10 @@
         env.clone(),
         fork,
         Some(fork_config.evm_version),
-<<<<<<< HEAD
         TraceMode::Call,
         is_odyssey,
         create2_deployer,
-=======
-        false,
-        false,
-        is_alphanet,
         strategy,
->>>>>>> 5353a103
     );
 
     Ok((env, executor))
