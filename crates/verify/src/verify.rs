--- conflicted
+++ resolved
@@ -228,8 +228,6 @@
 
         let verifier_url = self.verifier.verifier_url.clone();
         sh_println!("Start verifying contract `{}` deployed on {chain}", self.address)?;
-<<<<<<< HEAD
-=======
         if let Some(version) = &self.compiler_version {
             sh_println!("Compiler version: {version}")?;
         }
@@ -241,7 +239,6 @@
                 sh_println!("Constructor args: {args}")?
             }
         }
->>>>>>> 59f354c1
         self.verifier.verifier.client(&self.etherscan.key())?.verify(self, context).await.map_err(|err| {
             if let Some(verifier_url) = verifier_url {
                  match Url::parse(&verifier_url) {
@@ -285,9 +282,7 @@
             };
 
             let cache = project.read_cache_file().ok();
-
-<<<<<<< HEAD
-            let version = if let Some(ref version) = self.compiler_version {
+            let mut version = if let Some(ref version) = self.compiler_version {
                 version.trim_start_matches('v').parse()?
             } else if let Some(ref solc) = config.solc {
                 match solc {
@@ -317,135 +312,6 @@
             } else {
                 eyre::bail!("If cache is disabled, compiler version must be either provided with `--compiler-version` option or set in foundry.toml")
             };
-
-            let settings = if let Some(profile) = &self.compilation_profile {
-                if profile == "default" {
-                    &project.settings
-                } else if let Some(settings) = project.additional_settings.get(profile.as_str()) {
-                    settings
-                } else {
-                    eyre::bail!("Unknown compilation profile: {}", profile)
-                }
-            } else if let Some((cache, entry)) = cache
-                .as_ref()
-                .and_then(|cache| Some((cache, cache.files.get(&contract_path)?.clone())))
-            {
-                let profiles = entry
-                    .artifacts
-                    .get(&contract.name)
-                    .and_then(|artifacts| artifacts.get(&version))
-                    .map(|artifacts| artifacts.keys().collect::<HashSet<_>>())
-                    .unwrap_or_default();
-
-                if profiles.is_empty() {
-                    eyre::bail!("No matching artifact found for {}", contract.name);
-                } else if profiles.len() > 1 {
-                    eyre::bail!("Ambiguous compilation profiles found in cache: {}, please specify the profile through `--compilation-profile` flag", profiles.iter().join(", "))
-                }
-
-                let profile = profiles.into_iter().next().unwrap().to_owned();
-                let settings = cache.profiles.get(&profile).expect("must be present");
-
-                settings
-            } else if project.additional_settings.is_empty() {
-                &project.settings
-            } else {
-                eyre::bail!("If cache is disabled, compilation profile must be provided with `--compiler-version` option or set in foundry.toml")
-            };
-
-            VerificationContext::new(
-                contract_path,
-                contract.name.clone(),
-                version,
-                config,
-                settings.clone(),
-            )
-        } else {
-            if config.get_rpc_url().is_none() {
-                eyre::bail!("You have to provide a contract name or a valid RPC URL")
-            }
-            let provider = utils::get_provider(&config)?;
-            let code = provider.get_code_at(self.address).await?;
-
-            let output = ProjectCompiler::new().compile(&project)?;
-            let contracts = ContractsByArtifact::new(
-                output.artifact_ids().map(|(id, artifact)| (id, artifact.clone().into())),
-            );
-
-            let Some((artifact_id, _)) = contracts.find_by_deployed_code_exact(&code) else {
-                eyre::bail!(format!(
-                    "Bytecode at {} does not match any local contracts",
-                    self.address
-                ))
-            };
-
-            let settings = project
-                .settings_profiles()
-                .find_map(|(name, settings)| {
-                    (name == artifact_id.profile.as_str()).then_some(settings)
-                })
-                .expect("must be present");
-
-            VerificationContext::new(
-                artifact_id.source.clone(),
-                artifact_id.name.split('.').next().unwrap().to_owned(),
-                artifact_id.version.clone(),
-                config,
-                settings.clone(),
-            )
-        }
-    }
-
-    pub async fn zk_resolve_context(&self) -> Result<ZkVerificationContext> {
-        let mut config = self.load_config_emit_warnings();
-        config.libraries.extend(self.libraries.clone());
-
-        let project = foundry_zksync_compiler::config_create_project(&config, config.cache, false)?;
-
-        if let Some(ref contract) = self.contract {
-            let contract_path = if let Some(ref path) = contract.path {
-                project.root().join(PathBuf::from(path))
-            } else {
-                project.find_contract_path(&contract.name)?
-            };
-
-            let version = if let Some(ref version) = self.compiler_version {
-=======
-            let mut version = if let Some(ref version) = self.compiler_version {
->>>>>>> 59f354c1
-                version.trim_start_matches('v').parse()?
-            } else if let Some(ref solc) = config.solc {
-                match solc {
-                    SolcReq::Version(version) => version.to_owned(),
-                    SolcReq::Local(solc) => Solc::new(solc)?.version,
-                }
-            } else if let Some(entry) =
-                cache.as_ref().and_then(|cache| cache.files.get(&contract_path).cloned())
-            {
-                let unique_versions = entry
-                    .artifacts
-                    .get(&contract.name)
-                    .map(|artifacts| artifacts.keys().collect::<HashSet<_>>())
-                    .unwrap_or_default();
-
-                if unique_versions.is_empty() {
-                    eyre::bail!("No matching artifact found for {}", contract.name);
-                } else if unique_versions.len() > 1 {
-                    warn!(
-                        "Ambiguous compiler versions found in cache: {}",
-                        unique_versions.iter().join(", ")
-                    );
-                    eyre::bail!("Compiler version has to be set in `foundry.toml`. If the project was not deployed with foundry, specify the version through `--compiler-version` flag.")
-                }
-
-                unique_versions.into_iter().next().unwrap().to_owned()
-            } else {
-                eyre::bail!("If cache is disabled, compiler version must be either provided with `--compiler-version` option or set in foundry.toml")
-            };
-
-<<<<<<< HEAD
-            ZkVerificationContext::new(contract_path, contract.name.clone(), version, config)
-=======
             let settings = if let Some(profile) = &self.compilation_profile {
                 if profile == "default" {
                     &project.settings
@@ -502,7 +368,6 @@
                 config,
                 settings.clone(),
             )
->>>>>>> 59f354c1
         } else {
             if config.get_rpc_url().is_none() {
                 eyre::bail!("You have to provide a contract name or a valid RPC URL")
@@ -522,9 +387,6 @@
                 ))
             };
 
-<<<<<<< HEAD
-            ZkVerificationContext::new(
-=======
             let settings = project
                 .settings_profiles()
                 .find_map(|(name, settings)| {
@@ -533,12 +395,84 @@
                 .expect("must be present");
 
             VerificationContext::new(
->>>>>>> 59f354c1
                 artifact_id.source.clone(),
                 artifact_id.name.split('.').next().unwrap().to_owned(),
                 artifact_id.version.clone(),
                 config,
                 settings.clone(),
+            )
+        }
+    }
+
+    pub async fn zk_resolve_context(&self) -> Result<ZkVerificationContext> {
+        let mut config = self.load_config_emit_warnings();
+        config.libraries.extend(self.libraries.clone());
+
+        let project = foundry_zksync_compiler::config_create_project(&config, config.cache, false)?;
+
+        if let Some(ref contract) = self.contract {
+            let contract_path = if let Some(ref path) = contract.path {
+                project.root().join(PathBuf::from(path))
+            } else {
+                project.find_contract_path(&contract.name)?
+            };
+
+            let mut version = if let Some(ref version) = self.compiler_version {
+                version.trim_start_matches('v').parse()?
+            } else if let Some(ref solc) = config.solc {
+                match solc {
+                    SolcReq::Version(version) => version.to_owned(),
+                    SolcReq::Local(solc) => Solc::new(solc)?.version,
+                }
+            } else if let Some(entry) =
+                cache.as_ref().and_then(|cache| cache.files.get(&contract_path).cloned())
+            {
+                let unique_versions = entry
+                    .artifacts
+                    .get(&contract.name)
+                    .map(|artifacts| artifacts.keys().collect::<HashSet<_>>())
+                    .unwrap_or_default();
+
+                if unique_versions.is_empty() {
+                    eyre::bail!("No matching artifact found for {}", contract.name);
+                } else if unique_versions.len() > 1 {
+                    warn!(
+                        "Ambiguous compiler versions found in cache: {}",
+                        unique_versions.iter().join(", ")
+                    );
+                    eyre::bail!("Compiler version has to be set in `foundry.toml`. If the project was not deployed with foundry, specify the version through `--compiler-version` flag.")
+                }
+
+                unique_versions.into_iter().next().unwrap().to_owned()
+            } else {
+                eyre::bail!("If cache is disabled, compiler version must be either provided with `--compiler-version` option or set in foundry.toml")
+            };
+
+            ZkVerificationContext::new(contract_path, contract.name.clone(), version, config)
+        } else {
+            if config.get_rpc_url().is_none() {
+                eyre::bail!("You have to provide a contract name or a valid RPC URL")
+            }
+            let provider = utils::get_provider(&config)?;
+            let code = provider.get_code_at(self.address).await?;
+
+            let output = ProjectCompiler::new().zksync_compile(&project)?;
+            let contracts = ContractsByArtifact::new(
+                output.artifact_ids().map(|(id, artifact)| (id, artifact.clone().into())),
+            );
+
+            let Some((artifact_id, _)) = contracts.find_by_deployed_code_exact(&code) else {
+                eyre::bail!(format!(
+                    "Bytecode at {} does not match any local contracts",
+                    self.address
+                ))
+            };
+
+            ZkVerificationContext::new(
+                artifact_id.source.clone(),
+                artifact_id.name.split('.').next().unwrap().to_owned(),
+                artifact_id.version.clone(),
+                config,
             )
         }
     }
