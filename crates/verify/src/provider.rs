--- conflicted
+++ resolved
@@ -133,11 +133,8 @@
             "s" | "sourcify" => Ok(Self::Sourcify),
             "b" | "blockscout" => Ok(Self::Blockscout),
             "o" | "oklink" => Ok(Self::Oklink),
-<<<<<<< HEAD
             "z" | "zksync" => Ok(Self::ZKsync),
-=======
             "c" | "custom" => Ok(Self::Custom),
->>>>>>> fef20981
             _ => Err(format!("Unknown provider: {s}")),
         }
     }
@@ -158,13 +155,10 @@
             Self::Oklink => {
                 write!(f, "oklink")?;
             }
-<<<<<<< HEAD
             Self::ZKsync => {
                 write!(f, "zksync")?;
-=======
             Self::Custom => {
                 write!(f, "custom")?;
->>>>>>> fef20981
             }
         };
         Ok(())
@@ -178,13 +172,10 @@
     Sourcify,
     Blockscout,
     Oklink,
-<<<<<<< HEAD
     #[value(alias = "zksync")]
     ZKsync,
-=======
     /// Custom verification provider, requires compatibility with the Etherscan API.
     Custom,
->>>>>>> fef20981
 }
 
 impl VerificationProviderType {
@@ -200,11 +191,8 @@
             Self::Sourcify => Ok(Box::<SourcifyVerificationProvider>::default()),
             Self::Blockscout => Ok(Box::<EtherscanVerificationProvider>::default()),
             Self::Oklink => Ok(Box::<EtherscanVerificationProvider>::default()),
-<<<<<<< HEAD
             Self::ZKsync => Ok(Box::<ZkVerificationProvider>::default()),
-=======
             Self::Custom => Ok(Box::<EtherscanVerificationProvider>::default()),
->>>>>>> fef20981
         }
     }
 }