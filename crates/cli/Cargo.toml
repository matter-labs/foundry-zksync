[package]
name = "foundry-cli"

version.workspace = true
edition.workspace = true
rust-version.workspace = true
authors.workspace = true
license.workspace = true
homepage.workspace = true
repository.workspace = true

[lints]
workspace = true

[dependencies]
forge-fmt.workspace = true
foundry-common.workspace = true
foundry-config.workspace = true
foundry-debugger.workspace = true
foundry-evm.workspace = true
foundry-wallets.workspace = true
<<<<<<< HEAD
foundry-block-explorers.workspace = true
=======
foundry-strategy-zksync.workspace = true
>>>>>>> 35f1cb18

foundry-compilers = { workspace = true, features = ["full"] }
solar-sema.workspace = true

alloy-eips.workspace = true
alloy-dyn-abi.workspace = true
alloy-json-abi.workspace = true
alloy-primitives.workspace = true
alloy-provider.workspace = true
alloy-rlp.workspace = true
alloy-chains.workspace = true
alloy-ens = { workspace = true, features = ["provider"] }
alloy-zksync.workspace = true

cfg-if = "1.0"
clap = { version = "4", features = ["derive", "env", "unicode", "wrap_help"] }
color-eyre.workspace = true
dotenvy = "0.15"
eyre.workspace = true
futures.workspace = true
indicatif.workspace = true
itertools.workspace = true
mimalloc = { workspace = true, optional = true }
rayon.workspace = true
regex = { workspace = true, default-features = false }
serde_json.workspace = true
serde.workspace = true
strsim = "0.11"
strum = { workspace = true, features = ["derive"] }
tokio = { workspace = true, features = ["macros"] }
tracing-subscriber = { workspace = true, features = ["registry", "env-filter"] }
tracing.workspace = true
tracy-client = { workspace = true, optional = true, features = ["demangle"] }
yansi.workspace = true
rustls = { workspace = true, features = ["ring"] }
dunce.workspace = true

tracing-tracy = { version = "0.11", optional = true }

# zk
foundry-zksync-compilers.workspace = true

[dev-dependencies]
tempfile.workspace = true

[target.'cfg(unix)'.dependencies]
tikv-jemallocator = { workspace = true, optional = true }

[features]
tracy = ["dep:tracing-tracy"]
tracy-allocator = ["dep:tracy-client", "tracy"]
jemalloc = ["dep:tikv-jemallocator"]
mimalloc = ["dep:mimalloc"]<|MERGE_RESOLUTION|>--- conflicted
+++ resolved
@@ -19,11 +19,8 @@
 foundry-debugger.workspace = true
 foundry-evm.workspace = true
 foundry-wallets.workspace = true
-<<<<<<< HEAD
 foundry-block-explorers.workspace = true
-=======
 foundry-strategy-zksync.workspace = true
->>>>>>> 35f1cb18
 
 foundry-compilers = { workspace = true, features = ["full"] }
 solar-sema.workspace = true
