[package]
name = "foundry-cli"

version.workspace = true
edition.workspace = true
rust-version.workspace = true
authors.workspace = true
license.workspace = true
homepage.workspace = true
repository.workspace = true

[lints]
workspace = true

[dependencies]
forge-fmt.workspace = true
foundry-common.workspace = true
foundry-config.workspace = true
foundry-debugger.workspace = true
foundry-evm.workspace = true
foundry-wallets.workspace = true
foundry-strategy-zksync.workspace = true

foundry-compilers = { workspace = true, features = ["full"] }
foundry-block-explorers.workspace = true

alloy-eips.workspace = true
alloy-dyn-abi.workspace = true
alloy-json-abi.workspace = true
alloy-primitives.workspace = true
alloy-provider.workspace = true
alloy-rlp.workspace = true
alloy-chains.workspace = true
<<<<<<< HEAD
alloy-ens = { workspace = true, features = ["provider"] }
=======
alloy-zksync.workspace = true
>>>>>>> 68ed2abb

cfg-if = "1.0"
clap = { version = "4", features = ["derive", "env", "unicode", "wrap_help"] }
color-eyre.workspace = true
dotenvy = "0.15"
eyre.workspace = true
futures.workspace = true
indicatif.workspace = true
itertools.workspace = true
mimalloc = { workspace = true, optional = true }
rayon.workspace = true
regex = { workspace = true, default-features = false }
serde_json.workspace = true
serde.workspace = true
strsim = "0.11"
strum = { workspace = true, features = ["derive"] }
tokio = { workspace = true, features = ["macros"] }
tracing-subscriber = { workspace = true, features = ["registry", "env-filter"] }
tracing.workspace = true
tracy-client = { workspace = true, optional = true, features = ["demangle"] }
yansi.workspace = true
rustls = { workspace = true, features = ["ring"] }

tracing-tracy = { version = "0.11", optional = true }

# zk
foundry-zksync-compilers.workspace = true

[dev-dependencies]
tempfile.workspace = true

[target.'cfg(unix)'.dependencies]
tikv-jemallocator = { workspace = true, optional = true }

[features]
tracy = ["dep:tracing-tracy"]
tracy-allocator = ["dep:tracy-client", "tracy"]
jemalloc = ["dep:tikv-jemallocator"]
mimalloc = ["dep:mimalloc"]<|MERGE_RESOLUTION|>--- conflicted
+++ resolved
@@ -31,11 +31,8 @@
 alloy-provider.workspace = true
 alloy-rlp.workspace = true
 alloy-chains.workspace = true
-<<<<<<< HEAD
 alloy-ens = { workspace = true, features = ["provider"] }
-=======
 alloy-zksync.workspace = true
->>>>>>> 68ed2abb
 
 cfg-if = "1.0"
 clap = { version = "4", features = ["derive", "env", "unicode", "wrap_help"] }
