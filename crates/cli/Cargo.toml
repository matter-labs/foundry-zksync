[package]
name = "foundry-cli"

version.workspace = true
edition.workspace = true
rust-version.workspace = true
authors.workspace = true
license.workspace = true
homepage.workspace = true
repository.workspace = true

[lints]
workspace = true

[dependencies]
foundry-block-explorers.workspace = true
foundry-common.workspace = true
foundry-config.workspace = true
foundry-evm.workspace = true
foundry-wallets.workspace = true

<<<<<<< HEAD
foundry-strategy-zksync.workspace = true

foundry-compilers = { workspace = true, features = ["full"] }
=======
foundry-compilers.workspace = true
>>>>>>> f891afd5
solar.workspace = true

alloy-eips.workspace = true
alloy-dyn-abi.workspace = true
alloy-json-abi.workspace = true
alloy-primitives.workspace = true
alloy-provider.workspace = true
alloy-rlp.workspace = true
alloy-chains.workspace = true
alloy-ens = { workspace = true, features = ["provider"] }
alloy-zksync.workspace = true

cfg-if = "1.0"
clap = { version = "4", features = ["derive", "env", "unicode", "wrap_help"] }
clap_complete.workspace = true
clap_complete_nushell.workspace = true
color-eyre.workspace = true
dotenvy = "0.15"
eyre.workspace = true
futures.workspace = true
indicatif.workspace = true
itertools.workspace = true
mimalloc = { workspace = true, optional = true }
rayon.workspace = true
regex = { workspace = true, default-features = false }
serde_json.workspace = true
serde.workspace = true
strsim = "0.11"
strum = { workspace = true, features = ["derive"] }
tokio = { workspace = true, features = ["macros"] }
tracing-subscriber = { workspace = true, features = ["registry", "env-filter"] }
tracing.workspace = true
yansi.workspace = true
rustls = { workspace = true, features = ["ring"] }
dunce.workspace = true

tracing-tracy = { version = "0.11", optional = true, features = ["demangle"] }

# zk
foundry-zksync-compilers.workspace = true

[dev-dependencies]
tempfile.workspace = true

[target.'cfg(unix)'.dependencies]
tikv-jemallocator = { workspace = true, optional = true }

[features]
tracy = ["dep:tracing-tracy"]
tracy-allocator = ["tracy"]
jemalloc = ["dep:tikv-jemallocator"]
mimalloc = ["dep:mimalloc"]<|MERGE_RESOLUTION|>--- conflicted
+++ resolved
@@ -19,13 +19,9 @@
 foundry-evm.workspace = true
 foundry-wallets.workspace = true
 
-<<<<<<< HEAD
 foundry-strategy-zksync.workspace = true
 
 foundry-compilers = { workspace = true, features = ["full"] }
-=======
-foundry-compilers.workspace = true
->>>>>>> f891afd5
 solar.workspace = true
 
 alloy-eips.workspace = true
