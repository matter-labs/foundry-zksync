--- conflicted
+++ resolved
@@ -19,13 +19,9 @@
 foundry-evm.workspace = true
 foundry-wallets.workspace = true
 
-<<<<<<< HEAD
 foundry-strategy-zksync.workspace = true
 
 foundry-compilers = { workspace = true, features = ["full"] }
-=======
-foundry-compilers.workspace = true
->>>>>>> bb80198a
 solar.workspace = true
 
 alloy-eips.workspace = true
@@ -52,6 +48,7 @@
 path-slash.workspace = true
 rayon.workspace = true
 regex = { workspace = true, default-features = false }
+semver.workspace = true
 serde_json.workspace = true
 serde.workspace = true
 strsim = "0.11"
