[package]
name = "foundry-cli"

version.workspace = true
edition.workspace = true
rust-version.workspace = true
authors.workspace = true
license.workspace = true
homepage.workspace = true
repository.workspace = true

[lints]
workspace = true

[dependencies]
forge-fmt.workspace = true
foundry-common.workspace = true
foundry-config.workspace = true
foundry-debugger.workspace = true
foundry-evm.workspace = true
foundry-wallets.workspace = true

foundry-compilers = { workspace = true, features = ["full"] }

alloy-dyn-abi.workspace = true
alloy-json-abi.workspace = true
alloy-primitives.workspace = true
alloy-provider.workspace = true
alloy-transport.workspace = true
alloy-chains.workspace = true

clap = { version = "4", features = ["derive", "env", "unicode", "wrap_help"] }
color-eyre.workspace = true
dotenvy = "0.15"
eyre.workspace = true
futures.workspace = true
indicatif = "0.17"
once_cell.workspace = true
regex = { version = "1", default-features = false }
serde.workspace = true
strsim = "0.11"
strum = { workspace = true, features = ["derive"] }
tokio = { workspace = true, features = ["macros"] }
<<<<<<< HEAD
tracing-error = "0.2"
tracing-subscriber = { workspace = true, features = ["registry", "env-filter", "fmt"] }
tracing.workspace = true
yansi.workspace = true
hex.workspace = true
futures.workspace = true
=======
tracing-subscriber = { workspace = true, features = ["registry", "env-filter"] }
tracing.workspace = true
yansi.workspace = true

tracing-tracy = { version = "0.11", optional = true }
>>>>>>> 62cdea8f

[dev-dependencies]
tempfile.workspace = true

[features]
default = ["rustls"]
rustls = ["foundry-wallets/rustls"]
<<<<<<< HEAD
openssl = ["foundry-compilers/openssl"]
=======
openssl = ["foundry-compilers/openssl"]

tracy = ["dep:tracing-tracy"]
>>>>>>> 62cdea8f
<|MERGE_RESOLUTION|>--- conflicted
+++ resolved
@@ -41,20 +41,11 @@
 strsim = "0.11"
 strum = { workspace = true, features = ["derive"] }
 tokio = { workspace = true, features = ["macros"] }
-<<<<<<< HEAD
-tracing-error = "0.2"
-tracing-subscriber = { workspace = true, features = ["registry", "env-filter", "fmt"] }
-tracing.workspace = true
-yansi.workspace = true
-hex.workspace = true
-futures.workspace = true
-=======
 tracing-subscriber = { workspace = true, features = ["registry", "env-filter"] }
 tracing.workspace = true
 yansi.workspace = true
 
 tracing-tracy = { version = "0.11", optional = true }
->>>>>>> 62cdea8f
 
 [dev-dependencies]
 tempfile.workspace = true
@@ -62,10 +53,6 @@
 [features]
 default = ["rustls"]
 rustls = ["foundry-wallets/rustls"]
-<<<<<<< HEAD
-openssl = ["foundry-compilers/openssl"]
-=======
 openssl = ["foundry-compilers/openssl"]
 
-tracy = ["dep:tracing-tracy"]
->>>>>>> 62cdea8f
+tracy = ["dep:tracing-tracy"]