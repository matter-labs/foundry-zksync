--- conflicted
+++ resolved
@@ -84,13 +84,8 @@
     }
 
     let panic_section =
-<<<<<<< HEAD
         "This is a bug. Consider reporting it at https://github.com/matter-labs/foundry-zksync";
     let (panic_hook, debug_eyre_hook) =
-=======
-        "This is a bug. Consider reporting it at https://github.com/foundry-rs/foundry";
-    let (panic_hook, debug_hook) =
->>>>>>> 9f11e6df
         color_eyre::config::HookBuilder::default().panic_section(panic_section).into_hooks();
     panic_hook.install();
     let debug_hook = debug_hook.into_eyre_hook();
