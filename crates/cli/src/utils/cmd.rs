use alloy_json_abi::JsonAbi;
use alloy_primitives::Address;
use eyre::{Result, WrapErr};
use foundry_common::{cli_warn, fs, TestFunctionExt};
use foundry_compilers::{
    artifacts::{CompactBytecode, CompactDeployedBytecode, Settings},
    cache::{CacheEntry, CompilerCache},
    utils::read_json_file,
    zksync::artifact_output::zk::ZkContractArtifact,
    Artifact, ProjectCompileOutput,
};
use foundry_config::{error::ExtractConfigError, figment::Figment, Chain, Config, NamedChain};
use foundry_debugger::Debugger;
use foundry_evm::{
<<<<<<< HEAD
    debug::DebugArena,
=======
>>>>>>> 62cdea8f
    executors::{DeployResult, EvmError, RawCallResult},
    opts::EvmOpts,
    traces::{
        debug::DebugTraceIdentifier,
        decode_trace_arena,
        identifier::{EtherscanIdentifier, SignaturesIdentifier},
        render_trace_arena, CallTraceDecoder, CallTraceDecoderBuilder, TraceKind, Traces,
    },
};
use std::{
    fmt::Write,
    path::{Path, PathBuf},
    str::FromStr,
};
use yansi::Paint;

/// Given a `Project`'s output, removes the matching ABI, Bytecode and
/// Runtime Bytecode of the given contract.
#[track_caller]
pub fn remove_contract(
    output: &mut ProjectCompileOutput,
    path: &Path,
    name: &str,
) -> Result<(JsonAbi, CompactBytecode, CompactDeployedBytecode)> {
<<<<<<< HEAD
    let contract = if let Some(contract) = output.remove(path.to_string_lossy(), name) {
=======
    let contract = if let Some(contract) = output.remove(path, name) {
>>>>>>> 62cdea8f
        contract
    } else {
        let mut err = format!("could not find artifact: `{name}`");
        if let Some(suggestion) =
            super::did_you_mean(name, output.artifacts().map(|(name, _)| name)).pop()
        {
            if suggestion != name {
                err = format!(
                    r#"{err}

        Did you mean `{suggestion}`?"#
                );
            }
        }
        eyre::bail!(err)
    };

    let abi = contract
        .get_abi()
        .ok_or_else(|| eyre::eyre!("contract {} does not contain abi", name))?
        .into_owned();

    let bin = contract
        .get_bytecode()
        .ok_or_else(|| eyre::eyre!("contract {} does not contain bytecode", name))?
        .into_owned();

    let runtime = contract
        .get_deployed_bytecode()
        .ok_or_else(|| eyre::eyre!("contract {} does not contain deployed bytecode", name))?
        .into_owned();

    Ok((abi, bin, runtime))
}

/// Given a `Project`'s output, removes the matching ABI, Bytecode and
/// Runtime Bytecode of the given contract.
#[track_caller]
pub fn remove_zk_contract(
    output: &mut foundry_compilers::zksync::compile::output::ProjectCompileOutput,
    path: &Path,
    name: &str,
) -> Result<ZkContractArtifact> {
    let contract = if let Some(contract) = output.remove(path.to_string_lossy(), name) {
        contract
    } else {
        let mut err = format!("could not find artifact: `{name}`");
        if let Some(suggestion) =
            super::did_you_mean(name, output.artifacts().map(|(name, _)| name)).pop()
        {
            if suggestion != name {
                err = format!(
                    r#"{err}

        Did you mean `{suggestion}`?"#
                );
            }
        }
        eyre::bail!(err)
    };

    Ok(contract)
}

/// Helper function for finding a contract by ContractName
// TODO: Is there a better / more ergonomic way to get the artifacts given a project and a
// contract name?
pub fn get_cached_entry_by_name(
    cache: &CompilerCache<Settings>,
    name: &str,
) -> Result<(PathBuf, CacheEntry)> {
    let mut cached_entry = None;
    let mut alternatives = Vec::new();

    for (abs_path, entry) in cache.files.iter() {
        for (artifact_name, _) in entry.artifacts.iter() {
            if artifact_name == name {
                if cached_entry.is_some() {
                    eyre::bail!(
                        "contract with duplicate name `{}`. please pass the path instead",
                        name
                    )
                }
                cached_entry = Some((abs_path.to_owned(), entry.to_owned()));
            } else {
                alternatives.push(artifact_name);
            }
        }
    }

    if let Some(entry) = cached_entry {
        return Ok(entry);
    }

    let mut err = format!("could not find artifact: `{name}`");
    if let Some(suggestion) = super::did_you_mean(name, &alternatives).pop() {
        err = format!(
            r#"{err}

        Did you mean `{suggestion}`?"#
        );
    }
    eyre::bail!(err)
}

/// Returns error if constructor has arguments.
pub fn ensure_clean_constructor(abi: &JsonAbi) -> Result<()> {
    if let Some(constructor) = &abi.constructor {
        if !constructor.inputs.is_empty() {
            eyre::bail!("Contract constructor should have no arguments. Add those arguments to  `run(...)` instead, and call it with `--sig run(...)`.");
        }
    }
    Ok(())
}

pub fn needs_setup(abi: &JsonAbi) -> bool {
    let setup_fns: Vec<_> = abi.functions().filter(|func| func.name.is_setup()).collect();

    for setup_fn in setup_fns.iter() {
        if setup_fn.name != "setUp" {
            println!(
                "{} Found invalid setup function \"{}\" did you mean \"setUp()\"?",
                "Warning:".yellow().bold(),
                setup_fn.signature()
            );
        }
    }

    setup_fns.len() == 1 && setup_fns[0].name == "setUp"
}

pub fn eta_key(state: &indicatif::ProgressState, f: &mut dyn Write) {
    write!(f, "{:.1}s", state.eta().as_secs_f64()).unwrap()
}

pub fn init_progress(len: u64, label: &str) -> indicatif::ProgressBar {
    let pb = indicatif::ProgressBar::new(len);
    let mut template =
        "{prefix}{spinner:.green} [{elapsed_precise}] [{wide_bar:.cyan/blue}] {pos}/{len} "
            .to_string();
    write!(template, "{label}").unwrap();
    template += " ({eta})";
    pb.set_style(
        indicatif::ProgressStyle::with_template(&template)
            .unwrap()
            .with_key("eta", crate::utils::eta_key)
            .progress_chars("#>-"),
    );
    pb
}

/// True if the network calculates gas costs differently.
pub fn has_different_gas_calc(chain_id: u64) -> bool {
    if let Some(chain) = Chain::from(chain_id).named() {
        return matches!(
            chain,
            NamedChain::Arbitrum |
                NamedChain::ArbitrumTestnet |
                NamedChain::ArbitrumGoerli |
                NamedChain::ArbitrumSepolia |
                NamedChain::Moonbeam |
                NamedChain::Moonriver |
                NamedChain::Moonbase |
                NamedChain::MoonbeamDev
        );
    }
    false
}

/// True if it supports broadcasting in batches.
pub fn has_batch_support(chain_id: u64) -> bool {
    if let Some(chain) = Chain::from(chain_id).named() {
        return !matches!(
            chain,
            NamedChain::Arbitrum |
                NamedChain::ArbitrumTestnet |
                NamedChain::ArbitrumGoerli |
                NamedChain::ArbitrumSepolia |
                NamedChain::ZkSync |
                NamedChain::ZkSyncTestnet
        );
    }
    true
}

/// Helpers for loading configuration.
///
/// This is usually implicitly implemented on a "&CmdArgs" struct via impl macros defined in
/// `forge_config` (see [`foundry_config::impl_figment_convert`] for more details) and the impl
/// definition on `T: Into<Config> + Into<Figment>` below.
///
/// Each function also has an `emit_warnings` form which does the same thing as its counterpart but
/// also prints `Config::__warnings` to stderr
pub trait LoadConfig {
    /// Load and sanitize the [`Config`] based on the options provided in self
    ///
    /// Returns an error if loading the config failed
    fn try_load_config(self) -> Result<Config, ExtractConfigError>;
    /// Load and sanitize the [`Config`] based on the options provided in self
    fn load_config(self) -> Config;
    /// Load and sanitize the [`Config`], as well as extract [`EvmOpts`] from self
    fn load_config_and_evm_opts(self) -> Result<(Config, EvmOpts)>;
    /// Load [`Config`] but do not sanitize. See [`Config::sanitized`] for more information
    fn load_config_unsanitized(self) -> Config;
    /// Load [`Config`] but do not sanitize. See [`Config::sanitized`] for more information.
    ///
    /// Returns an error if loading failed
    fn try_load_config_unsanitized(self) -> Result<Config, ExtractConfigError>;
    /// Same as [`LoadConfig::load_config`] but also emits warnings generated
    fn load_config_emit_warnings(self) -> Config;
    /// Same as [`LoadConfig::load_config`] but also emits warnings generated
    ///
    /// Returns an error if loading failed
    fn try_load_config_emit_warnings(self) -> Result<Config, ExtractConfigError>;
    /// Same as [`LoadConfig::load_config_and_evm_opts`] but also emits warnings generated
    fn load_config_and_evm_opts_emit_warnings(self) -> Result<(Config, EvmOpts)>;
    /// Same as [`LoadConfig::load_config_unsanitized`] but also emits warnings generated
    fn load_config_unsanitized_emit_warnings(self) -> Config;
    fn try_load_config_unsanitized_emit_warnings(self) -> Result<Config, ExtractConfigError>;
}

impl<T> LoadConfig for T
where
    T: Into<Config> + Into<Figment>,
{
    fn try_load_config(self) -> Result<Config, ExtractConfigError> {
        let figment: Figment = self.into();
        Ok(Config::try_from(figment)?.sanitized())
    }

    fn load_config(self) -> Config {
        self.into()
    }

    fn load_config_and_evm_opts(self) -> Result<(Config, EvmOpts)> {
        let figment: Figment = self.into();

        let mut evm_opts = figment.extract::<EvmOpts>().map_err(ExtractConfigError::new)?;
        let config = Config::try_from(figment)?.sanitized();

        // update the fork url if it was an alias
        if let Some(fork_url) = config.get_rpc_url() {
            trace!(target: "forge::config", ?fork_url, "Update EvmOpts fork url");
            evm_opts.fork_url = Some(fork_url?.into_owned());
        }

        Ok((config, evm_opts))
    }

    fn load_config_unsanitized(self) -> Config {
        let figment: Figment = self.into();
        Config::from_provider(figment)
    }

    fn try_load_config_unsanitized(self) -> Result<Config, ExtractConfigError> {
        let figment: Figment = self.into();
        Config::try_from(figment)
    }

    fn load_config_emit_warnings(self) -> Config {
        let config = self.load_config();
        config.warnings.iter().for_each(|w| cli_warn!("{w}"));
        config
    }

    fn try_load_config_emit_warnings(self) -> Result<Config, ExtractConfigError> {
        let config = self.try_load_config()?;
        config.warnings.iter().for_each(|w| cli_warn!("{w}"));
        Ok(config)
    }

    fn load_config_and_evm_opts_emit_warnings(self) -> Result<(Config, EvmOpts)> {
        let (config, evm_opts) = self.load_config_and_evm_opts()?;
        config.warnings.iter().for_each(|w| cli_warn!("{w}"));
        Ok((config, evm_opts))
    }

    fn load_config_unsanitized_emit_warnings(self) -> Config {
        let config = self.load_config_unsanitized();
        config.warnings.iter().for_each(|w| cli_warn!("{w}"));
        config
    }

    fn try_load_config_unsanitized_emit_warnings(self) -> Result<Config, ExtractConfigError> {
        let config = self.try_load_config_unsanitized()?;
        config.warnings.iter().for_each(|w| cli_warn!("{w}"));
        Ok(config)
    }
}

/// Read contract constructor arguments from the given file.
pub fn read_constructor_args_file(constructor_args_path: PathBuf) -> Result<Vec<String>> {
    if !constructor_args_path.exists() {
        eyre::bail!("Constructor args file \"{}\" not found", constructor_args_path.display());
    }
    let args = if constructor_args_path.extension() == Some(std::ffi::OsStr::new("json")) {
        read_json_file(&constructor_args_path).wrap_err(format!(
            "Constructor args file \"{}\" must encode a json array",
            constructor_args_path.display(),
        ))?
    } else {
        fs::read_to_string(constructor_args_path)?.split_whitespace().map(str::to_string).collect()
    };
    Ok(args)
}

/// A slimmed down return from the executor used for returning minimal trace + gas metering info
#[derive(Debug)]
pub struct TraceResult {
    pub success: bool,
    pub traces: Option<Traces>,
<<<<<<< HEAD
    pub debug: Option<DebugArena>,
=======
>>>>>>> 62cdea8f
    pub gas_used: u64,
}

impl TraceResult {
    /// Create a new [`TraceResult`] from a [`RawCallResult`].
    pub fn from_raw(raw: RawCallResult, trace_kind: TraceKind) -> Self {
<<<<<<< HEAD
        let RawCallResult { gas_used, traces, reverted, debug, .. } = raw;
        Self {
            success: !reverted,
            traces: traces.map(|arena| vec![(trace_kind, arena)]),
            debug,
            gas_used,
        }
=======
        let RawCallResult { gas_used, traces, reverted, .. } = raw;
        Self { success: !reverted, traces: traces.map(|arena| vec![(trace_kind, arena)]), gas_used }
>>>>>>> 62cdea8f
    }
}

impl From<DeployResult> for TraceResult {
    fn from(result: DeployResult) -> Self {
        Self::from_raw(result.raw, TraceKind::Deployment)
    }
}

impl TryFrom<Result<DeployResult, EvmError>> for TraceResult {
    type Error = EvmError;

    fn try_from(value: Result<DeployResult, EvmError>) -> Result<Self, Self::Error> {
        match value {
            Ok(result) => Ok(Self::from(result)),
            Err(EvmError::Execution(err)) => Ok(Self::from_raw(err.raw, TraceKind::Deployment)),
            Err(err) => Err(err),
        }
    }
}

/// labels the traces, conditionally prints them or opens the debugger
pub async fn handle_traces(
    mut result: TraceResult,
    config: &Config,
    chain: Option<Chain>,
    labels: Vec<String>,
    debug: bool,
    decode_internal: bool,
) -> Result<()> {
    let labels = labels.iter().filter_map(|label_str| {
        let mut iter = label_str.split(':');

        if let Some(addr) = iter.next() {
            if let (Ok(address), Some(label)) = (Address::from_str(addr), iter.next()) {
                return Some((address, label.to_string()));
            }
        }
        None
    });
    let config_labels = config.labels.clone().into_iter();
    let mut decoder = CallTraceDecoderBuilder::new()
        .with_labels(labels.chain(config_labels))
        .with_signature_identifier(SignaturesIdentifier::new(
            Config::foundry_cache_dir(),
            config.offline,
        )?)
        .build();

    let mut etherscan_identifier = EtherscanIdentifier::new(config, chain)?;
    if let Some(etherscan_identifier) = &mut etherscan_identifier {
        for (_, trace) in result.traces.as_deref_mut().unwrap_or_default() {
            decoder.identify(trace, etherscan_identifier);
        }
<<<<<<< HEAD
=======
    }

    if decode_internal {
        let sources = if let Some(etherscan_identifier) = &etherscan_identifier {
            etherscan_identifier.get_compiled_contracts().await?
        } else {
            Default::default()
        };
        decoder.debug_identifier = Some(DebugTraceIdentifier::new(sources));
>>>>>>> 62cdea8f
    }

    if debug {
        let sources = if let Some(etherscan_identifier) = etherscan_identifier {
            etherscan_identifier.get_compiled_contracts().await?
        } else {
            Default::default()
        };
        let mut debugger = Debugger::builder()
<<<<<<< HEAD
            .debug_arena(result.debug.as_ref().expect("missing debug arena"))
=======
            .traces(result.traces.expect("missing traces"))
>>>>>>> 62cdea8f
            .decoder(&decoder)
            .sources(sources)
            .build();
        debugger.try_run()?;
    } else {
        print_traces(&mut result, &decoder).await?;
    }

    Ok(())
}

pub async fn print_traces(result: &mut TraceResult, decoder: &CallTraceDecoder) -> Result<()> {
<<<<<<< HEAD
    let traces = result.traces.as_ref().expect("No traces found");

    println!("Traces:");
    for (_, arena) in traces {
        println!("{}", render_trace_arena(arena, decoder).await?);
=======
    let traces = result.traces.as_mut().expect("No traces found");

    println!("Traces:");
    for (_, arena) in traces {
        decode_trace_arena(arena, decoder).await?;
        println!("{}", render_trace_arena(arena));
>>>>>>> 62cdea8f
    }
    println!();

    if result.success {
        println!("{}", "Transaction successfully executed.".green());
    } else {
        println!("{}", "Transaction failed.".red());
    }

    println!("Gas used: {}", result.gas_used);
    Ok(())
}<|MERGE_RESOLUTION|>--- conflicted
+++ resolved
@@ -12,10 +12,6 @@
 use foundry_config::{error::ExtractConfigError, figment::Figment, Chain, Config, NamedChain};
 use foundry_debugger::Debugger;
 use foundry_evm::{
-<<<<<<< HEAD
-    debug::DebugArena,
-=======
->>>>>>> 62cdea8f
     executors::{DeployResult, EvmError, RawCallResult},
     opts::EvmOpts,
     traces::{
@@ -40,11 +36,7 @@
     path: &Path,
     name: &str,
 ) -> Result<(JsonAbi, CompactBytecode, CompactDeployedBytecode)> {
-<<<<<<< HEAD
-    let contract = if let Some(contract) = output.remove(path.to_string_lossy(), name) {
-=======
     let contract = if let Some(contract) = output.remove(path, name) {
->>>>>>> 62cdea8f
         contract
     } else {
         let mut err = format!("could not find artifact: `{name}`");
@@ -356,28 +348,14 @@
 pub struct TraceResult {
     pub success: bool,
     pub traces: Option<Traces>,
-<<<<<<< HEAD
-    pub debug: Option<DebugArena>,
-=======
->>>>>>> 62cdea8f
     pub gas_used: u64,
 }
 
 impl TraceResult {
     /// Create a new [`TraceResult`] from a [`RawCallResult`].
     pub fn from_raw(raw: RawCallResult, trace_kind: TraceKind) -> Self {
-<<<<<<< HEAD
-        let RawCallResult { gas_used, traces, reverted, debug, .. } = raw;
-        Self {
-            success: !reverted,
-            traces: traces.map(|arena| vec![(trace_kind, arena)]),
-            debug,
-            gas_used,
-        }
-=======
         let RawCallResult { gas_used, traces, reverted, .. } = raw;
         Self { success: !reverted, traces: traces.map(|arena| vec![(trace_kind, arena)]), gas_used }
->>>>>>> 62cdea8f
     }
 }
 
@@ -432,8 +410,6 @@
         for (_, trace) in result.traces.as_deref_mut().unwrap_or_default() {
             decoder.identify(trace, etherscan_identifier);
         }
-<<<<<<< HEAD
-=======
     }
 
     if decode_internal {
@@ -443,7 +419,6 @@
             Default::default()
         };
         decoder.debug_identifier = Some(DebugTraceIdentifier::new(sources));
->>>>>>> 62cdea8f
     }
 
     if debug {
@@ -453,11 +428,7 @@
             Default::default()
         };
         let mut debugger = Debugger::builder()
-<<<<<<< HEAD
-            .debug_arena(result.debug.as_ref().expect("missing debug arena"))
-=======
             .traces(result.traces.expect("missing traces"))
->>>>>>> 62cdea8f
             .decoder(&decoder)
             .sources(sources)
             .build();
@@ -470,20 +441,12 @@
 }
 
 pub async fn print_traces(result: &mut TraceResult, decoder: &CallTraceDecoder) -> Result<()> {
-<<<<<<< HEAD
-    let traces = result.traces.as_ref().expect("No traces found");
-
-    println!("Traces:");
-    for (_, arena) in traces {
-        println!("{}", render_trace_arena(arena, decoder).await?);
-=======
     let traces = result.traces.as_mut().expect("No traces found");
 
     println!("Traces:");
     for (_, arena) in traces {
         decode_trace_arena(arena, decoder).await?;
         println!("{}", render_trace_arena(arena));
->>>>>>> 62cdea8f
     }
     println!();
 
