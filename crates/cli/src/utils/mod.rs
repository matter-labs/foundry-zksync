--- conflicted
+++ resolved
@@ -743,19 +743,9 @@
     }
 
     /// Get the URL of a submodule from git config
-<<<<<<< HEAD
-    pub fn submodule_url(self, path: impl AsRef<OsStr>) -> Result<Option<String>> {
-        self.cmd()
-            .args([
-                "config",
-                "--get",
-                &format!("submodule.{}.url", path.as_ref().to_string_lossy()),
-            ])
-=======
     pub fn submodule_url(self, path: &Path) -> Result<Option<String>> {
         self.cmd()
             .args(["config", "--get", &format!("submodule.{}.url", path.to_slash_lossy())])
->>>>>>> 1a5de245
             .get_stdout_lossy()
             .map(|url| Some(url.trim().to_string()))
     }
