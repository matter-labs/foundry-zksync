use super::ProjectPathOpts;
use crate::{opts::CompilerOpts, utils::LoadConfig};
use clap::{Parser, ValueHint};
use eyre::Result;
use foundry_compilers::{
    Project,
    artifacts::{RevertStrings, remappings::Remapping},
    compilers::multi::MultiCompiler,
    utils::canonicalized,
};
use foundry_config::{
<<<<<<< HEAD
    Config, Remappings, figment,
    figment::{
        Figment, Metadata, Profile, Provider,
=======
    figment::{
        self,
>>>>>>> 35f1cb18
        error::Kind::InvalidType,
        value::{Dict, Map, Value},
    },
    filter::SkipBuildFilter,
};
use serde::Serialize;
use std::path::PathBuf;

#[derive(Clone, Debug, Default, Serialize, Parser)]
#[command(next_help_heading = "Build options")]
pub struct BuildOpts {
    /// Clear the cache and artifacts folder and recompile.
    #[arg(long, help_heading = "Cache options")]
    #[serde(skip)]
    pub force: bool,

    /// Disable the cache.
    #[arg(long)]
    #[serde(skip)]
    pub no_cache: bool,

    /// Enable dynamic test linking.
    #[arg(long, conflicts_with = "no_cache")]
    #[serde(skip)]
    pub dynamic_test_linking: bool,

    /// Set pre-linked libraries.
    #[arg(long, help_heading = "Linker options", env = "DAPP_LIBRARIES")]
    #[serde(skip_serializing_if = "Vec::is_empty")]
    pub libraries: Vec<String>,

    /// Ignore solc warnings by error code.
    #[arg(long, help_heading = "Compiler options", value_name = "ERROR_CODES")]
    #[serde(skip_serializing_if = "Vec::is_empty")]
    pub ignored_error_codes: Vec<u64>,

    /// Warnings will trigger a compiler error
    #[arg(long, help_heading = "Compiler options")]
    #[serde(skip)]
    pub deny_warnings: bool,

    /// Do not auto-detect the `solc` version.
    #[arg(long, help_heading = "Compiler options")]
    #[serde(skip)]
    pub no_auto_detect: bool,

    /// Specify the solc version, or a path to a local solc, to build with.
    ///
    /// Valid values are in the format `x.y.z`, `solc:x.y.z` or `path/to/solc`.
    #[arg(
        long = "use",
        alias = "compiler-version",
        help_heading = "Compiler options",
        value_name = "SOLC_VERSION"
    )]
    #[serde(skip)]
    pub use_solc: Option<String>,

    /// Do not access the network.
    ///
    /// Missing solc versions will not be installed.
    #[arg(help_heading = "Compiler options", long)]
    #[serde(skip)]
    pub offline: bool,

    /// Use the Yul intermediate representation compilation pipeline.
    #[arg(long, help_heading = "Compiler options")]
    #[serde(skip)]
    pub via_ir: bool,

    /// Changes compilation to only use literal content and not URLs.
    #[arg(long, help_heading = "Compiler options")]
    #[serde(skip)]
    pub use_literal_content: bool,

    /// Do not append any metadata to the bytecode.
    ///
    /// This is equivalent to setting `bytecode_hash` to `none` and `cbor_metadata` to `false`.
    #[arg(long, help_heading = "Compiler options")]
    #[serde(skip)]
    pub no_metadata: bool,

    /// The path to the contract artifacts folder.
    #[arg(
        long = "out",
        short,
        help_heading = "Project options",
        value_hint = ValueHint::DirPath,
        value_name = "PATH",
    )]
    #[serde(rename = "out", skip_serializing_if = "Option::is_none")]
    pub out_path: Option<PathBuf>,

    /// Revert string configuration.
    ///
    /// Possible values are "default", "strip" (remove),
    /// "debug" (Solidity-generated revert strings) and "verboseDebug"
    #[arg(long, help_heading = "Project options", value_name = "REVERT")]
    #[serde(skip)]
    pub revert_strings: Option<RevertStrings>,

    /// Generate build info files.
    #[arg(long, help_heading = "Project options")]
    #[serde(skip)]
    pub build_info: bool,

    /// Output path to directory that build info files will be written to.
    #[arg(
        long,
        help_heading = "Project options",
        value_hint = ValueHint::DirPath,
        value_name = "PATH",
        requires = "build_info",
    )]
    #[serde(skip_serializing_if = "Option::is_none")]
    pub build_info_path: Option<PathBuf>,

    /// Skip building files whose names contain the given filter.
    ///
    /// `test` and `script` are aliases for `.t.sol` and `.s.sol`.
    #[arg(long, num_args(1..))]
    #[serde(skip)]
    pub skip: Option<Vec<SkipBuildFilter>>,

    #[command(flatten)]
    #[serde(flatten)]
    pub compiler: CompilerOpts,

    #[command(flatten)]
    #[serde(flatten)]
    pub project_paths: ProjectPathOpts,
}

impl BuildOpts {
    /// Returns the `Project` for the current workspace
    ///
    /// This loads the `foundry_config::Config` for the current workspace (see
    /// `find_project_root` and merges the cli `BuildArgs` into it before returning
    /// [`foundry_config::Config::project()`]).
    pub fn project(&self) -> Result<Project<MultiCompiler>> {
        let config = self.load_config()?;
        Ok(config.project()?)
    }

    /// Returns the remappings to add to the config
    #[deprecated(note = "Use ProjectPathsArgs::get_remappings() instead")]
    pub fn get_remappings(&self) -> Vec<Remapping> {
        self.project_paths.get_remappings()
    }
}

// Loads project's figment and merges the build cli arguments into it
impl<'a> From<&'a BuildOpts> for Figment {
    fn from(args: &'a BuildOpts) -> Self {
        let mut figment = if let Some(ref config_path) = args.project_paths.config_path {
            if !config_path.exists() {
                panic!("error: config-path `{}` does not exist", config_path.display())
            }
            if !config_path.ends_with(Config::FILE_NAME) {
                panic!("error: the config-path must be a path to a foundry.toml file")
            }
            let config_path = canonicalized(config_path);
            Config::figment_with_root(config_path.parent().unwrap())
        } else {
            Config::figment_with_root(args.project_paths.project_root())
        };

        // remappings should stack
        let mut remappings = Remappings::new_with_remappings(args.project_paths.get_remappings())
            .with_figment(&figment);
        remappings
            .extend(figment.extract_inner::<Vec<Remapping>>("remappings").unwrap_or_default());
        // override only set values from the CLI for zksync
        let zksync =
            args.compiler.zk.apply_overrides(figment.extract_inner("zksync").unwrap_or_default());

        figment = figment
            .merge(("remappings", remappings.into_inner()))
            .merge(args)
            .merge(("zksync", zksync));

        if let Some(skip) = &args.skip {
            let mut skip = skip.iter().map(|s| s.file_pattern().to_string()).collect::<Vec<_>>();
            skip.extend(figment.extract_inner::<Vec<String>>("skip").unwrap_or_default());
            figment = figment.merge(("skip", skip));
        };

        figment
    }
}

impl Provider for BuildOpts {
    fn metadata(&self) -> Metadata {
        Metadata::named("Core Build Args Provider")
    }

    fn data(&self) -> Result<Map<Profile, Dict>, figment::Error> {
        let value = Value::serialize(self)?;
        let error = InvalidType(value.to_actual(), "map".into());
        let mut dict = value.into_dict().ok_or(error)?;

        if self.no_auto_detect {
            dict.insert("auto_detect_solc".to_string(), false.into());
        }

        if let Some(ref solc) = self.use_solc {
            dict.insert("solc".to_string(), solc.trim_start_matches("solc:").into());
        }

        if self.offline {
            dict.insert("offline".to_string(), true.into());
        }

        if self.deny_warnings {
            dict.insert("deny_warnings".to_string(), true.into());
        }

        if self.via_ir {
            dict.insert("via_ir".to_string(), true.into());
        }

        if self.use_literal_content {
            dict.insert("use_literal_content".to_string(), true.into());
        }

        if self.no_metadata {
            dict.insert("bytecode_hash".to_string(), "none".into());
            dict.insert("cbor_metadata".to_string(), false.into());
        }

        if self.force {
            dict.insert("force".to_string(), self.force.into());
        }

        // we need to ensure no_cache set accordingly
        if self.no_cache {
            dict.insert("cache".to_string(), false.into());
        }

        if self.dynamic_test_linking {
            dict.insert("dynamic_test_linking".to_string(), true.into());
        }

        if self.build_info {
            dict.insert("build_info".to_string(), self.build_info.into());
        }

        if self.compiler.ast {
            dict.insert("ast".to_string(), true.into());
        }

        if let Some(optimize) = self.compiler.optimize {
            dict.insert("optimizer".to_string(), optimize.into());
        }

        if !self.compiler.extra_output.is_empty() {
            let selection: Vec<_> =
                self.compiler.extra_output.iter().map(|s| s.to_string()).collect();
            dict.insert("extra_output".to_string(), selection.into());
        }

        if !self.compiler.extra_output_files.is_empty() {
            let selection: Vec<_> =
                self.compiler.extra_output_files.iter().map(|s| s.to_string()).collect();
            dict.insert("extra_output_files".to_string(), selection.into());
        }

        if let Some(ref revert) = self.revert_strings {
            dict.insert("revert_strings".to_string(), revert.to_string().into());
        }

        Ok(Map::from([(Config::selected_profile(), dict)]))
    }
}<|MERGE_RESOLUTION|>--- conflicted
+++ resolved
@@ -3,24 +3,20 @@
 use clap::{Parser, ValueHint};
 use eyre::Result;
 use foundry_compilers::{
-    Project,
-    artifacts::{RevertStrings, remappings::Remapping},
+    artifacts::{remappings::Remapping, RevertStrings},
     compilers::multi::MultiCompiler,
     utils::canonicalized,
+    Project,
 };
 use foundry_config::{
-<<<<<<< HEAD
-    Config, Remappings, figment,
+    figment,
     figment::{
-        Figment, Metadata, Profile, Provider,
-=======
-    figment::{
-        self,
->>>>>>> 35f1cb18
         error::Kind::InvalidType,
         value::{Dict, Map, Value},
+        Figment, Metadata, Profile, Provider,
     },
     filter::SkipBuildFilter,
+    Config, Remappings,
 };
 use serde::Serialize;
 use std::path::PathBuf;
