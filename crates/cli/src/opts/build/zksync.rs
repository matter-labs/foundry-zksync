--- conflicted
+++ resolved
@@ -39,10 +39,7 @@
         num_args = 0..=1,
         require_equals = true,
         default_missing_value = "false",
-<<<<<<< HEAD
-=======
         requires = "startup",
->>>>>>> 11d22031
     )]
     pub evm_interpreter: Option<bool>,
 
