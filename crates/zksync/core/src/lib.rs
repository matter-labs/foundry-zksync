--- conflicted
+++ resolved
@@ -18,18 +18,8 @@
 /// ZKSync Era State implementation.
 pub mod state;
 
-<<<<<<< HEAD
-use alloy_network::{AnyNetwork, TxSigner};
-use alloy_primitives::{
-    address, hex, keccak256, Address, Bytes, PrimitiveSignature, U256 as rU256,
-};
-use alloy_provider::Provider;
-use alloy_rpc_types::TransactionRequest;
-use alloy_serde::WithOtherFields;
-=======
 use alloy_network::TransactionBuilder;
 use alloy_primitives::{address, hex, keccak256, Address, Bytes, U256 as rU256};
->>>>>>> 15b47588
 use alloy_transport::Transport;
 use alloy_zksync::{
     network::transaction_request::TransactionRequest as ZkTransactionRequest,
@@ -109,81 +99,6 @@
         Self { factory_deps, paymaster_data }
     }
 }
-<<<<<<< HEAD
-
-/// Creates a new signed EIP-712 transaction with the provided factory deps.
-pub async fn new_eip712_transaction<
-    P: Provider<T, AnyNetwork>,
-    S: TxSigner<PrimitiveSignature> + Sync,
-    T: Transport + Clone,
->(
-    tx: WithOtherFields<TransactionRequest>,
-    factory_deps: Vec<Vec<u8>>,
-    paymaster_data: Option<PaymasterParams>,
-    provider: P,
-    signer: S,
-) -> Result<Bytes> {
-    let from = tx.from.ok_or_eyre("`from` cannot be empty")?;
-    let to = tx
-        .to
-        .and_then(|to| match to {
-            alloy_primitives::TxKind::Create => None,
-            alloy_primitives::TxKind::Call(to) => Some(to),
-        })
-        .ok_or_eyre("`to` cannot be empty")?;
-    let chain_id = tx.chain_id.ok_or_eyre("`chain_id` cannot be empty")?;
-    let nonce = tx.nonce.ok_or_eyre("`nonce` cannot be empty")?;
-    let gas_price = tx.gas_price.ok_or_eyre("`gas_price` cannot be empty")?;
-
-    let data = tx.input.clone().into_input().unwrap_or_default();
-    let mut custom_data = Eip712Meta::new().factory_deps(factory_deps);
-    if let Some(params) = paymaster_data {
-        custom_data = custom_data.paymaster_params(params);
-    }
-
-    let mut deploy_request = Eip712TransactionRequest::new()
-        .r#type(EIP712_TX_TYPE)
-        .from(from.to_h160())
-        .to(to.to_h160())
-        .chain_id(chain_id)
-        .nonce(nonce)
-        .gas_price(gas_price)
-        .data(data.to_ethers())
-        .custom_data(custom_data);
-
-    let gas_price = provider
-        .get_gas_price()
-        .await
-        .map_err(|err| eyre!("failed retrieving gas_price {:?}", err))?;
-    let fee: Fee = provider
-        .raw_request("zks_estimateFee".into(), [deploy_request.clone()])
-        .await
-        .map_err(|err| eyre!("failed estimating fee {:?}", err))?;
-    deploy_request = deploy_request
-        .gas_limit(fee.gas_limit)
-        .max_fee_per_gas(fee.max_fee_per_gas)
-        .max_priority_fee_per_gas(fee.max_priority_fee_per_gas)
-        .gas_price(gas_price);
-
-    let signable: Eip712Transaction = deploy_request
-        .clone()
-        .try_into()
-        .map_err(|err| eyre!("failed converting deploy request to eip-712 tx {:?}", err))?;
-
-    let mut signable = signable.to_signable_tx();
-    let signature =
-        signer.sign_transaction(&mut signable).await.expect("Failed to sign typed data");
-    let encoded_rlp = deploy_request
-        .rlp_signed(signature.to_ethers())
-        .map_err(|err| eyre!("failed encoding deployment request {:?}", err))?;
-
-    let tx = [&[EIP712_TX_TYPE], encoded_rlp.to_vec().as_slice()].concat().into();
-
-    Ok(tx)
-}
-
-=======
->>>>>>> 15b47588
 /// Estimated gas from a ZK network.
 pub struct EstimatedGas {
     /// Estimated gas price.
