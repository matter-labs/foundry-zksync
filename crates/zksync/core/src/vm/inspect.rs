--- conflicted
+++ resolved
@@ -441,16 +441,12 @@
     }
     let is_static = call_ctx.is_static;
     let is_create = call_ctx.is_create;
-    let bootloader_debug_tracer_result = Arc::new(OnceCell::default());
+    let bootloader_debug_tracer_result = Arc::default();
     let tracers = vec![
-<<<<<<< HEAD
+        ErrorTracer.into_tracer_pointer(),
         CallTracer::new(Arc::clone(&call_tracer_result)).into_tracer_pointer(),
-=======
-        ErrorTracer.into_tracer_pointer(),
-        CallTracer::new(call_tracer_result.clone()).into_tracer_pointer(),
-        BootloaderDebugTracer { result: bootloader_debug_tracer_result.clone() }
+        BootloaderDebugTracer { result: Arc::clone(&bootloader_debug_tracer_result) }
             .into_tracer_pointer(),
->>>>>>> dbb13e7f
         CheatcodeTracer::new(
             ccx.mocked_calls.clone(),
             expected_calls,
