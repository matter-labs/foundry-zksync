use alloy_primitives::{hex, FixedBytes, Log};
use anvil_zksync_config::types::SystemContractsOptions as Options;
use anvil_zksync_core::{formatter::Formatter, system_contracts::SystemContracts};
use anvil_zksync_types::ShowCalls;
use itertools::Itertools;
use revm::{
    db::states::StorageSlot,
    primitives::{
        Address, Bytecode, Bytes, EVMResultGeneric, ExecutionResult as rExecutionResult,
        HaltReason, HashMap as rHashMap, Log as rLog, OutOfGasError, Output, SuccessReason, B256,
        U256 as rU256,
    },
    Database, EvmContext,
};
use tracing::{debug, error, info, trace, warn};
use zksync_basic_types::{ethabi, L2ChainId, Nonce, H160, H256, U256};
use zksync_multivm::{
    interface::{
        Call, CallType, ExecutionResult, Halt, InspectExecutionMode, VmEvent,
        VmExecutionResultAndLogs, VmFactory, VmInterface, VmRevertReason,
    },
    tracers::CallTracer,
    vm_latest::{HistoryDisabled, ToTracerPointer, Vm},
};
use zksync_types::{
    bytecode::BytecodeHash, get_nonce_key, h256_to_address, l2::L2Tx,
    transaction_request::PaymasterParams, PackedEthSignature, StorageKey, Transaction,
    ACCOUNT_CODE_STORAGE_ADDRESS, CONTRACT_DEPLOYER_ADDRESS,
};
use zksync_vm_interface::storage::{ReadStorage, StoragePtr, WriteStorage};

use core::convert::Into;
use std::{
    collections::HashMap,
    fmt::Debug,
    sync::{Arc, LazyLock},
};

use crate::{
    convert::{ConvertAddress, ConvertH160, ConvertH256, ConvertRU256},
    fix_l2_gas_limit, fix_l2_gas_price, increment_tx_nonce, is_system_address,
    state::{new_full_nonce, parse_full_nonce, FullNonce},
    vm::{
        db::{ZKVMData, DEFAULT_CHAIN_ID},
        env::{create_l1_batch_env, create_system_env},
        storage_recorder::{AccountAccess, StorageAccessRecorder},
        storage_view::StorageView,
        tracers::{
            bootloader::{BootloaderDebug, BootloaderDebugTracer},
            cheatcode::{CallContext, CheatcodeTracer, CheatcodeTracerContext},
            error::ErrorTracer,
        },
    },
};

use foundry_evm_abi::console::{self, ds::Console};

use super::HARDHAT_CONSOLE_ADDRESS;

/// Represents the result of execution a [`L2Tx`] on EraVM
#[derive(Debug)]
pub struct ZKVMExecutionResult {
    /// The logs of a given execution
    pub logs: Vec<rLog>,
    /// The result of a given execution
    pub execution_result: rExecutionResult,
    /// Call traces
    pub call_traces: Vec<Call>,
    /// Immutables recorded via calls to ImmutableSimulator::setImmutables.
    pub recorded_immutables: rHashMap<H160, rHashMap<rU256, FixedBytes<32>>>,
    /// Recorded account accesses.
    pub account_accesses: Vec<AccountAccess>,
}

/// Revm-style result with ZKVM Execution
pub type ZKVMResult<E> = EVMResultGeneric<ZKVMExecutionResult, E>;

/// Same as [`inspect`] but batches factory deps to account for size limitations.
///
/// Will handle aggregating execution results, where errors, reverts or halts will be propagated
/// immediately.
/// All logs will be collected as they happen, and returned with the final result.
// TODO: should we make this transparent in `inspect` directly?
pub fn inspect_as_batch<DB, E>(
    tx: L2Tx,
    ecx: &mut EvmContext<DB>,
    ccx: &mut CheatcodeTracerContext,
    call_ctx: CallContext,
) -> ZKVMResult<E>
where
    DB: Database,
    <DB as Database>::Error: Debug,
{
    let txns = split_tx_by_factory_deps(tx);
    let total_txns = txns.len();
    let mut aggregated_result: Option<ZKVMExecutionResult> = None;

    for (idx, mut tx) in txns.into_iter().enumerate() {
        let pending_txs = total_txns - idx;

        // cap gas limit so that we do not set a number greater than
        // remaining sender balance
        let (new_gas_limit, _) = gas_params(
            ecx,
            tx.common_data.initiator_address.to_address(),
            &tx.common_data.paymaster_params,
        );
        tx.common_data.fee.gas_limit = new_gas_limit;

        let initiator_address = tx.initiator_account();
        info!("executing batched tx ({}/{})", idx + 1, total_txns);
        let mut result = inspect(tx, ecx, ccx, call_ctx.clone())?;

        match (&mut aggregated_result, result.execution_result) {
            (_, exec @ rExecutionResult::Revert { .. } | exec @ rExecutionResult::Halt { .. }) => {
                return Ok(ZKVMExecutionResult {
                    logs: result.logs,
                    call_traces: result.call_traces,
                    execution_result: exec,
                    recorded_immutables: result.recorded_immutables,
                    account_accesses: result.account_accesses,
                });
            }
            (None, exec) => {
                aggregated_result.replace(ZKVMExecutionResult {
                    logs: result.logs,
                    call_traces: result.call_traces,
                    execution_result: exec,
                    recorded_immutables: result.recorded_immutables,
                    account_accesses: result.account_accesses,
                });
            }
            (
                Some(ZKVMExecutionResult {
                    logs: aggregated_logs,
                    call_traces: aggregated_call_traces,
                    execution_result:
                        rExecutionResult::Success {
                            reason: agg_reason,
                            gas_used: agg_gas_used,
                            gas_refunded: agg_gas_refunded,
                            logs: agg_logs,
                            output: agg_output,
                        },
                    recorded_immutables: aggregated_recorded_immutables,
                    account_accesses: aggregated_storage_accesses,
                }),
                rExecutionResult::Success { reason, gas_used, gas_refunded, logs, output },
            ) => {
                aggregated_logs.append(&mut result.logs);
                aggregated_call_traces.append(&mut result.call_traces);
                aggregated_recorded_immutables.extend(result.recorded_immutables);
                aggregated_storage_accesses.extend(result.account_accesses);
                *agg_reason = reason;
                *agg_gas_used += gas_used;
                *agg_gas_refunded += gas_refunded;
                agg_logs.extend(logs);
                *agg_output = output;
            }
            _ => unreachable!("aggregated result must only contain success"),
        }

        // Increment the nonce manually if there are other transactions
        // to be executed after the current one
        if pending_txs > 1 {
            increment_tx_nonce(initiator_address.to_address(), ecx);
        }
    }

    Ok(aggregated_result.expect("must have result"))
}

/// Processes a [`L2Tx`] with EraVM and returns the final execution result and logs.
///
/// State changes will be reflected in the given `Env`, `DB`, `JournaledState`.
pub fn inspect<DB, E>(
    mut tx: L2Tx,
    ecx: &mut EvmContext<DB>,
    ccx: &mut CheatcodeTracerContext,
    call_ctx: CallContext,
) -> ZKVMResult<E>
where
    DB: Database,
    <DB as Database>::Error: Debug,
{
    let chain_id = if ecx.env.cfg.chain_id <= u32::MAX as u64 {
        L2ChainId::from(ecx.env.cfg.chain_id as u32)
    } else {
        warn!(provided = ?ecx.env.cfg.chain_id, using = DEFAULT_CHAIN_ID, "using default chain id as provided chain_id does not fit into u32");
        L2ChainId::from(DEFAULT_CHAIN_ID)
    };

    let persisted_factory_deps = ccx
        .persisted_factory_deps
        .as_ref()
        .map(|factory_deps| (*factory_deps).clone())
        .unwrap_or_default();

    let mut era_db = ZKVMData::new_with_system_contracts(ecx, chain_id)
        .with_extra_factory_deps(persisted_factory_deps)
        .with_storage_accesses(ccx.accesses.take());

    info!(?call_ctx, "executing transaction in zk vm");

    let initiator_address = tx.common_data.initiator_address;

    if tx.common_data.signature.is_empty() {
        // FIXME: This is a hack to make sure that the signature is not empty.
        // Fails without a signature here: https://github.com/matter-labs/zksync-era/blob/73a1e8ff564025d06e02c2689da238ae47bb10c3/core/lib/types/src/transaction_request.rs#L381
        tx.common_data.signature = PackedEthSignature::default().serialize_packed().into();
    }

    let modified_storage_keys = era_db.override_keys.clone();
    let storage_ptr =
        StorageView::new(&mut era_db, modified_storage_keys, tx.common_data.initiator_address)
            .into_rc_ptr();
    let InnerZkVmResult {
        tx_result,
        bytecodes,
        mut modified_storage,
        call_traces,
        recorded_immutables,
        create_outcome,
        gas_usage,
    } = inspect_inner(tx, storage_ptr, chain_id, ccx, call_ctx.clone());

    info!(
        reserved=?gas_usage.bootloader_debug.reserved_gas, limit=?gas_usage.limit, execution=?gas_usage.execution, pubdata=?gas_usage.pubdata, refunded=?gas_usage.refunded,
        "gas usage",
    );

    let account_accesses = era_db.get_account_accesses();

    // TODO(zk): adapt this to use account_accesses as well
    if let Some(record) = &mut era_db.accesses {
        for k in modified_storage.keys() {
            record.writes.entry(k.address().to_address()).or_default().push(k.key().to_ru256());
        }
    }

    let logs = tx_result
        .logs
        .events
        .clone()
        .into_iter()
        .map(|event| {
            revm::primitives::Log::new_unchecked(
                event.address.to_address(),
                event.indexed_topics.iter().cloned().map(|t| B256::from(t.0)).collect(),
                event.value.into(),
            )
        })
        .collect_vec();

    let execution_result = match tx_result.result {
        ExecutionResult::Success { output, .. } => {
            let result = ethabi::decode(&[ethabi::ParamType::Bytes], &output)
                .ok()
                .and_then(|result| result.first().cloned())
                .and_then(|result| result.into_bytes())
                .unwrap_or_default();
            info!("zk vm decoded result {}", hex::encode(&result));

            let address = if result.len() == 32 {
                Some(h256_to_address(&H256::from_slice(&result)))
            } else {
                None
            };
            // in zkEVM the output is the 0-padded address, we replace this with the deployed
            // bytecode so the traces can pick it up correctly
            let output = if call_ctx.is_create {
                let create_result = match (address, create_outcome) {
                    (Some(address), Some(create_outcome)) => {
                        if address == create_outcome.address {
                            create_outcome.bytecode
                        } else {
                            result
                        }
                    }
                    _ => result,
                };
                Output::Create(Bytes::from(create_result), address.map(ConvertH160::to_address))
            } else {
                Output::Call(Bytes::from(result))
            };

            ZKVMExecutionResult {
                logs: logs.clone(),
                call_traces,
                execution_result: rExecutionResult::Success {
                    reason: SuccessReason::Return,
                    gas_used: gas_usage.gas_used(),
                    gas_refunded: tx_result.refunds.gas_refunded,
                    logs,
                    output,
                },
                recorded_immutables,
                account_accesses,
            }
        }
        ExecutionResult::Revert { output } => {
            let output = match output {
                VmRevertReason::General { data, .. } => data,
                VmRevertReason::Unknown { data, .. } => data,
                _ => Vec::new(),
            };

            ZKVMExecutionResult {
                logs,
                call_traces,
                execution_result: rExecutionResult::Revert {
                    gas_used: gas_usage.gas_used(),
                    output: Bytes::from(output),
                },
                recorded_immutables,
                account_accesses,
            }
        }
        ExecutionResult::Halt { reason } => {
            error!("tx execution halted: {}", reason);
            let mapped_reason = match reason {
                Halt::NotEnoughGasProvided => HaltReason::OutOfGas(OutOfGasError::Basic),
                _ => HaltReason::PrecompileError,
            };

            ZKVMExecutionResult {
                logs,
                call_traces,
                execution_result: rExecutionResult::Halt {
                    reason: mapped_reason,
                    gas_used: gas_usage.gas_used(),
                },
                recorded_immutables,
                account_accesses,
            }
        }
    };

    // Insert into persisted_bytecodes. This is currently used in
    // deploying multiple factory_dep transactions in create to ensure
    // create does not OOG (Out of Gas) due to large factory deps.
    if let Some(persisted_factory_deps) = ccx.persisted_factory_deps.as_mut() {
        for (hash, bytecode) in &bytecodes {
            persisted_factory_deps.insert(*hash, bytecode.clone());
        }
    }

    let mut storage: rHashMap<Address, rHashMap<rU256, StorageSlot>> = Default::default();
    let mut codes: rHashMap<Address, (B256, Bytecode)> = Default::default();

    let initiator_nonce_key = get_nonce_key(&initiator_address);

    // NOTE(zk): We need to revert the tx nonce of the initiator as we intercept and dispatch
    // CALLs and CREATEs to the zkEVM. The CREATEs always increment the deployment nonce
    // which must be persisted, but the tx nonce increase must be reverted.
    if let Some(initiator_nonce) = modified_storage.get_mut(&initiator_nonce_key) {
        let FullNonce { tx_nonce, deploy_nonce } = parse_full_nonce(initiator_nonce.to_ru256());
        let new_tx_nonce = tx_nonce.saturating_sub(1);
        trace!(address=?initiator_address, from=?tx_nonce, to=?new_tx_nonce, deploy_nonce, "reverting initiator tx nonce for CALL");
        *initiator_nonce = new_full_nonce(new_tx_nonce, deploy_nonce).to_h256();
    }

    for (k, v) in modified_storage {
        let address = k.address().to_address();
        let index = k.key().to_ru256();
        era_db.load_account(address);
        let previous = era_db.sload(address, index);
        let entry = storage.entry(address).or_default();

        entry.insert(index, StorageSlot::new_changed(previous, v.to_ru256()));

        if k.address() == &ACCOUNT_CODE_STORAGE_ADDRESS {
            if let Some(bytecode) = bytecodes.get(&v) {
                let bytecode = Bytecode::new_raw(Bytes::from(bytecode.clone()));
                let hash = B256::from_slice(v.as_bytes());
                codes.insert(k.key().to_h160().to_address(), (hash, bytecode));
            } else {
                // We populate bytecodes for all non-system addresses
                if !is_system_address(k.key().to_h160().to_address()) {
                    if let Some(bytecode) = (&mut era_db).load_factory_dep(v) {
                        let hash = B256::from_slice(v.as_bytes());
                        let bytecode = Bytecode::new_raw(Bytes::from(bytecode));
                        codes.insert(k.key().to_h160().to_address(), (hash, bytecode));
                    } else {
                        warn!(
                            "no bytecode was found for {:?}, requested by account {:?}",
                            v,
                            k.key().to_h160()
                        );
                    }
                }
            }
        }
    }

    for (address, storage) in storage {
        ecx.load_account(address).expect("account could not be loaded");
        ecx.touch(&address);

        for (key, value) in storage {
            ecx.sstore(address, key, value.present_value).expect("failed writing to slot");
        }
    }

    for (address, (code_hash, code)) in codes {
        ecx.load_account(address).expect("account could not be loaded");
        ecx.touch(&address);
        let account = ecx.journaled_state.state.get_mut(&address).expect("account is loaded");

        account.info.code_hash = code_hash;
        account.info.code = Some(code);
    }

    Ok(execution_result)
}

/// Assign gas parameters that satisfy zkSync's fee model.
pub fn gas_params<DB>(
    ecx: &mut EvmContext<DB>,
    caller: Address,
    paymaster_params: &PaymasterParams,
) -> (U256, U256)
where
    DB: Database,
    <DB as Database>::Error: Debug,
{
    let value = ecx.env.tx.value.to_u256();
    let use_paymaster = !paymaster_params.paymaster.is_zero();

    // Get balance of either paymaster or caller depending on who's paying
    let address = if use_paymaster {
        Address::from_slice(paymaster_params.paymaster.as_bytes())
    } else {
        caller
    };
    let balance = ZKVMData::new(ecx).get_balance(address);

    if balance.is_zero() {
        error!("balance is 0 for {}, transaction will fail", address.to_h160());
    }

    let max_fee_per_gas = fix_l2_gas_price(ecx.env.tx.gas_price.to_u256());

    let gas_limit = fix_l2_gas_limit(ecx.env.tx.gas_limit.into(), max_fee_per_gas, value, balance);
    (gas_limit, max_fee_per_gas)
}

#[allow(dead_code)]
struct InnerCreateOutcome {
    address: H160,
    hash: H256,
    bytecode: Vec<u8>,
}

#[allow(unused)]
#[derive(Debug)]
struct ZkVmGasUsage {
    /// Gas limit set for the user excluding the reserved gas.
    pub limit: U256,
    /// Gas refunded after transaction execution by the operator.
    pub refunded: U256,
    /// Gas used for only on transaction execution (validation and execution).
    pub execution: U256,
    /// Gas used for publishing pubdata.
    pub pubdata: U256,
    /// Additional bootloader debug info for gas usage.
    pub bootloader_debug: BootloaderDebug,
}

impl ZkVmGasUsage {
    pub fn gas_used(&self) -> u64 {
        // Gas limit is capped by the environment so gas should never reach max u64
        self.execution.saturating_add(self.pubdata).as_u64()
    }
}

struct InnerZkVmResult {
    tx_result: VmExecutionResultAndLogs,
    bytecodes: HashMap<H256, Vec<u8>>,
    modified_storage: HashMap<StorageKey, H256>,
    call_traces: Vec<Call>,
    create_outcome: Option<InnerCreateOutcome>,
    gas_usage: ZkVmGasUsage,
    recorded_immutables: rHashMap<H160, rHashMap<rU256, FixedBytes<32>>>,
}

static BASELINE_CONTRACTS: LazyLock<zksync_contracts::BaseSystemContracts> = LazyLock::new(|| {
    SystemContracts::from_options(&Options::BuiltInWithoutSecurity, false)
        .contracts(zksync_vm_interface::TxExecutionMode::VerifyExecute, false)
        .clone()
});

fn inspect_inner<S: ReadStorage + StorageAccessRecorder>(
    l2_tx: L2Tx,
    storage: StoragePtr<StorageView<S>>,
    chain_id: L2ChainId,
    ccx: &mut CheatcodeTracerContext,
    call_ctx: CallContext,
) -> InnerZkVmResult {
    let batch_env = create_l1_batch_env(storage.clone(), &ccx.zk_env);

<<<<<<< HEAD
    let system_contracts =
        SystemContracts::from_options(&Options::BuiltInWithoutSecurity, false, false);
    let baseline_contracts = system_contracts
        .contracts(zksync_multivm::interface::TxExecutionMode::VerifyExecute, false);
    let system_env = create_system_env(baseline_contracts.clone(), chain_id);
=======
    let system_env = create_system_env(BASELINE_CONTRACTS.clone(), chain_id);
>>>>>>> f14925cd

    let mut vm: Vm<_, HistoryDisabled> = Vm::new(batch_env, system_env, storage.clone());

    let tx: Transaction = l2_tx.into();
    let initiator = tx.initiator_account();

    let call_tracer_result = Arc::default();
    let cheatcode_tracer_result = Arc::default();
    let mut expected_calls = HashMap::<_, _>::new();
    if let Some(ec) = &ccx.expected_calls {
        for (addr, v) in ec.iter() {
            expected_calls.insert(*addr, v.clone());
        }
    }
    let is_static = call_ctx.is_static;
    let is_create = call_ctx.is_create;
    let bootloader_debug_tracer_result = Arc::default();
    let tracers = vec![
        ErrorTracer.into_tracer_pointer(),
        CallTracer::new(Arc::clone(&call_tracer_result)).into_tracer_pointer(),
        BootloaderDebugTracer { result: Arc::clone(&bootloader_debug_tracer_result) }
            .into_tracer_pointer(),
        CheatcodeTracer::new(
            ccx.mocked_calls.clone(),
            expected_calls,
            Arc::clone(&cheatcode_tracer_result),
            call_ctx,
        )
        .into_tracer_pointer(),
    ];
    let compressed_bytecodes = vm.push_transaction(tx).compressed_bytecodes.into_owned();
    let mut tx_result = vm.inspect(&mut tracers.into(), InspectExecutionMode::OneTx);

    let mut call_traces = Arc::try_unwrap(call_tracer_result).unwrap().take().unwrap_or_default();
    trace!(?tx_result.result, "zk vm result");

    match &tx_result.result {
        ExecutionResult::Success { output } => {
            debug!(output = hex::encode(output), "Call: Successful");
        }
        ExecutionResult::Revert { output } => {
            debug!(?output, "Call: Reverted");
        }
        ExecutionResult::Halt { reason } => {
            debug!(?reason, "Call: Halted");
        }
    };

    // update expected calls from cheatcode tracer's result
    let cheatcode_result =
        Arc::try_unwrap(cheatcode_tracer_result).unwrap().take().unwrap_or_default();
    if let Some(expected_calls) = ccx.expected_calls.as_mut() {
        expected_calls.extend(cheatcode_result.expected_calls);
    }
    let recorded_immutables = cheatcode_result.recorded_immutables;

    // populate gas usage info
    let bootloader_debug = Arc::try_unwrap(bootloader_debug_tracer_result)
        .unwrap()
        .take()
        .and_then(|result| result.ok())
        .expect("failed obtaining bootloader debug info");
    trace!("{bootloader_debug:?}");

    let total_gas_limit =
        bootloader_debug.total_gas_limit_from_user.saturating_sub(bootloader_debug.reserved_gas);
    let intrinsic_gas = total_gas_limit - bootloader_debug.gas_limit_after_intrinsic;
    let gas_for_validation =
        bootloader_debug.gas_limit_after_intrinsic - bootloader_debug.gas_after_validation;
    let gas_used_tx_execution =
        intrinsic_gas + gas_for_validation + bootloader_debug.gas_spent_on_execution;

    let gas_used_pubdata = bootloader_debug
        .gas_per_pubdata
        .saturating_mul(tx_result.statistics.pubdata_published.into());

    let gas_usage = ZkVmGasUsage {
        limit: total_gas_limit,
        execution: gas_used_tx_execution,
        pubdata: gas_used_pubdata,
        refunded: bootloader_debug.refund_by_operator,
        bootloader_debug,
    };

    let deployed_bytecode_hashes = tx_result
        .logs
        .events
        .iter()
        .filter(|event| event.address == CONTRACT_DEPLOYER_ADDRESS)
        .map(|event| {
            (
                event.indexed_topics.get(3).cloned().unwrap_or_default().to_h160(),
                event.indexed_topics.get(2).cloned().unwrap_or_default(),
            )
        })
        .collect();

    let log_parser = ConsoleLogParser::new();
    let console_logs = log_parser.get_logs(&call_traces, true);

    for log in console_logs {
        tx_result.logs.events.push(VmEvent {
            location: Default::default(),
            address: H160::zero(),
            indexed_topics: log.topics().iter().map(|topic| H256::from(topic.0)).collect(),
            value: log.data.data.to_vec(),
        });
    }
<<<<<<< HEAD
    let resolve_hashes = get_env_var::<bool>("ZK_DEBUG_RESOLVE_HASHES");
    let show_outputs = get_env_var::<bool>("ZK_DEBUG_SHOW_OUTPUTS");
    info!("=== Calls: ");
    for (i, call) in call_traces.iter().enumerate() {
        let is_last = i == call_traces.len() - 1;
        formatter.print_call(
            initiator,
            None,
            call,
            is_last,
            ShowCalls::All,
            show_outputs,
            resolve_hashes,
        );
    }
=======
>>>>>>> f14925cd

    if tracing::enabled!(target: "anvil_zksync_core::formatter", tracing::Level::INFO) {
        let mut formatter = Formatter::new();
        let resolve_hashes = get_env_var::<bool>("ZK_DEBUG_RESOLVE_HASHES");
        let show_outputs = get_env_var::<bool>("ZK_DEBUG_SHOW_OUTPUTS");

        formatter.print_vm_details(&tx_result);

        for (i, call) in call_traces.iter().enumerate() {
            let is_last = i == call_traces.len() - 1;
            formatter.print_call(
                initiator,
                None,
                call,
                is_last,
                &ShowCalls::All,
                show_outputs,
                resolve_hashes,
            );
        }

        for (i, event) in tx_result.logs.events.iter().enumerate() {
            let is_last = i == tx_result.logs.events.len() - 1;

            formatter.print_event(event, resolve_hashes, is_last);
        }
    }

    let bytecodes = compressed_bytecodes
        .into_iter()
        .map(|b| {
            zksync_types::bytecode::validate_bytecode(&b.original).expect("invalid bytecode");
            let hash = BytecodeHash::for_bytecode(&b.original).value();

            (hash, b.original)
        })
        .collect::<HashMap<_, _>>();
    let modified_storage = storage.borrow().modified_storage_keys().clone();

    // patch CREATE traces.
    for call in call_traces.iter_mut() {
        call_traces_patch_create(&deployed_bytecode_hashes, &bytecodes, storage.clone(), call);
    }

    // define a CREATE outcome that contains the additional data necessary for upstream to set up
    // the output result.
    let create_outcome = if is_create {
        match &tx_result.result {
            ExecutionResult::Success { output } => {
                let result = ethabi::decode(&[ethabi::ParamType::Bytes], output)
                    .ok()
                    .and_then(|result| result.first().cloned())
                    .and_then(|result| result.into_bytes())
                    .unwrap_or_default();

                if result.len() == 32 {
                    let address = h256_to_address(&H256::from_slice(&result));
                    deployed_bytecode_hashes.get(&address).cloned().and_then(|hash| {
                        bytecodes
                            .get(&hash)
                            .cloned()
                            .or_else(|| storage.borrow_mut().load_factory_dep(hash))
                            .map(|bytecode| InnerCreateOutcome { address, hash, bytecode })
                    })
                } else {
                    None
                }
            }
            _ => None,
        }
    } else {
        None
    };

    if is_static {
        InnerZkVmResult {
            tx_result,
            bytecodes: Default::default(),
            modified_storage: Default::default(),
            call_traces,
            create_outcome,
            gas_usage,
            recorded_immutables: Default::default(),
        }
    } else {
        InnerZkVmResult {
            tx_result,
            bytecodes,
            modified_storage,
            call_traces,
            create_outcome,
            gas_usage,
            recorded_immutables,
        }
    }
}

/// Patch CREATE traces with bytecode as the data is empty bytes.
fn call_traces_patch_create<S: ReadStorage>(
    deployed_bytecode_hashes: &HashMap<H160, H256>,
    bytecodes: &HashMap<H256, Vec<u8>>,
    storage: StoragePtr<StorageView<S>>,
    call: &mut Call,
) {
    if matches!(call.r#type, CallType::Create) {
        if let Some(hash) = deployed_bytecode_hashes.get(&call.to).cloned() {
            let maybe_bytecode = bytecodes
                .get(&hash)
                .cloned()
                .or_else(|| storage.borrow_mut().load_factory_dep(hash));
            if let Some(bytecode) = maybe_bytecode {
                call.output = bytecode;
            }
        }
    }
    for subcall in &mut call.calls {
        call_traces_patch_create(deployed_bytecode_hashes, bytecodes, storage.clone(), subcall);
    }
}
/// Parse solidity's `console.log` events
struct ConsoleLogParser {
    hardhat_console_address: H160,
}

impl ConsoleLogParser {
    fn new() -> Self {
        Self { hardhat_console_address: HARDHAT_CONSOLE_ADDRESS.to_h160() }
    }

    pub fn get_logs(&self, call_traces: &[Call], print: bool) -> Vec<Log> {
        let mut logs = vec![];
        for call in call_traces {
            self.parse_call_recursive(call, &mut logs, print);
        }
        logs
    }

    fn parse_call_recursive(&self, current_call: &Call, logs: &mut Vec<Log>, print: bool) {
        self.parse_call(current_call, logs, print);
        for call in &current_call.calls {
            self.parse_call_recursive(call, logs, print);
        }
    }

    fn parse_call(&self, current_call: &Call, logs: &mut Vec<Log>, print: bool) {
        use alloy_sol_types::{SolEvent, SolInterface, SolValue};
        use foundry_common::fmt::ConsoleFmt;

        if current_call.to != self.hardhat_console_address {
            return;
        }
        if current_call.input.len() < 4 {
            return;
        }

        let input = current_call.input.clone();

        let Ok(call) = console::hh::ConsoleCalls::abi_decode(&input, false) else {
            return;
        };

        // Convert the parameters of the call to their string representation using `ConsoleFmt`.
        let message = call.fmt(Default::default());
        let log = Log::new(
            Address::default(),
            vec![Console::log::SIGNATURE_HASH],
            message.abi_encode().into(),
        )
        .unwrap_or_else(|| Log { ..Default::default() });

        logs.push(log);

        if print {
            info!("{}", ansiterm::Color::Cyan.paint(message));
        }
    }
}

fn get_env_var<T>(name: &str) -> T
where
    T: std::str::FromStr + Default,
    T::Err: Debug,
{
    std::env::var(name)
        .map(|value| {
            value.parse::<T>().unwrap_or_else(|err| {
                panic!("failed parsing env variable {}={}, {:?}", name, value, err)
            })
        })
        .unwrap_or_default()
}

/// Maximum size allowed for factory_deps during create.
/// We batch factory_deps till this upper limit if there are multiple deps.
/// These batches are then deployed individually.
static MAX_FACTORY_DEPENDENCIES_SIZE_BYTES: LazyLock<usize> = LazyLock::new(|| {
    std::env::var("MAX_FACTORY_DEPENDENCIES_SIZE_BYTES")
        .ok()
        .and_then(|value| value.parse::<usize>().ok())
        .unwrap_or(100_000)
});

/// Batch factory deps on the basis of size.
///
/// For large factory_deps the VM can run out of gas. To avoid this case we batch factory_deps
/// on the basis of the max factory dependencies size and deploy all but the last batch
/// via empty transactions, with the last one deployed normally via create.
pub fn batch_factory_dependencies(mut factory_deps: Vec<Vec<u8>>) -> Vec<Vec<Vec<u8>>> {
    let factory_deps_count = factory_deps.len();
    let factory_deps_sizes = factory_deps.iter().map(|dep| dep.len()).collect_vec();
    let factory_deps_total_size = factory_deps_sizes.iter().sum::<usize>();
    tracing::debug!(count=factory_deps_count, total=factory_deps_total_size, sizes=?factory_deps_sizes, max=*MAX_FACTORY_DEPENDENCIES_SIZE_BYTES, "optimizing factory_deps");

    let mut batches = vec![];
    let mut current_batch = vec![];
    let mut current_batch_len = 0;

    // sort in increasing order of size to ensure the smaller bytecodes are packed efficiently
    factory_deps.sort_by_key(|a| a.len());
    for dep in factory_deps {
        let len = dep.len();
        let new_len = current_batch_len + len;
        if new_len > *MAX_FACTORY_DEPENDENCIES_SIZE_BYTES && !current_batch.is_empty() {
            batches.push(current_batch);
            current_batch = vec![];
            current_batch_len = 0;
        }
        current_batch.push(dep);
        current_batch_len += len;
    }

    if !current_batch.is_empty() {
        batches.push(current_batch);
    }

    let batch_count = batches.len();
    let batch_individual_sizes =
        batches.iter().map(|deps| deps.iter().map(|dep| dep.len()).collect_vec()).collect_vec();
    let batch_cumulative_sizes =
        batches.iter().map(|deps| deps.iter().map(|dep| dep.len()).sum::<usize>()).collect_vec();
    let batch_total_size = batch_cumulative_sizes.iter().sum::<usize>();
    tracing::info!(count=batch_count, total=batch_total_size, sizes=?batch_cumulative_sizes, batched_sizes=?batch_individual_sizes, "optimized factory_deps into batches");

    batches
}

/// Transforms a given L2Tx into multiple txs if the factory deps need to be batched
fn split_tx_by_factory_deps(mut tx: L2Tx) -> Vec<L2Tx> {
    if tx.execute.factory_deps.is_empty() {
        return vec![tx];
    }

    let mut batched = batch_factory_dependencies(tx.execute.factory_deps);
    let last_deps = batched.pop().unwrap_or_default();

    let mut txs = Vec::with_capacity(batched.len() + 1);
    for deps in batched.into_iter() {
        txs.push(L2Tx::new(
            Some(H160::zero()),
            Vec::default(),
            tx.common_data.nonce,
            tx.common_data.fee.clone(),
            tx.common_data.initiator_address,
            Default::default(),
            deps,
            tx.common_data.paymaster_params.clone(),
        ));
        tx.common_data.nonce = Nonce(tx.common_data.nonce.0.saturating_add(1));
    }

    tx.execute.factory_deps = last_deps;
    txs.push(tx);

    txs
}<|MERGE_RESOLUTION|>--- conflicted
+++ resolved
@@ -485,7 +485,7 @@
 }
 
 static BASELINE_CONTRACTS: LazyLock<zksync_contracts::BaseSystemContracts> = LazyLock::new(|| {
-    SystemContracts::from_options(&Options::BuiltInWithoutSecurity, false)
+    SystemContracts::from_options(&Options::BuiltInWithoutSecurity, false, false)
         .contracts(zksync_vm_interface::TxExecutionMode::VerifyExecute, false)
         .clone()
 });
@@ -499,15 +499,7 @@
 ) -> InnerZkVmResult {
     let batch_env = create_l1_batch_env(storage.clone(), &ccx.zk_env);
 
-<<<<<<< HEAD
-    let system_contracts =
-        SystemContracts::from_options(&Options::BuiltInWithoutSecurity, false, false);
-    let baseline_contracts = system_contracts
-        .contracts(zksync_multivm::interface::TxExecutionMode::VerifyExecute, false);
-    let system_env = create_system_env(baseline_contracts.clone(), chain_id);
-=======
     let system_env = create_system_env(BASELINE_CONTRACTS.clone(), chain_id);
->>>>>>> f14925cd
 
     let mut vm: Vm<_, HistoryDisabled> = Vm::new(batch_env, system_env, storage.clone());
 
@@ -616,24 +608,6 @@
             value: log.data.data.to_vec(),
         });
     }
-<<<<<<< HEAD
-    let resolve_hashes = get_env_var::<bool>("ZK_DEBUG_RESOLVE_HASHES");
-    let show_outputs = get_env_var::<bool>("ZK_DEBUG_SHOW_OUTPUTS");
-    info!("=== Calls: ");
-    for (i, call) in call_traces.iter().enumerate() {
-        let is_last = i == call_traces.len() - 1;
-        formatter.print_call(
-            initiator,
-            None,
-            call,
-            is_last,
-            ShowCalls::All,
-            show_outputs,
-            resolve_hashes,
-        );
-    }
-=======
->>>>>>> f14925cd
 
     if tracing::enabled!(target: "anvil_zksync_core::formatter", tracing::Level::INFO) {
         let mut formatter = Formatter::new();
@@ -649,7 +623,7 @@
                 None,
                 call,
                 is_last,
-                &ShowCalls::All,
+                ShowCalls::All,
                 show_outputs,
                 resolve_hashes,
             );
