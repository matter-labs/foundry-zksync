use alloy_primitives::{hex, FixedBytes, Log};
use anvil_zksync_config::types::SystemContractsOptions as Options;
use anvil_zksync_core::{
    formatter::Formatter, system_contracts::SystemContracts, utils::bytecode_to_factory_dep,
};
use anvil_zksync_types::ShowCalls;
use itertools::Itertools;
use revm::{
    db::states::StorageSlot,
    primitives::{
        Address, Bytecode, Bytes, EVMResultGeneric, ExecutionResult as rExecutionResult,
        HaltReason, HashMap as rHashMap, Log as rLog, OutOfGasError, Output, SuccessReason, B256,
        U256 as rU256,
    },
    Database, EvmContext,
};
use tracing::{debug, error, info, trace, warn};
use zksync_basic_types::{ethabi, L2ChainId, Nonce, H160, H256, U256};
use zksync_multivm::{
    interface::{
        Call, CallType, ExecutionResult, Halt, InspectExecutionMode, VmEvent,
        VmExecutionResultAndLogs, VmFactory, VmInterface, VmRevertReason,
    },
    tracers::CallTracer,
    vm_latest::{HistoryDisabled, ToTracerPointer, Vm},
};
use zksync_types::{
<<<<<<< HEAD
    get_nonce_key, l2::L2Tx, transaction_request::PaymasterParams, PackedEthSignature, StorageKey,
    Transaction, ACCOUNT_CODE_STORAGE_ADDRESS, CONTRACT_DEPLOYER_ADDRESS,
=======
    get_nonce_key, h256_to_address, h256_to_u256, l2::L2Tx, transaction_request::PaymasterParams,
    u256_to_h256, PackedEthSignature, StorageKey, Transaction, ACCOUNT_CODE_STORAGE_ADDRESS,
    CONTRACT_DEPLOYER_ADDRESS, NONCE_HOLDER_ADDRESS,
>>>>>>> 1b49d913
};
use zksync_vm_interface::storage::{ReadStorage, StoragePtr, WriteStorage};

use std::{
    collections::HashMap,
    fmt::Debug,
    sync::{Arc, LazyLock},
};

use crate::{
    be_words_to_bytes,
    convert::{ConvertAddress, ConvertH160, ConvertH256, ConvertRU256, ConvertU256},
    fix_l2_gas_limit, fix_l2_gas_price, is_system_address,
    state::{new_full_nonce, parse_full_nonce, FullNonce},
    vm::{
        db::{ZKVMData, DEFAULT_CHAIN_ID},
        env::{create_l1_batch_env, create_system_env},
        storage_view::StorageView,
        tracers::{
            bootloader::{BootloaderDebug, BootloaderDebugTracer},
            cheatcode::{CallContext, CheatcodeTracer, CheatcodeTracerContext},
            error::ErrorTracer,
        },
    },
};
use foundry_evm_abi::{
    patch_hh_console_selector, Console, HardhatConsole, HARDHAT_CONSOLE_ADDRESS,
};

/// Represents the result of execution a [`L2Tx`] on EraVM
#[derive(Debug)]
pub struct ZKVMExecutionResult {
    /// The logs of a given execution
    pub logs: Vec<rLog>,
    /// The result of a given execution
    pub execution_result: rExecutionResult,
    /// Call traces
    pub call_traces: Vec<Call>,
    /// Immutables recorded via calls to ImmutableSimulator::setImmutables.
    pub recorded_immutables: rHashMap<H160, rHashMap<rU256, FixedBytes<32>>>,
}

/// Revm-style result with ZKVM Execution
pub type ZKVMResult<E> = EVMResultGeneric<ZKVMExecutionResult, E>;

/// Same as [`inspect`] but batches factory deps to account for size limitations.
///
/// Will handle aggregating execution results, where errors, reverts or halts will be propagated
/// immediately.
/// All logs will be collected as they happen, and returned with the final result.
// TODO: should we make this transparent in `inspect` directly?
pub fn inspect_as_batch<DB, E>(
    tx: L2Tx,
    ecx: &mut EvmContext<DB>,
    ccx: &mut CheatcodeTracerContext,
    call_ctx: CallContext,
) -> ZKVMResult<E>
where
    DB: Database,
    <DB as Database>::Error: Debug,
{
    let txns = split_tx_by_factory_deps(tx);
    let total_txns = txns.len();
    let mut aggregated_result: Option<ZKVMExecutionResult> = None;

    for (idx, mut tx) in txns.into_iter().enumerate() {
        // cap gas limit so that we do not set a number greater than
        // remaining sender balance
        let (new_gas_limit, _) = gas_params(
            ecx,
            tx.common_data.initiator_address.to_address(),
            &tx.common_data.paymaster_params,
        );
        tx.common_data.fee.gas_limit = new_gas_limit;

        info!("executing batched tx ({}/{})", idx + 1, total_txns);
        let mut result = inspect(tx, ecx, ccx, call_ctx.clone())?;

        match (&mut aggregated_result, result.execution_result) {
            (_, exec @ rExecutionResult::Revert { .. } | exec @ rExecutionResult::Halt { .. }) => {
                return Ok(ZKVMExecutionResult {
                    logs: result.logs,
                    call_traces: result.call_traces,
                    execution_result: exec,
                    recorded_immutables: result.recorded_immutables,
                });
            }
            (None, exec) => {
                aggregated_result.replace(ZKVMExecutionResult {
                    logs: result.logs,
                    call_traces: result.call_traces,
                    execution_result: exec,
                    recorded_immutables: result.recorded_immutables,
                });
            }
            (
                Some(ZKVMExecutionResult {
                    logs: aggregated_logs,
                    call_traces: aggregated_call_traces,
                    execution_result:
                        rExecutionResult::Success {
                            reason: agg_reason,
                            gas_used: agg_gas_used,
                            gas_refunded: agg_gas_refunded,
                            logs: agg_logs,
                            output: agg_output,
                        },
                    recorded_immutables: aggregated_recorded_immutables,
                }),
                rExecutionResult::Success { reason, gas_used, gas_refunded, logs, output },
            ) => {
                aggregated_logs.append(&mut result.logs);
                aggregated_call_traces.append(&mut result.call_traces);
                aggregated_recorded_immutables.extend(result.recorded_immutables);
                *agg_reason = reason;
                *agg_gas_used += gas_used;
                *agg_gas_refunded += gas_refunded;
                agg_logs.extend(logs);
                *agg_output = output;
            }
            _ => unreachable!("aggregated result must only contain success"),
        }
    }

    Ok(aggregated_result.expect("must have result"))
}

/// Processes a [`L2Tx`] with EraVM and returns the final execution result and logs.
///
/// State changes will be reflected in the given `Env`, `DB`, `JournaledState`.
pub fn inspect<DB, E>(
    mut tx: L2Tx,
    ecx: &mut EvmContext<DB>,
    ccx: &mut CheatcodeTracerContext,
    call_ctx: CallContext,
) -> ZKVMResult<E>
where
    DB: Database,
    <DB as Database>::Error: Debug,
{
    let chain_id = if ecx.env.cfg.chain_id <= u32::MAX as u64 {
        L2ChainId::from(ecx.env.cfg.chain_id as u32)
    } else {
        warn!(provided = ?ecx.env.cfg.chain_id, using = DEFAULT_CHAIN_ID, "using default chain id as provided chain_id does not fit into u32");
        L2ChainId::from(DEFAULT_CHAIN_ID)
    };

    let persisted_factory_deps = ccx
        .persisted_factory_deps
        .as_ref()
        .map(|factory_deps| (*factory_deps).clone())
        .unwrap_or_default();

    let mut era_db = ZKVMData::new_with_system_contracts(ecx, chain_id)
        .with_extra_factory_deps(persisted_factory_deps)
        .with_storage_accesses(ccx.accesses.take());

    let is_create = call_ctx.is_create;
    info!(?call_ctx, "executing transaction in zk vm");

    // We need to revert the tx nonce of the initiator as we intercept and dispatch
    // CALLs and CREATEs to the zkEVM. The CREATEs always increment the deployment nonce
    // which must be persisted, but the CALLs are not real transactions and hence must be reverted
    let revert_tx_nonce_update = !call_ctx.is_create;
    let initiator_address = tx.common_data.initiator_address;

    if tx.common_data.signature.is_empty() {
        // FIXME: This is a hack to make sure that the signature is not empty.
        // Fails without a signature here: https://github.com/matter-labs/zksync-era/blob/73a1e8ff564025d06e02c2689da238ae47bb10c3/core/lib/types/src/transaction_request.rs#L381
        tx.common_data.signature = PackedEthSignature::default().serialize_packed().into();
    }

    let modified_storage_keys = era_db.override_keys.clone();
    let storage_ptr =
        StorageView::new(&mut era_db, modified_storage_keys, tx.common_data.initiator_address)
            .into_rc_ptr();
    let InnerZkVmResult {
        tx_result,
        bytecodes,
        modified_storage,
        call_traces,
        recorded_immutables,
        create_outcome,
        gas_usage,
    } = inspect_inner(tx, storage_ptr, chain_id, ccx, call_ctx);

    info!(
        reserved=?gas_usage.bootloader_debug.reserved_gas, limit=?gas_usage.limit, execution=?gas_usage.execution, pubdata=?gas_usage.pubdata, refunded=?gas_usage.refunded,
        "gas usage",
    );

    if let Some(record) = &mut era_db.accesses {
        for k in modified_storage.keys() {
            record.writes.entry(k.address().to_address()).or_default().push(k.key().to_ru256());
        }
    }

    let logs = tx_result
        .logs
        .events
        .clone()
        .into_iter()
        .map(|event| {
            revm::primitives::Log::new_unchecked(
                event.address.to_address(),
                event.indexed_topics.iter().cloned().map(|t| B256::from(t.0)).collect(),
                event.value.into(),
            )
        })
        .collect_vec();

    let execution_result = match tx_result.result {
        ExecutionResult::Success { output, .. } => {
            let result = ethabi::decode(&[ethabi::ParamType::Bytes], &output)
                .ok()
                .and_then(|result| result.first().cloned())
                .and_then(|result| result.into_bytes())
                .unwrap_or_default();
            info!("zk vm decoded result {}", hex::encode(&result));

            let address = if result.len() == 32 {
                Some(h256_to_address(&H256::from_slice(&result)))
            } else {
                None
            };
            // in zkEVM the output is the 0-padded address, we replace this with the deployed
            // bytecode so the traces can pick it up correctly
            let output = if is_create {
                let create_result = match (address, create_outcome) {
                    (Some(address), Some(create_outcome)) => {
                        if address == create_outcome.address {
                            create_outcome.bytecode
                        } else {
                            result
                        }
                    }
                    _ => result,
                };
                Output::Create(Bytes::from(create_result), address.map(ConvertH160::to_address))
            } else {
                Output::Call(Bytes::from(result))
            };

            ZKVMExecutionResult {
                logs: logs.clone(),
                call_traces,
                execution_result: rExecutionResult::Success {
                    reason: SuccessReason::Return,
                    gas_used: gas_usage.gas_used(),
                    gas_refunded: tx_result.refunds.gas_refunded,
                    logs,
                    output,
                },
                recorded_immutables,
            }
        }
        ExecutionResult::Revert { output } => {
            let output = match output {
                VmRevertReason::General { data, .. } => data,
                VmRevertReason::Unknown { data, .. } => data,
                _ => Vec::new(),
            };

            ZKVMExecutionResult {
                logs,
                call_traces,
                execution_result: rExecutionResult::Revert {
                    gas_used: gas_usage.gas_used(),
                    output: Bytes::from(output),
                },
                recorded_immutables,
            }
        }
        ExecutionResult::Halt { reason } => {
            error!("tx execution halted: {}", reason);
            let mapped_reason = match reason {
                Halt::NotEnoughGasProvided => HaltReason::OutOfGas(OutOfGasError::Basic),
                _ => HaltReason::PrecompileError,
            };

            ZKVMExecutionResult {
                logs,
                call_traces,
                execution_result: rExecutionResult::Halt {
                    reason: mapped_reason,
                    gas_used: gas_usage.gas_used(),
                },
                recorded_immutables,
            }
        }
    };

    // Insert into persisted_bytecodes. This is currently used in
    // deploying multiple factory_dep transactions in create to ensure
    // create does not OOG (Out of Gas) due to large factory deps.
    if let Some(persisted_factory_deps) = ccx.persisted_factory_deps.as_mut() {
        for (hash, bytecode) in &bytecodes {
            let bytecode =
                bytecode.iter().flat_map(|x| u256_to_h256(*x).to_fixed_bytes()).collect_vec();
            persisted_factory_deps.insert(hash.to_h256(), bytecode);
        }
    }

    let mut storage: rHashMap<Address, rHashMap<rU256, StorageSlot>> = Default::default();
    let mut codes: rHashMap<Address, (B256, Bytecode)> = Default::default();

    for (k, v) in modified_storage {
        let address = k.address().to_address();
        let index = k.key().to_ru256();
        era_db.load_account(address);
        let previous = era_db.sload(address, index);
        let entry = storage.entry(address).or_default();

        let v = if revert_tx_nonce_update && get_nonce_key(&initiator_address) == k {
            let FullNonce { tx_nonce, deploy_nonce } = parse_full_nonce(v.to_ru256());
            let new_tx_nonce = tx_nonce.saturating_sub(1);
            let v = new_full_nonce(new_tx_nonce, deploy_nonce).to_h256();
            info!(
                old = tx_nonce,
                new = new_tx_nonce,
                "reverting tx nonce for {initiator_address:?}"
            );
            v
        } else {
            v
        };

        entry.insert(index, StorageSlot::new_changed(previous, v.to_ru256()));

        if k.address() == &ACCOUNT_CODE_STORAGE_ADDRESS {
            if let Some(bytecode) = bytecodes.get(&h256_to_u256(v)) {
                let bytecode =
                    bytecode.iter().flat_map(|x| u256_to_h256(*x).to_fixed_bytes()).collect_vec();
                let bytecode = Bytecode::new_raw(Bytes::from(bytecode));
                let hash = B256::from_slice(v.as_bytes());
                codes.insert(k.key().to_h160().to_address(), (hash, bytecode));
            } else {
                // We populate bytecodes for all non-system addresses
                if !is_system_address(k.key().to_h160().to_address()) {
                    if let Some(bytecode) = (&mut era_db).load_factory_dep(v) {
                        let hash = B256::from_slice(v.as_bytes());
                        let bytecode = Bytecode::new_raw(Bytes::from(bytecode));
                        codes.insert(k.key().to_h160().to_address(), (hash, bytecode));
                    } else {
                        warn!(
                            "no bytecode was found for {:?}, requested by account {:?}",
                            v,
                            k.key().to_h160()
                        );
                    }
                }
            }
        }
    }

    for (address, storage) in storage {
        ecx.load_account(address).expect("account could not be loaded");
        ecx.touch(&address);

        for (key, value) in storage {
            ecx.sstore(address, key, value.present_value).expect("failed writing to slot");
        }
    }

    for (address, (code_hash, code)) in codes {
        ecx.load_account(address).expect("account could not be loaded");
        ecx.touch(&address);
        let account = ecx.journaled_state.state.get_mut(&address).expect("account is loaded");

        account.info.code_hash = code_hash;
        account.info.code = Some(code);
    }

    Ok(execution_result)
}

/// Assign gas parameters that satisfy zkSync's fee model.
pub fn gas_params<DB>(
    ecx: &mut EvmContext<DB>,
    caller: Address,
    paymaster_params: &PaymasterParams,
) -> (U256, U256)
where
    DB: Database,
    <DB as Database>::Error: Debug,
{
    let value = ecx.env.tx.value.to_u256();
    let use_paymaster = !paymaster_params.paymaster.is_zero();

    // Get balance of either paymaster or caller depending on who's paying
    let address = if use_paymaster {
        Address::from_slice(paymaster_params.paymaster.as_bytes())
    } else {
        caller
    };
    let balance = ZKVMData::new(ecx).get_balance(address);

    if balance.is_zero() {
        error!("balance is 0 for {}, transaction will fail", address.to_h160());
    }

    let max_fee_per_gas = fix_l2_gas_price(ecx.env.tx.gas_price.to_u256());

    let gas_limit = fix_l2_gas_limit(ecx.env.tx.gas_limit.into(), max_fee_per_gas, value, balance);
    (gas_limit, max_fee_per_gas)
}

#[allow(dead_code)]
struct InnerCreateOutcome {
    address: H160,
    hash: H256,
    bytecode: Vec<u8>,
}

#[allow(unused)]
#[derive(Debug)]
struct ZkVmGasUsage {
    /// Gas limit set for the user excluding the reserved gas.
    pub limit: U256,
    /// Gas refunded after transaction execution by the operator.
    pub refunded: U256,
    /// Gas used for only on transaction execution (validation and execution).
    pub execution: U256,
    /// Gas used for publishing pubdata.
    pub pubdata: U256,
    /// Additional bootloader debug info for gas usage.
    pub bootloader_debug: BootloaderDebug,
}

impl ZkVmGasUsage {
    pub fn gas_used(&self) -> u64 {
        // Gas limit is capped by the environment so gas should never reach max u64
        self.execution.saturating_add(self.pubdata).as_u64()
    }
}

struct InnerZkVmResult {
    tx_result: VmExecutionResultAndLogs,
    bytecodes: HashMap<U256, Vec<U256>>,
    modified_storage: HashMap<StorageKey, H256>,
    call_traces: Vec<Call>,
    create_outcome: Option<InnerCreateOutcome>,
    gas_usage: ZkVmGasUsage,
    recorded_immutables: rHashMap<H160, rHashMap<rU256, FixedBytes<32>>>,
}

fn inspect_inner<S: ReadStorage>(
    l2_tx: L2Tx,
    storage: StoragePtr<StorageView<S>>,
    chain_id: L2ChainId,
    ccx: &mut CheatcodeTracerContext,
    call_ctx: CallContext,
) -> InnerZkVmResult {
    let batch_env = create_l1_batch_env(storage.clone(), &ccx.zk_env);

    let system_contracts = SystemContracts::from_options(&Options::BuiltInWithoutSecurity, false);
    let baseline_contracts =
        system_contracts.contracts(zksync_vm_interface::TxExecutionMode::VerifyExecute, false);
    let system_env = create_system_env(baseline_contracts.clone(), chain_id);

    let mut vm: Vm<_, HistoryDisabled> = Vm::new(batch_env.clone(), system_env, storage.clone());

    let tx: Transaction = l2_tx.clone().into();
    let initiator = tx.initiator_account();

    let call_tracer_result = Arc::default();
    let cheatcode_tracer_result = Arc::default();
    let mut expected_calls = HashMap::<_, _>::new();
    if let Some(ec) = &ccx.expected_calls {
        for (addr, v) in ec.iter() {
            expected_calls.insert(*addr, v.clone());
        }
    }
    let is_static = call_ctx.is_static;
    let is_create = call_ctx.is_create;
    let bootloader_debug_tracer_result = Arc::default();
    let tracers = vec![
        ErrorTracer.into_tracer_pointer(),
        CallTracer::new(Arc::clone(&call_tracer_result)).into_tracer_pointer(),
        BootloaderDebugTracer { result: Arc::clone(&bootloader_debug_tracer_result) }
            .into_tracer_pointer(),
        CheatcodeTracer::new(
            ccx.mocked_calls.clone(),
            expected_calls,
            Arc::clone(&cheatcode_tracer_result),
            call_ctx,
        )
        .into_tracer_pointer(),
    ];
    let compressed_bytecodes = vm.push_transaction(tx).compressed_bytecodes.into_owned();
    let mut tx_result = vm.inspect(&mut tracers.into(), InspectExecutionMode::OneTx);

    let mut call_traces = Arc::try_unwrap(call_tracer_result).unwrap().take().unwrap_or_default();
    trace!(?tx_result.result, "zk vm result");

    match &tx_result.result {
        ExecutionResult::Success { output } => {
            debug!(output = hex::encode(output), "Call: Successful");
        }
        ExecutionResult::Revert { output } => {
            debug!(?output, "Call: Reverted");
        }
        ExecutionResult::Halt { reason } => {
            debug!(?reason, "Call: Halted");
        }
    };

    // update expected calls from cheatcode tracer's result
    let cheatcode_result =
        Arc::try_unwrap(cheatcode_tracer_result).unwrap().take().unwrap_or_default();
    if let Some(expected_calls) = ccx.expected_calls.as_mut() {
        expected_calls.extend(cheatcode_result.expected_calls);
    }
    let recorded_immutables = cheatcode_result.recorded_immutables;

    // populate gas usage info
    let bootloader_debug = Arc::try_unwrap(bootloader_debug_tracer_result)
        .unwrap()
        .take()
        .and_then(|result| result.ok())
        .expect("failed obtaining bootloader debug info");
    trace!("{bootloader_debug:?}");

    let total_gas_limit =
        bootloader_debug.total_gas_limit_from_user.saturating_sub(bootloader_debug.reserved_gas);
    let intrinsic_gas = total_gas_limit - bootloader_debug.gas_limit_after_intrinsic;
    let gas_for_validation =
        bootloader_debug.gas_limit_after_intrinsic - bootloader_debug.gas_after_validation;
    let gas_used_tx_execution =
        intrinsic_gas + gas_for_validation + bootloader_debug.gas_spent_on_execution;

    let gas_used_pubdata = bootloader_debug
        .gas_per_pubdata
        .saturating_mul(tx_result.statistics.pubdata_published.into());

    let gas_usage = ZkVmGasUsage {
        limit: total_gas_limit,
        execution: gas_used_tx_execution,
        pubdata: gas_used_pubdata,
        refunded: bootloader_debug.refund_by_operator,
        bootloader_debug,
    };

    let mut formatter = Formatter::new();

    formatter.print_vm_details(&tx_result);

    info!("=== Console Logs: ");
    let log_parser = ConsoleLogParser::new();
    let console_logs = log_parser.get_logs(&call_traces, true);

    for log in console_logs {
        tx_result.logs.events.push(VmEvent {
            location: Default::default(),
            address: H160::zero(),
            indexed_topics: log.topics().iter().map(|topic| H256::from(topic.0)).collect(),
            value: log.data.data.to_vec(),
        });
    }
    let resolve_hashes = get_env_var::<bool>("ZK_DEBUG_RESOLVE_HASHES");
    let show_outputs = get_env_var::<bool>("ZK_DEBUG_SHOW_OUTPUTS");
    info!("=== Calls: ");
    for (i, call) in call_traces.iter().enumerate() {
        let is_last = i == call_traces.len() - 1;
        formatter.print_call(
            initiator,
            None,
            call,
            is_last,
            &ShowCalls::All,
            show_outputs,
            resolve_hashes,
        );
    }

    let mut deployed_bytecode_hashes = HashMap::<H160, H256>::default();
    info!("==== {}", format!("{} events", tx_result.logs.events.len()));
    for (i, event) in tx_result.logs.events.iter().enumerate() {
        let is_last = i == tx_result.logs.events.len() - 1;
        if event.address == CONTRACT_DEPLOYER_ADDRESS {
            deployed_bytecode_hashes.insert(
                event.indexed_topics.get(3).cloned().unwrap_or_default().to_h160(),
                event.indexed_topics.get(2).cloned().unwrap_or_default(),
            );
        }

        formatter.print_event(event, resolve_hashes, is_last);
    }

    let bytecodes = compressed_bytecodes
        .iter()
        .map(|b| {
            bytecode_to_factory_dep(b.original.clone())
                .expect("failed converting bytecode to factory dep")
        })
        .collect::<HashMap<U256, Vec<U256>>>();
    let modified_storage = storage.borrow().modified_storage_keys().clone();

    // patch CREATE traces.
    for call in call_traces.iter_mut() {
        call_traces_patch_create(&deployed_bytecode_hashes, &bytecodes, storage.clone(), call);
    }

    // define a CREATE outcome that contains the additional data necessary for upstream to set up
    // the output result.
    let create_outcome = if is_create {
        match &tx_result.result {
            ExecutionResult::Success { output } => {
                let result = ethabi::decode(&[ethabi::ParamType::Bytes], output)
                    .ok()
                    .and_then(|result| result.first().cloned())
                    .and_then(|result| result.into_bytes())
                    .unwrap_or_default();

                if result.len() == 32 {
                    let address = h256_to_address(&H256::from_slice(&result));
                    deployed_bytecode_hashes.get(&address).cloned().and_then(|hash| {
                        bytecodes
                            .get(&h256_to_u256(hash))
                            .map(|words| be_words_to_bytes(words))
                            .or_else(|| storage.borrow_mut().load_factory_dep(hash))
                            .map(|bytecode| InnerCreateOutcome { address, hash, bytecode })
                    })
                } else {
                    None
                }
            }
            _ => None,
        }
    } else {
        None
    };

    if is_static {
        InnerZkVmResult {
            tx_result,
            bytecodes: Default::default(),
            modified_storage: Default::default(),
            call_traces,
            create_outcome,
            gas_usage,
            recorded_immutables: Default::default(),
        }
    } else {
        InnerZkVmResult {
            tx_result,
            bytecodes,
            modified_storage,
            call_traces,
            create_outcome,
            gas_usage,
            recorded_immutables,
        }
    }
}

/// Patch CREATE traces with bytecode as the data is empty bytes.
fn call_traces_patch_create<S: ReadStorage>(
    deployed_bytecode_hashes: &HashMap<H160, H256>,
    bytecodes: &HashMap<U256, Vec<U256>>,
    storage: StoragePtr<StorageView<S>>,
    call: &mut Call,
) {
    if matches!(call.r#type, CallType::Create) {
        if let Some(hash) = deployed_bytecode_hashes.get(&call.to).cloned() {
            let maybe_bytecode = bytecodes
                .get(&h256_to_u256(hash))
                .map(|words| be_words_to_bytes(words))
                .or_else(|| storage.borrow_mut().load_factory_dep(hash));
            if let Some(bytecode) = maybe_bytecode {
                call.output = bytecode;
            }
        }
    }
    for subcall in &mut call.calls {
        call_traces_patch_create(deployed_bytecode_hashes, bytecodes, storage.clone(), subcall);
    }
}
/// Parse solidity's `console.log` events
struct ConsoleLogParser {
    hardhat_console_address: H160,
}

impl ConsoleLogParser {
    fn new() -> Self {
        Self { hardhat_console_address: HARDHAT_CONSOLE_ADDRESS.to_h160() }
    }

    pub fn get_logs(&self, call_traces: &[Call], print: bool) -> Vec<Log> {
        let mut logs = vec![];
        for call in call_traces {
            self.parse_call_recursive(call, &mut logs, print);
        }
        logs
    }

    fn parse_call_recursive(&self, current_call: &Call, logs: &mut Vec<Log>, print: bool) {
        self.parse_call(current_call, logs, print);
        for call in &current_call.calls {
            self.parse_call_recursive(call, logs, print);
        }
    }

    fn parse_call(&self, current_call: &Call, logs: &mut Vec<Log>, print: bool) {
        use alloy_sol_types::{SolEvent, SolInterface, SolValue};
        use foundry_common::fmt::ConsoleFmt;

        if current_call.to != self.hardhat_console_address {
            return;
        }
        if current_call.input.len() < 4 {
            return;
        }

        let mut input = current_call.input.clone();

        // Patch the Hardhat-style selector (`uint` instead of `uint256`)
        patch_hh_console_selector(&mut input);

        // Decode the call
        let Ok(call) = HardhatConsole::HardhatConsoleCalls::abi_decode(&input, false) else {
            return;
        };

        // Convert the parameters of the call to their string representation using `ConsoleFmt`.
        let message = call.fmt(Default::default());
        let log = Log::new(
            Address::default(),
            vec![Console::log::SIGNATURE_HASH],
            message.abi_encode().into(),
        )
        .unwrap_or_else(|| Log { ..Default::default() });

        logs.push(log);

        if print {
            info!("{}", ansiterm::Color::Cyan.paint(message));
        }
    }
}

fn get_env_var<T>(name: &str) -> T
where
    T: std::str::FromStr + Default,
    T::Err: Debug,
{
    std::env::var(name)
        .map(|value| {
            value.parse::<T>().unwrap_or_else(|err| {
                panic!("failed parsing env variable {}={}, {:?}", name, value, err)
            })
        })
        .unwrap_or_default()
}

/// Maximum size allowed for factory_deps during create.
/// We batch factory_deps till this upper limit if there are multiple deps.
/// These batches are then deployed individually.
static MAX_FACTORY_DEPENDENCIES_SIZE_BYTES: LazyLock<usize> = LazyLock::new(|| {
    std::env::var("MAX_FACTORY_DEPENDENCIES_SIZE_BYTES")
        .ok()
        .and_then(|value| value.parse::<usize>().ok())
        .unwrap_or(100_000)
});

/// Batch factory deps on the basis of size.
///
/// For large factory_deps the VM can run out of gas. To avoid this case we batch factory_deps
/// on the basis of the max factory dependencies size and deploy all but the last batch
/// via empty transactions, with the last one deployed normally via create.
pub fn batch_factory_dependencies(mut factory_deps: Vec<Vec<u8>>) -> Vec<Vec<Vec<u8>>> {
    let factory_deps_count = factory_deps.len();
    let factory_deps_sizes = factory_deps.iter().map(|dep| dep.len()).collect_vec();
    let factory_deps_total_size = factory_deps_sizes.iter().sum::<usize>();
    tracing::debug!(count=factory_deps_count, total=factory_deps_total_size, sizes=?factory_deps_sizes, max=*MAX_FACTORY_DEPENDENCIES_SIZE_BYTES, "optimizing factory_deps");

    let mut batches = vec![];
    let mut current_batch = vec![];
    let mut current_batch_len = 0;

    // sort in increasing order of size to ensure the smaller bytecodes are packed efficiently
    factory_deps.sort_by_key(|a| a.len());
    for dep in factory_deps {
        let len = dep.len();
        let new_len = current_batch_len + len;
        if new_len > *MAX_FACTORY_DEPENDENCIES_SIZE_BYTES && !current_batch.is_empty() {
            batches.push(current_batch);
            current_batch = vec![];
            current_batch_len = 0;
        }
        current_batch.push(dep);
        current_batch_len += len;
    }

    if !current_batch.is_empty() {
        batches.push(current_batch);
    }

    let batch_count = batches.len();
    let batch_individual_sizes =
        batches.iter().map(|deps| deps.iter().map(|dep| dep.len()).collect_vec()).collect_vec();
    let batch_cumulative_sizes =
        batches.iter().map(|deps| deps.iter().map(|dep| dep.len()).sum::<usize>()).collect_vec();
    let batch_total_size = batch_cumulative_sizes.iter().sum::<usize>();
    tracing::info!(count=batch_count, total=batch_total_size, sizes=?batch_cumulative_sizes, batched_sizes=?batch_individual_sizes, "optimized factory_deps into batches");

    batches
}

/// Transforms a given L2Tx into multiple txs if the factory deps need to be batched
fn split_tx_by_factory_deps(mut tx: L2Tx) -> Vec<L2Tx> {
    if tx.execute.factory_deps.is_empty() {
        return vec![tx];
    }

    let mut batched = batch_factory_dependencies(tx.execute.factory_deps);
    let last_deps = batched.pop().unwrap_or_default();

    let mut txs = Vec::with_capacity(batched.len() + 1);
    for deps in batched.into_iter() {
        txs.push(L2Tx::new(
            Some(H160::zero()),
            Vec::default(),
            tx.common_data.nonce,
            tx.common_data.fee.clone(),
            tx.common_data.initiator_address,
            Default::default(),
            deps,
            tx.common_data.paymaster_params.clone(),
        ));
        tx.common_data.nonce = Nonce(tx.common_data.nonce.0.saturating_add(1));
    }

    tx.execute.factory_deps = last_deps;
    txs.push(tx);

    txs
}<|MERGE_RESOLUTION|>--- conflicted
+++ resolved
@@ -25,14 +25,9 @@
     vm_latest::{HistoryDisabled, ToTracerPointer, Vm},
 };
 use zksync_types::{
-<<<<<<< HEAD
-    get_nonce_key, l2::L2Tx, transaction_request::PaymasterParams, PackedEthSignature, StorageKey,
-    Transaction, ACCOUNT_CODE_STORAGE_ADDRESS, CONTRACT_DEPLOYER_ADDRESS,
-=======
     get_nonce_key, h256_to_address, h256_to_u256, l2::L2Tx, transaction_request::PaymasterParams,
     u256_to_h256, PackedEthSignature, StorageKey, Transaction, ACCOUNT_CODE_STORAGE_ADDRESS,
-    CONTRACT_DEPLOYER_ADDRESS, NONCE_HOLDER_ADDRESS,
->>>>>>> 1b49d913
+    CONTRACT_DEPLOYER_ADDRESS,
 };
 use zksync_vm_interface::storage::{ReadStorage, StoragePtr, WriteStorage};
 
