use alloy_primitives::Log;
use era_test_node::{
    formatter,
    node::ShowCalls,
    system_contracts::{Options, SystemContracts},
    utils::bytecode_to_factory_dep,
};
use foundry_common::{Console, HardhatConsole, HARDHAT_CONSOLE_ADDRESS};
use itertools::Itertools;
use multivm::{
    interface::{Halt, VmInterface, VmRevertReason},
    tracers::CallTracer,
    vm_latest::{
        ExecutionResult, HistoryDisabled, ToTracerPointer, Vm, VmExecutionMode,
        VmExecutionResultAndLogs,
    },
};
use once_cell::sync::OnceCell;
use revm::{
    db::states::StorageSlot,
    primitives::{
        Address, Bytecode, Bytes, EVMResultGeneric, ExecutionResult as rExecutionResult,
        HaltReason, HashMap as rHashMap, Log as rLog, OutOfGasError, Output, SuccessReason, B256,
        U256 as rU256,
    },
    Database, EvmContext,
};
use tracing::{debug, error, info, trace, warn};
use zksync_basic_types::{ethabi, L2ChainId, Nonce, H160, H256, U256};
use zksync_state::{ReadStorage, StoragePtr, WriteStorage};
use zksync_types::{
    l2::L2Tx, vm_trace::Call, PackedEthSignature, StorageKey, Transaction, VmEvent,
    ACCOUNT_CODE_STORAGE_ADDRESS,
};
use zksync_utils::{h256_to_account_address, h256_to_u256, u256_to_h256};

use std::{collections::HashMap, fmt::Debug, sync::Arc};

use crate::{
    convert::{ConvertAddress, ConvertH160, ConvertH256, ConvertU256},
    is_system_address,
    vm::{
        db::{ZKVMData, DEFAULT_CHAIN_ID},
        env::{create_l1_batch_env, create_system_env},
        storage_view::StorageView,
        tracer::{CallContext, CheatcodeTracer, CheatcodeTracerContext},
    },
};

/// Maximum gas price allowed for L1.
const MAX_L1_GAS_PRICE: u64 = 1000;

/// Represents the result of execution a [`L2Tx`] on EraVM
#[derive(Debug)]
pub struct ZKVMExecutionResult {
    /// The logs of a given execution
    pub logs: Vec<rLog>,
    /// The result of a given execution
    pub execution_result: rExecutionResult,
}

/// Revm-style result with ZKVM Execution
pub type ZKVMResult<E> = EVMResultGeneric<ZKVMExecutionResult, E>;

/// Same as [`inspect`] but batches factory deps to account for size limitations.
///
/// Will handle aggregating execution results, where errors, reverts or halts will be propagated
/// immediately.
/// All logs will be collected as they happen, and returned with the final result.
//TODO: should we make this transparent in `inspect` directly?
pub fn inspect_as_batch<DB, E>(
    tx: L2Tx,
    ecx: &mut EvmContext<DB>,
    ccx: &mut CheatcodeTracerContext,
    call_ctx: CallContext,
) -> ZKVMResult<E>
where
    DB: Database + Send,
    <DB as Database>::Error: Send + Debug,
{
    let txns = split_tx_by_factory_deps(tx);
    let total_txns = txns.len();
    let mut aggregated_result: Option<ZKVMExecutionResult> = None;

<<<<<<< HEAD
    for (idx, tx) in txns.into_iter().enumerate() {
        info!("executing batched tx ({}/{})", idx + 1, total_txns);
        let mut result = inspect(tx, ecx, ccx, call_ctx.clone())?;
=======
    for (idx, mut tx) in txns.into_iter().enumerate() {
        let gas_used = aggregated_result
            .as_ref()
            .map(|r| r.execution_result.gas_used())
            .map(U256::from)
            .unwrap_or_default();

        //deducted gas used so far
        tx.common_data.fee.gas_limit -= gas_used;

        info!("executing batched tx ({}/{})", idx, total_txns);
        let mut result = inspect(tx, env, db, journaled_state, ccx, call_ctx.clone())?;
>>>>>>> 825ca04e

        match (&mut aggregated_result, result.execution_result) {
            (_, exec @ rExecutionResult::Revert { .. } | exec @ rExecutionResult::Halt { .. }) => {
                return Ok(ZKVMExecutionResult { logs: result.logs, execution_result: exec });
            }
            (None, exec) => {
                aggregated_result
                    .replace(ZKVMExecutionResult { logs: result.logs, execution_result: exec });
            }
            (
                Some(ZKVMExecutionResult {
                    logs: aggregated_logs,
                    execution_result:
                        rExecutionResult::Success {
                            reason: agg_reason,
                            gas_used: agg_gas_used,
                            gas_refunded: agg_gas_refunded,
                            logs: agg_logs,
                            output: agg_output,
                        },
                }),
                rExecutionResult::Success { reason, gas_used, gas_refunded, logs, output },
            ) => {
                aggregated_logs.append(&mut result.logs);
                *agg_reason = reason;
                *agg_gas_used += gas_used;
                *agg_gas_refunded += gas_refunded;
                agg_logs.extend(logs);
                *agg_output = output;
            }
            _ => unreachable!("aggregated result must only contain success"),
        }
    }

    Ok(aggregated_result.expect("must have result"))
}

/// Processes a [`L2Tx`] with EraVM and returns the final execution result and logs.
///
/// State changes will be reflected in the given `Env`, `DB`, `JournaledState`.
pub fn inspect<DB, E>(
    mut tx: L2Tx,
    ecx: &mut EvmContext<DB>,
    ccx: &mut CheatcodeTracerContext,
    call_ctx: CallContext,
) -> ZKVMResult<E>
where
    DB: Database + Send,
    <DB as Database>::Error: Send + Debug,
{
    let chain_id = if ecx.env.cfg.chain_id <= u32::MAX as u64 {
        L2ChainId::from(ecx.env.cfg.chain_id as u32)
    } else {
        warn!(provided = ?ecx.env.cfg.chain_id, using = DEFAULT_CHAIN_ID, "using default chain id as provided chain_id does not fit into u32");
        L2ChainId::from(DEFAULT_CHAIN_ID)
    };

    let persisted_factory_deps = ccx
        .persisted_factory_deps
        .as_ref()
        .map(|factory_deps| (*factory_deps).clone())
        .unwrap_or_default();

    let env_tx_gas_limit = ecx.env.tx.gas_limit;
    let mut era_db = ZKVMData::new_with_system_contracts(ecx, chain_id)
        .with_extra_factory_deps(persisted_factory_deps)
        .with_storage_accesses(ccx.accesses.take());

    let is_create = call_ctx.is_create;
    info!(?call_ctx, "executing transaction in zk vm");

    if tx.common_data.signature.is_empty() {
        // FIXME: This is a hack to make sure that the signature is not empty.
        // Fails without a signature here: https://github.com/matter-labs/zksync-era/blob/73a1e8ff564025d06e02c2689da238ae47bb10c3/core/lib/types/src/transaction_request.rs#L381
        tx.common_data.signature = PackedEthSignature::default().serialize_packed().into();
    }

    let modified_storage_keys = era_db.override_keys.clone();
    let storage_ptr =
        StorageView::new(&mut era_db, modified_storage_keys, tx.common_data.initiator_address)
            .into_rc_ptr();
    let (tx_result, bytecodes, modified_storage) =
        inspect_inner(tx, storage_ptr, chain_id, ccx, call_ctx);

    if let Some(record) = &mut era_db.accesses {
        for k in modified_storage.keys() {
            record.writes.entry(k.address().to_address()).or_default().push(k.key().to_ru256());
        }
    }

    let logs = tx_result
        .logs
        .events
        .clone()
        .into_iter()
        .map(|event| {
            revm::primitives::Log::new_unchecked(
                event.address.to_address(),
                event.indexed_topics.iter().cloned().map(|t| B256::from(t.0)).collect(),
                event.value.into(),
            )
        })
        .collect_vec();

    let execution_result = match tx_result.result {
        ExecutionResult::Success { output, .. } => {
            let result = ethabi::decode(&[ethabi::ParamType::Bytes], &output)
                .ok()
                .and_then(|result| result.first().cloned())
                .and_then(|result| result.into_bytes())
                .unwrap_or_default();
            info!("zk vm decoded result {}", hex::encode(&result));

            let address = if result.len() == 32 {
                Some(h256_to_account_address(&H256::from_slice(&result)))
            } else {
                None
            };
            let output = if is_create {
                Output::Create(Bytes::from(result), address.map(ConvertH160::to_address))
            } else {
                Output::Call(Bytes::from(result))
            };

            ZKVMExecutionResult {
                logs: logs.clone(),
                execution_result: rExecutionResult::Success {
                    reason: SuccessReason::Return,
                    gas_used: tx_result.statistics.gas_used,
                    gas_refunded: tx_result.refunds.gas_refunded,
                    logs,
                    output,
                },
            }
        }
        ExecutionResult::Revert { output } => {
            let output = match output {
                VmRevertReason::General { data, .. } => data,
                VmRevertReason::Unknown { data, .. } => data,
                _ => Vec::new(),
            };

            ZKVMExecutionResult {
                logs,
                execution_result: rExecutionResult::Revert {
                    gas_used: env_tx_gas_limit - tx_result.refunds.gas_refunded,
                    output: Bytes::from(output),
                },
            }
        }
        ExecutionResult::Halt { reason } => {
            error!("tx execution halted: {}", reason);
            let mapped_reason = match reason {
                Halt::NotEnoughGasProvided => HaltReason::OutOfGas(OutOfGasError::Basic),
                _ => HaltReason::PrecompileError,
            };

            ZKVMExecutionResult {
                logs,
                execution_result: rExecutionResult::Halt {
                    reason: mapped_reason,
                    gas_used: env_tx_gas_limit - tx_result.refunds.gas_refunded,
                },
            }
        }
    };

    // Insert into persisted_bytecodes. This is currently used in
    // deploying multiple factory_dep transactions in create to ensure
    // create does not OOG (Out of Gas) due to large factory deps.
    if let Some(persisted_factory_deps) = ccx.persisted_factory_deps.as_mut() {
        for (hash, bytecode) in &bytecodes {
            let bytecode =
                bytecode.iter().flat_map(|x| u256_to_h256(*x).to_fixed_bytes()).collect_vec();
            persisted_factory_deps.insert(hash.to_h256(), bytecode);
        }
    }

    let mut storage: rHashMap<Address, rHashMap<rU256, StorageSlot>> = Default::default();
    let mut codes: rHashMap<Address, (B256, Bytecode)> = Default::default();
    for (k, v) in &modified_storage {
        let address = k.address().to_address();
        let index = k.key().to_ru256();
        era_db.load_account(address);
        let previous = era_db.sload(address, index);
        let entry = storage.entry(address).or_default();
        entry.insert(index, StorageSlot::new_changed(previous, v.to_ru256()));

        if k.address() == &ACCOUNT_CODE_STORAGE_ADDRESS {
            if let Some(bytecode) = bytecodes.get(&h256_to_u256(*v)) {
                let bytecode =
                    bytecode.iter().flat_map(|x| u256_to_h256(*x).to_fixed_bytes()).collect_vec();
                let bytecode = Bytecode::new_raw(Bytes::from(bytecode));
                let hash = B256::from_slice(v.as_bytes());
                codes.insert(k.key().to_h160().to_address(), (hash, bytecode));
            } else {
                // We populate bytecodes for all non-system addresses
                if !is_system_address(k.key().to_h160().to_address()) {
                    if let Some(bytecode) = (&mut era_db).load_factory_dep(*v) {
                        let hash = B256::from_slice(v.as_bytes());
                        let bytecode = Bytecode::new_raw(Bytes::from(bytecode));
                        codes.insert(k.key().to_h160().to_address(), (hash, bytecode));
                    } else {
                        warn!(
                            "no bytecode was found for {:?}, requested by account {:?}",
                            *v,
                            k.key().to_h160()
                        );
                    }
                }
            }
        }
    }

    for (address, storage) in storage {
        ecx.load_account(address).expect("account could not be loaded");
        ecx.touch(&address);

        for (key, value) in storage {
            ecx.sstore(address, key, value.present_value).expect("failed writing to slot");
        }
    }

    for (address, (code_hash, code)) in codes {
        ecx.load_account(address).expect("account could not be loaded");
        ecx.touch(&address);
        let account = ecx.journaled_state.state.get_mut(&address).expect("account is loaded");

        account.info.code_hash = code_hash;
        account.info.code = Some(code);
    }

    Ok(execution_result)
}

fn inspect_inner<S: ReadStorage + Send>(
    l2_tx: L2Tx,
    storage: StoragePtr<StorageView<S>>,
    chain_id: L2ChainId,
    ccx: &mut CheatcodeTracerContext,
    call_ctx: CallContext,
) -> (VmExecutionResultAndLogs, HashMap<U256, Vec<U256>>, HashMap<StorageKey, H256>) {
    let l1_gas_price = call_ctx.block_basefee.to::<u64>().max(MAX_L1_GAS_PRICE);
    let fair_l2_gas_price = call_ctx.block_basefee.saturating_to::<u64>();
    let batch_env = create_l1_batch_env(storage.clone(), l1_gas_price, fair_l2_gas_price);

    let system_contracts = SystemContracts::from_options(&Options::BuiltInWithoutSecurity);
    let system_env = create_system_env(system_contracts.baseline_contracts, chain_id);

    let mut vm: Vm<_, HistoryDisabled> = Vm::new(batch_env.clone(), system_env, storage.clone());

    let tx: Transaction = l2_tx.clone().into();

    vm.push_transaction(tx.clone());
    let call_tracer_result = Arc::new(OnceCell::default());
    let cheatcode_tracer_result = Arc::new(OnceCell::default());
    let mut expected_calls = HashMap::<_, _>::new();
    if let Some(ec) = &ccx.expected_calls {
        for (addr, v) in ec.iter() {
            expected_calls.insert(*addr, v.clone());
        }
    }
    let is_static = call_ctx.is_static;
    let tracers = vec![
        CallTracer::new(call_tracer_result.clone()).into_tracer_pointer(),
        CheatcodeTracer::new(
            ccx.mocked_calls.clone(),
            expected_calls,
            cheatcode_tracer_result.clone(),
            call_ctx,
        )
        .into_tracer_pointer(),
    ];
    let mut tx_result = vm.inspect(tracers.into(), VmExecutionMode::OneTx);
    let call_traces = Arc::try_unwrap(call_tracer_result).unwrap().take().unwrap_or_default();
    trace!(?tx_result.result, "zk vm result");

    match &tx_result.result {
        ExecutionResult::Success { output } => {
            debug!(output = hex::encode(output), "Call: Successful");
        }
        ExecutionResult::Revert { output } => {
            debug!(?output, "Call: Reverted");
        }
        ExecutionResult::Halt { reason } => {
            debug!(?reason, "Call: Halted");
        }
    };

    // update expected calls from cheatcode tracer's result
    let cheatcode_result =
        Arc::try_unwrap(cheatcode_tracer_result).unwrap().take().unwrap_or_default();
    if let Some(expected_calls) = ccx.expected_calls.as_mut() {
        expected_calls.extend(cheatcode_result.expected_calls);
    }

    formatter::print_vm_details(&tx_result);

    info!("=== Console Logs: ");
    let log_parser = ConsoleLogParser::new();
    let console_logs = log_parser.get_logs(&call_traces, true);

    for log in console_logs {
        tx_result.logs.events.push(VmEvent {
            location: Default::default(),
            address: H160::zero(),
            indexed_topics: log.topics().iter().map(|topic| H256::from(topic.0)).collect(),
            value: log.data.data.to_vec(),
        });
    }

    let resolve_hashes = get_env_var::<bool>("ZK_DEBUG_RESOLVE_HASHES");
    let show_outputs = get_env_var::<bool>("ZK_DEBUG_SHOW_OUTPUTS");
    info!("=== Calls: ");
    for call in call_traces.iter() {
        formatter::print_call(call, 0, &ShowCalls::All, show_outputs, resolve_hashes);
    }

    info!("==== {}", format!("{} events", tx_result.logs.events.len()));
    for event in &tx_result.logs.events {
        formatter::print_event(event, resolve_hashes);
    }

    let bytecodes = vm
        .get_last_tx_compressed_bytecodes()
        .iter()
        .map(|b| bytecode_to_factory_dep(b.original.clone()))
        .collect();
    let modified_keys = if is_static {
        Default::default()
    } else {
        storage.borrow().modified_storage_keys().clone()
    };
    (tx_result, bytecodes, modified_keys)
}

/// Parse solidity's `console.log` events
struct ConsoleLogParser {
    hardhat_console_address: H160,
}

impl ConsoleLogParser {
    fn new() -> Self {
        Self { hardhat_console_address: HARDHAT_CONSOLE_ADDRESS.to_h160() }
    }

    pub fn get_logs(&self, call_traces: &[Call], print: bool) -> Vec<Log> {
        let mut logs = vec![];
        for call in call_traces {
            self.parse_call_recursive(call, &mut logs, print);
        }
        logs
    }

    fn parse_call_recursive(&self, current_call: &Call, logs: &mut Vec<Log>, print: bool) {
        self.parse_call(current_call, logs, print);
        for call in &current_call.calls {
            self.parse_call_recursive(call, logs, print);
        }
    }

    fn parse_call(&self, current_call: &Call, logs: &mut Vec<Log>, print: bool) {
        use alloy_sol_types::{SolEvent, SolInterface, SolValue};
        use foundry_common::fmt::ConsoleFmt;

        if current_call.to != self.hardhat_console_address {
            return;
        }
        if current_call.input.len() < 4 {
            return;
        }

        let mut input = current_call.input.clone();

        // Patch the Hardhat-style selector (`uint` instead of `uint256`)
        foundry_common::patch_hh_console_selector(&mut input);

        // Decode the call
        let Ok(call) = HardhatConsole::HardhatConsoleCalls::abi_decode(&input, false) else {
            return;
        };

        // Convert the parameters of the call to their string representation using `ConsoleFmt`.
        let message = call.fmt(Default::default());
        let log = Log::new(
            Address::default(),
            vec![Console::log::SIGNATURE_HASH],
            message.abi_encode().into(),
        )
        .unwrap_or_else(|| Log { ..Default::default() });

        logs.push(log);

        if print {
            info!("{}", ansi_term::Color::Cyan.paint(message));
        }
    }
}

fn get_env_var<T>(name: &str) -> T
where
    T: std::str::FromStr + Default,
    T::Err: Debug,
{
    std::env::var(name)
        .map(|value| {
            value.parse::<T>().unwrap_or_else(|err| {
                panic!("failed parsing env variable {}={}, {:?}", name, value, err)
            })
        })
        .unwrap_or_default()
}

lazy_static::lazy_static! {
    /// Maximum size allowed for factory_deps during create.
    /// We batch factory_deps till this upper limit if there are multiple deps.
    /// These batches are then deployed individually.
    ///
    /// TODO: This feature is disabled by default via `usize::MAX` due to inconsistencies
    /// with determining a value that works in all cases.
    static ref MAX_FACTORY_DEPENDENCIES_SIZE_BYTES: usize = std::env::var("MAX_FACTORY_DEPENDENCIES_SIZE_BYTES")
                                                            .ok()
                                                            .and_then(|value| value.parse::<usize>().ok())
                                                            .unwrap_or(usize::MAX);
}

/// Batch factory deps on the basis of size.
///
/// For large factory_deps the VM can run out of gas. To avoid this case we batch factory_deps
/// on the basis of [MAX_FACTORY_DEPENDENCIES_SIZE_BYTES] and deploy all but the last batch
/// via empty transactions, with the last one deployed normally via create.
pub fn batch_factory_dependencies(mut factory_deps: Vec<Vec<u8>>) -> Vec<Vec<Vec<u8>>> {
    let factory_deps_count = factory_deps.len();
    let factory_deps_sizes = factory_deps.iter().map(|dep| dep.len()).collect_vec();
    let factory_deps_total_size = factory_deps_sizes.iter().sum::<usize>();
<<<<<<< HEAD
    tracing::info!(count=factory_deps_count, total=factory_deps_total_size, sizes=?factory_deps_sizes, "optimizing factory_deps");
=======
    tracing::info!(count=factory_deps_count, total=factory_deps_total_size, sizes=?factory_deps_sizes, max=*MAX_FACTORY_DEPENDENCIES_SIZE_BYTES, "optimizing factory_deps");
>>>>>>> 825ca04e

    let mut batches = vec![];
    let mut current_batch = vec![];
    let mut current_batch_len = 0;

    // sort in increasing order of size to ensure the smaller bytecodes are packed efficiently
    factory_deps.sort_by_key(|a| a.len());
    for dep in factory_deps {
        let len = dep.len();
        let new_len = current_batch_len + len;
        if new_len > *MAX_FACTORY_DEPENDENCIES_SIZE_BYTES && !current_batch.is_empty() {
            batches.push(current_batch);
            current_batch = vec![];
            current_batch_len = 0;
        }
        current_batch.push(dep);
        current_batch_len += len;
    }

    if !current_batch.is_empty() {
        batches.push(current_batch);
    }

    let batch_count = batches.len();
    let batch_individual_sizes =
        batches.iter().map(|deps| deps.iter().map(|dep| dep.len()).collect_vec()).collect_vec();
    let batch_cumulative_sizes =
        batches.iter().map(|deps| deps.iter().map(|dep| dep.len()).sum::<usize>()).collect_vec();
    let batch_total_size = batch_cumulative_sizes.iter().sum::<usize>();
    tracing::info!(count=batch_count, total=batch_total_size, sizes=?batch_cumulative_sizes, batched_sizes=?batch_individual_sizes, "optimized factory_deps into batches");

    batches
}

/// Transforms a given L2Tx into multiple txs if the factory deps need to be batched
fn split_tx_by_factory_deps(mut tx: L2Tx) -> Vec<L2Tx> {
    let Some(factory_deps) = tx.execute.factory_deps.take() else { return vec![tx] };

    let mut batched = batch_factory_dependencies(factory_deps);
    let last_deps = batched.pop();

    let mut txs = Vec::with_capacity(batched.len() + 1);
    for deps in batched.into_iter() {
        txs.push(L2Tx::new(
            H160::zero(),
            Vec::default(),
            tx.nonce(),
            tx.common_data.fee.clone(),
            tx.common_data.initiator_address,
            Default::default(),
            Some(deps),
            tx.common_data.paymaster_params.clone(),
        ));
        tx.common_data.nonce = Nonce(tx.nonce().0.saturating_add(1));
    }

    tx.execute.factory_deps = last_deps;
    txs.push(tx);

    txs
}<|MERGE_RESOLUTION|>--- conflicted
+++ resolved
@@ -82,11 +82,6 @@
     let total_txns = txns.len();
     let mut aggregated_result: Option<ZKVMExecutionResult> = None;
 
-<<<<<<< HEAD
-    for (idx, tx) in txns.into_iter().enumerate() {
-        info!("executing batched tx ({}/{})", idx + 1, total_txns);
-        let mut result = inspect(tx, ecx, ccx, call_ctx.clone())?;
-=======
     for (idx, mut tx) in txns.into_iter().enumerate() {
         let gas_used = aggregated_result
             .as_ref()
@@ -97,9 +92,8 @@
         //deducted gas used so far
         tx.common_data.fee.gas_limit -= gas_used;
 
-        info!("executing batched tx ({}/{})", idx, total_txns);
-        let mut result = inspect(tx, env, db, journaled_state, ccx, call_ctx.clone())?;
->>>>>>> 825ca04e
+        info!("executing batched tx ({}/{})", idx + 1, total_txns);
+        let mut result = inspect(tx, ecx, ccx, call_ctx.clone())?;
 
         match (&mut aggregated_result, result.execution_result) {
             (_, exec @ rExecutionResult::Revert { .. } | exec @ rExecutionResult::Halt { .. }) => {
@@ -535,11 +529,7 @@
     let factory_deps_count = factory_deps.len();
     let factory_deps_sizes = factory_deps.iter().map(|dep| dep.len()).collect_vec();
     let factory_deps_total_size = factory_deps_sizes.iter().sum::<usize>();
-<<<<<<< HEAD
-    tracing::info!(count=factory_deps_count, total=factory_deps_total_size, sizes=?factory_deps_sizes, "optimizing factory_deps");
-=======
-    tracing::info!(count=factory_deps_count, total=factory_deps_total_size, sizes=?factory_deps_sizes, max=*MAX_FACTORY_DEPENDENCIES_SIZE_BYTES, "optimizing factory_deps");
->>>>>>> 825ca04e
+    tracing::debug!(count=factory_deps_count, total=factory_deps_total_size, sizes=?factory_deps_sizes, max=*MAX_FACTORY_DEPENDENCIES_SIZE_BYTES, "optimizing factory_deps");
 
     let mut batches = vec![];
     let mut current_batch = vec![];
