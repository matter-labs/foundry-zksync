--- conflicted
+++ resolved
@@ -40,15 +40,12 @@
     pub mocked_calls: HashMap<Address, BTreeMap<MockCallDataContext, MockCallReturnData>>,
     /// Expected calls recorder.
     pub expected_calls: Option<&'a mut ExpectedCallTracker>,
-<<<<<<< HEAD
     /// Recorded reads
     pub recorded_reads: Arc<Mutex<Option<HashMap<Address, Vec<alloy_primitives::U256>>>>>,
     /// Recorded writes
     pub recorded_writes: Arc<Mutex<Option<HashMap<Address, Vec<alloy_primitives::U256>>>>>,
-=======
     /// Factory deps that were persisted across calls
     pub persisted_factory_deps: HashMap<H256, Vec<u8>>,
->>>>>>> 1e5e1021
 }
 
 /// Tracer result to return back to foundry.
