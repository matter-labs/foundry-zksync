use foundry_zksync_compiler::DualCompiledContract;
use revm::{
    interpreter::{CallInputs, CallScheme, CreateInputs},
    precompile::Precompiles,
    primitives::{
        Address, CreateScheme, Env, ResultAndState, SpecId, TransactTo, B256, U256 as rU256,
    },
    Database, JournaledState,
};
use tracing::{debug, error, info};
use zksync_basic_types::H256;
use zksync_types::{
    ethabi, fee::Fee, l2::L2Tx, transaction_request::PaymasterParams, CONTRACT_DEPLOYER_ADDRESS,
    U256,
};

use std::{cmp::min, fmt::Debug};

use crate::{
    convert::{ConvertAddress, ConvertH160, ConvertRU256, ConvertU256},
    fix_l2_gas_limit, fix_l2_gas_price,
    vm::{
        db::ZKVMData,
        inspect::{inspect, inspect_as_batch, ZKVMExecutionResult, ZKVMResult},
        tracer::{CallContext, CheatcodeTracerContext},
    },
};

/// Transacts
pub fn transact<'a, DB>(
    factory_deps: Option<Vec<Vec<u8>>>,
    env: &'a mut Env,
    db: &'a mut DB,
) -> eyre::Result<ResultAndState>
where
    DB: Database + Send,
    <DB as Database>::Error: Debug,
{
    debug!("zk transact");
    let mut journaled_state = JournaledState::new(
        env.cfg.spec_id,
        Precompiles::new(to_precompile_id(env.cfg.spec_id))
            .addresses()
            .into_iter()
            .copied()
            .collect(),
    );

    let caller = env.tx.caller;
    let nonce = ZKVMData::new(db, &mut journaled_state).get_tx_nonce(caller);
    let (transact_to, is_create) = match env.tx.transact_to {
        TransactTo::Call(to) => (to.to_h160(), false),
        TransactTo::Create(CreateScheme::Create) |
        TransactTo::Create(CreateScheme::Create2 { .. }) => (CONTRACT_DEPLOYER_ADDRESS, true),
    };

    let (gas_limit, max_fee_per_gas) = gas_params(env, db, &mut journaled_state, caller);
    info!(?gas_limit, ?max_fee_per_gas, "tx gas parameters");
    let tx = L2Tx::new(
        transact_to,
        env.tx.data.to_vec(),
        nonce,
        Fee {
            gas_limit,
            max_fee_per_gas,
            max_priority_fee_per_gas: env.tx.gas_priority_fee.unwrap_or_default().to_u256(),
            gas_per_pubdata_limit: U256::from(20000),
        },
        caller.to_h160(),
        env.tx.value.to_u256(),
        factory_deps,
        PaymasterParams::default(),
    );

    let call_ctx = CallContext {
        tx_caller: env.tx.caller,
        msg_sender: env.tx.caller,
        contract: transact_to.to_address(),
        delegate_as: None,
        block_number: env.block.number,
        block_timestamp: env.block.timestamp,
        block_basefee: min(max_fee_per_gas.to_ru256(), env.block.basefee),
        is_create,
    };

    match inspect::<_, DB::Error>(
        tx,
        env,
        db,
        &mut journaled_state,
        &mut Default::default(),
        call_ctx,
    ) {
        Ok(ZKVMExecutionResult { execution_result: result, .. }) => {
            Ok(ResultAndState { result, state: journaled_state.finalize().0 })
        }
        Err(err) => eyre::bail!("zk backend: failed while inspecting: {err:?}"),
    }
}

/// Retrieves L2 ETH balance for a given address.
pub fn balance<'a, DB>(
    address: Address,
    db: &'a mut DB,
    journaled_state: &'a mut JournaledState,
) -> rU256
where
    DB: Database,
    <DB as Database>::Error: Debug,
{
    let balance = ZKVMData::new(db, journaled_state).get_balance(address);
    balance.to_ru256()
}

/// Retrieves bytecode hash stored at a given address.
#[allow(dead_code)]
pub fn code_hash<'a, DB>(
    address: Address,
    db: &'a mut DB,
    journaled_state: &'a mut JournaledState,
) -> B256
where
    DB: Database,
    <DB as Database>::Error: Debug,
{
    B256::from(ZKVMData::new(db, journaled_state).get_code_hash(address).0)
}

/// Retrieves nonce for a given address.
pub fn nonce<'a, DB>(
    address: Address,
    db: &'a mut DB,
    journaled_state: &'a mut JournaledState,
) -> u32
where
    DB: Database,
    <DB as Database>::Error: Debug,
{
    ZKVMData::new(db, journaled_state).get_tx_nonce(address).0
}

/// Executes a CREATE opcode on the ZK-VM.
pub fn create<'a, DB, E>(
    call: &CreateInputs,
    contract: &DualCompiledContract,
    factory_deps: Vec<Vec<u8>>,
    env: &'a mut Env,
    db: &'a mut DB,
    journaled_state: &'a mut JournaledState,
    mut ccx: CheatcodeTracerContext,
) -> ZKVMResult<E>
where
    DB: Database + Send,
    <DB as Database>::Error: Debug,
{
    info!(?call, "create tx {}", hex::encode(&call.init_code));
    let constructor_input = call.init_code[contract.evm_bytecode.len()..].to_vec();
    let caller = env.tx.caller;
    let calldata = encode_create_params(&call.scheme, contract.zk_bytecode_hash, constructor_input);
    let nonce = ZKVMData::new(db, journaled_state).get_tx_nonce(caller);

    let (gas_limit, max_fee_per_gas) = gas_params(env, db, journaled_state, caller);
    info!(?gas_limit, ?max_fee_per_gas, "tx gas parameters");

    let tx = L2Tx::new(
        CONTRACT_DEPLOYER_ADDRESS,
        calldata,
        nonce,
        Fee {
            gas_limit,
            max_fee_per_gas,
            max_priority_fee_per_gas: env.tx.gas_priority_fee.unwrap_or_default().to_u256(),
            gas_per_pubdata_limit: U256::from(20000),
        },
        caller.to_h160(),
        call.value.to_u256(),
        Some(factory_deps),
        PaymasterParams::default(),
    );

    let call_ctx = CallContext {
        tx_caller: env.tx.caller,
        msg_sender: call.caller,
        contract: CONTRACT_DEPLOYER_ADDRESS.to_address(),
        delegate_as: None,
        block_number: env.block.number,
        block_timestamp: env.block.timestamp,
        block_basefee: min(max_fee_per_gas.to_ru256(), env.block.basefee),
        is_create: true,
    };

    inspect_as_batch(tx, env, db, journaled_state, &mut ccx, call_ctx)
}

/// Executes a CALL opcode on the ZK-VM.
pub fn call<'a, DB, E>(
    call: &CallInputs,
    env: &'a mut Env,
    db: &'a mut DB,
    journaled_state: &'a mut JournaledState,
    mut ccx: CheatcodeTracerContext,
) -> ZKVMResult<E>
where
    DB: Database + Send,
    <DB as Database>::Error: Debug,
{
    info!(?call, "call tx {}", hex::encode(&call.input));
    let caller = env.tx.caller;
    let nonce: zksync_types::Nonce = ZKVMData::new(db, journaled_state).get_tx_nonce(caller);

    let (gas_limit, max_fee_per_gas) = gas_params(env, db, journaled_state, caller);
    info!(?gas_limit, ?max_fee_per_gas, "tx gas parameters");
    let tx = L2Tx::new(
        call.contract.to_h160(),
        call.input.to_vec(),
        nonce,
        Fee {
            gas_limit,
            max_fee_per_gas,
            max_priority_fee_per_gas: env.tx.gas_priority_fee.unwrap_or_default().to_u256(),
            gas_per_pubdata_limit: U256::from(20000),
        },
        caller.to_h160(),
        call.transfer.value.to_u256(),
        None,
        PaymasterParams::default(),
    );

    // address and caller are specific to the type of call:
    // Call | StaticCall => { address: to, caller: contract.address }
    // CallCode          => { address: contract.address, caller: contract.address }
    // DelegateCall      => { address: contract.address, caller: contract.caller }
    let call_ctx = CallContext {
        tx_caller: env.tx.caller,
        msg_sender: call.context.caller,
        contract: call.contract,
        delegate_as: match call.context.scheme {
            CallScheme::DelegateCall => Some(call.context.address),
            _ => None,
        },
        block_number: env.block.number,
        block_timestamp: env.block.timestamp,
        block_basefee: min(max_fee_per_gas.to_ru256(), env.block.basefee),
        is_create: false,
    };

    inspect(tx, env, db, journaled_state, &mut ccx, call_ctx)
}

/// Assign gas parameters that satisfy zkSync's fee model.
fn gas_params<'a, DB>(
    env: &'a mut Env,
    db: &'a mut DB,
    journaled_state: &'a mut JournaledState,
    caller: Address,
) -> (U256, U256)
where
    DB: Database + Send,
    <DB as Database>::Error: Debug,
{
    let value = env.tx.value.to_u256();
    let balance = ZKVMData::new(db, journaled_state).get_balance(caller);
    if balance.is_zero() {
        error!("balance is 0 for {caller:?}, transaction will fail");
    }
    let max_fee_per_gas = fix_l2_gas_price(env.tx.gas_price.to_u256());
    let gas_limit = fix_l2_gas_limit(env.tx.gas_limit.into(), max_fee_per_gas, value, balance);

    (gas_limit, max_fee_per_gas)
}

<<<<<<< HEAD
fn inspect<'a, DB, E>(
    mut tx: L2Tx,
    env: &'a mut Env,
    db: &'a mut DB,
    journaled_state: &'a mut JournaledState,
    ccx: &mut CheatcodeTracerContext,
    call_ctx: CallContext,
) -> ZKVMResult<E>
where
    DB: Database + Send,
    <DB as Database>::Error: Debug,
{
    let chain_id = if env.cfg.chain_id <= u32::MAX as u64 {
        L2ChainId::from(env.cfg.chain_id as u32)
    } else {
        tracing::warn!(provided = ?env.cfg.chain_id, using = DEFAULT_CHAIN_ID, "using default chain id as provided chain_id does not fit into u32");
        L2ChainId::from(DEFAULT_CHAIN_ID)
    };

    let persisted_factory_deps = ccx
        .persisted_factory_deps
        .as_ref()
        .map(|factory_deps| (*factory_deps).clone())
        .unwrap_or_default();

    let mut era_db = ZKVMData::new_with_system_contracts(db, journaled_state, chain_id)
        .with_extra_factory_deps(persisted_factory_deps)
        .with_storage_accesses(ccx.accesses.take());

    let is_create = call_ctx.is_create;
    tracing::info!(?call_ctx, "executing transaction in zk vm");

    if tx.common_data.signature.is_empty() {
        // FIXME: This is a hack to make sure that the signature is not empty.
        // Fails without a signature here: https://github.com/matter-labs/zksync-era/blob/73a1e8ff564025d06e02c2689da238ae47bb10c3/core/lib/types/src/transaction_request.rs#L381
        tx.common_data.signature = PackedEthSignature::default().serialize_packed().into();
    }

    let modified_storage_keys = era_db.override_keys.clone();
    let storage_ptr =
        StorageView::new(&mut era_db, modified_storage_keys, tx.common_data.initiator_address)
            .into_rc_ptr();
    let (tx_result, bytecodes, modified_storage) =
        inspect_inner(tx, storage_ptr, chain_id, ccx, call_ctx);

    if let Some(record) = &mut era_db.accesses {
        for k in modified_storage.keys() {
            record.writes.entry(k.address().to_address()).or_default().push(k.key().to_ru256());
        }
    }

    let logs = tx_result
        .logs
        .events
        .clone()
        .into_iter()
        .map(|event| revm::primitives::Log {
            address: event.address.to_address(),
            topics: event.indexed_topics.iter().cloned().map(|t| B256::from(t.0)).collect(),
            data: event.value.into(),
        })
        .collect_vec();

    let execution_result = match tx_result.result {
        ExecutionResult::Success { output, .. } => {
            let result = ethabi::decode(&[ethabi::ParamType::Bytes], &output)
                .ok()
                .and_then(|result| result.first().cloned())
                .and_then(|result| result.into_bytes())
                .unwrap_or_default();
            info!("zk vm decoded result {}", hex::encode(&result));

            let address = if result.len() == 32 {
                Some(h256_to_account_address(&H256::from_slice(&result)))
            } else {
                None
            };
            let output = if is_create {
                Output::Create(Bytes::from(result), address.map(ConvertH160::to_address))
            } else {
                Output::Call(Bytes::from(result))
            };

            ZKVMExecutionResult {
                logs: logs.clone(),
                execution_result: rExecutionResult::Success {
                    reason: Eval::Return,
                    gas_used: tx_result.statistics.gas_used,
                    gas_refunded: tx_result.refunds.gas_refunded,
                    logs,
                    output,
                },
            }
        }
        ExecutionResult::Revert { output } => {
            let output = match output {
                VmRevertReason::General { data, .. } => data,
                VmRevertReason::Unknown { data, .. } => data,
                _ => Vec::new(),
            };

            ZKVMExecutionResult {
                logs,
                execution_result: rExecutionResult::Revert {
                    gas_used: env.tx.gas_limit - tx_result.refunds.gas_refunded,
                    output: Bytes::from(output),
                },
            }
        }
        ExecutionResult::Halt { reason } => {
            tracing::error!("tx execution halted: {}", reason);
            let mapped_reason = match reason {
                Halt::NotEnoughGasProvided => rHalt::OutOfGas(OutOfGasError::BasicOutOfGas),
                _ => rHalt::PrecompileError,
            };

            ZKVMExecutionResult {
                logs,
                execution_result: rExecutionResult::Halt {
                    reason: mapped_reason,
                    gas_used: env.tx.gas_limit - tx_result.refunds.gas_refunded,
                },
            }
        }
    };

    // Insert into persisted_bytecodes. This is currently used in
    // deploying multiple factory_dep transactions in create to ensure
    // create does not OOG (Out of Gas) due to large factory deps.
    if let Some(persisted_factory_deps) = ccx.persisted_factory_deps.as_mut() {
        for (hash, bytecode) in &bytecodes {
            let bytecode =
                bytecode.iter().flat_map(|x| u256_to_h256(*x).to_fixed_bytes()).collect_vec();
            persisted_factory_deps.insert(hash.to_h256(), bytecode);
        }
    }

    let mut storage: rHashMap<Address, rHashMap<rU256, StorageSlot>> = Default::default();
    let mut codes: rHashMap<Address, (B256, Bytecode)> = Default::default();
    for (k, v) in &modified_storage {
        let address = k.address().to_address();
        let index = k.key().to_ru256();
        era_db.load_account(address);
        let previous = era_db.sload(address, index);
        let entry = storage.entry(address).or_default();
        entry.insert(index, StorageSlot::new_changed(previous, v.to_ru256()));

        if k.address() == &ACCOUNT_CODE_STORAGE_ADDRESS {
            if let Some(bytecode) = bytecodes.get(&h256_to_u256(*v)) {
                let bytecode =
                    bytecode.iter().flat_map(|x| u256_to_h256(*x).to_fixed_bytes()).collect_vec();
                let bytecode = Bytecode::new_raw(Bytes::from(bytecode));
                let hash = B256::from_slice(v.as_bytes());
                codes.insert(k.key().to_h160().to_address(), (hash, bytecode));
            } else {
                // We populate bytecodes for all non-system addresses
                if !is_system_address(k.key().to_h160().to_address()) {
                    if let Some(bytecode) = (&mut era_db).load_factory_dep(*v) {
                        let hash = B256::from_slice(v.as_bytes());
                        let bytecode = Bytecode::new_raw(Bytes::from(bytecode));
                        codes.insert(k.key().to_h160().to_address(), (hash, bytecode));
                    } else {
                        tracing::warn!(
                            "no bytecode was found for {:?}, requested by account {:?}",
                            *v,
                            k.key().to_h160()
                        );
                    }
                }
            }
        }
    }

    for (address, storage) in storage {
        journaled_state.load_account(address, db).expect("account could not be loaded");
        journaled_state.touch(&address);

        for (key, value) in storage {
            journaled_state
                .sstore(address, key, value.present_value, db)
                .expect("failed writing to slot");
        }
    }

    for (address, (code_hash, code)) in codes {
        journaled_state.load_account(address, db).expect("account could not be loaded");
        journaled_state.touch(&address);
        let account = journaled_state.state.get_mut(&address).expect("account is loaded");

        account.info.code_hash = code_hash;
        account.info.code = Some(code);
    }

    Ok(execution_result)
}

fn inspect_inner<S: ReadStorage + Send>(
    l2_tx: L2Tx,
    storage: StoragePtr<StorageView<S>>,
    chain_id: L2ChainId,
    ccx: &mut CheatcodeTracerContext,
    call_ctx: CallContext,
) -> (VmExecutionResultAndLogs, HashMap<U256, Vec<U256>>, HashMap<StorageKey, H256>) {
    let l1_gas_price = call_ctx.block_basefee.to::<u64>().max(MAX_L1_GAS_PRICE);
    let fair_l2_gas_price = call_ctx.block_basefee.saturating_to::<u64>();
    let batch_env = create_l1_batch_env(storage.clone(), l1_gas_price, fair_l2_gas_price);

    let system_contracts = SystemContracts::from_options(&Options::BuiltInWithoutSecurity);
    let system_env = create_system_env(system_contracts.baseline_contracts, chain_id);

    let mut vm: Vm<_, HistoryDisabled> = Vm::new(batch_env.clone(), system_env, storage.clone());

    let tx: Transaction = l2_tx.clone().into();

    vm.push_transaction(tx.clone());
    let call_tracer_result = Arc::new(OnceCell::default());
    let cheatcode_tracer_result = Arc::new(OnceCell::default());
    let mut expected_calls = HashMap::<_, _>::new();
    if let Some(ec) = &ccx.expected_calls {
        for (addr, v) in ec.iter() {
            expected_calls.insert(*addr, v.clone());
        }
    }
    let tracers = vec![
        CallTracer::new(call_tracer_result.clone()).into_tracer_pointer(),
        CheatcodeTracer::new(
            ccx.mocked_calls.clone(),
            expected_calls,
            cheatcode_tracer_result.clone(),
            call_ctx,
        )
        .into_tracer_pointer(),
    ];
    let mut tx_result = vm.inspect(tracers.into(), VmExecutionMode::OneTx);
    let call_traces = Arc::try_unwrap(call_tracer_result).unwrap().take().unwrap_or_default();
    trace!(?tx_result.result, "zk vm result");

    match &tx_result.result {
        ExecutionResult::Success { output } => {
            tracing::debug!(output = hex::encode(output), "Call: Successful");
        }
        ExecutionResult::Revert { output } => {
            tracing::debug!(?output, "Call: Reverted");
        }
        ExecutionResult::Halt { reason } => {
            tracing::debug!(?reason, "Call: Halted");
        }
    };

    // update expected calls from cheatcode tracer's result
    let cheatcode_result =
        Arc::try_unwrap(cheatcode_tracer_result).unwrap().take().unwrap_or_default();
    if let Some(expected_calls) = ccx.expected_calls.as_mut() {
        expected_calls.extend(cheatcode_result.expected_calls);
    }

    formatter::print_vm_details(&tx_result);

    tracing::info!("=== Console Logs: ");
    let log_parser = ConsoleLogParser::new();
    let console_logs = log_parser.get_logs(&call_traces, true);

    for log in console_logs {
        tx_result.logs.events.push(VmEvent {
            location: Default::default(),
            address: H160::zero(),
            indexed_topics: log.topics().iter().map(|topic| H256::from(topic.0)).collect(),
            value: log.data.data.to_vec(),
        });
    }

    let resolve_hashes = get_env_var::<bool>("ZK_DEBUG_RESOLVE_HASHES");
    let show_outputs = get_env_var::<bool>("ZK_DEBUG_SHOW_OUTPUTS");
    tracing::info!("=== Calls: ");
    for call in call_traces.iter() {
        formatter::print_call(call, 0, &ShowCalls::All, show_outputs, resolve_hashes);
    }

    tracing::info!("==== {}", format!("{} events", tx_result.logs.events.len()));
    for event in &tx_result.logs.events {
        formatter::print_event(event, resolve_hashes);
    }

    let bytecodes = vm
        .get_last_tx_compressed_bytecodes()
        .iter()
        .map(|b| bytecode_to_factory_dep(b.original.clone()))
        .collect();
    let modified_keys = storage.borrow().modified_storage_keys().clone();
    (tx_result, bytecodes, modified_keys)
}

struct ConsoleLogParser {
    hardhat_console_address: H160,
}

impl ConsoleLogParser {
    fn new() -> Self {
        Self { hardhat_console_address: HARDHAT_CONSOLE_ADDRESS.to_h160() }
    }

    pub fn get_logs(&self, call_traces: &[Call], print: bool) -> Vec<Log> {
        let mut logs = vec![];
        for call in call_traces {
            self.parse_call_recursive(call, &mut logs, print);
        }
        logs
    }

    fn parse_call_recursive(&self, current_call: &Call, logs: &mut Vec<Log>, print: bool) {
        self.parse_call(current_call, logs, print);
        for call in &current_call.calls {
            self.parse_call_recursive(call, logs, print);
        }
    }

    fn parse_call(&self, current_call: &Call, logs: &mut Vec<Log>, print: bool) {
        if current_call.to != self.hardhat_console_address {
            return;
        }
        if current_call.input.len() < 4 {
            return;
        }

        let mut input = current_call.input.clone();

        // Patch the Hardhat-style selector (`uint` instead of `uint256`)
        patch_hh_console_selector(&mut input);

        // Decode the call
        let Ok(call) = HardhatConsole::HardhatConsoleCalls::abi_decode(&input, false) else {
            return;
        };

        // Convert the parameters of the call to their string representation using `ConsoleFmt`.
        let message = call.fmt(Default::default());
        let log = Log::new(
            Address::default(),
            vec![Console::log::SIGNATURE_HASH],
            message.abi_encode().into(),
        )
        .unwrap_or_else(|| Log { ..Default::default() });

        logs.push(log);

        if print {
            tracing::info!("{}", Cyan.paint(message));
        }
    }
}

=======
>>>>>>> 0a1cfe53
/// Prepares calldata to invoke deployer contract.
pub fn encode_create_params(
    scheme: &CreateScheme,
    contract_hash: H256,
    constructor_input: Vec<u8>,
) -> Vec<u8> {
    let (name, salt) = match scheme {
        CreateScheme::Create => ("create", H256::zero()),
        CreateScheme::Create2 { salt } => ("create2", salt.to_h256()),
    };

    // TODO (SMA-1608): We should not re-implement the ABI parts in different places, instead have
    // the ABI available  from the `zksync_contracts` crate.
    let signature = ethabi::short_signature(
        name,
        &[
            ethabi::ParamType::FixedBytes(32),
            ethabi::ParamType::FixedBytes(32),
            ethabi::ParamType::Bytes,
        ],
    );

    let params = ethabi::encode(&[
        ethabi::Token::FixedBytes(salt.as_bytes().to_vec()),
        ethabi::Token::FixedBytes(contract_hash.as_bytes().to_vec()),
        ethabi::Token::Bytes(constructor_input),
    ]);

    signature.iter().copied().chain(params).collect()
}

fn to_precompile_id(spec_id: SpecId) -> revm::precompile::SpecId {
    match spec_id {
        SpecId::FRONTIER |
        SpecId::FRONTIER_THAWING |
        SpecId::HOMESTEAD |
        SpecId::DAO_FORK |
        SpecId::TANGERINE |
        SpecId::SPURIOUS_DRAGON => revm::precompile::SpecId::HOMESTEAD,
        SpecId::BYZANTIUM | SpecId::CONSTANTINOPLE | SpecId::PETERSBURG => {
            revm::precompile::SpecId::BYZANTIUM
        }
        SpecId::ISTANBUL | SpecId::MUIR_GLACIER => revm::precompile::SpecId::ISTANBUL,
        SpecId::BERLIN |
        SpecId::LONDON |
        SpecId::ARROW_GLACIER |
        SpecId::GRAY_GLACIER |
        SpecId::MERGE |
        SpecId::SHANGHAI |
        SpecId::CANCUN |
        SpecId::BEDROCK |
        SpecId::REGOLITH |
        SpecId::CANYON |
        SpecId::LATEST => revm::precompile::SpecId::BERLIN,
    }
}<|MERGE_RESOLUTION|>--- conflicted
+++ resolved
@@ -269,360 +269,6 @@
     (gas_limit, max_fee_per_gas)
 }
 
-<<<<<<< HEAD
-fn inspect<'a, DB, E>(
-    mut tx: L2Tx,
-    env: &'a mut Env,
-    db: &'a mut DB,
-    journaled_state: &'a mut JournaledState,
-    ccx: &mut CheatcodeTracerContext,
-    call_ctx: CallContext,
-) -> ZKVMResult<E>
-where
-    DB: Database + Send,
-    <DB as Database>::Error: Debug,
-{
-    let chain_id = if env.cfg.chain_id <= u32::MAX as u64 {
-        L2ChainId::from(env.cfg.chain_id as u32)
-    } else {
-        tracing::warn!(provided = ?env.cfg.chain_id, using = DEFAULT_CHAIN_ID, "using default chain id as provided chain_id does not fit into u32");
-        L2ChainId::from(DEFAULT_CHAIN_ID)
-    };
-
-    let persisted_factory_deps = ccx
-        .persisted_factory_deps
-        .as_ref()
-        .map(|factory_deps| (*factory_deps).clone())
-        .unwrap_or_default();
-
-    let mut era_db = ZKVMData::new_with_system_contracts(db, journaled_state, chain_id)
-        .with_extra_factory_deps(persisted_factory_deps)
-        .with_storage_accesses(ccx.accesses.take());
-
-    let is_create = call_ctx.is_create;
-    tracing::info!(?call_ctx, "executing transaction in zk vm");
-
-    if tx.common_data.signature.is_empty() {
-        // FIXME: This is a hack to make sure that the signature is not empty.
-        // Fails without a signature here: https://github.com/matter-labs/zksync-era/blob/73a1e8ff564025d06e02c2689da238ae47bb10c3/core/lib/types/src/transaction_request.rs#L381
-        tx.common_data.signature = PackedEthSignature::default().serialize_packed().into();
-    }
-
-    let modified_storage_keys = era_db.override_keys.clone();
-    let storage_ptr =
-        StorageView::new(&mut era_db, modified_storage_keys, tx.common_data.initiator_address)
-            .into_rc_ptr();
-    let (tx_result, bytecodes, modified_storage) =
-        inspect_inner(tx, storage_ptr, chain_id, ccx, call_ctx);
-
-    if let Some(record) = &mut era_db.accesses {
-        for k in modified_storage.keys() {
-            record.writes.entry(k.address().to_address()).or_default().push(k.key().to_ru256());
-        }
-    }
-
-    let logs = tx_result
-        .logs
-        .events
-        .clone()
-        .into_iter()
-        .map(|event| revm::primitives::Log {
-            address: event.address.to_address(),
-            topics: event.indexed_topics.iter().cloned().map(|t| B256::from(t.0)).collect(),
-            data: event.value.into(),
-        })
-        .collect_vec();
-
-    let execution_result = match tx_result.result {
-        ExecutionResult::Success { output, .. } => {
-            let result = ethabi::decode(&[ethabi::ParamType::Bytes], &output)
-                .ok()
-                .and_then(|result| result.first().cloned())
-                .and_then(|result| result.into_bytes())
-                .unwrap_or_default();
-            info!("zk vm decoded result {}", hex::encode(&result));
-
-            let address = if result.len() == 32 {
-                Some(h256_to_account_address(&H256::from_slice(&result)))
-            } else {
-                None
-            };
-            let output = if is_create {
-                Output::Create(Bytes::from(result), address.map(ConvertH160::to_address))
-            } else {
-                Output::Call(Bytes::from(result))
-            };
-
-            ZKVMExecutionResult {
-                logs: logs.clone(),
-                execution_result: rExecutionResult::Success {
-                    reason: Eval::Return,
-                    gas_used: tx_result.statistics.gas_used,
-                    gas_refunded: tx_result.refunds.gas_refunded,
-                    logs,
-                    output,
-                },
-            }
-        }
-        ExecutionResult::Revert { output } => {
-            let output = match output {
-                VmRevertReason::General { data, .. } => data,
-                VmRevertReason::Unknown { data, .. } => data,
-                _ => Vec::new(),
-            };
-
-            ZKVMExecutionResult {
-                logs,
-                execution_result: rExecutionResult::Revert {
-                    gas_used: env.tx.gas_limit - tx_result.refunds.gas_refunded,
-                    output: Bytes::from(output),
-                },
-            }
-        }
-        ExecutionResult::Halt { reason } => {
-            tracing::error!("tx execution halted: {}", reason);
-            let mapped_reason = match reason {
-                Halt::NotEnoughGasProvided => rHalt::OutOfGas(OutOfGasError::BasicOutOfGas),
-                _ => rHalt::PrecompileError,
-            };
-
-            ZKVMExecutionResult {
-                logs,
-                execution_result: rExecutionResult::Halt {
-                    reason: mapped_reason,
-                    gas_used: env.tx.gas_limit - tx_result.refunds.gas_refunded,
-                },
-            }
-        }
-    };
-
-    // Insert into persisted_bytecodes. This is currently used in
-    // deploying multiple factory_dep transactions in create to ensure
-    // create does not OOG (Out of Gas) due to large factory deps.
-    if let Some(persisted_factory_deps) = ccx.persisted_factory_deps.as_mut() {
-        for (hash, bytecode) in &bytecodes {
-            let bytecode =
-                bytecode.iter().flat_map(|x| u256_to_h256(*x).to_fixed_bytes()).collect_vec();
-            persisted_factory_deps.insert(hash.to_h256(), bytecode);
-        }
-    }
-
-    let mut storage: rHashMap<Address, rHashMap<rU256, StorageSlot>> = Default::default();
-    let mut codes: rHashMap<Address, (B256, Bytecode)> = Default::default();
-    for (k, v) in &modified_storage {
-        let address = k.address().to_address();
-        let index = k.key().to_ru256();
-        era_db.load_account(address);
-        let previous = era_db.sload(address, index);
-        let entry = storage.entry(address).or_default();
-        entry.insert(index, StorageSlot::new_changed(previous, v.to_ru256()));
-
-        if k.address() == &ACCOUNT_CODE_STORAGE_ADDRESS {
-            if let Some(bytecode) = bytecodes.get(&h256_to_u256(*v)) {
-                let bytecode =
-                    bytecode.iter().flat_map(|x| u256_to_h256(*x).to_fixed_bytes()).collect_vec();
-                let bytecode = Bytecode::new_raw(Bytes::from(bytecode));
-                let hash = B256::from_slice(v.as_bytes());
-                codes.insert(k.key().to_h160().to_address(), (hash, bytecode));
-            } else {
-                // We populate bytecodes for all non-system addresses
-                if !is_system_address(k.key().to_h160().to_address()) {
-                    if let Some(bytecode) = (&mut era_db).load_factory_dep(*v) {
-                        let hash = B256::from_slice(v.as_bytes());
-                        let bytecode = Bytecode::new_raw(Bytes::from(bytecode));
-                        codes.insert(k.key().to_h160().to_address(), (hash, bytecode));
-                    } else {
-                        tracing::warn!(
-                            "no bytecode was found for {:?}, requested by account {:?}",
-                            *v,
-                            k.key().to_h160()
-                        );
-                    }
-                }
-            }
-        }
-    }
-
-    for (address, storage) in storage {
-        journaled_state.load_account(address, db).expect("account could not be loaded");
-        journaled_state.touch(&address);
-
-        for (key, value) in storage {
-            journaled_state
-                .sstore(address, key, value.present_value, db)
-                .expect("failed writing to slot");
-        }
-    }
-
-    for (address, (code_hash, code)) in codes {
-        journaled_state.load_account(address, db).expect("account could not be loaded");
-        journaled_state.touch(&address);
-        let account = journaled_state.state.get_mut(&address).expect("account is loaded");
-
-        account.info.code_hash = code_hash;
-        account.info.code = Some(code);
-    }
-
-    Ok(execution_result)
-}
-
-fn inspect_inner<S: ReadStorage + Send>(
-    l2_tx: L2Tx,
-    storage: StoragePtr<StorageView<S>>,
-    chain_id: L2ChainId,
-    ccx: &mut CheatcodeTracerContext,
-    call_ctx: CallContext,
-) -> (VmExecutionResultAndLogs, HashMap<U256, Vec<U256>>, HashMap<StorageKey, H256>) {
-    let l1_gas_price = call_ctx.block_basefee.to::<u64>().max(MAX_L1_GAS_PRICE);
-    let fair_l2_gas_price = call_ctx.block_basefee.saturating_to::<u64>();
-    let batch_env = create_l1_batch_env(storage.clone(), l1_gas_price, fair_l2_gas_price);
-
-    let system_contracts = SystemContracts::from_options(&Options::BuiltInWithoutSecurity);
-    let system_env = create_system_env(system_contracts.baseline_contracts, chain_id);
-
-    let mut vm: Vm<_, HistoryDisabled> = Vm::new(batch_env.clone(), system_env, storage.clone());
-
-    let tx: Transaction = l2_tx.clone().into();
-
-    vm.push_transaction(tx.clone());
-    let call_tracer_result = Arc::new(OnceCell::default());
-    let cheatcode_tracer_result = Arc::new(OnceCell::default());
-    let mut expected_calls = HashMap::<_, _>::new();
-    if let Some(ec) = &ccx.expected_calls {
-        for (addr, v) in ec.iter() {
-            expected_calls.insert(*addr, v.clone());
-        }
-    }
-    let tracers = vec![
-        CallTracer::new(call_tracer_result.clone()).into_tracer_pointer(),
-        CheatcodeTracer::new(
-            ccx.mocked_calls.clone(),
-            expected_calls,
-            cheatcode_tracer_result.clone(),
-            call_ctx,
-        )
-        .into_tracer_pointer(),
-    ];
-    let mut tx_result = vm.inspect(tracers.into(), VmExecutionMode::OneTx);
-    let call_traces = Arc::try_unwrap(call_tracer_result).unwrap().take().unwrap_or_default();
-    trace!(?tx_result.result, "zk vm result");
-
-    match &tx_result.result {
-        ExecutionResult::Success { output } => {
-            tracing::debug!(output = hex::encode(output), "Call: Successful");
-        }
-        ExecutionResult::Revert { output } => {
-            tracing::debug!(?output, "Call: Reverted");
-        }
-        ExecutionResult::Halt { reason } => {
-            tracing::debug!(?reason, "Call: Halted");
-        }
-    };
-
-    // update expected calls from cheatcode tracer's result
-    let cheatcode_result =
-        Arc::try_unwrap(cheatcode_tracer_result).unwrap().take().unwrap_or_default();
-    if let Some(expected_calls) = ccx.expected_calls.as_mut() {
-        expected_calls.extend(cheatcode_result.expected_calls);
-    }
-
-    formatter::print_vm_details(&tx_result);
-
-    tracing::info!("=== Console Logs: ");
-    let log_parser = ConsoleLogParser::new();
-    let console_logs = log_parser.get_logs(&call_traces, true);
-
-    for log in console_logs {
-        tx_result.logs.events.push(VmEvent {
-            location: Default::default(),
-            address: H160::zero(),
-            indexed_topics: log.topics().iter().map(|topic| H256::from(topic.0)).collect(),
-            value: log.data.data.to_vec(),
-        });
-    }
-
-    let resolve_hashes = get_env_var::<bool>("ZK_DEBUG_RESOLVE_HASHES");
-    let show_outputs = get_env_var::<bool>("ZK_DEBUG_SHOW_OUTPUTS");
-    tracing::info!("=== Calls: ");
-    for call in call_traces.iter() {
-        formatter::print_call(call, 0, &ShowCalls::All, show_outputs, resolve_hashes);
-    }
-
-    tracing::info!("==== {}", format!("{} events", tx_result.logs.events.len()));
-    for event in &tx_result.logs.events {
-        formatter::print_event(event, resolve_hashes);
-    }
-
-    let bytecodes = vm
-        .get_last_tx_compressed_bytecodes()
-        .iter()
-        .map(|b| bytecode_to_factory_dep(b.original.clone()))
-        .collect();
-    let modified_keys = storage.borrow().modified_storage_keys().clone();
-    (tx_result, bytecodes, modified_keys)
-}
-
-struct ConsoleLogParser {
-    hardhat_console_address: H160,
-}
-
-impl ConsoleLogParser {
-    fn new() -> Self {
-        Self { hardhat_console_address: HARDHAT_CONSOLE_ADDRESS.to_h160() }
-    }
-
-    pub fn get_logs(&self, call_traces: &[Call], print: bool) -> Vec<Log> {
-        let mut logs = vec![];
-        for call in call_traces {
-            self.parse_call_recursive(call, &mut logs, print);
-        }
-        logs
-    }
-
-    fn parse_call_recursive(&self, current_call: &Call, logs: &mut Vec<Log>, print: bool) {
-        self.parse_call(current_call, logs, print);
-        for call in &current_call.calls {
-            self.parse_call_recursive(call, logs, print);
-        }
-    }
-
-    fn parse_call(&self, current_call: &Call, logs: &mut Vec<Log>, print: bool) {
-        if current_call.to != self.hardhat_console_address {
-            return;
-        }
-        if current_call.input.len() < 4 {
-            return;
-        }
-
-        let mut input = current_call.input.clone();
-
-        // Patch the Hardhat-style selector (`uint` instead of `uint256`)
-        patch_hh_console_selector(&mut input);
-
-        // Decode the call
-        let Ok(call) = HardhatConsole::HardhatConsoleCalls::abi_decode(&input, false) else {
-            return;
-        };
-
-        // Convert the parameters of the call to their string representation using `ConsoleFmt`.
-        let message = call.fmt(Default::default());
-        let log = Log::new(
-            Address::default(),
-            vec![Console::log::SIGNATURE_HASH],
-            message.abi_encode().into(),
-        )
-        .unwrap_or_else(|| Log { ..Default::default() });
-
-        logs.push(log);
-
-        if print {
-            tracing::info!("{}", Cyan.paint(message));
-        }
-    }
-}
-
-=======
->>>>>>> 0a1cfe53
 /// Prepares calldata to invoke deployer contract.
 pub fn encode_create_params(
     scheme: &CreateScheme,
