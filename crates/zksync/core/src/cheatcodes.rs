--- conflicted
+++ resolved
@@ -93,15 +93,8 @@
     ecx.load_account(nonce_addr).expect("account could not be loaded");
     let zk_address = address.to_h160();
     let nonce_key = get_nonce_key(&zk_address).key().to_ru256();
-<<<<<<< HEAD
     ecx.touch(&nonce_addr);
-    ecx.sstore(nonce_addr, nonce_key, nonce).expect("failed storing value");
-=======
-    journaled_state.touch(&nonce_addr);
-    journaled_state
-        .sstore(nonce_addr, nonce_key, tx_nonce.to_ru256(), db)
-        .expect("failed storing value");
->>>>>>> ab00f2ea
+    ecx.sstore(nonce_addr, nonce_key, tx_nonce.to_ru256()).expect("failed storing value");
 }
 
 /// Gets nonce for a specific address.
@@ -116,11 +109,7 @@
     ecx.load_account(nonce_addr).expect("account could not be loaded");
     let zk_address = address.to_h160();
     let nonce_key = get_nonce_key(&zk_address).key().to_ru256();
-<<<<<<< HEAD
-    let (nonce, _) = ecx.sload(nonce_addr, nonce_key).unwrap_or_default();
-=======
-    let (full_nonce, _) = journaled_state.sload(nonce_addr, nonce_key, db).unwrap_or_default();
->>>>>>> ab00f2ea
+    let (full_nonce, _) = ecx.sload(nonce_addr, nonce_key).unwrap_or_default();
 
     let (tx_nonce, _deploy_nonce) = decompose_full_nonce(full_nonce.to_u256());
     tx_nonce.to_ru256()
