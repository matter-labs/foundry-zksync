/// Conversion between REVM units and zkSync units.
use revm::primitives::U256 as rU256;
use revm::primitives::{Address, B256};

use zksync_basic_types::{H160, H256, U256};
use zksync_utils::{address_to_h256, h256_to_u256, u256_to_h256};

<<<<<<< HEAD
use alloy_primitives::{Bytes as AlloyBytes, PrimitiveSignature as AlloySignature};
use zksync_web3_rs::types::{Bytes as ZkBytes, Signature as ZkSignature};

mod eip712;
pub use eip712::*;

=======
>>>>>>> 15b47588
/// Conversions from [U256]
pub trait ConvertU256 {
    /// Convert to [rU256]
    fn to_ru256(self) -> rU256;

    /// Convert to [B256]
    fn to_b256(self) -> B256;

    /// Convert to [H256]
    fn to_h256(self) -> H256;
}

impl ConvertU256 for U256 {
    fn to_ru256(self) -> rU256 {
        let mut payload: [u8; 32] = [0; 32];
        self.to_big_endian(&mut payload);
        rU256::from_be_bytes(payload)
    }

    fn to_b256(self) -> B256 {
        let mut payload: [u8; 32] = [0; 32];
        self.to_big_endian(&mut payload);
        B256::from_slice(&payload)
    }

    /// Convert to [H256]
    fn to_h256(self) -> H256 {
        u256_to_h256(self)
    }
}

/// Conversions from [rU256]
pub trait ConvertRU256 {
    /// Convert to [U256]
    fn to_u256(self) -> U256;

    /// Convert to [H256]
    fn to_h256(self) -> H256;
}

impl ConvertRU256 for rU256 {
    fn to_u256(self) -> U256 {
        U256::from_big_endian(self.to_be_bytes::<32>().as_slice())
    }

    fn to_h256(self) -> H256 {
        self.to_be_bytes::<32>().into()
    }
}

/// Conversions from [H256]
pub trait ConvertH256 {
    /// Convert to [rU256]
    fn to_ru256(self) -> rU256;

    /// Convert to [B256]
    fn to_b256(self) -> B256;

    /// Convert to [H160]
    fn to_h160(self) -> H160;
}

impl ConvertH256 for H256 {
    fn to_ru256(self) -> rU256 {
        h256_to_u256(self).to_ru256()
    }

    fn to_b256(self) -> B256 {
        self.to_fixed_bytes().into()
    }

    fn to_h160(self) -> H160 {
        H160::from_slice(&self.0[12..32])
    }
}

/// Conversions from [H160]
pub trait ConvertH160 {
    /// Convert to [Address]
    fn to_address(self) -> Address;

    /// Convert to [H256]
    fn to_h256(self) -> H256;
}

impl ConvertH160 for H160 {
    fn to_address(self) -> Address {
        self.as_fixed_bytes().into()
    }

    fn to_h256(self) -> H256 {
        address_to_h256(&self)
    }
}

/// Conversions from [Address]
pub trait ConvertAddress {
    /// Convert to [rU256]
    fn to_ru256(self) -> rU256;

    /// Convert to [H256]
    fn to_h256(self) -> H256;

    /// Convert to [H160]
    fn to_h160(self) -> H160;
}

impl ConvertAddress for Address {
    fn to_ru256(self) -> rU256 {
        let mut buffer = [0u8; 32];
        buffer[12..].copy_from_slice(self.as_slice());
        rU256::from_be_bytes(buffer)
    }

    fn to_h256(self) -> H256 {
        let mut buffer = [0u8; 32];
        buffer[12..].copy_from_slice(self.as_slice());
        H256(buffer)
    }

    fn to_h160(self) -> H160 {
        H160::from(self.0 .0)
    }
}

<<<<<<< HEAD
/// Conversions to/from [`ZkSignature`] & [`AlloySignature`]
pub trait ConvertSignature {
    /// Cast to [`ZkSignature`]
    fn to_ethers(self) -> ZkSignature;
    /// Cast to [`AlloySignature`]
    fn to_alloy(self) -> AlloySignature;
}

impl ConvertSignature for ZkSignature {
    fn to_ethers(self) -> ZkSignature {
        self
    }

    fn to_alloy(self) -> AlloySignature {
        let parity = alloy_primitives::Parity::try_from(self.v).unwrap();
        AlloySignature::from_scalars_and_parity(
            self.r.to_b256(),
            self.s.to_b256(),
            parity.y_parity(),
        )
    }
}

impl ConvertSignature for AlloySignature {
    fn to_ethers(self) -> ZkSignature {
        let parity = alloy_primitives::Parity::from(self.v());

        ZkSignature {
            r: self.r().to_u256(),
            s: self.s().to_u256(),
            v: parity.y_parity_byte_non_eip155().unwrap_or(parity.y_parity_byte()) as u64,
        }
    }

    fn to_alloy(self) -> AlloySignature {
        self
    }
}

/// Convert to/from [`AlloyBytes`] & [`ZkBytes`]
pub trait ConvertBytes {
    /// Convert to [`AlloyBytes`]
    fn to_alloy(self) -> AlloyBytes;
    /// Convert to [`ZkBytes`]
    fn to_ethers(self) -> ZkBytes;
}

impl ConvertBytes for AlloyBytes {
    fn to_alloy(self) -> AlloyBytes {
        self
    }

    fn to_ethers(self) -> ZkBytes {
        ZkBytes(self.0)
    }
}

impl ConvertBytes for ZkBytes {
    fn to_alloy(self) -> AlloyBytes {
        AlloyBytes(self.0)
    }

    fn to_ethers(self) -> ZkBytes {
        self
    }
}

=======
>>>>>>> 15b47588
#[cfg(test)]
mod test {
    use std::str::FromStr;

    use super::*;

    #[test]
    fn test_160_conversion() {
        let b = Address::from_str("0x000000000000000000000000000000000000800b").unwrap();
        let h = b.to_h160();
        assert_eq!(h.to_string(), "0x0000…800b");
        let b2 = h.to_address();
        assert_eq!(b, b2);
    }

    #[test]
    fn test_256_conversion() {
        let h =
            H256::from_str("0xb99acb716b354b9be88d3eaba99ad36792ccdd4349404cbb812adf0b0b14d601")
                .unwrap();
        let b = h.to_b256();
        assert_eq!(
            b.to_string(),
            "0xb99acb716b354b9be88d3eaba99ad36792ccdd4349404cbb812adf0b0b14d601"
        );
        let u = h256_to_u256(h);
        assert_eq!(
            u.to_string(),
            "83951375548152864551218308881540843734370423742152710934930688330188941743617"
        );

        let revm_u = u.to_ru256();
        assert_eq!(
            revm_u.to_string(),
            "83951375548152864551218308881540843734370423742152710934930688330188941743617"
        );
        assert_eq!(u, revm_u.to_u256());

        assert_eq!(h, revm_u.to_h256());

        assert_eq!(h, u.to_h256());
    }
}<|MERGE_RESOLUTION|>--- conflicted
+++ resolved
@@ -5,15 +5,6 @@
 use zksync_basic_types::{H160, H256, U256};
 use zksync_utils::{address_to_h256, h256_to_u256, u256_to_h256};
 
-<<<<<<< HEAD
-use alloy_primitives::{Bytes as AlloyBytes, PrimitiveSignature as AlloySignature};
-use zksync_web3_rs::types::{Bytes as ZkBytes, Signature as ZkSignature};
-
-mod eip712;
-pub use eip712::*;
-
-=======
->>>>>>> 15b47588
 /// Conversions from [U256]
 pub trait ConvertU256 {
     /// Convert to [rU256]
@@ -139,76 +130,6 @@
     }
 }
 
-<<<<<<< HEAD
-/// Conversions to/from [`ZkSignature`] & [`AlloySignature`]
-pub trait ConvertSignature {
-    /// Cast to [`ZkSignature`]
-    fn to_ethers(self) -> ZkSignature;
-    /// Cast to [`AlloySignature`]
-    fn to_alloy(self) -> AlloySignature;
-}
-
-impl ConvertSignature for ZkSignature {
-    fn to_ethers(self) -> ZkSignature {
-        self
-    }
-
-    fn to_alloy(self) -> AlloySignature {
-        let parity = alloy_primitives::Parity::try_from(self.v).unwrap();
-        AlloySignature::from_scalars_and_parity(
-            self.r.to_b256(),
-            self.s.to_b256(),
-            parity.y_parity(),
-        )
-    }
-}
-
-impl ConvertSignature for AlloySignature {
-    fn to_ethers(self) -> ZkSignature {
-        let parity = alloy_primitives::Parity::from(self.v());
-
-        ZkSignature {
-            r: self.r().to_u256(),
-            s: self.s().to_u256(),
-            v: parity.y_parity_byte_non_eip155().unwrap_or(parity.y_parity_byte()) as u64,
-        }
-    }
-
-    fn to_alloy(self) -> AlloySignature {
-        self
-    }
-}
-
-/// Convert to/from [`AlloyBytes`] & [`ZkBytes`]
-pub trait ConvertBytes {
-    /// Convert to [`AlloyBytes`]
-    fn to_alloy(self) -> AlloyBytes;
-    /// Convert to [`ZkBytes`]
-    fn to_ethers(self) -> ZkBytes;
-}
-
-impl ConvertBytes for AlloyBytes {
-    fn to_alloy(self) -> AlloyBytes {
-        self
-    }
-
-    fn to_ethers(self) -> ZkBytes {
-        ZkBytes(self.0)
-    }
-}
-
-impl ConvertBytes for ZkBytes {
-    fn to_alloy(self) -> AlloyBytes {
-        AlloyBytes(self.0)
-    }
-
-    fn to_ethers(self) -> ZkBytes {
-        self
-    }
-}
-
-=======
->>>>>>> 15b47588
 #[cfg(test)]
 mod test {
     use std::str::FromStr;
