//! foundry-compilers trait implementations for zksolc
use self::input::{ZkSolcInput, ZkSolcVersionedInput};
use crate::artifacts::{contract::Contract, error::Error, CompilerOutput as ZkCompilerOutput};
use alloy_json_abi::JsonAbi;
use foundry_compilers::{
    error::{Result, SolcError},
    resolver::parse::SolData,
    solc::SolcCompiler,
    CompilationError, Compiler, CompilerContract, CompilerOutput, CompilerVersion,
};
use foundry_compilers_artifacts_solc::{
    error::SourceLocation, BytecodeObject, Severity, SolcLanguage,
};

use itertools::Itertools;
use semver::Version;
use serde::{Deserialize, Serialize};
use std::{
    collections::{BTreeMap, BTreeSet},
    path::{Path, PathBuf},
    process::{Command, Output, Stdio},
    str::FromStr,
};

use std::{
    fs::{self, create_dir_all, set_permissions, File},
    io::Write,
};
use tracing::{debug, instrument, trace};

#[cfg(target_family = "unix")]
use std::os::unix::fs::PermissionsExt;

pub mod input;
pub mod settings;
pub use settings::{ZkSettings, ZkSolcSettings};

/// ZKsync solc release used for all ZKsync solc versions
pub const ZKSYNC_SOLC_RELEASE: Version = Version::new(1, 0, 1);
<<<<<<< HEAD
=======
/// Default zksolc version
pub const ZKSOLC_VERSION: Version = Version::new(1, 5, 11);
>>>>>>> 886ff8b4

#[cfg(test)]
macro_rules! take_solc_installer_lock {
    ($lock:ident) => {
        let lock_path = std::path::Path::new(env!("CARGO_MANIFEST_DIR")).join(".lock");
        let lock_file = std::fs::OpenOptions::new()
            .read(true)
            .write(true)
            .create(true)
            .truncate(false)
            .open(lock_path)
            .unwrap();
        let mut lock = fd_lock::RwLock::new(lock_file);
        let $lock = lock.write().unwrap();
    };
}

impl CompilerContract for Contract {
    fn abi_ref(&self) -> Option<&JsonAbi> {
        self.abi.as_ref()
    }
    fn bin_ref(&self) -> Option<&BytecodeObject> {
        if let Some(ref eravm) = self.eravm {
            eravm.bytecode_ref()
        } else {
            None
        }
    }
    fn bin_runtime_ref(&self) -> Option<&BytecodeObject> {
        if let Some(ref eravm) = self.eravm {
            eravm.bytecode_ref()
        } else {
            None
        }
    }
}

#[derive(Debug, Clone, Serialize)]
enum ZkSolcOS {
    LinuxAMD64,
    LinuxARM64,
    MacAMD,
    MacARM,
}

fn get_operating_system() -> Result<ZkSolcOS> {
    match std::env::consts::OS {
        "linux" => match std::env::consts::ARCH {
            "aarch64" => Ok(ZkSolcOS::LinuxARM64),
            _ => Ok(ZkSolcOS::LinuxAMD64),
        },
        "macos" | "darwin" => match std::env::consts::ARCH {
            "aarch64" => Ok(ZkSolcOS::MacARM),
            _ => Ok(ZkSolcOS::MacAMD),
        },
        _ => Err(SolcError::msg(format!("Unsupported operating system {}", std::env::consts::OS))),
    }
}

impl ZkSolcOS {
    fn get_zksolc_prefix(&self) -> &str {
        match self {
            Self::LinuxAMD64 => "zksolc-linux-amd64-musl-",
            Self::LinuxARM64 => "zksolc-linux-arm64-musl-",
            Self::MacAMD => "zksolc-macosx-amd64-",
            Self::MacARM => "zksolc-macosx-arm64-",
        }
    }

    fn get_solc_prefix(&self) -> &str {
        match self {
            Self::LinuxAMD64 => "solc-linux-amd64-",
            Self::LinuxARM64 => "solc-linux-arm64-",
            Self::MacAMD => "solc-macosx-amd64-",
            Self::MacARM => "solc-macosx-arm64-",
        }
    }
}

/// ZkSolc compiler
#[derive(Debug, Clone)]
pub struct ZkSolcCompiler {
    /// zksolc path
    pub zksolc: PathBuf,
    /// solc compiler to use along zksolc
    pub solc: SolcCompiler,
}

impl Default for ZkSolcCompiler {
    fn default() -> Self {
        let zksolc = ZkSolc::get_path_for_version(&ZkSolc::zksolc_latest_supported_version())
            .expect("Could not install zksolc");
        Self { zksolc, solc: Default::default() }
    }
}

impl Compiler for ZkSolcCompiler {
    type Input = ZkSolcVersionedInput;
    type CompilationError = Error;
    type CompilerContract = Contract;
    type ParsedSource = SolData;
    type Settings = ZkSolcSettings;
    type Language = SolcLanguage;

    fn compile(
        &self,
        input: &Self::Input,
    ) -> Result<CompilerOutput<Self::CompilationError, Self::CompilerContract>> {
        let zksolc = self.zksolc(input)?;

        let mut zk_output = zksolc.compile(&input.input)?;
        let mut metadata = BTreeMap::new();
        if let Some(solc_version) = zk_output.version.take() {
            metadata.insert("solcVersion".to_string(), solc_version.into());
        }
        if let Some(solc_long_version) = zk_output.long_version.take() {
            metadata.insert("solcLongVersion".to_string(), solc_long_version.into());
        }
        if let Some(zk_version) = zk_output.zk_version.take() {
            metadata.insert("zksolcVersion".to_string(), zk_version.into());
        }
        if let Some(zksync_solc_version) = zk_output.zksync_solc_version {
            metadata
                .insert("zksyncSolcVersion".to_string(), zksync_solc_version.to_string().into());
        }

        Ok(CompilerOutput {
            sources: zk_output.sources,
            errors: zk_output.errors,
            contracts: zk_output.contracts,
            metadata,
        })
    }

    // NOTE: This is used in the context of matching source files to compiler version so
    // the solc versions are returned
    fn available_versions(&self, _language: &Self::Language) -> Vec<CompilerVersion> {
        match &self.solc {
            SolcCompiler::Specific(solc) => vec![CompilerVersion::Installed(Version::new(
                solc.version.major,
                solc.version.minor,
                solc.version.patch,
            ))],
            SolcCompiler::AutoDetect => {
                let mut all_versions = ZkSolc::solc_installed_versions()
                    .into_iter()
                    .map(CompilerVersion::Installed)
                    .collect::<Vec<_>>();
                let mut uniques = all_versions
                    .iter()
                    .map(|v| {
                        let v = v.as_ref();
                        (v.major, v.minor, v.patch)
                    })
                    .collect::<std::collections::HashSet<_>>();
                all_versions.extend(
                    ZkSolc::solc_available_versions()
                        .into_iter()
                        .filter(|v| uniques.insert((v.major, v.minor, v.patch)))
                        .map(CompilerVersion::Remote),
                );
                all_versions.sort_unstable();
                all_versions
            }
        }
    }
}

impl ZkSolcCompiler {
    /// Get zksolc command wrapper
    pub fn zksolc(&self, input: &ZkSolcVersionedInput) -> Result<ZkSolc> {
        let solc = match &self.solc {
            SolcCompiler::Specific(solc) => Some(solc.solc.clone()),
            SolcCompiler::AutoDetect => {
                #[cfg(test)]
                take_solc_installer_lock!(_lock);

                let solc_version_without_metadata = format!(
                    "{}.{}.{}",
                    input.solc_version.major, input.solc_version.minor, input.solc_version.patch
                );
                let maybe_solc =
                    ZkSolc::find_solc_installed_version(&solc_version_without_metadata)?;
                if let Some(solc) = maybe_solc {
                    Some(solc)
                } else {
                    {
                        let installed_solc_path =
                            ZkSolc::solc_blocking_install(&solc_version_without_metadata)?;
                        Some(installed_solc_path)
                    }
                }
            }
        };

        let mut zksolc = ZkSolc::new(self.zksolc.clone(), solc)?;

        zksolc.base_path.clone_from(&input.cli_settings.base_path);
        zksolc.allow_paths.clone_from(&input.cli_settings.allow_paths);
        zksolc.include_paths.clone_from(&input.cli_settings.include_paths);

        Ok(zksolc)
    }

    /// Retrieve the version of the specified `zksolc`
    pub fn version(&self) -> Result<Version> {
        ZkSolc::get_version_for_path(self.zksolc.as_ref())
    }
}

/// Version metadata. Will include `zksync_version` if compiler is zksync solc.
#[derive(Debug, Clone, Eq, PartialEq, PartialOrd, Ord, Serialize, Deserialize)]
pub struct SolcVersionInfo {
    /// The solc compiler version (e.g: 0.8.20)
    pub version: Version,
    /// The full zksync solc compiler version (e.g: 0.8.20-1.0.1)
    pub zksync_version: Option<Version>,
}

/// Given a solc path, get both the solc semver and optional zkSync version.
pub fn get_solc_version_info(path: &Path) -> Result<SolcVersionInfo, SolcError> {
    let mut cmd = Command::new(path);
    cmd.arg("--version").stdin(Stdio::piped()).stderr(Stdio::piped()).stdout(Stdio::piped());
    debug!(?cmd, "getting Solc versions");

    let output = cmd.output().map_err(|e| SolcError::io(e, path))?;
    trace!(?output);

    if !output.status.success() {
        return Err(SolcError::solc_output(&output));
    }

    let stdout = String::from_utf8_lossy(&output.stdout);
    let lines: Vec<&str> = stdout.lines().filter(|l| !l.trim().is_empty()).collect();

    // Get solc version from second line
    let version = lines.get(1).ok_or_else(|| SolcError::msg("Version not found in Solc output"))?;
    let version =
        Version::from_str(&version.trim_start_matches("Version: ").replace(".g++", ".gcc"))?;

    // Check for ZKsync version in the last line
    let zksync_version = lines.last().and_then(|line| {
        if line.starts_with("ZKsync") {
            let version_str = line.trim_start_matches("ZKsync:").trim();
            Version::parse(version_str).ok()
        } else {
            None
        }
    });

    Ok(SolcVersionInfo { version, zksync_version })
}

/// Abstraction over `zksolc` command line utility
///
/// Supports sync and async functions.
///
/// By default the zksolc path is configured as follows, with descending priority:
///   1. `ZKSOLC_PATH` environment variable
///   2. `zksolc` otherwise
#[derive(Debug, Clone, Eq, PartialEq, PartialOrd, Ord, Serialize, Deserialize)]
pub struct ZkSolc {
    /// Path to the `zksolc` executable
    pub zksolc: PathBuf,
    /// Value for --base path
    pub base_path: Option<PathBuf>,
    /// Value for --allow-paths arg.
    pub allow_paths: BTreeSet<PathBuf>,
    /// Value for --include-paths arg.
    pub include_paths: BTreeSet<PathBuf>,
    /// Value for --solc arg
    pub solc: Option<PathBuf>,
    /// Version data for solc
    pub solc_version_info: SolcVersionInfo,
}

impl ZkSolc {
    /// A new instance which points to `zksolc`
    pub fn new(path: PathBuf, solc: Option<PathBuf>) -> Result<Self> {
        let default_solc_path = PathBuf::from("solc");
        let solc_path = solc.as_ref().unwrap_or(&default_solc_path);
        let solc_version_info = get_solc_version_info(solc_path)?;
        Ok(Self {
            zksolc: path,
            base_path: None,
            allow_paths: Default::default(),
            include_paths: Default::default(),
            solc,
            solc_version_info,
        })
    }

    /// Get zksolc path for a given version
    pub fn get_path_for_version(version: &Version) -> Result<PathBuf> {
        let maybe_zksolc = Self::find_installed_version(version)?;

        let path =
            if let Some(zksolc) = maybe_zksolc { zksolc } else { Self::blocking_install(version)? };

        Ok(path)
    }

    /// Invokes `zksolc --version` and parses the output as a SemVer [`Version`].
    pub fn get_version_for_path(path: &Path) -> Result<Version> {
        let mut cmd = Command::new(path);
        cmd.arg("--version").stdin(Stdio::piped()).stderr(Stdio::piped()).stdout(Stdio::piped());
        debug!(?cmd, "getting ZkSolc version");
        let output = cmd.output().map_err(map_io_err(path))?;
        trace!(?output);
        let version = version_from_output(output)?;
        debug!(%version);
        Ok(version)
    }

    /// Sets zksolc's base path
    pub fn with_base_path(mut self, base_path: impl Into<PathBuf>) -> Self {
        self.base_path = Some(base_path.into());
        self
    }

    /// Compiles with `--standard-json` and deserializes the output as [`CompilerOutput`].
    pub fn compile(&self, input: &ZkSolcInput) -> Result<ZkCompilerOutput> {
        let output = self.compile_output(input)?;
        // Only run UTF-8 validation once.
        let output = std::str::from_utf8(&output).map_err(|_| SolcError::InvalidUtf8)?;

        let mut compiler_output: ZkCompilerOutput = serde_json::from_str(output)?;

        // Sanitize contract names that are source file paths, using the file name without
        // path or .yul extension. This happens in zksolc versions older than 1.5.9 and
        // creates issues.
        // See: https://github.com/matter-labs/era-compiler-solidity/issues/243
        if input.is_yul() {
            for contracts in compiler_output.contracts.values_mut() {
                let contract_names = contracts.keys().cloned().collect::<Vec<String>>();
                for name in contract_names {
                    if name.ends_with(".yul") {
                        let sanitized_name = name
                            .split('/')
                            .last()
                            .and_then(|name| name.strip_suffix(".yul"))
                            .expect("Error sanitizing path into name");
                        // Removing and inserting should be fine because there cannot be
                        // two contracts named the same in a source file output
                        let contract = contracts.remove(&name).expect("Error replacing yul key");
                        contracts.insert(sanitized_name.into(), contract);
                    }
                }
            }
        }
        // Add zksync version so that there's some way to identify if zksync solc was used
        // by looking at build info
        compiler_output.zksync_solc_version = self.solc_version_info.zksync_version.clone();
        Ok(compiler_output)
    }

    /// Get installed versions of zksync solc
    pub fn solc_installed_versions() -> Vec<Version> {
        if let Ok(dir) = Self::compilers_dir() {
            let os = get_operating_system().unwrap();
            let solc_prefix = os.get_solc_prefix();
            let mut versions: Vec<Version> = walkdir::WalkDir::new(dir)
                .max_depth(1)
                .into_iter()
                .filter_map(std::result::Result::ok)
                .filter(|e| e.file_type().is_file())
                .filter_map(|e| e.file_name().to_str().map(|s| s.to_string()))
                .filter(|e| e.ends_with(&ZKSYNC_SOLC_RELEASE.to_string()))
                .filter_map(|e| {
                    e.strip_prefix(solc_prefix)
                        .and_then(|s| s.split('-').next())
                        .and_then(|s| Version::parse(s).ok())
                })
                .collect();
            versions.sort();
            versions
        } else {
            vec![]
        }
    }

    /// Get supported zksolc versions
    pub fn zksolc_supported_versions() -> Vec<Version> {
        let mut ret = vec![];
        let version_ranges = vec![(1, 5, 6..=7)];

        for (major, minor, patch_range) in version_ranges {
            for patch in patch_range {
                ret.push(Version::new(major, minor, patch));
            }
        }

        ret
    }

    /// Get zksolc minimum supported version
    pub fn zksolc_minimum_supported_version() -> Version {
        ZkSolc::zksolc_supported_versions().remove(0)
    }

    /// Get zksolc minimum supported version
    pub fn zksolc_latest_supported_version() -> Version {
        ZkSolc::zksolc_supported_versions().pop().expect("No supported zksolc versions")
    }

    /// Get available zksync solc versions
    pub fn solc_available_versions() -> Vec<Version> {
        let mut ret = vec![];
        let version_ranges =
            vec![(1, 4, 12..=26), (1, 5, 0..=17), (1, 6, 0..=12), (1, 7, 0..=6), (1, 8, 0..=28)];
        for (major, minor, patch_range) in version_ranges {
            for patch in patch_range {
                ret.push(Version::new(major, minor, patch));
            }
        }

        ret
    }

    /// Compiles with `--standard-json` and returns the raw `stdout` output.
    #[instrument(name = "compile", level = "debug", skip_all)]
    pub fn compile_output(&self, input: &ZkSolcInput) -> Result<Vec<u8>> {
        let mut cmd = Command::new(&self.zksolc);

        if !self.allow_paths.is_empty() {
            cmd.arg("--allow-paths");
            cmd.arg(self.allow_paths.iter().map(|p| p.display()).join(","));
        }

        if let Some(base_path) = &self.base_path {
            for path in self.include_paths.iter().filter(|p| p.as_path() != base_path.as_path()) {
                cmd.arg("--include-path").arg(path);
            }

            cmd.arg("--base-path").arg(base_path);

            cmd.current_dir(base_path);
        }

        // don't pass solc argument in yul mode (avoid verification)
        if !input.is_yul() {
            if let Some(solc) = &self.solc {
                cmd.arg("--solc").arg(solc);
            }
        }

        cmd.arg("--standard-json");
        cmd.stdin(Stdio::piped()).stderr(Stdio::piped()).stdout(Stdio::piped());

        trace!(input=%serde_json::to_string(input).unwrap_or_else(|e| e.to_string()));
        debug!(?cmd, "compiling");

        let mut child = cmd.spawn().map_err(map_io_err(&self.zksolc))?;
        debug!("spawned");

        let stdin = child.stdin.as_mut().unwrap();
        serde_json::to_writer(stdin, input)?;
        debug!("wrote JSON input to stdin");

        let output = child.wait_with_output().map_err(map_io_err(&self.zksolc))?;
        debug!(%output.status, output.stderr = ?String::from_utf8_lossy(&output.stderr), "finished");

        compile_output(output)
    }

    fn compilers_dir() -> Result<PathBuf> {
        let mut compilers_dir = dirs::home_dir()
            .ok_or(SolcError::msg("Could not build SolcManager - homedir not found"))?;
        compilers_dir.push(".zksync");
        Ok(compilers_dir)
    }

    fn compiler_path(version: &Version) -> Result<PathBuf> {
        let os = get_operating_system()?;
        Ok(Self::compilers_dir()?.join(format!("{}v{}", os.get_zksolc_prefix(), version)))
    }

    fn solc_path(version_str: &str) -> Result<PathBuf> {
        let os = get_operating_system()?;
        Ok(Self::compilers_dir()?.join(format!(
            "{}{}-{}",
            os.get_solc_prefix(),
            version_str,
            ZKSYNC_SOLC_RELEASE
        )))
    }

    /// Install zksolc version and block the thread
    pub fn blocking_install(version: &Version) -> Result<PathBuf> {
        let os = get_operating_system()?;
        let compiler_prefix = os.get_zksolc_prefix();
        let download_url = if version.pre.is_empty() {
            format!(
                "https://github.com/matter-labs/zksolc-bin/releases/download/v{version}/{compiler_prefix}v{version}",
            )
        } else {
            let pre = version.pre.as_str();
            // Use version as string without pre-release and build metadata
            let version_str = version.to_string();
            let version_str = version_str.split('-').next().unwrap();
            // Matter Labs uses a different repositiry for pre-releases
            format!(
                "https://github.com/matter-labs/era-compiler-solidity/releases/download/{pre}/zksolc-{compiler_prefix}v{version_str}",
            )
        };
        let compilers_dir = Self::compilers_dir()?;
        if !compilers_dir.exists() {
            create_dir_all(compilers_dir)
                .map_err(|e| SolcError::msg(format!("Could not create compilers path: {e}")))?;
        }
        let compiler_path = Self::compiler_path(version)?;
        let lock_path = lock_file_path("zksolc", &version.to_string());

        let label = format!("zksolc-{version}");
        let install = compiler_blocking_install(compiler_path, lock_path, &download_url, &label);

        match install {
            Ok(path) => {
                //crate::report::solc_installation_success(version);
                Ok(path)
            }
            Err(err) => {
                //crate::report::solc_installation_error(version, &err.to_string());
                Err(err)
            }
        }
    }

    /// Install zksync solc version and block the thread
    pub fn solc_blocking_install(version_str: &str) -> Result<PathBuf> {
        let os = get_operating_system()?;
        let solc_os_namespace = os.get_solc_prefix();
        let download_url = format!(
            "https://github.com/matter-labs/era-solidity/releases/download/{version_str}-{ZKSYNC_SOLC_RELEASE}/{solc_os_namespace}{version_str}-{ZKSYNC_SOLC_RELEASE}",
        );

        let compilers_dir = Self::compilers_dir()?;
        if !compilers_dir.exists() {
            create_dir_all(compilers_dir)
                .map_err(|e| SolcError::msg(format!("Could not create compilers path: {e}")))?;
        }
        let solc_path = Self::solc_path(version_str)?;
        let lock_path = lock_file_path("solc", version_str);

        let label = format!("solc-{version_str}");
        compiler_blocking_install(solc_path, lock_path, &download_url, &label)
    }

    /// Get path for installed zksolc version. Returns `Ok(None)` if not installed
    pub fn find_installed_version(version: &Version) -> Result<Option<PathBuf>> {
        let min_supported_version = Self::zksolc_minimum_supported_version();
        let latest_supported_version = Self::zksolc_latest_supported_version();
        if *version < min_supported_version {
            return Err(SolcError::msg(format!(
                "Specifying zksolc v{version} not supported. Minimum version supported is v{min_supported_version}"
            )));
        }
        if *version > latest_supported_version {
            return Err(SolcError::msg(format!(
                "Specifying zksolc v{version} not supported. Latest version supported is v{latest_supported_version}"
            )));
        }
        let zksolc = Self::compiler_path(version)?;

        if !zksolc.is_file() {
            return Ok(None);
        }
        Ok(Some(zksolc))
    }

    /// Get path for installed ZKsync solc version. Returns `Ok(None)` if not installed
    pub fn find_solc_installed_version(version_str: &str) -> Result<Option<PathBuf>> {
        let solc = Self::solc_path(version_str)?;

        if !solc.is_file() {
            return Ok(None);
        }
        Ok(Some(solc))
    }
}

fn map_io_err(zksolc_path: &Path) -> impl FnOnce(std::io::Error) -> SolcError + '_ {
    move |err| SolcError::io(err, zksolc_path)
}

fn compile_output(output: Output) -> Result<Vec<u8>> {
    if output.status.success() {
        Ok(output.stdout)
    } else {
        Err(SolcError::solc_output(&output))
    }
}

fn version_from_output(output: Output) -> Result<Version> {
    if output.status.success() {
        let stdout = String::from_utf8_lossy(&output.stdout);
        let version = stdout
            .lines()
            .filter(|l| !l.trim().is_empty())
            .last()
            .ok_or_else(|| SolcError::msg("Version not found in zksolc output"))?;

        version
            .split_whitespace()
            .find_map(|s| {
                let trimmed = s.trim_start_matches('v');
                Version::from_str(trimmed).ok()
            })
            .ok_or_else(|| SolcError::msg("Unable to retrieve version from zksolc output"))
    } else {
        Err(SolcError::solc_output(&output))
    }
}

impl AsRef<Path> for ZkSolc {
    fn as_ref(&self) -> &Path {
        &self.zksolc
    }
}

impl CompilationError for Error {
    fn is_warning(&self) -> bool {
        self.severity.is_warning()
    }
    fn is_error(&self) -> bool {
        self.severity.is_error()
    }

    fn source_location(&self) -> Option<SourceLocation> {
        self.source_location.clone()
    }

    fn severity(&self) -> Severity {
        self.severity
    }

    fn error_code(&self) -> Option<u64> {
        self.error_code
    }
}

fn compiler_blocking_install(
    compiler_path: PathBuf,
    lock_path: PathBuf,
    download_url: &str,
    label: &str,
) -> Result<PathBuf> {
    use foundry_compilers::utils::RuntimeOrHandle;
    trace!("blocking installing {label}");
    //trace!("blocking installing {label}");
    // An async block is used because the underlying `reqwest::blocking::Client` does not behave
    // well inside of a Tokio runtime. See: https://github.com/seanmonstar/reqwest/issues/1017
    RuntimeOrHandle::new().block_on(async {
        let client = reqwest::Client::new();
        let response = client
            .get(download_url)
            .send()
            .await
            .map_err(|e| SolcError::msg(format!("Failed to download {label} file: {e}")))?;

        if response.status().is_success() {
            let content = response
                .bytes()
                .await
                .map_err(|e| SolcError::msg(format!("failed to download {label} file: {e}")))?;
            trace!("downloaded {label}");

            // lock file to indicate that installation of this compiler version will be in progress.
            // wait until lock file is released, possibly by another parallel thread trying to
            // install the same compiler version.
            trace!("try to get lock for {label}");
            let _lock = try_lock_file(lock_path)?;
            trace!("got lock for {label}");

            // Only write to file if it is not there. The check is done after acquiring the lock
            // to ensure the thread remains blocked until the required compiler is
            // fully installed
            if !compiler_path.exists() {
                trace!("creating binary for {label}");
                //trace!("creating binary for {label}");
                let mut output_file = File::create(&compiler_path).map_err(|e| {
                    SolcError::msg(format!("Failed to create output {label} file: {e}"))
                })?;

                output_file.write_all(&content).map_err(|e| {
                    SolcError::msg(format!("Failed to write the downloaded {label} file: {e}"))
                })?;

                set_permissions(&compiler_path, PermissionsExt::from_mode(0o755)).map_err(|e| {
                    SolcError::msg(format!("Failed to set {label} permissions: {e}"))
                })?;
            } else {
                trace!("found binary for {label}");
            }
        } else {
            return Err(SolcError::msg(format!(
                "Failed to download {label} file: status code {}",
                response.status()
            )));
        }
        trace!("{label} installation completed");
        Ok(compiler_path)
    })
}

/// Creates the file and locks it exclusively, this will block if the file is currently locked
fn try_lock_file(lock_path: PathBuf) -> Result<LockFile> {
    use fs4::FileExt;
    let _lock_file = std::fs::OpenOptions::new()
        .create(true)
        .truncate(true)
        .read(true)
        .write(true)
        .open(&lock_path)
        .map_err(|_| SolcError::msg("Error creating lock file"))?;
    _lock_file.lock_exclusive().map_err(|_| SolcError::msg("Error taking the lock"))?;
    Ok(LockFile { lock_path, _lock_file })
}

/// Represents a lockfile that's removed once dropped
struct LockFile {
    _lock_file: File,
    lock_path: PathBuf,
}

impl Drop for LockFile {
    fn drop(&mut self) {
        let _ = fs::remove_file(&self.lock_path);
    }
}

/// Returns the lockfile to use for a specific file
fn lock_file_path(compiler: &str, version: &str) -> PathBuf {
    ZkSolc::compilers_dir()
        .expect("could not detect zksolc compilers directory")
        .join(format!(".lock-{compiler}-{version}"))
}

#[cfg(test)]
mod tests {
    use similar_asserts::assert_eq;

    use foundry_compilers::solc::Solc;

    use super::*;

    fn zksolc() -> ZkSolc {
        let zksolc_path =
            ZkSolc::get_path_for_version(&ZkSolc::zksolc_latest_supported_version()).unwrap();
        let solc_version = "0.8.27";

        take_solc_installer_lock!(_lock);
        let maybe_solc = ZkSolc::find_solc_installed_version(solc_version).unwrap();
        let solc_path = if let Some(solc) = maybe_solc {
            solc
        } else {
            ZkSolc::solc_blocking_install(solc_version).unwrap()
        };
        ZkSolc::new(zksolc_path, Some(solc_path)).unwrap()
    }

    fn vanilla_solc() -> Solc {
        if let Some(solc) = Solc::find_svm_installed_version(&Version::new(0, 8, 18)).unwrap() {
            solc
        } else {
            Solc::blocking_install(&Version::new(0, 8, 18)).unwrap()
        }
    }

    #[test]
    fn zksolc_version_works() {
        ZkSolc::get_version_for_path(&zksolc().zksolc).unwrap();
    }

    #[test]
    fn get_solc_type_and_version_works_for_zksync_solc() {
        let zksolc = zksolc();
        let solc = zksolc.solc.unwrap();
        let solc_v = get_solc_version_info(&solc).unwrap();
        let zksync_v = solc_v.zksync_version.unwrap();
        let prerelease = Version::parse(zksync_v.pre.as_str()).unwrap();
        assert_eq!(solc_v.version.minor, 8);
        assert_eq!(prerelease, ZKSYNC_SOLC_RELEASE);
    }

    #[test]
    fn get_solc_type_and_version_works_for_vanilla_solc() {
        let solc = vanilla_solc();
        let solc_v = get_solc_version_info(&solc.solc).unwrap();
        assert_eq!(solc_v.version.minor, 8);
        assert!(solc_v.zksync_version.is_none());
    }

    #[test]
    fn zksolc_compile_works() {
        let input = include_str!("../../../test-data/in/compiler-in-1.json");
        let input: ZkSolcInput = serde_json::from_str(input).unwrap();
        let out = zksolc().compile(&input).unwrap();
        assert!(!out.has_error());
    }

    #[test]
    fn zksolc_can_compile_with_remapped_links() {
        let input: ZkSolcInput =
            serde_json::from_str(include_str!("../../../test-data/library-remapping-in.json"))
                .unwrap();
        let out = zksolc().compile(&input).unwrap();
        let (_, mut contracts) = out.split();
        let contract = contracts.remove("LinkTest").unwrap();
        let bytecode = contract.bytecode().unwrap().object;
        assert!(!bytecode.is_unlinked());
    }

    #[test]
    fn zksolc_can_compile_with_remapped_links_temp_dir() {
        let input: ZkSolcInput =
            serde_json::from_str(include_str!("../../../test-data/library-remapping-in-2.json"))
                .unwrap();
        let out = zksolc().compile(&input).unwrap();
        let (_, mut contracts) = out.split();
        let contract = contracts.remove("LinkTest").unwrap();
        let bytecode = contract.bytecode().unwrap().object;
        assert!(!bytecode.is_unlinked());
    }
}<|MERGE_RESOLUTION|>--- conflicted
+++ resolved
@@ -37,11 +37,6 @@
 
 /// ZKsync solc release used for all ZKsync solc versions
 pub const ZKSYNC_SOLC_RELEASE: Version = Version::new(1, 0, 1);
-<<<<<<< HEAD
-=======
-/// Default zksolc version
-pub const ZKSOLC_VERSION: Version = Version::new(1, 5, 11);
->>>>>>> 886ff8b4
 
 #[cfg(test)]
 macro_rules! take_solc_installer_lock {
@@ -426,7 +421,7 @@
     /// Get supported zksolc versions
     pub fn zksolc_supported_versions() -> Vec<Version> {
         let mut ret = vec![];
-        let version_ranges = vec![(1, 5, 6..=7)];
+        let version_ranges = vec![(1, 5, 6..=11)];
 
         for (major, minor, patch_range) in version_ranges {
             for patch in patch_range {
