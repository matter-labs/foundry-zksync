//! foundry-compilers trait implementations for zksolc
use self::input::{ZkSolcInput, ZkSolcVersionedInput};
use crate::artifacts::{contract::Contract, error::Error, CompilerOutput as ZkCompilerOutput};
use alloy_json_abi::JsonAbi;
use foundry_compilers::{
    error::{Result, SolcError},
    resolver::parse::SolData,
    solc::SolcCompiler,
    CompilationError, Compiler, CompilerContract, CompilerOutput, CompilerVersion,
};
use foundry_compilers_artifacts_solc::{
    error::SourceLocation, BytecodeObject, Severity, SolcLanguage,
};

use itertools::Itertools;
use semver::Version;
use serde::{Deserialize, Serialize};
use std::{
    collections::{BTreeMap, BTreeSet},
    path::{Path, PathBuf},
    process::{Command, Output, Stdio},
    str::FromStr,
};

use std::{
    fs::{self, create_dir_all, set_permissions, File},
    io::Write,
};
use tracing::{debug, instrument, trace};

#[cfg(target_family = "unix")]
use std::os::unix::fs::PermissionsExt;

pub mod input;
pub mod settings;
pub use settings::{ZkSettings, ZkSolcSettings};

/// ZKsync solc release used for all ZKsync solc versions
pub const ZKSYNC_SOLC_RELEASE: Version = Version::new(1, 0, 1);

#[cfg(test)]
macro_rules! take_solc_installer_lock {
    ($lock:ident) => {
        let lock_path = std::path::Path::new(env!("CARGO_MANIFEST_DIR")).join(".lock");
        let lock_file = std::fs::OpenOptions::new()
            .read(true)
            .write(true)
            .create(true)
            .truncate(false)
            .open(lock_path)
            .unwrap();
        let mut lock = fd_lock::RwLock::new(lock_file);
        let $lock = lock.write().unwrap();
    };
}

impl CompilerContract for Contract {
    fn abi_ref(&self) -> Option<&JsonAbi> {
        self.abi.as_ref()
    }
    fn bin_ref(&self) -> Option<&BytecodeObject> {
        if let Some(ref eravm) = self.eravm {
            eravm.bytecode_ref()
        } else {
            None
        }
    }
    fn bin_runtime_ref(&self) -> Option<&BytecodeObject> {
        if let Some(ref eravm) = self.eravm {
            eravm.bytecode_ref()
        } else {
            None
        }
    }
}

#[derive(Debug, Clone, Serialize)]
enum ZkSolcOS {
    LinuxAMD64,
    LinuxARM64,
    MacAMD,
    MacARM,
}

fn get_operating_system() -> Result<ZkSolcOS> {
    match std::env::consts::OS {
        "linux" => match std::env::consts::ARCH {
            "aarch64" => Ok(ZkSolcOS::LinuxARM64),
            _ => Ok(ZkSolcOS::LinuxAMD64),
        },
        "macos" | "darwin" => match std::env::consts::ARCH {
            "aarch64" => Ok(ZkSolcOS::MacARM),
            _ => Ok(ZkSolcOS::MacAMD),
        },
        _ => Err(SolcError::msg(format!("Unsupported operating system {}", std::env::consts::OS))),
    }
}

impl ZkSolcOS {
    fn get_zksolc_prefix(&self) -> &str {
        match self {
            Self::LinuxAMD64 => "zksolc-linux-amd64-musl-",
            Self::LinuxARM64 => "zksolc-linux-arm64-musl-",
            Self::MacAMD => "zksolc-macosx-amd64-",
            Self::MacARM => "zksolc-macosx-arm64-",
        }
    }

    fn get_solc_prefix(&self) -> &str {
        match self {
            Self::LinuxAMD64 => "solc-linux-amd64-",
            Self::LinuxARM64 => "solc-linux-arm64-",
            Self::MacAMD => "solc-macosx-amd64-",
            Self::MacARM => "solc-macosx-arm64-",
        }
    }
}

/// ZkSolc compiler
#[derive(Debug, Clone, Default)]
pub struct ZkSolcCompiler {
    /// solc compiler to use along zksolc
    pub solc: SolcCompiler,
}

<<<<<<< HEAD
impl Default for ZkSolcCompiler {
    fn default() -> Self {
        let zksolc = ZkSolc::get_path_for_version(&ZkSolc::zksolc_latest_supported_version())
            .expect("Could not install zksolc");
        Self { zksolc, solc: Default::default() }
    }
}

=======
>>>>>>> 60a8f352
impl Compiler for ZkSolcCompiler {
    type Input = ZkSolcVersionedInput;
    type CompilationError = Error;
    type CompilerContract = Contract;
    type ParsedSource = SolData;
    type Settings = ZkSolcSettings;
    type Language = SolcLanguage;

    fn compile(
        &self,
        input: &Self::Input,
    ) -> Result<CompilerOutput<Self::CompilationError, Self::CompilerContract>> {
        let zksolc = self.zksolc(input)?;

        let mut zk_output = zksolc.compile(&input.input)?;

        let mut metadata = BTreeMap::new();
        if let Some(solc_version) = zk_output.version.take() {
            metadata.insert("solcVersion".to_string(), solc_version.into());
        }
        if let Some(solc_long_version) = zk_output.long_version.take() {
            metadata.insert("solcLongVersion".to_string(), solc_long_version.into());
        }
        if let Some(zk_version) = zk_output.zk_version.take() {
            metadata.insert("zksolcVersion".to_string(), zk_version.into());
        }
        if let Some(zksync_solc_version) = zk_output.zksync_solc_version {
            metadata
                .insert("zksyncSolcVersion".to_string(), zksync_solc_version.to_string().into());
        }

        Ok(CompilerOutput {
            sources: zk_output.sources,
            errors: zk_output.errors,
            contracts: zk_output.contracts,
            metadata,
        })
    }

    // NOTE: This is used in the context of matching source files to compiler version so
    // the solc versions are returned
    fn available_versions(&self, _language: &Self::Language) -> Vec<CompilerVersion> {
        match &self.solc {
            SolcCompiler::Specific(solc) => vec![CompilerVersion::Installed(Version::new(
                solc.version.major,
                solc.version.minor,
                solc.version.patch,
            ))],
            SolcCompiler::AutoDetect => {
                let mut all_versions = ZkSolc::solc_installed_versions()
                    .into_iter()
                    .map(CompilerVersion::Installed)
                    .collect::<Vec<_>>();
                let mut uniques = all_versions
                    .iter()
                    .map(|v| {
                        let v = v.as_ref();
                        (v.major, v.minor, v.patch)
                    })
                    .collect::<std::collections::HashSet<_>>();
                all_versions.extend(
                    ZkSolc::solc_available_versions()
                        .into_iter()
                        .filter(|v| uniques.insert((v.major, v.minor, v.patch)))
                        .map(CompilerVersion::Remote),
                );
                all_versions.sort_unstable();
                all_versions
            }
        }
    }
}

impl ZkSolcCompiler {
    /// Get zksolc command wrapper
    pub fn zksolc(&self, input: &ZkSolcVersionedInput) -> Result<ZkSolc> {
        let solc = match &self.solc {
            SolcCompiler::Specific(solc) => Some(solc.solc.clone()),
            SolcCompiler::AutoDetect => {
                #[cfg(test)]
                take_solc_installer_lock!(_lock);

                let solc_version_without_metadata = format!(
                    "{}.{}.{}",
                    input.solc_version.major, input.solc_version.minor, input.solc_version.patch
                );
                let maybe_solc =
                    ZkSolc::find_solc_installed_version(&solc_version_without_metadata)?;
                if let Some(solc) = maybe_solc {
                    Some(solc)
                } else {
                    {
                        let installed_solc_path =
                            ZkSolc::solc_blocking_install(&solc_version_without_metadata)?;
                        Some(installed_solc_path)
                    }
                }
            }
        };

        let mut zksolc = ZkSolc::new(input.zksolc_path.clone(), solc)?;

        zksolc.base_path.clone_from(&input.cli_settings.base_path);
        zksolc.allow_paths.clone_from(&input.cli_settings.allow_paths);
        zksolc.include_paths.clone_from(&input.cli_settings.include_paths);

        Ok(zksolc)
    }
}

/// Version metadata. Will include `zksync_version` if compiler is zksync solc.
#[derive(Debug, Clone, Eq, PartialEq, PartialOrd, Ord, Serialize, Deserialize)]
pub struct SolcVersionInfo {
    /// The solc compiler version (e.g: 0.8.20)
    pub version: Version,
    /// The full zksync solc compiler version (e.g: 0.8.20-1.0.1)
    pub zksync_version: Option<Version>,
}

/// Given a solc path, get both the solc semver and optional zkSync version.
pub fn get_solc_version_info(path: &Path) -> Result<SolcVersionInfo, SolcError> {
    let mut cmd = Command::new(path);
    cmd.arg("--version").stdin(Stdio::piped()).stderr(Stdio::piped()).stdout(Stdio::piped());
    debug!(?cmd, "getting Solc versions");

    let output = cmd.output().map_err(|e| SolcError::io(e, path))?;
    trace!(?output);

    if !output.status.success() {
        return Err(SolcError::solc_output(&output));
    }

    let stdout = String::from_utf8_lossy(&output.stdout);
    let lines: Vec<&str> = stdout.lines().filter(|l| !l.trim().is_empty()).collect();

    // Get solc version from second line
    let version = lines.get(1).ok_or_else(|| SolcError::msg("Version not found in Solc output"))?;
    let version =
        Version::from_str(&version.trim_start_matches("Version: ").replace(".g++", ".gcc"))?;

    // Check for ZKsync version in the last line
    let zksync_version = lines.last().and_then(|line| {
        if line.starts_with("ZKsync") {
            let version_str = line.trim_start_matches("ZKsync:").trim();
            Version::parse(version_str).ok()
        } else {
            None
        }
    });

    Ok(SolcVersionInfo { version, zksync_version })
}

/// Abstraction over `zksolc` command line utility
///
/// Supports sync and async functions.
///
/// By default the zksolc path is configured as follows, with descending priority:
///   1. `ZKSOLC_PATH` environment variable
///   2. `zksolc` otherwise
#[derive(Debug, Clone, Eq, PartialEq, PartialOrd, Ord, Serialize, Deserialize)]
pub struct ZkSolc {
    /// Path to the `zksolc` executable
    pub zksolc: PathBuf,
    /// Value for --base path
    pub base_path: Option<PathBuf>,
    /// Value for --allow-paths arg.
    pub allow_paths: BTreeSet<PathBuf>,
    /// Value for --include-paths arg.
    pub include_paths: BTreeSet<PathBuf>,
    /// Value for --solc arg
    pub solc: Option<PathBuf>,
    /// Version data for solc
    pub solc_version_info: SolcVersionInfo,
}

impl ZkSolc {
    /// A new instance which points to `zksolc`
    pub fn new(path: PathBuf, solc: Option<PathBuf>) -> Result<Self> {
        let default_solc_path = PathBuf::from("solc");
        let solc_path = solc.as_ref().unwrap_or(&default_solc_path);
        let solc_version_info = get_solc_version_info(solc_path)?;
        Ok(Self {
            zksolc: path,
            base_path: None,
            allow_paths: Default::default(),
            include_paths: Default::default(),
            solc,
            solc_version_info,
        })
    }

    /// Get zksolc path for a given version
    pub fn get_path_for_version(version: &Version) -> Result<PathBuf> {
        let maybe_zksolc = Self::find_installed_version(version)?;

        let path =
            if let Some(zksolc) = maybe_zksolc { zksolc } else { Self::blocking_install(version)? };

        Ok(path)
    }

    /// Invokes `zksolc --version` and parses the output as a SemVer [`Version`].
    pub fn get_version_for_path(path: &Path) -> Result<Version> {
        let mut cmd = Command::new(path);
        cmd.arg("--version").stdin(Stdio::piped()).stderr(Stdio::piped()).stdout(Stdio::piped());
        debug!(?cmd, "getting ZkSolc version");
        let output = cmd.output().map_err(map_io_err(path))?;
        trace!(?output);
        let version = version_from_output(output)?;
        debug!(%version);
        Ok(version)
    }

    /// Sets zksolc's base path
    pub fn with_base_path(mut self, base_path: impl Into<PathBuf>) -> Self {
        self.base_path = Some(base_path.into());
        self
    }

    /// Compiles with `--standard-json` and deserializes the output as [`CompilerOutput`].
    pub fn compile(&self, input: &ZkSolcInput) -> Result<ZkCompilerOutput> {
        let output = self.compile_output(input)?;
        // Only run UTF-8 validation once.
        let output = std::str::from_utf8(&output).map_err(|_| SolcError::InvalidUtf8)?;

        let mut compiler_output: ZkCompilerOutput = serde_json::from_str(output)?;

        // Sanitize contract names that are source file paths, using the file name without
        // path or .yul extension. This happens in zksolc versions older than 1.5.9 and
        // creates issues.
        // See: https://github.com/matter-labs/era-compiler-solidity/issues/243
        if input.is_yul() {
            for contracts in compiler_output.contracts.values_mut() {
                let contract_names = contracts.keys().cloned().collect::<Vec<String>>();
                for name in contract_names {
                    if name.ends_with(".yul") {
                        let sanitized_name = name
                            .split('/')
                            .last()
                            .and_then(|name| name.strip_suffix(".yul"))
                            .expect("Error sanitizing path into name");
                        // Removing and inserting should be fine because there cannot be
                        // two contracts named the same in a source file output
                        let contract = contracts.remove(&name).expect("Error replacing yul key");
                        contracts.insert(sanitized_name.into(), contract);
                    }
                }
            }
        }
        // Add zksync version so that there's some way to identify if zksync solc was used
        // by looking at build info
        compiler_output.zksync_solc_version = self.solc_version_info.zksync_version.clone();
        Ok(compiler_output)
    }

    /// Get installed versions of zksync solc
    pub fn solc_installed_versions() -> Vec<Version> {
        if let Ok(dir) = Self::compilers_dir() {
            let os = get_operating_system().unwrap();
            let solc_prefix = os.get_solc_prefix();
            let mut versions: Vec<Version> = walkdir::WalkDir::new(dir)
                .max_depth(1)
                .into_iter()
                .filter_map(std::result::Result::ok)
                .filter(|e| e.file_type().is_file())
                .filter_map(|e| e.file_name().to_str().map(|s| s.to_string()))
                .filter(|e| e.ends_with(&ZKSYNC_SOLC_RELEASE.to_string()))
                .filter_map(|e| {
                    e.strip_prefix(solc_prefix)
                        .and_then(|s| s.split('-').next())
                        .and_then(|s| Version::parse(s).ok())
                })
                .collect();
            versions.sort();
            versions
        } else {
            vec![]
        }
    }

    /// Get supported zksolc versions
    pub fn zksolc_supported_versions() -> Vec<Version> {
        let mut ret = vec![];
        let version_ranges = vec![(1, 5, 6..=11)];

        for (major, minor, patch_range) in version_ranges {
            for patch in patch_range {
                ret.push(Version::new(major, minor, patch));
            }
        }

        ret
    }

    /// Get zksolc minimum supported version
    pub fn zksolc_minimum_supported_version() -> Version {
        ZkSolc::zksolc_supported_versions().remove(0)
    }

    /// Get zksolc minimum supported version
    pub fn zksolc_latest_supported_version() -> Version {
        ZkSolc::zksolc_supported_versions().pop().expect("No supported zksolc versions")
    }

    /// Get available zksync solc versions
    pub fn solc_available_versions() -> Vec<Version> {
        let mut ret = vec![];
        let version_ranges =
            vec![(1, 4, 12..=26), (1, 5, 0..=17), (1, 6, 0..=12), (1, 7, 0..=6), (1, 8, 0..=28)];
        for (major, minor, patch_range) in version_ranges {
            for patch in patch_range {
                ret.push(Version::new(major, minor, patch));
            }
        }

        ret
    }

    /// Compiles with `--standard-json` and returns the raw `stdout` output.
    #[instrument(name = "compile", level = "debug", skip_all)]
    pub fn compile_output(&self, input: &ZkSolcInput) -> Result<Vec<u8>> {
        let mut cmd = Command::new(&self.zksolc);

        if !self.allow_paths.is_empty() {
            cmd.arg("--allow-paths");
            cmd.arg(self.allow_paths.iter().map(|p| p.display()).join(","));
        }

        if let Some(base_path) = &self.base_path {
            for path in self.include_paths.iter().filter(|p| p.as_path() != base_path.as_path()) {
                cmd.arg("--include-path").arg(path);
            }

            cmd.arg("--base-path").arg(base_path);

            cmd.current_dir(base_path);
        }

        // don't pass solc argument in yul mode (avoid verification)
        if !input.is_yul() {
            if let Some(solc) = &self.solc {
                cmd.arg("--solc").arg(solc);
            }
        }

        cmd.arg("--standard-json");
        cmd.stdin(Stdio::piped()).stderr(Stdio::piped()).stdout(Stdio::piped());

        trace!(input=%serde_json::to_string(input).unwrap_or_else(|e| e.to_string()));
        debug!(?cmd, "compiling");

        let mut child = cmd.spawn().map_err(map_io_err(&self.zksolc))?;
        debug!("spawned");

        let stdin = child.stdin.as_mut().unwrap();
        serde_json::to_writer(stdin, input)?;
        debug!("wrote JSON input to stdin");

        let output = child.wait_with_output().map_err(map_io_err(&self.zksolc))?;
        debug!(%output.status, output.stderr = ?String::from_utf8_lossy(&output.stderr), "finished");

        compile_output(output)
    }

    fn compilers_dir() -> Result<PathBuf> {
        let mut compilers_dir = dirs::home_dir()
            .ok_or(SolcError::msg("Could not build SolcManager - homedir not found"))?;
        compilers_dir.push(".zksync");
        Ok(compilers_dir)
    }

    fn compiler_path(version: &Version) -> Result<PathBuf> {
        let os = get_operating_system()?;
        Ok(Self::compilers_dir()?.join(format!("{}v{}", os.get_zksolc_prefix(), version)))
    }

    fn solc_path(version_str: &str) -> Result<PathBuf> {
        let os = get_operating_system()?;
        Ok(Self::compilers_dir()?.join(format!(
            "{}{}-{}",
            os.get_solc_prefix(),
            version_str,
            ZKSYNC_SOLC_RELEASE
        )))
    }

    /// Install zksolc version and block the thread
    pub fn blocking_install(version: &Version) -> Result<PathBuf> {
        let os = get_operating_system()?;
        let compiler_prefix = os.get_zksolc_prefix();
        let download_url = if version.pre.is_empty() {
            format!(
                "https://github.com/matter-labs/zksolc-bin/releases/download/v{version}/{compiler_prefix}v{version}",
            )
        } else {
            let pre = version.pre.as_str();
            // Use version as string without pre-release and build metadata
            let version_str = version.to_string();
            let version_str = version_str.split('-').next().unwrap();
            // Matter Labs uses a different repositiry for pre-releases
            format!(
                "https://github.com/matter-labs/era-compiler-solidity/releases/download/{pre}/zksolc-{compiler_prefix}v{version_str}",
            )
        };
        let compilers_dir = Self::compilers_dir()?;
        if !compilers_dir.exists() {
            create_dir_all(compilers_dir)
                .map_err(|e| SolcError::msg(format!("Could not create compilers path: {e}")))?;
        }
        let compiler_path = Self::compiler_path(version)?;
        let lock_path = lock_file_path("zksolc", &version.to_string());

        let label = format!("zksolc-{version}");
        let install = compiler_blocking_install(compiler_path, lock_path, &download_url, &label);

        match install {
            Ok(path) => {
                //crate::report::solc_installation_success(version);
                Ok(path)
            }
            Err(err) => {
                //crate::report::solc_installation_error(version, &err.to_string());
                Err(err)
            }
        }
    }

    /// Install zksync solc version and block the thread
    pub fn solc_blocking_install(version_str: &str) -> Result<PathBuf> {
        let os = get_operating_system()?;
        let solc_os_namespace = os.get_solc_prefix();
        let download_url = format!(
            "https://github.com/matter-labs/era-solidity/releases/download/{version_str}-{ZKSYNC_SOLC_RELEASE}/{solc_os_namespace}{version_str}-{ZKSYNC_SOLC_RELEASE}",
        );

        let compilers_dir = Self::compilers_dir()?;
        if !compilers_dir.exists() {
            create_dir_all(compilers_dir)
                .map_err(|e| SolcError::msg(format!("Could not create compilers path: {e}")))?;
        }
        let solc_path = Self::solc_path(version_str)?;
        let lock_path = lock_file_path("solc", version_str);

        let label = format!("solc-{version_str}");
        compiler_blocking_install(solc_path, lock_path, &download_url, &label)
    }

    /// Get path for installed zksolc version. Returns `Ok(None)` if not installed
    pub fn find_installed_version(version: &Version) -> Result<Option<PathBuf>> {
        let min_supported_version = Self::zksolc_minimum_supported_version();
        let latest_supported_version = Self::zksolc_latest_supported_version();
        if *version < min_supported_version {
            return Err(SolcError::msg(format!(
                "Specifying zksolc v{version} not supported. Minimum version supported is v{min_supported_version}"
            )));
        }
        if *version > latest_supported_version {
            return Err(SolcError::msg(format!(
                "Specifying zksolc v{version} not supported. Latest version supported is v{latest_supported_version}"
            )));
        }
        let zksolc = Self::compiler_path(version)?;

        if !zksolc.is_file() {
            return Ok(None);
        }
        Ok(Some(zksolc))
    }

    /// Get path for installed ZKsync solc version. Returns `Ok(None)` if not installed
    pub fn find_solc_installed_version(version_str: &str) -> Result<Option<PathBuf>> {
        let solc = Self::solc_path(version_str)?;

        if !solc.is_file() {
            return Ok(None);
        }
        Ok(Some(solc))
    }
}

fn map_io_err(zksolc_path: &Path) -> impl FnOnce(std::io::Error) -> SolcError + '_ {
    move |err| SolcError::io(err, zksolc_path)
}

fn compile_output(output: Output) -> Result<Vec<u8>> {
    if output.status.success() {
        Ok(output.stdout)
    } else {
        Err(SolcError::solc_output(&output))
    }
}

fn version_from_output(output: Output) -> Result<Version> {
    if output.status.success() {
        let stdout = String::from_utf8_lossy(&output.stdout);
        let version = stdout
            .lines()
            .filter(|l| !l.trim().is_empty())
            .last()
            .ok_or_else(|| SolcError::msg("Version not found in zksolc output"))?;

        version
            .split_whitespace()
            .find_map(|s| {
                let trimmed = s.trim_start_matches('v');
                Version::from_str(trimmed).ok()
            })
            .ok_or_else(|| SolcError::msg("Unable to retrieve version from zksolc output"))
    } else {
        Err(SolcError::solc_output(&output))
    }
}

impl AsRef<Path> for ZkSolc {
    fn as_ref(&self) -> &Path {
        &self.zksolc
    }
}

impl CompilationError for Error {
    fn is_warning(&self) -> bool {
        self.severity.is_warning()
    }
    fn is_error(&self) -> bool {
        self.severity.is_error()
    }

    fn source_location(&self) -> Option<SourceLocation> {
        self.source_location.clone()
    }

    fn severity(&self) -> Severity {
        self.severity
    }

    fn error_code(&self) -> Option<u64> {
        self.error_code
    }
}

fn compiler_blocking_install(
    compiler_path: PathBuf,
    lock_path: PathBuf,
    download_url: &str,
    label: &str,
) -> Result<PathBuf> {
    use foundry_compilers::utils::RuntimeOrHandle;
    trace!("blocking installing {label}");
    //trace!("blocking installing {label}");
    // An async block is used because the underlying `reqwest::blocking::Client` does not behave
    // well inside of a Tokio runtime. See: https://github.com/seanmonstar/reqwest/issues/1017
    RuntimeOrHandle::new().block_on(async {
        let client = reqwest::Client::new();
        let response = client
            .get(download_url)
            .send()
            .await
            .map_err(|e| SolcError::msg(format!("Failed to download {label} file: {e}")))?;

        if response.status().is_success() {
            let content = response
                .bytes()
                .await
                .map_err(|e| SolcError::msg(format!("failed to download {label} file: {e}")))?;
            trace!("downloaded {label}");

            // lock file to indicate that installation of this compiler version will be in progress.
            // wait until lock file is released, possibly by another parallel thread trying to
            // install the same compiler version.
            trace!("try to get lock for {label}");
            let _lock = try_lock_file(lock_path)?;
            trace!("got lock for {label}");

            // Only write to file if it is not there. The check is done after acquiring the lock
            // to ensure the thread remains blocked until the required compiler is
            // fully installed
            if !compiler_path.exists() {
                trace!("creating binary for {label}");
                //trace!("creating binary for {label}");
                let mut output_file = File::create(&compiler_path).map_err(|e| {
                    SolcError::msg(format!("Failed to create output {label} file: {e}"))
                })?;

                output_file.write_all(&content).map_err(|e| {
                    SolcError::msg(format!("Failed to write the downloaded {label} file: {e}"))
                })?;

                set_permissions(&compiler_path, PermissionsExt::from_mode(0o755)).map_err(|e| {
                    SolcError::msg(format!("Failed to set {label} permissions: {e}"))
                })?;
            } else {
                trace!("found binary for {label}");
            }
        } else {
            return Err(SolcError::msg(format!(
                "Failed to download {label} file: status code {}",
                response.status()
            )));
        }
        trace!("{label} installation completed");
        Ok(compiler_path)
    })
}

/// Creates the file and locks it exclusively, this will block if the file is currently locked
fn try_lock_file(lock_path: PathBuf) -> Result<LockFile> {
    use fs4::FileExt;
    let _lock_file = std::fs::OpenOptions::new()
        .create(true)
        .truncate(true)
        .read(true)
        .write(true)
        .open(&lock_path)
        .map_err(|_| SolcError::msg("Error creating lock file"))?;
    _lock_file.lock_exclusive().map_err(|_| SolcError::msg("Error taking the lock"))?;
    Ok(LockFile { lock_path, _lock_file })
}

/// Represents a lockfile that's removed once dropped
struct LockFile {
    _lock_file: File,
    lock_path: PathBuf,
}

impl Drop for LockFile {
    fn drop(&mut self) {
        let _ = fs::remove_file(&self.lock_path);
    }
}

/// Returns the lockfile to use for a specific file
fn lock_file_path(compiler: &str, version: &str) -> PathBuf {
    ZkSolc::compilers_dir()
        .expect("could not detect zksolc compilers directory")
        .join(format!(".lock-{compiler}-{version}"))
}

#[cfg(test)]
mod tests {
    use similar_asserts::assert_eq;

    use foundry_compilers::solc::Solc;

    use super::*;

    fn zksolc() -> ZkSolc {
        let zksolc_path =
            ZkSolc::get_path_for_version(&ZkSolc::zksolc_latest_supported_version()).unwrap();
        let solc_version = "0.8.27";

        take_solc_installer_lock!(_lock);
        let maybe_solc = ZkSolc::find_solc_installed_version(solc_version).unwrap();
        let solc_path = if let Some(solc) = maybe_solc {
            solc
        } else {
            ZkSolc::solc_blocking_install(solc_version).unwrap()
        };
        ZkSolc::new(zksolc_path, Some(solc_path)).unwrap()
    }

    fn vanilla_solc() -> Solc {
        if let Some(solc) = Solc::find_svm_installed_version(&Version::new(0, 8, 18)).unwrap() {
            solc
        } else {
            Solc::blocking_install(&Version::new(0, 8, 18)).unwrap()
        }
    }

    #[test]
    fn zksolc_version_works() {
        ZkSolc::get_version_for_path(&zksolc().zksolc).unwrap();
    }

    #[test]
    fn get_solc_type_and_version_works_for_zksync_solc() {
        let zksolc = zksolc();
        let solc = zksolc.solc.unwrap();
        let solc_v = get_solc_version_info(&solc).unwrap();
        let zksync_v = solc_v.zksync_version.unwrap();
        let prerelease = Version::parse(zksync_v.pre.as_str()).unwrap();
        assert_eq!(solc_v.version.minor, 8);
        assert_eq!(prerelease, ZKSYNC_SOLC_RELEASE);
    }

    #[test]
    fn get_solc_type_and_version_works_for_vanilla_solc() {
        let solc = vanilla_solc();
        let solc_v = get_solc_version_info(&solc.solc).unwrap();
        assert_eq!(solc_v.version.minor, 8);
        assert!(solc_v.zksync_version.is_none());
    }

    #[test]
    fn zksolc_compile_works() {
        let input = include_str!("../../../test-data/in/compiler-in-1.json");
        let input: ZkSolcInput = serde_json::from_str(input).unwrap();
        let out = zksolc().compile(&input).unwrap();
        assert!(!out.has_error());
    }

    #[test]
    fn zksolc_can_compile_with_remapped_links() {
        let input: ZkSolcInput =
            serde_json::from_str(include_str!("../../../test-data/library-remapping-in.json"))
                .unwrap();
        let out = zksolc().compile(&input).unwrap();
        let (_, mut contracts) = out.split();
        let contract = contracts.remove("LinkTest").unwrap();
        let bytecode = contract.bytecode().unwrap().object;
        assert!(!bytecode.is_unlinked());
    }

    #[test]
    fn zksolc_can_compile_with_remapped_links_temp_dir() {
        let input: ZkSolcInput =
            serde_json::from_str(include_str!("../../../test-data/library-remapping-in-2.json"))
                .unwrap();
        let out = zksolc().compile(&input).unwrap();
        let (_, mut contracts) = out.split();
        let contract = contracts.remove("LinkTest").unwrap();
        let bytecode = contract.bytecode().unwrap().object;
        assert!(!bytecode.is_unlinked());
    }
}<|MERGE_RESOLUTION|>--- conflicted
+++ resolved
@@ -123,17 +123,6 @@
     pub solc: SolcCompiler,
 }
 
-<<<<<<< HEAD
-impl Default for ZkSolcCompiler {
-    fn default() -> Self {
-        let zksolc = ZkSolc::get_path_for_version(&ZkSolc::zksolc_latest_supported_version())
-            .expect("Could not install zksolc");
-        Self { zksolc, solc: Default::default() }
-    }
-}
-
-=======
->>>>>>> 60a8f352
 impl Compiler for ZkSolcCompiler {
     type Input = ZkSolcVersionedInput;
     type CompilationError = Error;
