/// A macro to generate a new integration test case
///
/// The `forgetest!` macro's first argument is the name of the test, the second argument is a
/// closure to configure and execute the test. The `TestProject` provides utility functions to setup
/// the project's workspace. The `TestCommand` is a wrapper around the actual `forge` executable
/// that this then executed with the configured command arguments.
///
/// # Example
///
/// run `forge init`
///
/// ```no_run
/// use foundry_test_utils::*;
/// forgetest!(my_test, |prj, cmd| {
///     // adds `init` to forge's command arguments
///     cmd.arg("init");
///     // executes forge <args> and panics if the command failed or output is empty
///     cmd.assert_success().stdout_eq(str![[r#""#]]);
/// });
/// ```
///
/// Configure a hardhat project layout by adding a `PathStyle::HardHat` argument
///
/// ```no_run
/// use foundry_test_utils::*;
/// use foundry_test_utils::foundry_compilers::PathStyle;
/// forgetest!(can_clean_hardhat, PathStyle::HardHat, |prj, cmd| {
///     prj.assert_create_dirs_exists();
///     prj.assert_style_paths_exist(PathStyle::HardHat);
///     cmd.arg("clean");
///     cmd.assert_empty_stdout();
///     prj.assert_cleaned();
/// });
#[macro_export]
macro_rules! forgetest {
    ($(#[$attr:meta])* $test:ident, |$prj:ident, $cmd:ident| $e:expr) => {
        $crate::forgetest!($(#[$attr])* $test, $crate::foundry_compilers::PathStyle::Dapptools, |$prj, $cmd| $e);
    };
    ($(#[$attr:meta])* $test:ident, $style:expr, |$prj:ident, $cmd:ident| $e:expr) => {
        #[expect(clippy::disallowed_macros)]
        #[test]
        $(#[$attr])*
        fn $test() {
            let (mut $prj, mut $cmd) = $crate::util::setup_forge(stringify!($test), $style);
            $e
        }
    };
}

#[macro_export]
macro_rules! forgetest_async {
    ($(#[$attr:meta])* $test:ident, |$prj:ident, $cmd:ident| $e:expr) => {
        $crate::forgetest_async!($(#[$attr])* $test, $crate::foundry_compilers::PathStyle::Dapptools, |$prj, $cmd| $e);
    };
    ($(#[$attr:meta])* $test:ident, $style:expr, |$prj:ident, $cmd:ident| $e:expr) => {
        #[expect(clippy::disallowed_macros)]
        #[tokio::test(flavor = "multi_thread")]
        $(#[$attr])*
        async fn $test() {
            let (mut $prj, mut $cmd) = $crate::util::setup_forge(stringify!($test), $style);
            $e;
            return (); // Works around weird method resolution in `$e` due to `#[tokio::test]`.
        }
    };
}

#[macro_export]
macro_rules! casttest {
    ($(#[$attr:meta])* $test:ident, $($async:ident)? |$prj:ident, $cmd:ident| $e:expr) => {
        $crate::casttest!($(#[$attr])* $test, $crate::foundry_compilers::PathStyle::Dapptools, $($async)? |$prj, $cmd| $e);
    };
    ($(#[$attr:meta])* $test:ident, $style:expr, |$prj:ident, $cmd:ident| $e:expr) => {
        #[expect(clippy::disallowed_macros)]
        #[test]
        $(#[$attr])*
        fn $test() {
            let (mut $prj, mut $cmd) = $crate::util::setup_cast(stringify!($test), $style);
            $e
        }
    };
    ($(#[$attr:meta])* $test:ident, $style:expr, async |$prj:ident, $cmd:ident| $e:expr) => {
        #[expect(clippy::disallowed_macros)]
        #[tokio::test(flavor = "multi_thread")]
        $(#[$attr])*
        async fn $test() {
            let (mut $prj, mut $cmd) = $crate::util::setup_cast(stringify!($test), $style);
            $e;
            return (); // Works around weird method resolution in `$e` due to `#[tokio::test]`.
        }
    };
}

/// Same as `forgetest` but returns an already initialized project workspace (`forge init`)
#[macro_export]
macro_rules! forgetest_init {
    ($(#[$attr:meta])* $test:ident, |$prj:ident, $cmd:ident| $e:expr) => {
        $crate::forgetest_init!($(#[$attr])* $test, $crate::foundry_compilers::PathStyle::Dapptools, |$prj, $cmd| $e);
    };
    ($(#[$attr:meta])* $test:ident, $style:expr, |$prj:ident, $cmd:ident| $e:expr) => {
        #[test]
        $(#[$attr])*
        fn $test() {
            let (mut $prj, mut $cmd) = $crate::util::setup_forge(stringify!($test), $style);
            $crate::util::initialize($prj.root());
            $e
        }
    };
}

/// Setup forge soldeer
#[macro_export]
macro_rules! forgesoldeer {
    ($(#[$attr:meta])* $test:ident, |$prj:ident, $cmd:ident| $e:expr) => {
        $crate::forgesoldeer!($(#[$attr])* $test, $crate::foundry_compilers::PathStyle::Dapptools, |$prj, $cmd| $e);
    };
    ($(#[$attr:meta])* $test:ident, $style:expr, |$prj:ident, $cmd:ident| $e:expr) => {
        #[expect(clippy::disallowed_macros)]
        #[test]
        $(#[$attr])*
        fn $test() {
            let (mut $prj, mut $cmd) = $crate::util::setup_forge(stringify!($test), $style);
            $crate::util::initialize($prj.root());
            $e
        }
    };
}

#[macro_export]
macro_rules! test_debug {
    ($($args:tt)*) => {
        $crate::test_debug(format_args!($($args)*))
    }
<<<<<<< HEAD
=======
}

#[macro_export]
macro_rules! test_trace {
    ($($args:tt)*) => {
        $crate::test_trace(format_args!($($args)*))
    }
>>>>>>> 1a5de245
}<|MERGE_RESOLUTION|>--- conflicted
+++ resolved
@@ -130,8 +130,6 @@
     ($($args:tt)*) => {
         $crate::test_debug(format_args!($($args)*))
     }
-<<<<<<< HEAD
-=======
 }
 
 #[macro_export]
@@ -139,5 +137,4 @@
     ($($args:tt)*) => {
         $crate::test_trace(format_args!($($args)*))
     }
->>>>>>> 1a5de245
 }