//! Contains in-memory implementation of anvil-zksync.
use std::{future::Future, net::SocketAddr, pin::Pin, str::FromStr, sync::Arc};

use anvil_zksync_api_server::NodeServerBuilder;
use anvil_zksync_config::{
    constants::{
        DEFAULT_ESTIMATE_GAS_PRICE_SCALE_FACTOR, DEFAULT_ESTIMATE_GAS_SCALE_FACTOR,
        DEFAULT_FAIR_PUBDATA_PRICE, DEFAULT_L1_GAS_PRICE, DEFAULT_L2_GAS_PRICE,
    },
    types::{CacheConfig, SystemContractsOptions},
    TestNodeConfig,
};
use anvil_zksync_core::{
    filters::EthFilters,
    node::{
        fork::{ForkClient, ForkConfig},
        BlockSealer, BlockSealerMode, ImpersonationManager, InMemoryNode, InMemoryNodeInner,
        NodeExecutor, StorageKeyLayout, TestNodeFeeInputProvider, TxPool,
    },
    system_contracts::SystemContracts,
};
use anvil_zksync_l1_sidecar::L1Sidecar;
use httptest::{
    matchers::{eq, json_decoded, request},
    responders::json_encoded,
    Expectation, Server,
};
use serde::{Deserialize, Serialize};
use tokio::sync::RwLock;
use tower_http::cors::AllowOrigin;
use zksync_types::{L2BlockNumber, DEFAULT_ERA_CHAIN_ID, H160, U256};

/// List of legacy wallets (address, private key) that we seed with tokens at start.
const LEGACY_RICH_WALLETS: [(&str, &str); 10] = [
    (
        "0x36615Cf349d7F6344891B1e7CA7C72883F5dc049",
        "0x7726827caac94a7f9e1b160f7ea819f172f7b6f9d2a97f992c38edeab82d4110",
    ),
    (
        "0xa61464658AfeAf65CccaaFD3a512b69A83B77618",
        "0xac1e735be8536c6534bb4f17f06f6afc73b2b5ba84ac2cfb12f7461b20c0bbe3",
    ),
    (
        "0x0D43eB5B8a47bA8900d84AA36656c92024e9772e",
        "0xd293c684d884d56f8d6abd64fc76757d3664904e309a0645baf8522ab6366d9e",
    ),
    (
        "0xA13c10C0D5bd6f79041B9835c63f91de35A15883",
        "0x850683b40d4a740aa6e745f889a6fdc8327be76e122f5aba645a5b02d0248db8",
    ),
    (
        "0x8002cD98Cfb563492A6fB3E7C8243b7B9Ad4cc92",
        "0xf12e28c0eb1ef4ff90478f6805b68d63737b7f33abfa091601140805da450d93",
    ),
    (
        "0x4F9133D1d3F50011A6859807C837bdCB31Aaab13",
        "0xe667e57a9b8aaa6709e51ff7d093f1c5b73b63f9987e4ab4aa9a5c699e024ee8",
    ),
    (
        "0xbd29A1B981925B94eEc5c4F1125AF02a2Ec4d1cA",
        "0x28a574ab2de8a00364d5dd4b07c4f2f574ef7fcc2a86a197f65abaec836d1959",
    ),
    (
        "0xedB6F5B4aab3dD95C7806Af42881FF12BE7e9daa",
        "0x74d8b3a188f7260f67698eb44da07397a298df5427df681ef68c45b34b61f998",
    ),
    (
        "0xe706e60ab5Dc512C36A4646D719b889F398cbBcB",
        "0xbe79721778b48bcc679b78edac0ce48306a8578186ffcb9f2ee455ae6efeace1",
    ),
    (
        "0xE90E12261CCb0F3F7976Ae611A29e84a6A85f424",
        "0x3eb15da85647edd9a1159a4a13b9e7c56877c4eb33f614546d4db06a51868b1c",
    ),
];

/// List of wallets (address, private key, mnemonic) that we seed with tokens at start.
const RICH_WALLETS: [(&str, &str, &str); 10] = [
    (
        "0xBC989fDe9e54cAd2aB4392Af6dF60f04873A033A",
        "0x3d3cbc973389cb26f657686445bcc75662b415b656078503592ac8c1abb8810e",
        "mass wild lava ripple clog cabbage witness shell unable tribe rubber enter",
    ),
    (
        "0x55bE1B079b53962746B2e86d12f158a41DF294A6",
        "0x509ca2e9e6acf0ba086477910950125e698d4ea70fa6f63e000c5a22bda9361c",
        "crumble clutch mammal lecture lazy broken nominee visit gentle gather gym erupt",
    ),
    (
        "0xCE9e6063674DC585F6F3c7eaBe82B9936143Ba6C",
        "0x71781d3a358e7a65150e894264ccc594993fbc0ea12d69508a340bc1d4f5bfbc",
        "illegal okay stereo tattoo between alien road nuclear blind wolf champion regular",
    ),
    (
        "0xd986b0cB0D1Ad4CCCF0C4947554003fC0Be548E9",
        "0x379d31d4a7031ead87397f332aab69ef5cd843ba3898249ca1046633c0c7eefe",
        "point donor practice wear alien abandon frozen glow they practice raven shiver",
    ),
    (
        "0x87d6ab9fE5Adef46228fB490810f0F5CB16D6d04",
        "0x105de4e75fe465d075e1daae5647a02e3aad54b8d23cf1f70ba382b9f9bee839",
        "giraffe organ club limb install nest journey client chunk settle slush copy",
    ),
    (
        "0x78cAD996530109838eb016619f5931a03250489A",
        "0x7becc4a46e0c3b512d380ca73a4c868f790d1055a7698f38fb3ca2b2ac97efbb",
        "awful organ version habit giraffe amused wire table begin gym pistol clean",
    ),
    (
        "0xc981b213603171963F81C687B9fC880d33CaeD16",
        "0xe0415469c10f3b1142ce0262497fe5c7a0795f0cbfd466a6bfa31968d0f70841",
        "exotic someone fall kitten salute nerve chimney enlist pair display over inside",
    ),
    (
        "0x42F3dc38Da81e984B92A95CBdAAA5fA2bd5cb1Ba",
        "0x4d91647d0a8429ac4433c83254fb9625332693c848e578062fe96362f32bfe91",
        "catch tragic rib twelve buffalo also gorilla toward cost enforce artefact slab",
    ),
    (
        "0x64F47EeD3dC749d13e49291d46Ea8378755fB6DF",
        "0x41c9f9518aa07b50cb1c0cc160d45547f57638dd824a8d85b5eb3bf99ed2bdeb",
        "arrange price fragile dinner device general vital excite penalty monkey major faculty",
    ),
    (
        "0xe2b8Cb53a43a56d4d2AB6131C81Bd76B86D3AFe5",
        "0xb0680d66303a0163a19294f1ef8c95cd69a9d7902a4aca99c05f3e134e68a11a",
        "increase pulp sing wood guilt cement satoshi tiny forum nuclear sudden thank",
    ),
];

/// Represents fork config for [ZkSyncNode].
#[derive(Debug, Default)]
pub struct Fork {
    url: String,
    block: Option<u64>,
}

impl Fork {
    /// Create a fork config with the provided url and the latest block.
    pub fn new(url: String) -> Self {
        Self { url, ..Default::default() }
    }

    /// Create a fork config with the provided url and block.
    pub fn new_with_block(url: String, block: u64) -> Self {
        Self { url, block: Some(block) }
    }
}

fn new_fork_config(url: &str) -> ForkConfig {
    const MAINNET_URL: &str = "https://mainnet.era.zksync.io:443";
    const SEPOLIA_TESTNET_URL: &str = "https://sepolia.era.zksync.dev:443";
    const ABSTRACT_MAINNET_URL: &str = "https://api.mainnet.abs.xyz";
    const ABSTRACT_TESTNET_URL: &str = "https://api.testnet.abs.xyz";

    match url {
        "mainnet" => ForkConfig {
            url: MAINNET_URL.parse().unwrap(),
            estimate_gas_price_scale_factor: 1.5,
            estimate_gas_scale_factor: 1.3,
        },
        "sepolia-testnet" => ForkConfig {
            url: SEPOLIA_TESTNET_URL.parse().unwrap(),
            estimate_gas_price_scale_factor: 2.0,
            estimate_gas_scale_factor: 1.3,
        },
        "abstract" => ForkConfig {
            url: ABSTRACT_MAINNET_URL.parse().unwrap(),
            estimate_gas_price_scale_factor: 1.5,
            estimate_gas_scale_factor: 1.3,
        },
        "abstract-testnet" => ForkConfig {
            url: ABSTRACT_TESTNET_URL.parse().unwrap(),
            estimate_gas_price_scale_factor: 1.5,
            estimate_gas_scale_factor: 1.3,
        },
        _ => ForkConfig {
            url: url.parse().unwrap(),
            estimate_gas_price_scale_factor: DEFAULT_ESTIMATE_GAS_PRICE_SCALE_FACTOR,
            estimate_gas_scale_factor: DEFAULT_ESTIMATE_GAS_SCALE_FACTOR,
        },
    }
}

/// In-memory anvil-zksync that is stopped when dropped.
pub struct ZkSyncNode {
    port: u16,
    _guard: tokio::sync::oneshot::Sender<()>,
}

impl ZkSyncNode {
    /// Returns the server url.
    #[inline]
    pub fn url(&self) -> String {
        format!("http://127.0.0.1:{}", self.port)
    }

    /// Start anvil-zksync in memory, binding a random available port.
    ///
    /// The server is automatically stopped when the instance is dropped.
    pub async fn start() -> Self {
        Self::start_inner(None).await
    }

    /// Start anvil-zksync in memory, binding a random available port and with the provided fork url
    /// and block.
    ///
    /// The server is automatically stopped when the instance is dropped.
    pub async fn start_with_fork(fork: Fork) -> Self {
        Self::start_inner(Some(fork)).await
    }

    async fn start_inner(fork: Option<Fork>) -> Self {
        let (_guard, guard_rx) = tokio::sync::oneshot::channel::<()>();
        let (port_tx, port) = tokio::sync::oneshot::channel();

        let fork = if let Some(fork) = fork {
            Some(
                ForkClient::at_block_number(
                    new_fork_config(&fork.url),
                    fork.block.map(|block| L2BlockNumber(block as u32)),
                )
                .await
                .expect("failed creating fork config"),
            )
        } else {
            None
        };

        std::thread::spawn(move || {
            // We need to spawn a thread since `run_inner` future is not `Send`.
            let runtime =
                tokio::runtime::Builder::new_current_thread().enable_all().build().unwrap();
            runtime.block_on(Self::run_inner(port_tx, guard_rx, fork));
        });

        // wait for server to start
        let port = port.await.expect("failed to start server");

        Self { port, _guard }
    }

    async fn run_inner(
        port_tx: tokio::sync::oneshot::Sender<u16>,
        stop_guard: tokio::sync::oneshot::Receiver<()>,
        fork_client: Option<ForkClient>,
    ) {
        // We need to init telemetry else anvil-zksync will panic.
        zksync_telemetry::init_telemetry("", "", "", None, None, None).await.ok();

        const MAX_TRANSACTIONS: usize = 100; // Not that important for testing purposes.

        let config = TestNodeConfig::default()
<<<<<<< HEAD
            .with_cache_config(Some(CacheConfig::Memory))
            .with_bytecode_compression(Some(false));
=======
            .with_l1_gas_price(Some(DEFAULT_L1_GAS_PRICE))
            .with_l2_gas_price(Some(DEFAULT_L2_GAS_PRICE))
            .with_price_scale(Some(DEFAULT_ESTIMATE_GAS_PRICE_SCALE_FACTOR))
            .with_gas_limit_scale(Some(DEFAULT_ESTIMATE_GAS_SCALE_FACTOR))
            .with_l1_pubdata_price(Some(DEFAULT_FAIR_PUBDATA_PRICE))
            .with_chain_id(Some(DEFAULT_ERA_CHAIN_ID))
            .with_cache_config(Some(CacheConfig::Memory))
            .with_bytecode_compression(Some(true)); // This currently is a inverted boolean bug on anvil-zksync and should be fixed
>>>>>>> a9f1a76f

        let impersonation = ImpersonationManager::default();
        let pool = TxPool::new(impersonation.clone(), config.transaction_order);
        let fee_input_provider =
            TestNodeFeeInputProvider::from_fork(fork_client.as_ref().map(|f| &f.details));
        let filters = Arc::new(RwLock::new(EthFilters::default()));
        let system_contracts = SystemContracts::from_options(
            &SystemContractsOptions::BuiltInWithoutSecurity,
            false,
            false,
        );
        let storage_key_layout = StorageKeyLayout::ZkEra;

        let (inner, storage, blockchain, time, fork, vm_runner) = InMemoryNodeInner::init(
            fork_client,
            fee_input_provider.clone(),
            filters,
            config.clone(),
            impersonation.clone(),
            system_contracts.clone(),
            storage_key_layout,
            false,
        );

        let mut node_service_tasks: Vec<Pin<Box<dyn Future<Output = anyhow::Result<()>>>>> =
            Vec::new();

        let (node_executor, node_handle) =
            NodeExecutor::new(inner.clone(), vm_runner, storage_key_layout);

        let sealing_mode = BlockSealerMode::immediate(MAX_TRANSACTIONS, pool.add_tx_listener());
        let (block_sealer, block_sealer_state) =
            BlockSealer::new(sealing_mode, pool.clone(), node_handle.clone());
        node_service_tasks.push(Box::pin(block_sealer.run()));

        let node: InMemoryNode = InMemoryNode::new(
            inner,
            blockchain,
            storage,
            fork,
            node_handle,
            None,
            time,
            impersonation,
            pool,
            block_sealer_state,
            system_contracts,
            storage_key_layout,
        );

        for wallet in LEGACY_RICH_WALLETS.iter() {
            let address = wallet.0;
            node.set_rich_account(
                H160::from_str(address).unwrap(),
                U256::from(1000u128 * 10u128.pow(18)),
            )
            .await;
        }
        for wallet in RICH_WALLETS.iter() {
            let address = wallet.0;
            node.set_rich_account(
                H160::from_str(address).unwrap(),
                U256::from(1000u128 * 10u128.pow(18)),
            )
            .await;
        }

        tokio::spawn(async move {
            node_executor.run().await.expect("node executor failed to start");
        });

        let server_builder =
            NodeServerBuilder::new(node.clone(), L1Sidecar::none(), AllowOrigin::any());

        let server = server_builder
            .build(SocketAddr::from(([0, 0, 0, 0], 0)))
            .await
            .expect("failed building server");

        // if no receiver was ready to receive the spawning thread died
        port_tx.send(server.local_addr().port()).expect("failed to send port");

        let server_handle = server.run();

        let node_service_stopped = futures::future::select_all(node_service_tasks);
        let any_server_stopped = server_handle.stopped();

        tokio::select! {
            _ = tokio::signal::ctrl_c() => {
                tracing::trace!("received shutdown signal, shutting down");
            },
            _ = any_server_stopped => {
                tracing::trace!("node server was stopped")
            },
            _ = node_service_stopped => {
                tracing::trace!("node service was stopped")
            },
            _ = stop_guard => {
                tracing::trace!("node server was stopped by guard")
            }
        };
    }

    pub fn rich_wallets() -> impl Iterator<Item = (&'static str, &'static str, &'static str)> {
        RICH_WALLETS.iter().copied()
    }
}

#[derive(Serialize, Deserialize, Debug)]
struct RpcRequest {
    pub jsonrpc: String,
    pub id: u64,
    pub method: String,
    pub params: Option<serde_json::Value>,
}

/// A HTTP server that can be used to mock a fork source.
pub struct MockServer {
    /// The implementation for [httptest::Server].
    pub inner: Server,
}

impl MockServer {
    pub const CHAIN_ID: &str = "0x104";

    /// Start the mock server.
    pub fn run() -> Self {
        let inner = Server::run();

        inner.expect(
            Expectation::matching(request::body(json_decoded(eq(serde_json::json!({
                "jsonrpc": "2.0",
                "id": 0,
                "method": "eth_chainId",
            })))))
            .times(..)
            .respond_with(json_encoded(serde_json::json!({
                "jsonrpc": "2.0",
                "id": 0,
                "result": Self::CHAIN_ID,
            }))),
        );

        MockServer { inner }
    }

    /// Retrieve the mock server's url.
    pub fn url(&self) -> String {
        self.inner.url("").to_string()
    }

    /// Assert an exactly single call expectation with a given request and the provided response.
    pub fn expect(
        &self,
        method: &str,
        params: Option<serde_json::Value>,
        result: serde_json::Value,
    ) {
        let method = method.to_string();
        let id_matcher = Arc::new(std::sync::RwLock::new(0));
        let id_matcher_clone = id_matcher.clone();
        self.inner.expect(
            Expectation::matching(request::body(json_decoded(move |request: &RpcRequest| {
                let result = request.method == method && request.params == params;
                if result {
                    let mut writer = id_matcher.write().unwrap();
                    *writer = request.id;
                }
                result
            })))
            .respond_with(move || {
                let id = *id_matcher_clone.read().unwrap();
                json_encoded(serde_json::json!({
                    "jsonrpc": "2.0",
                    "result": result,
                    "id": id
                }))
            }),
        );
    }
}<|MERGE_RESOLUTION|>--- conflicted
+++ resolved
@@ -251,10 +251,6 @@
         const MAX_TRANSACTIONS: usize = 100; // Not that important for testing purposes.
 
         let config = TestNodeConfig::default()
-<<<<<<< HEAD
-            .with_cache_config(Some(CacheConfig::Memory))
-            .with_bytecode_compression(Some(false));
-=======
             .with_l1_gas_price(Some(DEFAULT_L1_GAS_PRICE))
             .with_l2_gas_price(Some(DEFAULT_L2_GAS_PRICE))
             .with_price_scale(Some(DEFAULT_ESTIMATE_GAS_PRICE_SCALE_FACTOR))
@@ -263,7 +259,6 @@
             .with_chain_id(Some(DEFAULT_ERA_CHAIN_ID))
             .with_cache_config(Some(CacheConfig::Memory))
             .with_bytecode_compression(Some(true)); // This currently is a inverted boolean bug on anvil-zksync and should be fixed
->>>>>>> a9f1a76f
 
         let impersonation = ImpersonationManager::default();
         let pool = TxPool::new(impersonation.clone(), config.transaction_order);
