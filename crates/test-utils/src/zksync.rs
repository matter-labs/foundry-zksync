--- conflicted
+++ resolved
@@ -8,11 +8,7 @@
         DEFAULT_ESTIMATE_GAS_PRICE_SCALE_FACTOR, DEFAULT_ESTIMATE_GAS_SCALE_FACTOR,
         DEFAULT_FAIR_PUBDATA_PRICE, DEFAULT_L1_GAS_PRICE, DEFAULT_L2_GAS_PRICE,
     },
-<<<<<<< HEAD
-    types::{CacheConfig, SystemContractsOptions},
-=======
     types::SystemContractsOptions,
->>>>>>> c7a5e10d
     TestNodeConfig,
 };
 use anvil_zksync_core::{
@@ -263,11 +259,7 @@
             .with_l1_pubdata_price(Some(DEFAULT_FAIR_PUBDATA_PRICE))
             .with_chain_id(Some(DEFAULT_ERA_CHAIN_ID))
             .with_cache_config(Some(CacheConfig::Memory))
-<<<<<<< HEAD
-            .with_bytecode_compression(Some(true)); // This currently is a inverted boolean bug on anvil-zksync and should be fixed
-=======
             .with_enforce_bytecode_compression(Some(false));
->>>>>>> c7a5e10d
 
         let impersonation = ImpersonationManager::default();
         let pool = TxPool::new(impersonation.clone(), config.transaction_order);
