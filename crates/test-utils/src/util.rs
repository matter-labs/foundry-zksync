use crate::init_tracing;
use eyre::{Result, WrapErr};
use foundry_compilers::{
<<<<<<< HEAD
    artifacts::Settings,
=======
>>>>>>> 62cdea8f
    cache::CompilerCache,
    compilers::multi::MultiCompiler,
    error::Result as SolcResult,
    project_util::{copy_dir, TempProject},
    solc::SolcSettings,
    ArtifactOutput, ConfigurableArtifacts, PathStyle, ProjectPathsConfig,
};
use foundry_config::Config;
use once_cell::sync::Lazy;
use parking_lot::Mutex;
use regex::Regex;
use snapbox::cmd::OutputAssert;
use std::{
    env,
    ffi::OsStr,
    fs::{self, File},
    io::{BufWriter, IsTerminal, Read, Seek, Write},
    path::{Path, PathBuf},
    process::{ChildStdin, Command, Output, Stdio},
    sync::{
        atomic::{AtomicUsize, Ordering},
        Arc,
    },
};

static CURRENT_DIR_LOCK: Lazy<Mutex<()>> = Lazy::new(|| Mutex::new(()));

/// The commit of forge-std to use.
const FORGE_STD_REVISION: &str = include_str!("../../../testdata/forge-std-rev");

/// Stores whether `stdout` is a tty / terminal.
pub static IS_TTY: Lazy<bool> = Lazy::new(|| std::io::stdout().is_terminal());

/// Global default template path. Contains the global template project from which all other
/// temp projects are initialized. See [`initialize()`] for more info.
static TEMPLATE_PATH: Lazy<PathBuf> =
    Lazy::new(|| env::temp_dir().join("foundry-forge-test-template"));

/// Global default template lock. If its contents are not exactly `"1"`, the global template will
/// be re-initialized. See [`initialize()`] for more info.
static TEMPLATE_LOCK: Lazy<PathBuf> =
    Lazy::new(|| env::temp_dir().join("foundry-forge-test-template.lock"));

/// Global test identifier.
static NEXT_ID: AtomicUsize = AtomicUsize::new(0);

/// The default Solc version used when compiling tests.
pub const SOLC_VERSION: &str = "0.8.23";

/// Another Solc version used when compiling tests. Necessary to avoid downloading multiple
/// versions.
pub const OTHER_SOLC_VERSION: &str = "0.8.22";

/// External test builder
#[derive(Clone, Debug)]
#[must_use = "ExtTester does nothing unless you `run` it"]
pub struct ExtTester {
    pub org: &'static str,
    pub name: &'static str,
    pub rev: &'static str,
    pub style: PathStyle,
    pub fork_block: Option<u64>,
    pub args: Vec<String>,
    pub envs: Vec<(String, String)>,
    pub install_commands: Vec<Vec<String>>,
}

impl ExtTester {
    /// Creates a new external test builder.
    pub fn new(org: &'static str, name: &'static str, rev: &'static str) -> Self {
        Self {
            org,
            name,
            rev,
            style: PathStyle::Dapptools,
            fork_block: None,
            args: vec![],
            envs: vec![],
            install_commands: vec![],
        }
    }

    /// Sets the path style.
    pub fn style(mut self, style: PathStyle) -> Self {
        self.style = style;
        self
    }

    /// Sets the fork block.
    pub fn fork_block(mut self, fork_block: u64) -> Self {
        self.fork_block = Some(fork_block);
        self
    }

    /// Adds an argument to the forge command.
    pub fn arg(mut self, arg: impl Into<String>) -> Self {
        self.args.push(arg.into());
        self
    }

    /// Adds multiple arguments to the forge command.
    pub fn args<I, A>(mut self, args: I) -> Self
    where
        I: IntoIterator<Item = A>,
        A: Into<String>,
    {
        self.args.extend(args.into_iter().map(Into::into));
        self
    }

    /// Adds an environment variable to the forge command.
    pub fn env(mut self, key: impl Into<String>, value: impl Into<String>) -> Self {
        self.envs.push((key.into(), value.into()));
        self
    }

    /// Adds multiple environment variables to the forge command.
    pub fn envs<I, K, V>(mut self, envs: I) -> Self
    where
        I: IntoIterator<Item = (K, V)>,
        K: Into<String>,
        V: Into<String>,
    {
        self.envs.extend(envs.into_iter().map(|(k, v)| (k.into(), v.into())));
        self
    }

    /// Adds a command to run after the project is cloned.
    ///
    /// Note that the command is run in the project's root directory, and it won't fail the test if
    /// it fails.
    pub fn install_command(mut self, command: &[&str]) -> Self {
        self.install_commands.push(command.iter().map(|s| s.to_string()).collect());
        self
    }

    /// Runs the test.
    pub fn run(&self) {
        // Skip fork tests if the RPC url is not set.
        if self.fork_block.is_some() && std::env::var_os("ETH_RPC_URL").is_none() {
            eprintln!("ETH_RPC_URL is not set; skipping");
            return;
        }

        let (prj, mut test_cmd) = setup_forge(self.name, self.style.clone());

        // Wipe the default structure.
        prj.wipe();

        // Clone the external repository.
        let repo_url = format!("https://github.com/{}/{}.git", self.org, self.name);
        let root = prj.root().to_str().unwrap();
        clone_remote(&repo_url, root);

        // Checkout the revision.
        if self.rev.is_empty() {
            let mut git = Command::new("git");
            git.current_dir(root).args(["log", "-n", "1"]);
            eprintln!("$ {git:?}");
            let output = git.output().unwrap();
            if !output.status.success() {
                panic!("git log failed: {output:?}");
            }
            let stdout = String::from_utf8(output.stdout).unwrap();
            let commit = stdout.lines().next().unwrap().split_whitespace().nth(1).unwrap();
            panic!("pin to latest commit: {commit}");
        } else {
            let mut git = Command::new("git");
            git.current_dir(root).args(["checkout", self.rev]);
            eprintln!("$ {git:?}");
            let status = git.status().unwrap();
            if !status.success() {
                panic!("git checkout failed: {status}");
            }
        }

        // Run installation command.
        for install_command in &self.install_commands {
            let mut install_cmd = Command::new(&install_command[0]);
            install_cmd.args(&install_command[1..]).current_dir(root);
            eprintln!("cd {root}; {install_cmd:?}");
            match install_cmd.status() {
                Ok(s) => {
                    eprintln!("\n\n{install_cmd:?}: {s}");
                    if s.success() {
                        break;
                    }
                }
                Err(e) => eprintln!("\n\n{install_cmd:?}: {e}"),
            }
        }

        // Run the tests.
        test_cmd.arg("test");
        test_cmd.args(&self.args);
        test_cmd.args(["--fuzz-runs=32", "--ffi", "-vvv"]);

        test_cmd.envs(self.envs.iter().map(|(k, v)| (k, v)));
        if let Some(fork_block) = self.fork_block {
            test_cmd.env("FOUNDRY_ETH_RPC_URL", crate::rpc::next_http_archive_rpc_endpoint());
            test_cmd.env("FOUNDRY_FORK_BLOCK_NUMBER", fork_block.to_string());
        }
        test_cmd.env("FOUNDRY_INVARIANT_DEPTH", "15");

        test_cmd.assert_non_empty_stdout();
    }
}

/// Initializes a project with `forge init` at the given path.
///
/// This should be called after an empty project is created like in
/// [some of this crate's macros](crate::forgetest_init).
///
/// ## Note
///
/// This doesn't always run `forge init`, instead opting to copy an already-initialized template
/// project from a global template path. This is done to speed up tests.
///
/// This used to use a `static` [`Lazy`], but this approach does not with `cargo-nextest` because it
/// runs each test in a separate process. Instead, we use a global lock file to ensure that only one
/// test can initialize the template at a time.
pub fn initialize(target: &Path) {
    eprintln!("initializing {}", target.display());

    let tpath = TEMPLATE_PATH.as_path();
    pretty_err(tpath, fs::create_dir_all(tpath));

    // Initialize the global template if necessary.
    let mut lock = crate::fd_lock::new_lock(TEMPLATE_LOCK.as_path());
    let mut _read = Some(lock.read().unwrap());
    if fs::read(&*TEMPLATE_LOCK).unwrap() != b"1" {
        // We are the first to acquire the lock:
        // - initialize a new empty temp project;
        // - run `forge init`;
        // - run `forge build`;
        // - copy it over to the global template;
        // Ideally we would be able to initialize a temp project directly in the global template,
        // but `TempProject` does not currently allow this: https://github.com/foundry-rs/compilers/issues/22

        // Release the read lock and acquire a write lock, initializing the lock file.
        _read = None;
<<<<<<< HEAD

        let mut write = lock.write().unwrap();

        let mut data = String::new();
        write.read_to_string(&mut data).unwrap();

        if data != "1" {
            // Initialize and build.
            let (prj, mut cmd) = setup_forge("template", foundry_compilers::PathStyle::Dapptools);
            eprintln!("- initializing template dir in {}", prj.root().display());

            cmd.args(["init", "--force"]).assert_success();
            cmd.forge_fuse().args(["build", "--use", SOLC_VERSION]).assert_success();

            // Remove the existing template, if any.
            let _ = fs::remove_dir_all(tpath);

            // Copy the template to the global template path.
            pretty_err(tpath, copy_dir(prj.root(), tpath));

=======

        let mut write = lock.write().unwrap();

        let mut data = String::new();
        write.read_to_string(&mut data).unwrap();

        if data != "1" {
            // Initialize and build.
            let (prj, mut cmd) = setup_forge("template", foundry_compilers::PathStyle::Dapptools);
            eprintln!("- initializing template dir in {}", prj.root().display());

            cmd.args(["init", "--force"]).assert_success();
            // checkout forge-std
            assert!(Command::new("git")
                .current_dir(prj.root().join("lib/forge-std"))
                .args(["checkout", FORGE_STD_REVISION])
                .output()
                .expect("failed to checkout forge-std")
                .status
                .success());
            cmd.forge_fuse().args(["build", "--use", SOLC_VERSION]).assert_success();

            // Remove the existing template, if any.
            let _ = fs::remove_dir_all(tpath);

            // Copy the template to the global template path.
            pretty_err(tpath, copy_dir(prj.root(), tpath));

>>>>>>> 62cdea8f
            // Update lockfile to mark that template is initialized.
            write.set_len(0).unwrap();
            write.seek(std::io::SeekFrom::Start(0)).unwrap();
            write.write_all(b"1").unwrap();
        }

        // Release the write lock and acquire a new read lock.
        drop(write);
        _read = Some(lock.read().unwrap());
    }

    eprintln!("- copying template dir from {}", tpath.display());
    pretty_err(target, fs::create_dir_all(target));
    pretty_err(target, copy_dir(tpath, target));
}

/// Clones a remote repository into the specified directory. Panics if the command fails.
pub fn clone_remote(repo_url: &str, target_dir: &str) {
    let mut cmd = Command::new("git");
    cmd.args(["clone", "--no-tags", "--recursive", "--shallow-submodules"]);
    cmd.args([repo_url, target_dir]);
    eprintln!("{cmd:?}");
    let status = cmd.status().unwrap();
    if !status.success() {
        panic!("git clone failed: {status}");
    }
    eprintln!();
}

/// Setup an empty test project and return a command pointing to the forge
/// executable whose CWD is set to the project's root.
///
/// The name given will be used to create the directory. Generally, it should
/// correspond to the test name.
#[track_caller]
pub fn setup_forge(name: &str, style: PathStyle) -> (TestProject, TestCommand) {
    setup_forge_project(TestProject::new(name, style))
}

pub fn setup_forge_project(test: TestProject) -> (TestProject, TestCommand) {
    let cmd = test.forge_command();
    (test, cmd)
}

/// How to initialize a remote git project
#[derive(Clone, Debug)]
pub struct RemoteProject {
    id: String,
    run_build: bool,
    run_commands: Vec<Vec<String>>,
    path_style: PathStyle,
}

impl RemoteProject {
    pub fn new(id: impl Into<String>) -> Self {
        Self {
            id: id.into(),
            run_build: true,
            run_commands: vec![],
            path_style: PathStyle::Dapptools,
        }
    }

    /// Whether to run `forge build`
    pub fn set_build(mut self, run_build: bool) -> Self {
        self.run_build = run_build;
        self
    }

    /// Configures the project's pathstyle
    pub fn path_style(mut self, path_style: PathStyle) -> Self {
        self.path_style = path_style;
        self
    }

    /// Add another command to run after cloning
    pub fn cmd(mut self, cmd: impl IntoIterator<Item = impl Into<String>>) -> Self {
        self.run_commands.push(cmd.into_iter().map(Into::into).collect());
        self
    }
}

impl<T: Into<String>> From<T> for RemoteProject {
    fn from(id: T) -> Self {
        Self::new(id)
    }
}

/// Setups a new local forge project by cloning and initializing the `RemoteProject`
///
/// This will
///   1. clone the prj, like "transmissions1/solmate"
///   2. run `forge build`, if configured
///   3. run additional commands
///
/// # Panics
///
/// If anything goes wrong during, checkout, build, or other commands are unsuccessful
pub fn setup_forge_remote(prj: impl Into<RemoteProject>) -> (TestProject, TestCommand) {
    try_setup_forge_remote(prj).unwrap()
}

/// Same as `setup_forge_remote` but not panicking
pub fn try_setup_forge_remote(
    config: impl Into<RemoteProject>,
) -> Result<(TestProject, TestCommand)> {
    let config = config.into();
    let mut tmp = TempProject::checkout(&config.id).wrap_err("failed to checkout project")?;
    tmp.project_mut().paths = config.path_style.paths(tmp.root())?;

    let prj = TestProject::with_project(tmp);
    if config.run_build {
        let mut cmd = prj.forge_command();
        cmd.arg("build");
        cmd.ensure_execute_success().wrap_err("`forge build` unsuccessful")?;
    }
    for addon in config.run_commands {
        debug_assert!(!addon.is_empty());
        let mut cmd = Command::new(&addon[0]);
        if addon.len() > 1 {
            cmd.args(&addon[1..]);
        }
        let status = cmd
            .current_dir(prj.root())
            .stdout(Stdio::null())
            .stderr(Stdio::null())
            .status()
            .wrap_err_with(|| format!("Failed to execute {addon:?}"))?;
        eyre::ensure!(status.success(), "Failed to execute command {:?}", addon);
    }

    let cmd = prj.forge_command();
    Ok((prj, cmd))
}

pub fn setup_cast(name: &str, style: PathStyle) -> (TestProject, TestCommand) {
    setup_cast_project(TestProject::new(name, style))
}

pub fn setup_cast_project(test: TestProject) -> (TestProject, TestCommand) {
    let cmd = test.cast_command();
    (test, cmd)
}

/// `TestProject` represents a temporary project to run tests against.
///
/// Test projects are created from a global atomic counter to avoid duplicates.
#[derive(Clone, Debug)]
pub struct TestProject<T: ArtifactOutput = ConfigurableArtifacts> {
    /// The directory in which this test executable is running.
    exe_root: PathBuf,
    /// The project in which the test should run.
    inner: Arc<TempProject<MultiCompiler, T>>,
}

impl TestProject {
    /// Create a new test project with the given name. The name
    /// does not need to be distinct for each invocation, but should correspond
    /// to a logical grouping of tests.
    pub fn new(name: &str, style: PathStyle) -> Self {
        let id = NEXT_ID.fetch_add(1, Ordering::SeqCst);
        let project = pretty_err(name, TempProject::with_style(&format!("{name}-{id}"), style));
        Self::with_project(project)
    }

    pub fn with_project(project: TempProject) -> Self {
        init_tracing();
        let this = env::current_exe().unwrap();
        let exe_root = this.parent().expect("executable's directory").to_path_buf();
        Self { exe_root, inner: Arc::new(project) }
    }

    /// Returns the root path of the project's workspace.
    pub fn root(&self) -> &Path {
        self.inner.root()
    }

    /// Returns the paths config.
    pub fn paths(&self) -> &ProjectPathsConfig {
        self.inner.paths()
    }

    /// Returns the path to the project's `foundry.toml` file.
    pub fn config(&self) -> PathBuf {
        self.root().join(Config::FILE_NAME)
    }

    /// Returns the path to the project's cache file.
    pub fn cache(&self) -> &PathBuf {
        &self.paths().cache
    }

    /// Returns the path to the project's artifacts directory.
    pub fn artifacts(&self) -> &PathBuf {
        &self.paths().artifacts
    }

    /// Removes the project's cache and artifacts directory.
    pub fn clear(&self) {
        self.clear_cache();
        self.clear_artifacts();
    }

    /// Removes this project's cache file.
    pub fn clear_cache(&self) {
        let _ = fs::remove_file(self.cache());
    }

    /// Removes this project's artifacts directory.
    pub fn clear_artifacts(&self) {
        let _ = fs::remove_dir_all(self.artifacts());
    }

    /// Writes the given config as toml to `foundry.toml`.
    pub fn write_config(&self, config: Config) {
        let file = self.config();
        pretty_err(&file, fs::write(&file, config.to_string_pretty().unwrap()));
    }

    /// Adds a source file to the project.
    pub fn add_source(&self, name: &str, contents: &str) -> SolcResult<PathBuf> {
        self.inner.add_source(name, Self::add_source_prelude(contents))
    }

    /// Adds a source file to the project. Prefer using `add_source` instead.
    pub fn add_raw_source(&self, name: &str, contents: &str) -> SolcResult<PathBuf> {
        self.inner.add_source(name, contents)
    }

    /// Adds a script file to the project.
    pub fn add_script(&self, name: &str, contents: &str) -> SolcResult<PathBuf> {
        self.inner.add_script(name, Self::add_source_prelude(contents))
    }

    /// Adds a test file to the project.
    pub fn add_test(&self, name: &str, contents: &str) -> SolcResult<PathBuf> {
        self.inner.add_test(name, Self::add_source_prelude(contents))
    }

    /// Adds a library file to the project.
    pub fn add_lib(&self, name: &str, contents: &str) -> SolcResult<PathBuf> {
        self.inner.add_lib(name, Self::add_source_prelude(contents))
    }

    fn add_source_prelude(s: &str) -> String {
        let mut s = s.to_string();
        if !s.contains("pragma solidity") {
            s = format!("pragma solidity ={SOLC_VERSION};\n{s}");
        }
        if !s.contains("// SPDX") {
            s = format!("// SPDX-License-Identifier: MIT OR Apache-2.0\n{s}");
        }
        s
    }

    /// Asserts that the `<root>/foundry.toml` file exists.
    #[track_caller]
    pub fn assert_config_exists(&self) {
        assert!(self.config().exists());
    }

    /// Asserts that the `<root>/cache/sol-files-cache.json` file exists.
    #[track_caller]
    pub fn assert_cache_exists(&self) {
        assert!(self.cache().exists());
    }

    /// Asserts that the `<root>/out` file exists.
    #[track_caller]
    pub fn assert_artifacts_dir_exists(&self) {
        assert!(self.paths().artifacts.exists());
    }

    /// Creates all project dirs and ensure they were created
    #[track_caller]
    pub fn assert_create_dirs_exists(&self) {
        self.paths().create_all().unwrap_or_else(|_| panic!("Failed to create project paths"));
<<<<<<< HEAD
        CompilerCache::<Settings>::default()
=======
        CompilerCache::<SolcSettings>::default()
>>>>>>> 62cdea8f
            .write(&self.paths().cache)
            .expect("Failed to create cache");
        self.assert_all_paths_exist();
    }

    /// Ensures that the given layout exists
    #[track_caller]
    pub fn assert_style_paths_exist(&self, style: PathStyle) {
        let paths = style.paths(&self.paths().root).unwrap();
        config_paths_exist(&paths, self.inner.project().cached);
    }

    /// Copies the project's root directory to the given target
    #[track_caller]
    pub fn copy_to(&self, target: impl AsRef<Path>) {
        let target = target.as_ref();
        pretty_err(target, fs::create_dir_all(target));
        pretty_err(target, copy_dir(self.root(), target));
    }

    /// Creates a file with contents `contents` in the test project's directory. The
    /// file will be deleted when the project is dropped.
    pub fn create_file(&self, path: impl AsRef<Path>, contents: &str) -> PathBuf {
        let path = path.as_ref();
        if !path.is_relative() {
            panic!("create_file(): file path is absolute");
        }
        let path = self.root().join(path);
        if let Some(parent) = path.parent() {
            pretty_err(parent, std::fs::create_dir_all(parent));
        }
        let file = pretty_err(&path, File::create(&path));
        let mut writer = BufWriter::new(file);
        pretty_err(&path, writer.write_all(contents.as_bytes()));
        path
    }

    /// Adds DSTest as a source under "test.sol"
    pub fn insert_ds_test(&self) -> PathBuf {
        let s = include_str!("../../../testdata/lib/ds-test/src/test.sol");
        self.add_source("test.sol", s).unwrap()
    }

    /// Adds `console.sol` as a source under "console.sol"
    pub fn insert_console(&self) -> PathBuf {
        let s = include_str!("../../../testdata/default/logs/console.sol");
        self.add_source("console.sol", s).unwrap()
    }

    /// Asserts all project paths exist. These are:
    /// - sources
    /// - artifacts
    /// - libs
    /// - cache
    pub fn assert_all_paths_exist(&self) {
        let paths = self.paths();
        config_paths_exist(paths, self.inner.project().cached);
    }

    /// Asserts that the artifacts dir and cache don't exist
    pub fn assert_cleaned(&self) {
        let paths = self.paths();
        assert!(!paths.cache.exists());
        assert!(!paths.artifacts.exists());
    }

    /// Creates a new command that is set to use the forge executable for this project
    #[track_caller]
    pub fn forge_command(&self) -> TestCommand {
        let cmd = self.forge_bin();
        let _lock = CURRENT_DIR_LOCK.lock();
        TestCommand {
            project: self.clone(),
            cmd,
            current_dir_lock: None,
            saved_cwd: pretty_err("<current dir>", std::env::current_dir()),
            stdin_fun: None,
        }
    }

    /// Creates a new command that is set to use the cast executable for this project
    pub fn cast_command(&self) -> TestCommand {
        let mut cmd = self.cast_bin();
        cmd.current_dir(self.inner.root());
        let _lock = CURRENT_DIR_LOCK.lock();
        TestCommand {
            project: self.clone(),
            cmd,
            current_dir_lock: None,
            saved_cwd: pretty_err("<current dir>", std::env::current_dir()),
            stdin_fun: None,
        }
    }

    /// Returns the path to the forge executable.
    pub fn forge_bin(&self) -> Command {
        let forge = self.exe_root.join(format!("../forge{}", env::consts::EXE_SUFFIX));
        let forge = forge.canonicalize().unwrap_or_else(|_| forge.clone());
        let mut cmd = Command::new(forge);
        cmd.current_dir(self.inner.root());
        // disable color output for comparisons
        cmd.env("NO_COLOR", "1");
        cmd
    }

    /// Returns the path to the cast executable.
    pub fn cast_bin(&self) -> Command {
        let cast = self.exe_root.join(format!("../cast{}", env::consts::EXE_SUFFIX));
        let cast = cast.canonicalize().unwrap_or_else(|_| cast.clone());
        let mut cmd = Command::new(cast);
        // disable color output for comparisons
        cmd.env("NO_COLOR", "1");
        cmd
    }

    /// Returns the `Config` as spit out by `forge config`
    pub fn config_from_output<I, A>(&self, args: I) -> Config
    where
        I: IntoIterator<Item = A>,
        A: AsRef<OsStr>,
    {
        let mut cmd = self.forge_bin();
        cmd.arg("config").arg("--root").arg(self.root()).args(args).arg("--json");
        let output = cmd.output().unwrap();
        let c = lossy_string(&output.stdout);
        let config: Config = serde_json::from_str(c.as_ref()).unwrap();
        config.sanitized()
    }

    /// Removes all files and dirs inside the project's root dir
    pub fn wipe(&self) {
        pretty_err(self.root(), fs::remove_dir_all(self.root()));
        pretty_err(self.root(), fs::create_dir_all(self.root()));
    }

    /// Removes all contract files from `src`, `test`, `script`
    pub fn wipe_contracts(&self) {
        fn rm_create(path: &Path) {
            pretty_err(path, fs::remove_dir_all(path));
            pretty_err(path, fs::create_dir(path));
        }
        rm_create(&self.paths().sources);
        rm_create(&self.paths().tests);
        rm_create(&self.paths().scripts);
    }
}

impl Drop for TestCommand {
    fn drop(&mut self) {
        let _lock = self.current_dir_lock.take().unwrap_or_else(|| CURRENT_DIR_LOCK.lock());
        if self.saved_cwd.exists() {
            let _ = std::env::set_current_dir(&self.saved_cwd);
        }
    }
}

fn config_paths_exist(paths: &ProjectPathsConfig, cached: bool) {
    if cached {
        assert!(paths.cache.exists());
    }
    assert!(paths.sources.exists());
    assert!(paths.artifacts.exists());
    paths.libraries.iter().for_each(|lib| assert!(lib.exists()));
}

#[track_caller]
pub fn pretty_err<T, E: std::error::Error>(path: impl AsRef<Path>, res: Result<T, E>) -> T {
    match res {
        Ok(t) => t,
        Err(err) => panic!("{}: {err}", path.as_ref().display()),
    }
}

pub fn read_string(path: impl AsRef<Path>) -> String {
    let path = path.as_ref();
    pretty_err(path, std::fs::read_to_string(path))
}

/// A simple wrapper around a Command with some conveniences.
pub struct TestCommand {
    saved_cwd: PathBuf,
    /// The project used to launch this command.
    project: TestProject,
    /// The actual command we use to control the process.
    cmd: Command,
    // initial: Command,
    current_dir_lock: Option<parking_lot::lock_api::MutexGuard<'static, parking_lot::RawMutex, ()>>,
    stdin_fun: Option<Box<dyn FnOnce(ChildStdin)>>,
}

impl TestCommand {
    /// Returns a mutable reference to the underlying command.
    pub fn cmd(&mut self) -> &mut Command {
        &mut self.cmd
    }

    /// Replaces the underlying command.
    pub fn set_cmd(&mut self, cmd: Command) -> &mut Self {
        self.cmd = cmd;
        self
    }

    /// Resets the command to the default `forge` command.
    pub fn forge_fuse(&mut self) -> &mut Self {
        self.set_cmd(self.project.forge_bin())
    }

    /// Resets the command to the default `cast` command.
    pub fn cast_fuse(&mut self) -> &mut Self {
        self.set_cmd(self.project.cast_bin())
    }

    /// Sets the current working directory.
    pub fn set_current_dir(&mut self, p: impl AsRef<Path>) {
        drop(self.current_dir_lock.take());
        let lock = CURRENT_DIR_LOCK.lock();
        self.current_dir_lock = Some(lock);
        let p = p.as_ref();
        pretty_err(p, std::env::set_current_dir(p));
    }

    /// Add an argument to pass to the command.
    pub fn arg<A: AsRef<OsStr>>(&mut self, arg: A) -> &mut Self {
        self.cmd.arg(arg);
        self
    }

    /// Add any number of arguments to the command.
    pub fn args<I, A>(&mut self, args: I) -> &mut Self
    where
        I: IntoIterator<Item = A>,
        A: AsRef<OsStr>,
    {
        self.cmd.args(args);
        self
    }

    pub fn stdin(&mut self, fun: impl FnOnce(ChildStdin) + 'static) -> &mut Self {
        self.stdin_fun = Some(Box::new(fun));
        self
    }

    /// Convenience function to add `--root project.root()` argument
    pub fn root_arg(&mut self) -> &mut Self {
        let root = self.project.root().to_path_buf();
        self.arg("--root").arg(root)
    }

    /// Set the environment variable `k` to value `v` for the command.
    pub fn env(&mut self, k: impl AsRef<OsStr>, v: impl AsRef<OsStr>) {
        self.cmd.env(k, v);
    }

    /// Set the environment variable `k` to value `v` for the command.
    pub fn envs<I, K, V>(&mut self, envs: I)
    where
        I: IntoIterator<Item = (K, V)>,
        K: AsRef<OsStr>,
        V: AsRef<OsStr>,
    {
        self.cmd.envs(envs);
    }

    /// Unsets the environment variable `k` for the command.
    pub fn unset_env(&mut self, k: impl AsRef<OsStr>) {
        self.cmd.env_remove(k);
    }

    /// Set the working directory for this command.
    ///
    /// Note that this does not need to be called normally, since the creation
    /// of this TestCommand causes its working directory to be set to the
    /// test's directory automatically.
    pub fn current_dir<P: AsRef<Path>>(&mut self, dir: P) -> &mut Self {
        self.cmd.current_dir(dir);
        self
    }

    /// Returns the `Config` as spit out by `forge config`
    #[track_caller]
    pub fn config(&mut self) -> Config {
        self.cmd.args(["config", "--json"]);
        let output = self.output();
        let c = lossy_string(&output.stdout);
        let config = serde_json::from_str(c.as_ref()).unwrap();
        self.forge_fuse();
        config
    }

    /// Runs `git init` inside the project's dir
    #[track_caller]
    pub fn git_init(&self) -> Output {
        let mut cmd = Command::new("git");
        cmd.arg("init").current_dir(self.project.root());
        let output = cmd.output().unwrap();
        self.ensure_success(&output).unwrap();
        output
    }

    /// Returns a new [Command] that is inside the current project dir
    pub fn cmd_in_current_dir(&self, program: &str) -> Command {
        let mut cmd = Command::new(program);
        cmd.current_dir(self.project.root());
        cmd
    }

    /// Runs `git add .` inside the project's dir
    #[track_caller]
    pub fn git_add(&self) -> Result<()> {
        let mut cmd = self.cmd_in_current_dir("git");
        cmd.arg("add").arg(".");
        let output = cmd.output()?;
        self.ensure_success(&output)
    }

    /// Runs `git commit .` inside the project's dir
    #[track_caller]
    pub fn git_commit(&self, msg: &str) -> Result<()> {
        let mut cmd = self.cmd_in_current_dir("git");
        cmd.arg("commit").arg("-m").arg(msg);
        let output = cmd.output()?;
        self.ensure_success(&output)
    }

    /// Executes the command and returns the `(stdout, stderr)` of the output as lossy `String`s.
    ///
    /// Expects the command to be successful.
    #[track_caller]
    pub fn output_lossy(&mut self) -> (String, String) {
        let output = self.output();
        (lossy_string(&output.stdout), lossy_string(&output.stderr))
    }

    /// Executes the command and returns the `(stdout, stderr)` of the output as lossy `String`s.
    ///
    /// Does not expect the command to be successful.
    #[track_caller]
    pub fn unchecked_output_lossy(&mut self) -> (String, String) {
        let output = self.unchecked_output();
        (lossy_string(&output.stdout), lossy_string(&output.stderr))
    }

    /// Executes the command and returns the stderr as lossy `String`.
    ///
    /// **Note**: This function checks whether the command was successful.
    #[track_caller]
    pub fn stdout_lossy(&mut self) -> String {
        lossy_string(&self.output().stdout)
    }

    /// Executes the command and returns the stderr as lossy `String`.
    ///
    /// **Note**: This function does **not** check whether the command was successful.
    #[track_caller]
    pub fn stderr_lossy(&mut self) -> String {
        lossy_string(&self.unchecked_output().stderr)
    }

    /// Returns the output but does not expect that the command was successful
    #[track_caller]
    pub fn unchecked_output(&mut self) -> Output {
        self.execute()
    }

    /// Gets the output of a command. If the command failed, then this panics.
    #[track_caller]
    pub fn output(&mut self) -> Output {
        let output = self.execute();
        self.ensure_success(&output).unwrap();
        output
    }

    /// Runs the command and asserts that it resulted in success
    #[track_caller]
    pub fn assert_success(&mut self) -> OutputAssert {
        self.assert().success()
    }

    /// Executes command, applies stdin function and returns output
    #[track_caller]
    pub fn execute(&mut self) -> Output {
        self.try_execute().unwrap()
    }

    #[track_caller]
    pub fn try_execute(&mut self) -> std::io::Result<Output> {
        eprintln!("executing {:?}", self.cmd);
        let mut child =
            self.cmd.stdout(Stdio::piped()).stderr(Stdio::piped()).stdin(Stdio::piped()).spawn()?;
        if let Some(fun) = self.stdin_fun.take() {
            fun(child.stdin.take().unwrap());
        }
        child.wait_with_output()
    }

    /// Executes command and expects an successful result
    #[track_caller]
    pub fn ensure_execute_success(&mut self) -> Result<Output> {
        let out = self.try_execute()?;
        self.ensure_success(&out)?;
        Ok(out)
    }

    /// Runs the command and prints its output
    /// You have to pass --nocapture to cargo test or the print won't be displayed.
    /// The full command would be: cargo test -- --nocapture
    #[track_caller]
    pub fn print_output(&mut self) {
        let output = self.execute();
        println!("stdout:\n{}", lossy_string(&output.stdout));
        println!("\nstderr:\n{}", lossy_string(&output.stderr));
    }

    /// Writes the content of the output to new fixture files
    #[track_caller]
    pub fn write_fixtures(&mut self, name: impl AsRef<Path>) {
        let name = name.as_ref();
        if let Some(parent) = name.parent() {
            fs::create_dir_all(parent).unwrap();
        }
        let output = self.execute();
        fs::write(format!("{}.stdout", name.display()), &output.stdout).unwrap();
        fs::write(format!("{}.stderr", name.display()), &output.stderr).unwrap();
    }

    /// Runs the command and asserts that it **failed** (resulted in an error exit code).
    #[track_caller]
    pub fn assert_err(&mut self) {
        let out = self.execute();
        if out.status.success() {
            self.make_panic(&out, true);
        }
    }

    /// Runs the command and asserts that it **failed** and something was printed to stderr.
    #[track_caller]
    pub fn assert_non_empty_stderr(&mut self) {
        let out = self.execute();
        if out.status.success() || out.stderr.is_empty() {
            self.make_panic(&out, true);
        }
    }

    /// Runs the command and asserts that it **succeeded** and something was printed to stdout.
    #[track_caller]
    pub fn assert_non_empty_stdout(&mut self) {
        let out = self.execute();
        if !out.status.success() || out.stdout.is_empty() {
            self.make_panic(&out, false);
        }
    }

    /// Runs the command and asserts that it **failed** nothing was printed to stdout.
    #[track_caller]
    pub fn assert_empty_stdout(&mut self) {
        let out = self.execute();
        if !out.status.success() || !out.stderr.is_empty() {
            self.make_panic(&out, true);
        }
    }

    #[track_caller]
    pub fn ensure_success(&self, out: &Output) -> Result<()> {
        if out.status.success() {
            Ok(())
        } else {
            Err(self.make_error(out, false))
        }
    }

    #[track_caller]
    fn make_panic(&self, out: &Output, expected_fail: bool) -> ! {
        panic!("{}", self.make_error_message(out, expected_fail))
    }

    #[track_caller]
    fn make_error(&self, out: &Output, expected_fail: bool) -> eyre::Report {
        eyre::eyre!("{}", self.make_error_message(out, expected_fail))
    }

    pub fn make_error_message(&self, out: &Output, expected_fail: bool) -> String {
        let msg = if expected_fail {
            "expected failure but command succeeded!"
        } else {
            "command failed but expected success!"
        };
        format!(
            "\
--- {:?} ---
{msg}

status: {}

paths:
{}

stdout:
{}

stderr:
{}",
            self.cmd,
            out.status,
            self.project.inner.paths(),
            lossy_string(&out.stdout),
            lossy_string(&out.stderr),
        )
    }

    pub fn assert(&mut self) -> OutputAssert {
        OutputAssert::new(self.execute())
    }
}

/// Extension trait for [`Output`].
///
/// These function will read the path's content and assert that the process' output matches the
/// fixture. Since `forge` commands may emit colorized output depending on whether the current
/// terminal is tty, the path argument can be wrapped in [tty_fixture_path()]
pub trait OutputExt {
    /// Ensure the command wrote the expected data to `stdout`.
    fn stdout_matches_content(&self, expected: &str);

    /// Ensure the command wrote the expected data to `stdout`.
    fn stdout_matches_path(&self, expected_path: impl AsRef<Path>);

    /// Ensure the command wrote the expected data to `stderr`.
    fn stderr_matches_path(&self, expected_path: impl AsRef<Path>);

    /// Returns the stderr as lossy string
    fn stderr_lossy(&self) -> String;

    /// Returns the stdout as lossy string
    fn stdout_lossy(&self) -> String;
}

/// Patterns to remove from fixtures before comparing output
///
/// This should strip everything that can vary from run to run, like elapsed time, file paths
static IGNORE_IN_FIXTURES: Lazy<Regex> = Lazy::new(|| {
    let re = &[
        // solc version
        r" ?Solc(?: version)? \d+.\d+.\d+",
        r" with(?: Solc)? \d+.\d+.\d+",
        // solc runs
        r"runs: \d+, μ: \d+, ~: \d+",
        // elapsed time
        r"(?:finished)? ?in .*?s(?: \(.*?s CPU time\))?",
        // file paths
        r"-->.*\.sol",
        r"Location(.|\n)*\.rs(.|\n)*Backtrace",
        // other
        r"Transaction hash: 0x[0-9A-Fa-f]{64}",
    ];
    Regex::new(&format!("({})", re.join("|"))).unwrap()
});

pub fn normalize_output(s: &str) -> String {
    let s = s.replace("\r\n", "\n").replace('\\', "/");
    IGNORE_IN_FIXTURES.replace_all(&s, "").into_owned()
}

impl OutputExt for Output {
    #[track_caller]
    fn stdout_matches_content(&self, expected: &str) {
        let out = lossy_string(&self.stdout);
        similar_asserts::assert_eq!(normalize_output(&out), normalize_output(expected));
    }

    #[track_caller]
    fn stdout_matches_path(&self, expected_path: impl AsRef<Path>) {
        let expected = fs::read_to_string(expected_path).unwrap();
        self.stdout_matches_content(&expected);
    }

    #[track_caller]
    fn stderr_matches_path(&self, expected_path: impl AsRef<Path>) {
        let expected = fs::read_to_string(expected_path).unwrap();
        let err = lossy_string(&self.stderr);
        similar_asserts::assert_eq!(normalize_output(&err), normalize_output(&expected));
<<<<<<< HEAD
=======
    }

    fn stderr_lossy(&self) -> String {
        lossy_string(&self.stderr)
    }

    fn stdout_lossy(&self) -> String {
        lossy_string(&self.stdout)
>>>>>>> 62cdea8f
    }
}

/// Returns the fixture path depending on whether the current terminal is tty
///
/// This is useful in combination with [OutputExt]
pub fn tty_fixture_path(path: impl AsRef<Path>) -> PathBuf {
    let path = path.as_ref();
    if *IS_TTY {
        return if let Some(ext) = path.extension().and_then(|s| s.to_str()) {
            path.with_extension(format!("tty.{ext}"))
        } else {
            path.with_extension("tty")
        }
    }
    path.to_path_buf()
}

/// Return a recursive listing of all files and directories in the given
/// directory. This is useful for debugging transient and odd failures in
/// integration tests.
pub fn dir_list<P: AsRef<Path>>(dir: P) -> Vec<String> {
    walkdir::WalkDir::new(dir)
        .follow_links(true)
        .into_iter()
        .map(|result| result.unwrap().path().to_string_lossy().into_owned())
        .collect()
}

fn lossy_string(bytes: &[u8]) -> String {
    String::from_utf8_lossy(bytes).replace("\r\n", "\n")
}

#[cfg(test)]
mod tests {
    use super::*;

    #[test]
    fn tty_path_works() {
        let path = "tests/fixture/test.stdout";
        if *IS_TTY {
            assert_eq!(tty_fixture_path(path), PathBuf::from("tests/fixture/test.tty.stdout"));
        } else {
            assert_eq!(tty_fixture_path(path), PathBuf::from(path));
        }
    }

    #[test]
    fn fixture_regex_matches() {
        assert!(IGNORE_IN_FIXTURES.is_match(
            r"
Location:
   [35mcli/src/compile.rs[0m:[35m151[0m

Backtrace omitted.
        "
        ));
    }
}<|MERGE_RESOLUTION|>--- conflicted
+++ resolved
@@ -1,10 +1,6 @@
 use crate::init_tracing;
 use eyre::{Result, WrapErr};
 use foundry_compilers::{
-<<<<<<< HEAD
-    artifacts::Settings,
-=======
->>>>>>> 62cdea8f
     cache::CompilerCache,
     compilers::multi::MultiCompiler,
     error::Result as SolcResult,
@@ -246,28 +242,6 @@
 
         // Release the read lock and acquire a write lock, initializing the lock file.
         _read = None;
-<<<<<<< HEAD
-
-        let mut write = lock.write().unwrap();
-
-        let mut data = String::new();
-        write.read_to_string(&mut data).unwrap();
-
-        if data != "1" {
-            // Initialize and build.
-            let (prj, mut cmd) = setup_forge("template", foundry_compilers::PathStyle::Dapptools);
-            eprintln!("- initializing template dir in {}", prj.root().display());
-
-            cmd.args(["init", "--force"]).assert_success();
-            cmd.forge_fuse().args(["build", "--use", SOLC_VERSION]).assert_success();
-
-            // Remove the existing template, if any.
-            let _ = fs::remove_dir_all(tpath);
-
-            // Copy the template to the global template path.
-            pretty_err(tpath, copy_dir(prj.root(), tpath));
-
-=======
 
         let mut write = lock.write().unwrap();
 
@@ -296,7 +270,6 @@
             // Copy the template to the global template path.
             pretty_err(tpath, copy_dir(prj.root(), tpath));
 
->>>>>>> 62cdea8f
             // Update lockfile to mark that template is initialized.
             write.set_len(0).unwrap();
             write.seek(std::io::SeekFrom::Start(0)).unwrap();
@@ -574,11 +547,7 @@
     #[track_caller]
     pub fn assert_create_dirs_exists(&self) {
         self.paths().create_all().unwrap_or_else(|_| panic!("Failed to create project paths"));
-<<<<<<< HEAD
-        CompilerCache::<Settings>::default()
-=======
         CompilerCache::<SolcSettings>::default()
->>>>>>> 62cdea8f
             .write(&self.paths().cache)
             .expect("Failed to create cache");
         self.assert_all_paths_exist();
@@ -1159,8 +1128,6 @@
         let expected = fs::read_to_string(expected_path).unwrap();
         let err = lossy_string(&self.stderr);
         similar_asserts::assert_eq!(normalize_output(&err), normalize_output(&expected));
-<<<<<<< HEAD
-=======
     }
 
     fn stderr_lossy(&self) -> String {
@@ -1169,7 +1136,6 @@
 
     fn stdout_lossy(&self) -> String {
         lossy_string(&self.stdout)
->>>>>>> 62cdea8f
     }
 }
 
