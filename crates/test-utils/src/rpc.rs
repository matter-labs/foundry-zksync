--- conflicted
+++ resolved
@@ -1,17 +1,10 @@
 //! RPC API keys utilities.
 
 use foundry_config::{
-<<<<<<< HEAD
-    NamedChain,
-    NamedChain::{
-        Arbitrum, Base, BinanceSmartChainTestnet, Celo, Mainnet, Optimism, Polygon, Sepolia,
-    },
-=======
     NamedChain::{
         self, Arbitrum, Base, BinanceSmartChainTestnet, Celo, Mainnet, Optimism, Polygon, Sepolia,
     },
     RpcEndpointUrl, RpcEndpoints,
->>>>>>> 1a5de245
 };
 use rand::seq::SliceRandom;
 use std::sync::{
@@ -152,39 +145,16 @@
 
 /// Returns a URL that has access to archive state.
 fn next_archive_url(is_ws: bool) -> String {
-<<<<<<< HEAD
-    // First try to use ALCHEMY_API_KEY if it exists
-    if let Ok(alchemy_key) = std::env::var("ALCHEMY_API_KEY") {
-        let url = if is_ws {
-            format!("wss://eth-mainnet.g.alchemy.com/v2/{alchemy_key}")
-        } else {
-            format!("https://eth-mainnet.g.alchemy.com/v2/{alchemy_key}")
-        };
-        eprintln!("--- next_archive_url(is_ws={is_ws}) = using ALCHEMY_API_KEY ---");
-        return url;
-    }
-
-    // Fall back to existing logic (updated to use upstream pattern)
-    let domain = next(if is_ws { &WS_ARCHIVE_DOMAINS } else { &HTTP_ARCHIVE_DOMAINS });
-    let url = if is_ws { format!("wss://{domain}") } else { format!("https://{domain}") };
-    test_debug!("next_archive_url(is_ws={is_ws}) = {url}");
-=======
     let domain = if is_ws { &WS_ARCHIVE_DOMAINS } else { &HTTP_ARCHIVE_DOMAINS }.next();
     let url = if is_ws { format!("wss://{domain}") } else { format!("https://{domain}") };
     test_debug!("next_archive_url(is_ws={is_ws}) = {}", debug_url(&url));
->>>>>>> 1a5de245
     url
 }
 
 /// Returns the next etherscan api key.
 pub fn next_etherscan_api_key() -> String {
-<<<<<<< HEAD
-    let key = next(&ETHERSCAN_KEYS).to_string();
-    test_debug!("next_etherscan_api_key() = {key}");
-=======
     let key = ETHERSCAN_KEYS.next().to_string();
     test_debug!("next_etherscan_api_key() = {}...", &key[..6]);
->>>>>>> 1a5de245
     key
 }
 
@@ -215,60 +185,6 @@
     let domain = if reth_works && matches!(chain, Mainnet) {
         *(if is_ws { &WS_DOMAINS } else { &HTTP_DOMAINS }).next()
     } else {
-<<<<<<< HEAD
-        &{
-            // Try Alchemy API Key from environment first for non-Mainnet chains
-            if let Ok(alchemy_key) = std::env::var("ALCHEMY_API_KEY") {
-                let subdomain_prefix = match chain {
-                    Optimism => Some("opt-mainnet"),
-                    Arbitrum => Some("arb-mainnet"),
-                    Polygon => Some("polygon-mainnet"),
-                    Sepolia => Some("eth-sepolia"),
-                    _ => None, // Only use Alchemy for configured chains
-                };
-                if let Some(subdomain_prefix) = subdomain_prefix {
-                    eprintln!("--- Using ALCHEMY_API_KEY env var for chain: {chain} ---");
-                    // Note: Key is leaked to get 'static str, matching previous pattern
-                    let key_ref: &'static str = Box::leak(alchemy_key.into_boxed_str());
-                    let host = format!("{subdomain_prefix}.g.alchemy.com");
-                    // Return the fully constructed Alchemy URL directly
-                    let url = if is_ws {
-                        format!("wss://{host}/v2/{key_ref}")
-                    } else {
-                        format!("https://{host}/v2/{key_ref}")
-                    };
-                    eprintln!("--- next_url(is_ws={is_ws}, chain={chain:?}) = {url} ---");
-                    return url;
-                } else {
-                    eprintln!(
-                        "--- ALCHEMY_API_KEY found, but chain {chain} not configured. Falling back. ---"
-                    );
-                }
-            } else {
-                eprintln!("--- ALCHEMY_API_KEY not found. Falling back. ---");
-            }
-
-            // DRPC for other networks used in tests (updated to use upstream pattern)
-            let key = next(&DRPC_KEYS);
-
-            let network = match chain {
-                Mainnet => "ethereum",
-                Arbitrum => "arbitrum",
-                Polygon => "polygon",
-                Sepolia => "sepolia",
-                // Keep existing behavior for unspecified chains
-                _ => "",
-            };
-            format!("lb.drpc.org/ogrpc?network={network}&dkey={key}")
-        }
-    };
-
-    // This part constructs the final URL only if the Alchemy check didn't return early
-    let url = if is_ws { format!("wss://{domain}") } else { format!("https://{domain}") };
-
-    test_debug!("next_url(is_ws={is_ws}, chain={chain:?}) = {url}");
-    url
-=======
         // DRPC for other networks used in tests.
         let key = DRPC_KEYS.next();
         let network = match chain {
@@ -293,7 +209,6 @@
         host = url.host_str().unwrap(),
         path = url.path().get(..8).unwrap_or(url.path()),
     )
->>>>>>> 1a5de245
 }
 
 #[cfg(test)]
