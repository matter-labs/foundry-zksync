--- conflicted
+++ resolved
@@ -35,41 +35,6 @@
 // Note(zk): We try using the env variable if present to avoid rate limiting issues from Foundry
 // upstream
 static ALCHEMY_KEYS: LazyLock<Vec<&'static str>> = LazyLock::new(|| {
-<<<<<<< HEAD
-    let mut keys = if let Ok(key) = env::var("ALCHEMY_API_KEY") {
-        vec![Box::leak(key.into_boxed_str()) as &'static str]
-    } else {
-        vec![
-            // "ib1f4u1ojm-9lJJypwkeZeG-75TJRB7O",
-            // "7mTtk6IW4DwroGnKmG_bOWri2hyaGYhX",
-            // "GL4M0hfzSYGU5e1_t804HoUDOObWP-FA",
-            // "WV407BEiBmjNJfKo9Uo_55u0z0ITyCOX",
-            // "Ge56dH9siMF4T0whP99sQXOcr2mFs8wZ",
-            "QC55XC151AgkS3FNtWvz9VZGeu9Xd9lb",
-            "pwc5rmJhrdoaSEfimoKEmsvOjKSmPDrP",
-            "A5sZ85MIr4SzCMkT0zXh2eeamGIq3vGL",
-            "9VWGraLx0tMiSWx05WH-ywgSVmMxs66W",
-            // "U4hsGWgl9lBM1j3jhSgJ4gbjHg2jRwKy",
-            // "K-uNlqYoYCO9cdBHcifwCDAcEjDy1UHL",
-            // "GWdgwabOE2XfBdLp_gIq-q6QHa7DSoag",
-            // "Uz0cF5HCXFtpZlvd9NR7kHxfB_Wdpsx7",
-            // "wWZMf1SOu9lT1GNIJHOX-5WL1MiYXycT",
-            // "HACxy4wNUoD-oLlCq_v5LG0bclLc_DRL",
-            // "_kCjfMjYo8x0rOm6YzmvSI0Qk-c8SO5I",
-            // "kD-M-g5TKb957S3bbOXxXPeMUxm1uTuU",
-            // "jQqqfTOQN_7A6gQEjzRYpVwXzxEBN9aj",
-            // "jGiK5vwDfC3F4r0bqukm-W2GqgdrxdSr",
-            // "Reoz-NZSjWczcAQOeVTz_Ejukb8mAton",
-            // "-DQx9U-heCeTgYsAXwaTurmGytc-0mbR",
-            // "sDNCLu_e99YZRkbWlVHiuM3BQ5uxYCZU",
-            // "M6lfpxTBrywHOvKXOS4yb7cTTpa25ZQ9",
-            // "UK8U_ogrbYB4lQFTGJHHDrbiS4UPnac6",
-            "Lc7oIGYeL_QvInzI0Wiu_pOZZDEKBrdf",
-            // "UVatYU2Ax0rX6bDiqddeTRDdcCxzdpoE",
-            "bVjX9v-FpmUhf5R_oHIgwJx2kXvYPRbx",
-        ]
-    };
-=======
     let mut keys = vec![
         "ib1f4u1ojm-9lJJypwkeZeG-75TJRB7O",
         "7mTtk6IW4DwroGnKmG_bOWri2hyaGYhX",
@@ -99,7 +64,6 @@
         // "UVatYU2Ax0rX6bDiqddeTRDdcCxzdpoE",
         // "bVjX9v-FpmUhf5R_oHIgwJx2kXvYPRbx",
     ];
->>>>>>> 1c185d1b
     keys.shuffle(&mut rand::thread_rng());
     keys
 });
