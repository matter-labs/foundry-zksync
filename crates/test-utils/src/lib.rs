--- conflicted
+++ resolved
@@ -33,14 +33,11 @@
 
 pub mod ui_runner;
 
-<<<<<<< HEAD
-=======
 // TODO(zk): remove once anvil supports zksync node
 mod zksync;
 pub use httptest;
 pub use zksync::{Fork, MockServer, RpcRequest, ZkSyncNode};
 
->>>>>>> 6aa835bd
 // re-exports for convenience
 pub use foundry_compilers;
 
