//! # foundry-test-utils
//!
//! Internal Foundry testing utilities.

#![cfg_attr(not(test), warn(unused_crate_dependencies))]
#![cfg_attr(docsrs, feature(doc_cfg, doc_auto_cfg))]
// Shouldn't use sh_* macros here, as they don't get captured by the test runner.
#![allow(clippy::disallowed_macros)]

#[macro_use]
extern crate tracing;

// See /Cargo.toml.
use idna_adapter as _;
use zip_extract as _;

// Macros useful for testing.
mod macros;

pub mod rpc;

pub mod fd_lock;

mod filter;
pub use filter::Filter;

// Utilities for making it easier to handle tests.
pub mod util;
pub use util::{TestCommand, TestProject};

mod script;
pub use script::{ScriptOutcome, ScriptTester};

<<<<<<< HEAD
pub mod ui_runner;
=======
// TODO(zk): remove once anvil supports zksync node
mod zksync;
pub use httptest;
pub use zksync::{Fork, MockServer, RpcRequest, ZkSyncNode};
>>>>>>> 68ed2abb

// re-exports for convenience
pub use foundry_compilers;

pub use snapbox::{self, assert_data_eq, file, str};

/// Initializes tracing for tests.
pub fn init_tracing() {
    let _ = tracing_subscriber::FmtSubscriber::builder()
        .with_env_filter(tracing_subscriber::EnvFilter::from_default_env())
        .try_init();
}<|MERGE_RESOLUTION|>--- conflicted
+++ resolved
@@ -31,14 +31,12 @@
 mod script;
 pub use script::{ScriptOutcome, ScriptTester};
 
-<<<<<<< HEAD
 pub mod ui_runner;
-=======
+
 // TODO(zk): remove once anvil supports zksync node
 mod zksync;
 pub use httptest;
 pub use zksync::{Fork, MockServer, RpcRequest, ZkSyncNode};
->>>>>>> 68ed2abb
 
 // re-exports for convenience
 pub use foundry_compilers;
