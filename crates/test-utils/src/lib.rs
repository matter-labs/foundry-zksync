//! # foundry-test-utils
//!
//! Internal Foundry testing utilities.

#![cfg_attr(not(test), warn(unused_crate_dependencies))]
#![cfg_attr(docsrs, feature(doc_cfg))]
// Shouldn't use sh_* macros here, as they don't get captured by the test runner.
#![allow(clippy::disallowed_macros)]

#[macro_use]
extern crate tracing;

// Macros useful for testing.
#[macro_use]
mod macros;

pub mod rpc;

pub mod fd_lock;

mod filter;
pub use filter::Filter;

// Utilities for making it easier to handle tests.
pub mod util;
pub use util::{TestCommand, TestProject};

mod script;
pub use script::{ScriptOutcome, ScriptTester};

pub mod ui_runner;

// TODO(zk): remove once anvil supports zksync node
mod zksync;
pub use httptest;
pub use zksync::{Fork, MockServer, RpcRequest, ZkSyncNode};

// re-exports for convenience
pub use foundry_compilers;

pub use snapbox::{self, assert_data_eq, file, str};

/// Initializes tracing for tests.
pub fn init_tracing() {
    use std::sync::Once;
    static ONCE: Once = Once::new();
    ONCE.call_once(|| {
        if std::env::var_os("RUST_BACKTRACE").is_none() {
            unsafe { std::env::set_var("RUST_BACKTRACE", "1") };
        }
        let _ = tracing_subscriber::FmtSubscriber::builder()
            .with_env_filter(env_filter())
            .with_test_writer()
            .try_init();
        let _ = ui_test::color_eyre::install();
    });
}

fn env_filter() -> tracing_subscriber::EnvFilter {
    const DEFAULT_DIRECTIVES: &[&str] = &include!("../../cli/src/utils/default_directives.txt");
    let mut filter = tracing_subscriber::EnvFilter::builder()
        .with_default_directive("foundry_test_utils=debug".parse().unwrap())
        .from_env_lossy();
    for &directive in DEFAULT_DIRECTIVES {
        filter = filter.add_directive(directive.parse().unwrap());
    }
    filter
}

pub fn test_debug(args: std::fmt::Arguments<'_>) {
    init_tracing();
    debug!("{args}");
<<<<<<< HEAD
=======
}

pub fn test_trace(args: std::fmt::Arguments<'_>) {
    init_tracing();
    trace!("{args}");
>>>>>>> 1a5de245
}<|MERGE_RESOLUTION|>--- conflicted
+++ resolved
@@ -70,12 +70,9 @@
 pub fn test_debug(args: std::fmt::Arguments<'_>) {
     init_tracing();
     debug!("{args}");
-<<<<<<< HEAD
-=======
 }
 
 pub fn test_trace(args: std::fmt::Arguments<'_>) {
     init_tracing();
     trace!("{args}");
->>>>>>> 1a5de245
 }