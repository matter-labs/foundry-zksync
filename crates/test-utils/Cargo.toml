[package]
name = "foundry-test-utils"
description = "Foundry testing utilities"
publish = false

version.workspace = true
edition.workspace = true
rust-version.workspace = true
authors.workspace = true
license.workspace = true
homepage.workspace = true
repository.workspace = true

[lints]
workspace = true

[dependencies]
foundry-common.workspace = true
foundry-compilers = { workspace = true, features = ["project-util"] }
foundry-config.workspace = true

alloy-primitives.workspace = true
alloy-provider.workspace = true

eyre.workspace = true
futures.workspace = true
fd-lock = "4.0"
parking_lot.workspace = true
regex.workspace = true
serde.workspace = true
serde_json.workspace = true
tracing.workspace = true
tracing-subscriber = { workspace = true, features = ["env-filter"] }
rand.workspace = true
snapbox = { version = "0.6", features = ["json", "regex", "term-svg"] }
tokio.workspace = true
tempfile.workspace = true
<<<<<<< HEAD
ui_test = "0.29.2"
httptest.workspace = true
tower-http = { version = "0.6.2", features = ["cors"] }
anyhow = "1.0"

# zk
zksync_types.workspace = true
zksync_telemetry.workspace = true
anvil_zksync_core.workspace = true
anvil_zksync_common.workspace = true
anvil_zksync_api_server.workspace = true
anvil_zksync_config.workspace = true
anvil_zksync_l1_sidecar.workspace = true
=======
ui_test = "0.30.2"
>>>>>>> aa382a78

# Pinned dependencies. See /Cargo.toml.
[target.'cfg(any())'.dependencies]
idna_adapter.workspace = true

[dev-dependencies]
tokio.workspace = true
foundry-block-explorers.workspace = true<|MERGE_RESOLUTION|>--- conflicted
+++ resolved
@@ -35,8 +35,7 @@
 snapbox = { version = "0.6", features = ["json", "regex", "term-svg"] }
 tokio.workspace = true
 tempfile.workspace = true
-<<<<<<< HEAD
-ui_test = "0.29.2"
+ui_test = "0.30.2"
 httptest.workspace = true
 tower-http = { version = "0.6.2", features = ["cors"] }
 anyhow = "1.0"
@@ -49,9 +48,6 @@
 anvil_zksync_api_server.workspace = true
 anvil_zksync_config.workspace = true
 anvil_zksync_l1_sidecar.workspace = true
-=======
-ui_test = "0.30.2"
->>>>>>> aa382a78
 
 # Pinned dependencies. See /Cargo.toml.
 [target.'cfg(any())'.dependencies]
