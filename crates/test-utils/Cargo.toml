[package]
name = "foundry-test-utils"
description = "Foundry testing utilities"
publish = false

version.workspace = true
edition.workspace = true
rust-version.workspace = true
authors.workspace = true
license.workspace = true
homepage.workspace = true
repository.workspace = true

[lints]
workspace = true

[dependencies]
foundry-common.workspace = true
foundry-compilers = { workspace = true, features = ["project-util"] }
foundry-config.workspace = true

alloy-primitives.workspace = true
alloy-provider.workspace = true

eyre.workspace = true
futures.workspace = true
fd-lock = "4.0"
parking_lot.workspace = true
regex.workspace = true
serde.workspace = true
serde_json.workspace = true
tracing.workspace = true
tracing-subscriber = { workspace = true, features = ["env-filter"] }
rand.workspace = true
<<<<<<< HEAD
snapbox = { version = "0.6", features = ["json", "regex", "term-svg"] }
tokio.workspace = true
tempfile.workspace = true
ui_test = "0.30.2"
httptest.workspace = true
tower-http = { version = "0.6.2", features = ["cors"] }
anyhow = "1.0"

# zk
zksync_types.workspace = true
zksync_telemetry.workspace = true
anvil_zksync_core.workspace = true
anvil_zksync_common.workspace = true
anvil_zksync_api_server.workspace = true
anvil_zksync_config.workspace = true
anvil_zksync_l1_sidecar.workspace = true
=======
snapbox.workspace = true
tempfile.workspace = true
ui_test = "0.30.2"
reqwest.workspace = true
svm.workspace = true
>>>>>>> f891afd5

# Pinned dependencies. See /Cargo.toml.
[target.'cfg(any())'.dependencies]
idna_adapter.workspace = true

[dev-dependencies]
tokio.workspace = true
foundry-block-explorers.workspace = true<|MERGE_RESOLUTION|>--- conflicted
+++ resolved
@@ -32,7 +32,6 @@
 tracing.workspace = true
 tracing-subscriber = { workspace = true, features = ["env-filter"] }
 rand.workspace = true
-<<<<<<< HEAD
 snapbox = { version = "0.6", features = ["json", "regex", "term-svg"] }
 tokio.workspace = true
 tempfile.workspace = true
@@ -40,6 +39,8 @@
 httptest.workspace = true
 tower-http = { version = "0.6.2", features = ["cors"] }
 anyhow = "1.0"
+reqwest.workspace = true
+svm.workspace = true
 
 # zk
 zksync_types.workspace = true
@@ -49,13 +50,6 @@
 anvil_zksync_api_server.workspace = true
 anvil_zksync_config.workspace = true
 anvil_zksync_l1_sidecar.workspace = true
-=======
-snapbox.workspace = true
-tempfile.workspace = true
-ui_test = "0.30.2"
-reqwest.workspace = true
-svm.workspace = true
->>>>>>> f891afd5
 
 # Pinned dependencies. See /Cargo.toml.
 [target.'cfg(any())'.dependencies]
