[package]
name = "foundry-test-utils"
description = "Foundry testing utilities"
publish = false

version.workspace = true
edition.workspace = true
rust-version.workspace = true
authors.workspace = true
license.workspace = true
homepage.workspace = true
repository.workspace = true

[lints]
workspace = true

[dependencies]
foundry-common.workspace = true
foundry-compilers = { workspace = true, features = ["project-util"] }
foundry-config.workspace = true

alloy-primitives.workspace = true
alloy-provider.workspace = true

eyre.workspace = true
fd-lock = "4.0"
parking_lot.workspace = true
regex.workspace = true
serde_json.workspace = true
tracing.workspace = true
tracing-subscriber = { workspace = true, features = ["env-filter"] }
rand.workspace = true
<<<<<<< HEAD
snapbox = { version = "0.6", features = ["json", "regex"] }
tokio.workspace = true
=======
snapbox = { version = "0.6", features = ["json", "regex", "term-svg"] }
>>>>>>> 9f11e6df
tempfile.workspace = true
tower-http = { version = "0.6.2", features = ["cors"] }

# zk
zksync_types.workspace = true
anvil_zksync_core.workspace = true
anvil_zksync_api_server.workspace = true
anvil_zksync_config.workspace = true

[dev-dependencies]
tokio.workspace = true
foundry-block-explorers.workspace = true

[features]
# feature for integration tests that test external projects
external-integration-tests = []<|MERGE_RESOLUTION|>--- conflicted
+++ resolved
@@ -30,12 +30,7 @@
 tracing.workspace = true
 tracing-subscriber = { workspace = true, features = ["env-filter"] }
 rand.workspace = true
-<<<<<<< HEAD
-snapbox = { version = "0.6", features = ["json", "regex"] }
-tokio.workspace = true
-=======
 snapbox = { version = "0.6", features = ["json", "regex", "term-svg"] }
->>>>>>> 9f11e6df
 tempfile.workspace = true
 tower-http = { version = "0.6.2", features = ["cors"] }
 
