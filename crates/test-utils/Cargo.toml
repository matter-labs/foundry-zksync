[package]
name = "foundry-test-utils"
description = "Foundry testing utilities"
publish = false

version.workspace = true
edition.workspace = true
rust-version.workspace = true
authors.workspace = true
license.workspace = true
homepage.workspace = true
repository.workspace = true

[lints]
workspace = true

[dependencies]
foundry-common.workspace = true
foundry-compilers = { workspace = true, features = ["project-util"] }
foundry-config.workspace = true

alloy-primitives.workspace = true
alloy-provider.workspace = true

eyre.workspace = true
futures.workspace = true
fd-lock = "4.0"
parking_lot.workspace = true
regex.workspace = true
serde.workspace = true
serde_json.workspace = true
tracing.workspace = true
tracing-subscriber = { workspace = true, features = ["env-filter"] }
rand.workspace = true
snapbox = { version = "0.6", features = ["json", "regex", "term-svg"] }
tokio.workspace = true
tempfile.workspace = true
<<<<<<< HEAD
ui_test = "0.29.2"
=======
httptest.workspace = true
tower-http = { version = "0.6.2", features = ["cors"] }
anyhow = "1.0"

# zk
zksync_types.workspace = true
zksync_telemetry.workspace = true
anvil_zksync_core.workspace = true
anvil_zksync_common.workspace = true
anvil_zksync_api_server.workspace = true
anvil_zksync_config.workspace = true
anvil_zksync_l1_sidecar.workspace = true
>>>>>>> 68ed2abb

## Pinned dependencies. See /Cargo.toml.
idna_adapter.workspace = true
zip-extract.workspace = true

[dev-dependencies]
tokio.workspace = true
foundry-block-explorers.workspace = true<|MERGE_RESOLUTION|>--- conflicted
+++ resolved
@@ -35,9 +35,7 @@
 snapbox = { version = "0.6", features = ["json", "regex", "term-svg"] }
 tokio.workspace = true
 tempfile.workspace = true
-<<<<<<< HEAD
 ui_test = "0.29.2"
-=======
 httptest.workspace = true
 tower-http = { version = "0.6.2", features = ["cors"] }
 anyhow = "1.0"
@@ -50,7 +48,6 @@
 anvil_zksync_api_server.workspace = true
 anvil_zksync_config.workspace = true
 anvil_zksync_l1_sidecar.workspace = true
->>>>>>> 68ed2abb
 
 ## Pinned dependencies. See /Cargo.toml.
 idna_adapter.workspace = true
