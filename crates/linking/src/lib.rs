--- conflicted
+++ resolved
@@ -330,7 +330,6 @@
         solc::{Solc, SolcCompiler},
     };
     use std::sync::OnceLock;
-<<<<<<< HEAD
 
     fn testdata() -> &'static Path {
         static CACHE: OnceLock<PathBuf> = OnceLock::new();
@@ -339,16 +338,6 @@
         })
     }
 
-=======
-
-    fn testdata() -> &'static Path {
-        static CACHE: OnceLock<PathBuf> = OnceLock::new();
-        CACHE.get_or_init(|| {
-            PathBuf::from(env!("CARGO_MANIFEST_DIR")).join("../../testdata").canonicalize().unwrap()
-        })
-    }
-
->>>>>>> 1a5de245
     #[must_use]
     struct LinkerTest {
         project: Project,
@@ -720,11 +709,7 @@
                     "default/linking/nested/Nested.t.sol:NestedLib",
                     &[(
                         "default/linking/nested/Nested.t.sol:Lib",
-<<<<<<< HEAD
-                        address!("0xddb1Cd2497000DAeA687CEa3dc34Af44084BEa74"),
-=======
                         address!("0x773253227cce756e50c3993ec6366b3ec27786f9"),
->>>>>>> 1a5de245
                     )],
                 )
                 .assert_dependencies(
@@ -734,20 +719,12 @@
                         // have the same address and nonce.
                         (
                             "default/linking/nested/Nested.t.sol:Lib",
-<<<<<<< HEAD
-                            Address::from_str("0xddb1Cd2497000DAeA687CEa3dc34Af44084BEa74")
-=======
                             Address::from_str("0x773253227cce756e50c3993ec6366b3ec27786f9")
->>>>>>> 1a5de245
                                 .unwrap(),
                         ),
                         (
                             "default/linking/nested/Nested.t.sol:NestedLib",
-<<<<<<< HEAD
-                            Address::from_str("0xfebE2F30641170642f317Ff6F644Cee60E7Ac369")
-=======
                             Address::from_str("0xac231df03403867b05d092c26fc91b6b83f4bebe")
->>>>>>> 1a5de245
                                 .unwrap(),
                         ),
                     ],
@@ -757,20 +734,12 @@
                     &[
                         (
                             "default/linking/nested/Nested.t.sol:Lib",
-<<<<<<< HEAD
-                            Address::from_str("0xddb1Cd2497000DAeA687CEa3dc34Af44084BEa74")
-=======
                             Address::from_str("0x773253227cce756e50c3993ec6366b3ec27786f9")
->>>>>>> 1a5de245
                                 .unwrap(),
                         ),
                         (
                             "default/linking/nested/Nested.t.sol:NestedLib",
-<<<<<<< HEAD
-                            Address::from_str("0xfebE2F30641170642f317Ff6F644Cee60E7Ac369")
-=======
                             Address::from_str("0xac231df03403867b05d092c26fc91b6b83f4bebe")
->>>>>>> 1a5de245
                                 .unwrap(),
                         ),
                     ],
