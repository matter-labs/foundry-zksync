--- conflicted
+++ resolved
@@ -196,12 +196,8 @@
 dictionary_weight = 80
 include_storage = true
 include_push_bytes = true
-<<<<<<< HEAD
-shrink_sequence = true
+shrink_run_limit = 5000
 no_zksync_reserved_addresses = true
-=======
-shrink_run_limit = 5000
->>>>>>> 4af6cfae
 
 [fmt]
 line_length = 100
