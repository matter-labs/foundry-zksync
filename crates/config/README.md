--- conflicted
+++ resolved
@@ -208,10 +208,7 @@
 include_storage = true
 include_push_bytes = true
 shrink_run_limit = 5000
-<<<<<<< HEAD
 no_zksync_reserved_addresses = true
-=======
->>>>>>> 62cdea8f
 
 [fmt]
 line_length = 100
