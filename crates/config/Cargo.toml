--- conflicted
+++ resolved
@@ -48,12 +48,9 @@
 walkdir.workspace = true
 yansi.workspace = true
 clap = { version = "4", features = ["derive"] }
-<<<<<<< HEAD
-=======
 
 # zksync
 foundry-zksync-compilers.workspace = true
->>>>>>> 6aa835bd
 
 [target.'cfg(target_os = "windows")'.dependencies]
 path-slash = "0.2"
