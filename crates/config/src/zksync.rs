--- conflicted
+++ resolved
@@ -176,9 +176,6 @@
     Ok(config.zksync.settings(libraries, config.evm_version, config.via_ir))
 }
 
-<<<<<<< HEAD
-/// Create a new ZKsync project
-=======
 /// Return the configured `zksolc` compiler
 ///
 /// If not `offline`, will install the default version automatically
@@ -203,8 +200,7 @@
     Ok(ZkSolcCompiler { zksolc, solc: config_solc_compiler(config)? })
 }
 
-/// Create a new zkSync project
->>>>>>> a9289fbb
+/// Create a new ZKsync project
 pub fn config_create_project(
     config: &Config,
     cached: bool,
