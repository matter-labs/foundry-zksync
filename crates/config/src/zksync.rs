use era_solc::standard_json::input::settings::{error_type::ErrorType, warning_type::WarningType};
use foundry_compilers::{
    artifacts::{EvmVersion, Libraries, Severity},
    error::SolcError,
    solc::{CliSettings, Solc, SolcCompiler, SolcLanguage},
    Project, ProjectBuilder, ProjectPathsConfig,
};
use foundry_zksync_compilers::{
    artifacts::output_selection::{FileOutputSelection, OutputSelection, OutputSelectionFlag},
    compilers::{
        artifact_output::zk::ZkArtifactOutput,
        zksolc::{
            get_solc_version_info,
            settings::{
                BytecodeHash, Codegen, Optimizer, OptimizerDetails, SettingsMetadata,
                ZkSolcSettings,
            },
            ZkSettings, ZkSolc, ZkSolcCompiler,
        },
    },
};
use semver::Version;
use serde::{Deserialize, Serialize};
use std::{collections::HashSet, path::PathBuf};

use crate::{Config, SkipBuildFilters, SolcReq};

/// Filename for zksync cache
pub const ZKSYNC_SOLIDITY_FILES_CACHE_FILENAME: &str = "zksync-solidity-files-cache.json";

/// Directory for zksync artifacts
pub const ZKSYNC_ARTIFACTS_DIR: &str = "zkout";

#[derive(Clone, Debug, PartialEq, Eq, Serialize, Deserialize)]
/// ZkSync configuration
pub struct ZkSyncConfig {
    /// Compile for zkVM
    pub compile: bool,

    /// Start VM in zkVM mode
    pub startup: bool,

    /// The zkSolc instance to use if any.
    pub zksolc: Option<SolcReq>,

    /// solc path to use along the zksolc compiler
    pub solc_path: Option<PathBuf>,

    /// Whether to include the metadata hash for zksolc compiled bytecode.
    pub bytecode_hash: Option<BytecodeHash>,

    /// Whether to try to recompile with -Oz if the bytecode is too large.
    pub fallback_oz: bool,

    /// Whether to support compilation of zkSync-specific simulations
    pub enable_eravm_extensions: bool,

    /// Force evmla for zkSync
    pub force_evmla: bool,

    pub llvm_options: Vec<String>,

    /// Enable optimizer for zkSync
    pub optimizer: bool,

    /// The optimization mode string for zkSync
    pub optimizer_mode: char,

    /// zkSolc optimizer details
    pub optimizer_details: Option<OptimizerDetails>,

    // zksolc suppressed warnings.
    pub suppressed_warnings: HashSet<WarningType>,

    // zksolc suppressed errors.
    pub suppressed_errors: HashSet<ErrorType>,
}

impl Default for ZkSyncConfig {
    fn default() -> Self {
        Self {
            compile: false,
            startup: false,
            zksolc: Default::default(),
            solc_path: Default::default(),
            bytecode_hash: Default::default(),
            fallback_oz: Default::default(),
            enable_eravm_extensions: Default::default(),
            force_evmla: Default::default(),
            llvm_options: Default::default(),
            optimizer: true,
            optimizer_mode: '3',
            optimizer_details: Default::default(),
            suppressed_errors: Default::default(),
            suppressed_warnings: Default::default(),
        }
    }
}

impl ZkSyncConfig {
    /// Returns true if zk mode is enabled and it if tests should be run in zk mode
    pub fn run_in_zk_mode(&self) -> bool {
        self.compile && self.startup
    }

    /// Returns true if contracts should be compiled for zk
    pub fn should_compile(&self) -> bool {
        self.compile
    }

    /// Convert the zksync config to a foundry_compilers zksync Settings
    pub fn settings(
        &self,
        libraries: Libraries,
        evm_version: EvmVersion,
        via_ir: bool,
        offline: bool,
    ) -> ZkSolcSettings {
        let optimizer = Optimizer {
            enabled: Some(self.optimizer),
            mode: Some(self.optimizer_mode),
            fallback_to_optimizing_for_size: Some(self.fallback_oz),
            disable_system_request_memoization: Some(true),
            details: self.optimizer_details.clone(),
            jump_table_density_threshold: None,
        };

        let zk_settings = ZkSettings {
            libraries,
            optimizer,
            evm_version: Some(evm_version),
            metadata: Some(SettingsMetadata { bytecode_hash: self.bytecode_hash }),
            via_ir: Some(via_ir),
            // Set in project paths.
            remappings: Vec::new(),
            enable_eravm_extensions: self.enable_eravm_extensions,
            force_evmla: self.force_evmla,
            llvm_options: self.llvm_options.clone(),
            output_selection: OutputSelection {
                all: FileOutputSelection {
                    per_file: [].into(),
                    per_contract: [OutputSelectionFlag::ABI].into(),
                },
            },
            codegen: if self.force_evmla { Codegen::EVMLA } else { Codegen::Yul },
            suppressed_warnings: self.suppressed_warnings.clone(),
            suppressed_errors: self.suppressed_errors.clone(),
        };

        let zksolc_path = get_zksolc_compiler(self.zksolc.as_ref(), offline)
            .unwrap_or_else(|e| panic!("Could not find zksolc compiler: {e}"));

        // `cli_settings` get set from `Project` values when building `ZkSolcVersionedInput`
        ZkSolcSettings {
            settings: zk_settings,
            cli_settings: CliSettings::default(),
            zksolc_version: ZkSolc::get_version_for_path(zksolc_path.as_ref())
                .unwrap_or_else(|_| panic!("Could not find zksolc version for this path")),
        }
    }
}

// Config overrides to create zksync specific foundry-compilers data structures

/// Returns the configured `zksolc` `Settings` that includes:
/// - all libraries
/// - the optimizer (including details, if configured)
/// - evm version
pub fn config_zksolc_settings(config: &Config) -> Result<ZkSolcSettings, SolcError> {
    let libraries = match config.parsed_libraries() {
        Ok(libs) => config.project_paths::<ProjectPathsConfig>().apply_lib_remappings(libs),
        Err(e) => return Err(SolcError::msg(format!("Failed to parse libraries: {e}"))),
    };

    Ok(config.zksync.settings(libraries, config.evm_version, config.via_ir, config.offline))
}

/// get the configured `zksolc` compiler
pub fn get_zksolc_compiler(zksolc: Option<&SolcReq>, offline: bool) -> Result<PathBuf, SolcError> {
    let zksolc = if let Some(zksolc) = config_ensure_zksolc(zksolc, offline)? {
        zksolc
<<<<<<< HEAD
    } else if !offline {
        let default_version = semver::Version::new(1, 5, 10);
=======
    } else if !config.offline {
        let default_version = semver::Version::new(1, 5, 11);
>>>>>>> 886ff8b4
        let mut zksolc = ZkSolc::find_installed_version(&default_version)?;
        if zksolc.is_none() {
            ZkSolc::blocking_install(&default_version)?;
            zksolc = ZkSolc::find_installed_version(&default_version)?;
        }
        zksolc.unwrap_or_else(|| panic!("Could not install zksolc v{default_version}"))
    } else {
        "zksolc".into()
    };

    Ok(zksolc)
}

/// Return the configured `zksolc` compiler
///
/// If not `offline`, will install the default version automatically
/// Will fallback to `zksolc` present in the environment
pub fn config_zksolc_compiler(config: &Config) -> Result<ZkSolcCompiler, SolcError> {
    Ok(ZkSolcCompiler {
        zksolc: get_zksolc_compiler(config.zksync.zksolc.as_ref(), config.offline)?,
        solc: config_solc_compiler(config)?,
    })
}

/// Create a new ZKsync project
pub fn config_create_project(
    config: &Config,
    cached: bool,
    no_artifacts: bool,
) -> Result<Project<ZkSolcCompiler, ZkArtifactOutput>, SolcError> {
    let mut builder = ProjectBuilder::<ZkSolcCompiler, ZkArtifactOutput>::default()
        .artifacts(ZkArtifactOutput {})
        .paths(config_project_paths(config))
        .settings(config_zksolc_settings(config)?)
        .ignore_error_codes(config.ignored_error_codes.iter().copied().map(Into::into))
        .ignore_paths(config.ignored_file_paths.clone())
        .set_compiler_severity_filter(if config.deny_warnings {
            Severity::Warning
        } else {
            Severity::Error
        })
        .set_offline(config.offline)
        .set_cached(cached)
        .set_build_info(!no_artifacts && config.build_info)
        .set_no_artifacts(no_artifacts);

    if !config.skip.is_empty() {
        let filter = SkipBuildFilters::new(config.skip.clone(), config.root.clone());
        builder = builder.sparse_output(filter);
    }

    let zksolc_compiler = config_zksolc_compiler(config)?;

    let project = builder.build(zksolc_compiler)?;

    if config.force {
        config.cleanup(&project)?;
    }

    Ok(project)
}

/// Returns solc compiler to use along zksolc using the following rules:
/// 1. If `solc_path` in zksync config options is set, use it.
/// 2. If `solc_path` is not set, check the `solc` requirements: a. If a version is specified, use
///    zkVm solc matching that version. b. If a path is specified, use it.
/// 3. If none of the above, use autodetect which will match source files to a compiler version and
///    use zkVm solc matching that version.
fn config_solc_compiler(config: &Config) -> Result<SolcCompiler, SolcError> {
    if let Some(path) = &config.zksync.solc_path {
        if !path.is_file() {
            return Err(SolcError::msg(format!("`solc` {} does not exist", path.display())));
        }
        let version = get_solc_version_info(path)?.version;
        let solc =
            Solc::new_with_version(path, Version::new(version.major, version.minor, version.patch));
        return Ok(SolcCompiler::Specific(solc));
    }

    if let Some(ref solc) = config.solc {
        let solc = match solc {
            SolcReq::Version(version) => {
                let solc_version_without_metadata =
                    format!("{}.{}.{}", version.major, version.minor, version.patch);
                let maybe_solc =
                    ZkSolc::find_solc_installed_version(&solc_version_without_metadata)?;
                let path = if let Some(solc) = maybe_solc {
                    solc
                } else {
                    ZkSolc::solc_blocking_install(&solc_version_without_metadata)?
                };
                Solc::new_with_version(
                    path,
                    Version::new(version.major, version.minor, version.patch),
                )
            }
            SolcReq::Local(path) => {
                if !path.is_file() {
                    return Err(SolcError::msg(format!("`solc` {} does not exist", path.display())));
                }
                let version = get_solc_version_info(path)?.version;
                Solc::new_with_version(
                    path,
                    Version::new(version.major, version.minor, version.patch),
                )
            }
        };
        Ok(SolcCompiler::Specific(solc))
    } else {
        Ok(SolcCompiler::AutoDetect)
    }
}

/// Returns the `ProjectPathsConfig` sub set of the config.
pub fn config_project_paths(config: &Config) -> ProjectPathsConfig<SolcLanguage> {
    let builder = ProjectPathsConfig::builder()
        .cache(config.cache_path.join(ZKSYNC_SOLIDITY_FILES_CACHE_FILENAME))
        .sources(&config.src)
        .tests(&config.test)
        .scripts(&config.script)
        .artifacts(config.root.join(ZKSYNC_ARTIFACTS_DIR))
        .libs(config.libs.iter())
        .remappings(config.get_all_remappings())
        .allowed_path(&config.root)
        .allowed_paths(&config.libs)
        .allowed_paths(&config.allow_paths)
        .include_paths(&config.include_paths);

    builder.build_with_root(&config.root)
}

/// Ensures that the configured version is installed if explicitly set
///
/// If `zksolc` is [`SolcReq::Version`] then this will download and install the solc version if
/// it's missing, unless the `offline` flag is enabled, in which case an error is thrown.
///
/// If `zksolc` is [`SolcReq::Local`] then this will ensure that the path exists.
pub fn config_ensure_zksolc(
    zksolc: Option<&SolcReq>,
    offline: bool,
) -> Result<Option<PathBuf>, SolcError> {
    if let Some(ref zksolc) = zksolc {
        let zksolc = match zksolc {
            SolcReq::Version(version) => {
                let mut zksolc = ZkSolc::find_installed_version(version)?;
                if zksolc.is_none() {
                    if offline {
                        return Err(SolcError::msg(format!(
                            "can't install missing zksolc {version} in offline mode"
                        )));
                    }
                    ZkSolc::blocking_install(version)?;
                    zksolc = ZkSolc::find_installed_version(version)?;
                }
                zksolc
            }
            SolcReq::Local(zksolc) => {
                if !zksolc.is_file() {
                    return Err(SolcError::msg(format!(
                        "`zksolc` {} does not exist",
                        zksolc.display()
                    )));
                }
                Some(zksolc.clone())
            }
        };
        return Ok(zksolc);
    }

    Ok(None)
}

#[cfg(test)]
mod tests {
    use foundry_compilers::solc::SolcCompiler;
    use semver::Version;

    use crate::Config;

    use super::*;

    #[test]
    fn zksync_project_has_zksync_solc_when_solc_req_is_a_version() {
        let config =
            Config { solc: Some(SolcReq::Version(Version::new(0, 8, 26))), ..Default::default() };
        let project = config_create_project(&config, false, true).unwrap();
        let solc_compiler = project.compiler.solc;
        if let SolcCompiler::Specific(path) = solc_compiler {
            let version = get_solc_version_info(&path.solc).unwrap();
            assert!(version.zksync_version.is_some());
        } else {
            panic!("Expected SolcCompiler::Specific");
        }
    }
}<|MERGE_RESOLUTION|>--- conflicted
+++ resolved
@@ -179,13 +179,8 @@
 pub fn get_zksolc_compiler(zksolc: Option<&SolcReq>, offline: bool) -> Result<PathBuf, SolcError> {
     let zksolc = if let Some(zksolc) = config_ensure_zksolc(zksolc, offline)? {
         zksolc
-<<<<<<< HEAD
     } else if !offline {
-        let default_version = semver::Version::new(1, 5, 10);
-=======
-    } else if !config.offline {
         let default_version = semver::Version::new(1, 5, 11);
->>>>>>> 886ff8b4
         let mut zksolc = ZkSolc::find_installed_version(&default_version)?;
         if zksolc.is_none() {
             ZkSolc::blocking_install(&default_version)?;
