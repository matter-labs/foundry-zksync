use era_solc::standard_json::input::settings::{error_type::ErrorType, warning_type::WarningType};
use foundry_compilers::{
    artifacts::{EvmVersion, Libraries, Severity},
    error::SolcError,
    solc::{CliSettings, Solc, SolcCompiler, SolcLanguage},
    Project, ProjectBuilder, ProjectPathsConfig,
};
use foundry_zksync_compilers::{
    artifacts::output_selection::{FileOutputSelection, OutputSelection, OutputSelectionFlag},
    compilers::{
        artifact_output::zk::ZkArtifactOutput,
        zksolc::{
            get_solc_version_info,
            settings::{
                BytecodeHash, Codegen, Optimizer, OptimizerDetails, SettingsMetadata,
                ZkSolcSettings,
            },
            ZkSettings, ZkSolc, ZkSolcCompiler,
        },
    },
};
use semver::Version;
use serde::{Deserialize, Serialize};
use std::{collections::HashSet, path::PathBuf};

use crate::{Config, SkipBuildFilters, SolcReq};

/// Filename for zksync cache
pub const ZKSYNC_SOLIDITY_FILES_CACHE_FILENAME: &str = "zksync-solidity-files-cache.json";

/// Directory for zksync artifacts
pub const ZKSYNC_ARTIFACTS_DIR: &str = "zkout";

#[derive(Clone, Debug, PartialEq, Eq, Serialize, Deserialize)]
/// ZkSync configuration
pub struct ZkSyncConfig {
    /// Compile for zkVM
    pub compile: bool,

    /// Start VM in zkVM mode
    pub startup: bool,

    /// The zkSolc instance to use if any.
    pub zksolc: Option<SolcReq>,

    /// solc path to use along the zksolc compiler
    pub solc_path: Option<PathBuf>,

    /// Whether to include the metadata hash for zksolc compiled bytecode.
    pub bytecode_hash: Option<BytecodeHash>,

    /// Whether to try to recompile with -Oz if the bytecode is too large.
    pub fallback_oz: bool,

    /// Whether to support compilation of zkSync-specific simulations
    pub enable_eravm_extensions: bool,

    /// Force evmla for zkSync
    pub force_evmla: bool,

    pub llvm_options: Vec<String>,

    /// Enable optimizer for zkSync
    pub optimizer: bool,

    /// The optimization mode string for zkSync
    pub optimizer_mode: char,

    /// zkSolc optimizer details
    pub optimizer_details: Option<OptimizerDetails>,

    // zksolc suppressed warnings.
    pub suppressed_warnings: HashSet<WarningType>,

    // zksolc suppressed errors.
    pub suppressed_errors: HashSet<ErrorType>,
}

impl Default for ZkSyncConfig {
    fn default() -> Self {
        Self {
            compile: false,
            startup: false,
            zksolc: Default::default(),
            solc_path: Default::default(),
            bytecode_hash: Default::default(),
            fallback_oz: Default::default(),
            enable_eravm_extensions: Default::default(),
            force_evmla: Default::default(),
            llvm_options: Default::default(),
            optimizer: true,
            optimizer_mode: '3',
            optimizer_details: Default::default(),
            suppressed_errors: Default::default(),
            suppressed_warnings: Default::default(),
        }
    }
}

impl ZkSyncConfig {
    /// Returns true if zk mode is enabled and it if tests should be run in zk mode
    pub fn run_in_zk_mode(&self) -> bool {
        self.compile && self.startup
    }

    /// Returns true if contracts should be compiled for zk
    pub fn should_compile(&self) -> bool {
        self.compile
    }

    /// Convert the zksync config to a foundry_compilers zksync Settings
    pub fn settings(
        &self,
        libraries: Libraries,
        evm_version: EvmVersion,
        via_ir: bool,
    ) -> ZkSolcSettings {
        let optimizer = Optimizer {
            enabled: Some(self.optimizer),
            mode: Some(self.optimizer_mode),
            fallback_to_optimizing_for_size: Some(self.fallback_oz),
            disable_system_request_memoization: Some(true),
            details: self.optimizer_details.clone(),
            jump_table_density_threshold: None,
        };

        let zk_settings = ZkSettings {
            libraries,
            optimizer,
            evm_version: Some(evm_version),
            metadata: Some(SettingsMetadata { bytecode_hash: self.bytecode_hash }),
            via_ir: Some(via_ir),
            // Set in project paths.
            remappings: Vec::new(),
            enable_eravm_extensions: self.enable_eravm_extensions,
            force_evmla: self.force_evmla,
            llvm_options: self.llvm_options.clone(),
            output_selection: OutputSelection {
                all: FileOutputSelection {
                    per_file: [].into(),
                    per_contract: [OutputSelectionFlag::ABI].into(),
                },
            },
            codegen: if self.force_evmla { Codegen::EVMLA } else { Codegen::Yul },
            suppressed_warnings: self.suppressed_warnings.clone(),
            suppressed_errors: self.suppressed_errors.clone(),
        };

        // `cli_settings` get set from `Project` values when building `ZkSolcVersionedInput`
        ZkSolcSettings { settings: zk_settings, cli_settings: CliSettings::default() }
    }
}

// Config overrides to create zksync specific foundry-compilers data structures

/// Returns the configured `zksolc` `Settings` that includes:
/// - all libraries
/// - the optimizer (including details, if configured)
/// - evm version
pub fn config_zksolc_settings(config: &Config) -> Result<ZkSolcSettings, SolcError> {
    let libraries = match config.parsed_libraries() {
        Ok(libs) => config.project_paths::<ProjectPathsConfig>().apply_lib_remappings(libs),
        Err(e) => return Err(SolcError::msg(format!("Failed to parse libraries: {e}"))),
    };

    Ok(config.zksync.settings(libraries, config.evm_version, config.via_ir))
}

/// Return the configured `zksolc` compiler
///
/// If not `offline`, will install the default version automatically
/// Will fallback to `zksolc` present in the environment
pub fn config_zksolc_compiler(config: &Config) -> Result<ZkSolcCompiler, SolcError> {
    let zksolc = if let Some(zksolc) =
        config_ensure_zksolc(config.zksync.zksolc.as_ref(), config.offline)?
    {
        zksolc
    } else if !config.offline {
        let default_version = semver::Version::new(1, 5, 8);
        let mut zksolc = ZkSolc::find_installed_version(&default_version)?;
        if zksolc.is_none() {
            ZkSolc::blocking_install(&default_version)?;
            zksolc = ZkSolc::find_installed_version(&default_version)?;
        }
        zksolc.unwrap_or_else(|| panic!("Could not install zksolc v{default_version}"))
    } else {
        "zksolc".into()
    };

    Ok(ZkSolcCompiler { zksolc, solc: config_solc_compiler(config)? })
}

/// Create a new zkSync project
pub fn config_create_project(
    config: &Config,
    cached: bool,
    no_artifacts: bool,
) -> Result<Project<ZkSolcCompiler, ZkArtifactOutput>, SolcError> {
    let mut builder = ProjectBuilder::<ZkSolcCompiler, ZkArtifactOutput>::default()
        .artifacts(ZkArtifactOutput {})
        .paths(config_project_paths(config))
        .settings(config_zksolc_settings(config)?)
        .ignore_error_codes(config.ignored_error_codes.iter().copied().map(Into::into))
        .ignore_paths(config.ignored_file_paths.clone())
        .set_compiler_severity_filter(if config.deny_warnings {
            Severity::Warning
        } else {
            Severity::Error
        })
        .set_offline(config.offline)
        .set_cached(cached)
        .set_build_info(!no_artifacts && config.build_info)
        .set_no_artifacts(no_artifacts);

    if !config.skip.is_empty() {
        let filter = SkipBuildFilters::new(config.skip.clone(), config.root.clone());
        builder = builder.sparse_output(filter);
    }

<<<<<<< HEAD
    let zksolc_compiler = config_zksolc_compiler(config)?;
=======
    let zksolc = if let Some(zksolc) =
        config_ensure_zksolc(config.zksync.zksolc.as_ref(), config.offline)?
    {
        zksolc
    } else if !config.offline {
        let default_version = semver::Version::new(1, 5, 10);
        let mut zksolc = ZkSolc::find_installed_version(&default_version)?;
        if zksolc.is_none() {
            ZkSolc::blocking_install(&default_version)?;
            zksolc = ZkSolc::find_installed_version(&default_version)?;
        }
        zksolc.unwrap_or_else(|| panic!("Could not install zksolc v{default_version}"))
    } else {
        "zksolc".into()
    };

    let zksolc_compiler = ZkSolcCompiler { zksolc, solc: config_solc_compiler(config)? };
>>>>>>> 62af6f93

    let project = builder.build(zksolc_compiler)?;

    if config.force {
        config.cleanup(&project)?;
    }

    Ok(project)
}

/// Returns solc compiler to use along zksolc using the following rules:
/// 1. If `solc_path` in zksync config options is set, use it.
/// 2. If `solc_path` is not set, check the `solc` requirements: a. If a version is specified, use
///    zkVm solc matching that version. b. If a path is specified, use it.
/// 3. If none of the above, use autodetect which will match source files to a compiler version and
///    use zkVm solc matching that version.
fn config_solc_compiler(config: &Config) -> Result<SolcCompiler, SolcError> {
    if let Some(path) = &config.zksync.solc_path {
        if !path.is_file() {
            return Err(SolcError::msg(format!("`solc` {} does not exist", path.display())));
        }
        let version = get_solc_version_info(path)?.version;
        let solc =
            Solc::new_with_version(path, Version::new(version.major, version.minor, version.patch));
        return Ok(SolcCompiler::Specific(solc));
    }

    if let Some(ref solc) = config.solc {
        let solc = match solc {
            SolcReq::Version(version) => {
                let solc_version_without_metadata =
                    format!("{}.{}.{}", version.major, version.minor, version.patch);
                let maybe_solc =
                    ZkSolc::find_solc_installed_version(&solc_version_without_metadata)?;
                let path = if let Some(solc) = maybe_solc {
                    solc
                } else {
                    ZkSolc::solc_blocking_install(&solc_version_without_metadata)?
                };
                Solc::new_with_version(
                    path,
                    Version::new(version.major, version.minor, version.patch),
                )
            }
            SolcReq::Local(path) => {
                if !path.is_file() {
                    return Err(SolcError::msg(format!("`solc` {} does not exist", path.display())));
                }
                let version = get_solc_version_info(path)?.version;
                Solc::new_with_version(
                    path,
                    Version::new(version.major, version.minor, version.patch),
                )
            }
        };
        Ok(SolcCompiler::Specific(solc))
    } else {
        Ok(SolcCompiler::AutoDetect)
    }
}

/// Returns the `ProjectPathsConfig` sub set of the config.
pub fn config_project_paths(config: &Config) -> ProjectPathsConfig<SolcLanguage> {
    let builder = ProjectPathsConfig::builder()
        .cache(config.cache_path.join(ZKSYNC_SOLIDITY_FILES_CACHE_FILENAME))
        .sources(&config.src)
        .tests(&config.test)
        .scripts(&config.script)
        .artifacts(config.root.join(ZKSYNC_ARTIFACTS_DIR))
        .libs(config.libs.iter())
        .remappings(config.get_all_remappings())
        .allowed_path(&config.root)
        .allowed_paths(&config.libs)
        .allowed_paths(&config.allow_paths)
        .include_paths(&config.include_paths);

    builder.build_with_root(&config.root)
}

/// Ensures that the configured version is installed if explicitly set
///
/// If `zksolc` is [`SolcReq::Version`] then this will download and install the solc version if
/// it's missing, unless the `offline` flag is enabled, in which case an error is thrown.
///
/// If `zksolc` is [`SolcReq::Local`] then this will ensure that the path exists.
pub fn config_ensure_zksolc(
    zksolc: Option<&SolcReq>,
    offline: bool,
) -> Result<Option<PathBuf>, SolcError> {
    if let Some(ref zksolc) = zksolc {
        let zksolc = match zksolc {
            SolcReq::Version(version) => {
                let mut zksolc = ZkSolc::find_installed_version(version)?;
                if zksolc.is_none() {
                    if offline {
                        return Err(SolcError::msg(format!(
                            "can't install missing zksolc {version} in offline mode"
                        )));
                    }
                    ZkSolc::blocking_install(version)?;
                    zksolc = ZkSolc::find_installed_version(version)?;
                }
                zksolc
            }
            SolcReq::Local(zksolc) => {
                if !zksolc.is_file() {
                    return Err(SolcError::msg(format!(
                        "`zksolc` {} does not exist",
                        zksolc.display()
                    )));
                }
                Some(zksolc.clone())
            }
        };
        return Ok(zksolc);
    }

    Ok(None)
}

#[cfg(test)]
mod tests {
    use foundry_compilers::solc::SolcCompiler;
    use semver::Version;

    use crate::Config;

    use super::*;

    #[test]
    fn zksync_project_has_zksync_solc_when_solc_req_is_a_version() {
        let config =
            Config { solc: Some(SolcReq::Version(Version::new(0, 8, 26))), ..Default::default() };
        let project = config_create_project(&config, false, true).unwrap();
        let solc_compiler = project.compiler.solc;
        if let SolcCompiler::Specific(path) = solc_compiler {
            let version = get_solc_version_info(&path.solc).unwrap();
            assert!(version.zksync_version.is_some());
        } else {
            panic!("Expected SolcCompiler::Specific");
        }
    }
}<|MERGE_RESOLUTION|>--- conflicted
+++ resolved
@@ -176,7 +176,7 @@
     {
         zksolc
     } else if !config.offline {
-        let default_version = semver::Version::new(1, 5, 8);
+        let default_version = semver::Version::new(1, 5, 10);
         let mut zksolc = ZkSolc::find_installed_version(&default_version)?;
         if zksolc.is_none() {
             ZkSolc::blocking_install(&default_version)?;
@@ -217,27 +217,7 @@
         builder = builder.sparse_output(filter);
     }
 
-<<<<<<< HEAD
     let zksolc_compiler = config_zksolc_compiler(config)?;
-=======
-    let zksolc = if let Some(zksolc) =
-        config_ensure_zksolc(config.zksync.zksolc.as_ref(), config.offline)?
-    {
-        zksolc
-    } else if !config.offline {
-        let default_version = semver::Version::new(1, 5, 10);
-        let mut zksolc = ZkSolc::find_installed_version(&default_version)?;
-        if zksolc.is_none() {
-            ZkSolc::blocking_install(&default_version)?;
-            zksolc = ZkSolc::find_installed_version(&default_version)?;
-        }
-        zksolc.unwrap_or_else(|| panic!("Could not install zksolc v{default_version}"))
-    } else {
-        "zksolc".into()
-    };
-
-    let zksolc_compiler = ZkSolcCompiler { zksolc, solc: config_solc_compiler(config)? };
->>>>>>> 62af6f93
 
     let project = builder.build(zksolc_compiler)?;
 
@@ -284,7 +264,10 @@
             }
             SolcReq::Local(path) => {
                 if !path.is_file() {
-                    return Err(SolcError::msg(format!("`solc` {} does not exist", path.display())));
+                    return Err(SolcError::msg(format!(
+                        "`solc` {} does not exist",
+                        path.display()
+                    )));
                 }
                 let version = get_solc_version_info(path)?.version;
                 Solc::new_with_version(
