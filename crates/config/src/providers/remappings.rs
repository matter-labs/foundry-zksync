--- conflicted
+++ resolved
@@ -84,15 +84,6 @@
             }
 
             // What we're doing here is filtering for ambiguous paths. For example, if we have
-<<<<<<< HEAD
-            // @prb/=node_modules/@prb/ as existing, and
-            // @prb/math/=node_modules/@prb/math/src/  as the one being checked,
-            // we want to keep the already existing one, which is the first one. This way we avoid
-            // having to deal with ambiguous paths which is unwanted when autodetecting remappings.
-            // Remappings are added from root of the project down to libraries, so
-            // we want to exclude any conflicting remappings added from libraries.
-            remapping.name.starts_with(&existing.name) && existing.context == remapping.context
-=======
             // @prb/math/=node_modules/@prb/math/src/ as existing, and
             // @prb/=node_modules/@prb/ as the one being checked,
             // we want to keep the already existing one, which is the first one. This way we avoid
@@ -109,7 +100,6 @@
             let is_conflicting = remapping.name.starts_with(&existing_name_path) ||
                 existing.name.starts_with(&remapping.name);
             is_conflicting && existing.context == remapping.context
->>>>>>> 9f11e6df
         }) {
             return;
         };
