//! error handling and solc error codes
use figment::providers::{Format, Toml};
use serde::{Deserialize, Deserializer, Serialize, Serializer};
use std::{collections::HashSet, error::Error, fmt, str::FromStr};

/// The message shown upon panic if the config could not be extracted from the figment
pub const FAILED_TO_EXTRACT_CONFIG_PANIC_MSG: &str = "failed to extract foundry config:";

/// Represents a failed attempt to extract `Config` from a `Figment`
#[derive(Clone, Debug, PartialEq)]
pub struct ExtractConfigError {
    /// error thrown when extracting the `Config`
    pub(crate) error: figment::Error,
}

impl ExtractConfigError {
    /// Wraps the figment error
    pub fn new(error: figment::Error) -> Self {
        Self { error }
    }
}

impl fmt::Display for ExtractConfigError {
    fn fmt(&self, f: &mut fmt::Formatter<'_>) -> fmt::Result {
        let mut unique_errors = Vec::with_capacity(self.error.count());
        let mut unique = HashSet::with_capacity(self.error.count());
        for err in self.error.clone().into_iter() {
            let err = if err
                .metadata
                .as_ref()
                .map(|meta| meta.name.contains(Toml::NAME))
                .unwrap_or_default()
            {
                FoundryConfigError::Toml(err)
            } else {
                FoundryConfigError::Other(err)
            };

            if unique.insert(err.to_string()) {
                unique_errors.push(err);
            }
        }
        writeln!(f, "{FAILED_TO_EXTRACT_CONFIG_PANIC_MSG}")?;
        for err in unique_errors {
            writeln!(f, "{err}")?;
        }
        Ok(())
    }
}

impl Error for ExtractConfigError {
    fn source(&self) -> Option<&(dyn Error + 'static)> {
        Error::source(&self.error)
    }
}

/// Represents an error that can occur when constructing the `Config`
#[derive(Clone, Debug, PartialEq)]
pub enum FoundryConfigError {
    /// An error thrown during toml parsing
    Toml(figment::Error),
    /// Any other error thrown when constructing the config's figment
    Other(figment::Error),
}

impl fmt::Display for FoundryConfigError {
    fn fmt(&self, f: &mut fmt::Formatter<'_>) -> fmt::Result {
        let fmt_err = |err: &figment::Error, f: &mut fmt::Formatter<'_>| {
            write!(f, "{err}")?;
            if !err.path.is_empty() {
                // the path will contain the setting value like `["etherscan_api_key"]`
                write!(f, " for setting `{}`", err.path.join("."))?;
            }
            Ok(())
        };

        match self {
            Self::Toml(err) => {
                f.write_str("foundry.toml error: ")?;
                fmt_err(err, f)
            }
            Self::Other(err) => {
                f.write_str("foundry config error: ")?;
                fmt_err(err, f)
            }
        }
    }
}

impl Error for FoundryConfigError {
    fn source(&self) -> Option<&(dyn Error + 'static)> {
        match self {
            Self::Other(error) | Self::Toml(error) => Error::source(error),
        }
    }
}

/// A non-exhaustive list of solidity error codes
#[derive(Clone, Copy, Debug, PartialEq, Eq)]
pub enum SolidityErrorCode {
    /// Warning that SPDX license identifier not provided in source file
    SpdxLicenseNotProvided,
    /// Warning: Visibility for constructor is ignored. If you want the contract to be
    /// non-deployable, making it "abstract" is sufficient
    VisibilityForConstructorIsIgnored,
    /// Warning that contract code size exceeds 24576 bytes (a limit introduced in Spurious
    /// Dragon).
    ContractExceeds24576Bytes,
    /// Warning after shanghai if init code size exceeds 49152 bytes
    ContractInitCodeSizeExceeds49152Bytes,
    /// Warning that Function state mutability can be restricted to view/pure.
    FunctionStateMutabilityCanBeRestricted,
    /// Warning: Unused local variable
    UnusedLocalVariable,
    /// Warning: Unused function parameter. Remove or comment out the variable name to silence this
    /// warning.
    UnusedFunctionParameter,
    /// Warning: Return value of low-level calls not used.
    ReturnValueOfCallsNotUsed,
    ///  Warning: Interface functions are implicitly "virtual"
    InterfacesExplicitlyVirtual,
    /// Warning: This contract has a payable fallback function, but no receive ether function.
    /// Consider adding a receive ether function.
    PayableNoReceiveEther,
    ///  Warning: This declaration shadows an existing declaration.
    ShadowsExistingDeclaration,
    /// This declaration has the same name as another declaration.
    DeclarationSameNameAsAnother,
    /// Unnamed return variable can remain unassigned
    UnnamedReturnVariable,
    /// Unreachable code
    Unreachable,
    /// Missing pragma solidity
    PragmaSolidity,
    /// Uses transient opcodes
    TransientStorageUsed,
    /// There are more than 256 warnings. Ignoring the rest.
    TooManyWarnings,
    /// All other error codes
    Other(u64),
}

impl SolidityErrorCode {
    /// The textual identifier for this error
    ///
    /// Returns `Err(code)` if unknown error
    pub fn as_str(&self) -> Result<&'static str, u64> {
        let s = match self {
<<<<<<< HEAD
            SolidityErrorCode::SpdxLicenseNotProvided => "license",
            SolidityErrorCode::VisibilityForConstructorIsIgnored => "constructor-visibility",
            SolidityErrorCode::ContractExceeds24576Bytes => "code-size",
            SolidityErrorCode::ContractInitCodeSizeExceeds49152Bytes => "init-code-size",
            SolidityErrorCode::FunctionStateMutabilityCanBeRestricted => "func-mutability",
            SolidityErrorCode::UnusedLocalVariable => "unused-var",
            SolidityErrorCode::UnusedFunctionParameter => "unused-param",
            SolidityErrorCode::ReturnValueOfCallsNotUsed => "unused-return",
            SolidityErrorCode::InterfacesExplicitlyVirtual => "virtual-interfaces",
            SolidityErrorCode::PayableNoReceiveEther => "missing-receive-ether",
            SolidityErrorCode::ShadowsExistingDeclaration => "shadowing",
            SolidityErrorCode::DeclarationSameNameAsAnother => "same-varname",
            SolidityErrorCode::UnnamedReturnVariable => "unnamed-return",
            SolidityErrorCode::Unreachable => "unreachable",
            SolidityErrorCode::PragmaSolidity => "pragma-solidity",
            SolidityErrorCode::TransientStorageUsed => "transient-storage",
            SolidityErrorCode::TooManyWarnings => "too-many-warnings",
            SolidityErrorCode::Other(code) => return Err(*code),
=======
            Self::SpdxLicenseNotProvided => "license",
            Self::VisibilityForConstructorIsIgnored => "constructor-visibility",
            Self::ContractExceeds24576Bytes => "code-size",
            Self::ContractInitCodeSizeExceeds49152Bytes => "init-code-size",
            Self::FunctionStateMutabilityCanBeRestricted => "func-mutability",
            Self::UnusedLocalVariable => "unused-var",
            Self::UnusedFunctionParameter => "unused-param",
            Self::ReturnValueOfCallsNotUsed => "unused-return",
            Self::InterfacesExplicitlyVirtual => "virtual-interfaces",
            Self::PayableNoReceiveEther => "missing-receive-ether",
            Self::ShadowsExistingDeclaration => "shadowing",
            Self::DeclarationSameNameAsAnother => "same-varname",
            Self::UnnamedReturnVariable => "unnamed-return",
            Self::Unreachable => "unreachable",
            Self::PragmaSolidity => "pragma-solidity",
            Self::TransientStorageUsed => "transient-storage",
            Self::TooManyWarnings => "too-many-warnings",
            Self::Other(code) => return Err(*code),
>>>>>>> 62cdea8f
        };
        Ok(s)
    }
}

impl From<SolidityErrorCode> for u64 {
    fn from(code: SolidityErrorCode) -> Self {
        match code {
            SolidityErrorCode::SpdxLicenseNotProvided => 1878,
            SolidityErrorCode::VisibilityForConstructorIsIgnored => 2462,
            SolidityErrorCode::ContractExceeds24576Bytes => 5574,
            SolidityErrorCode::ContractInitCodeSizeExceeds49152Bytes => 3860,
            SolidityErrorCode::FunctionStateMutabilityCanBeRestricted => 2018,
            SolidityErrorCode::UnusedLocalVariable => 2072,
            SolidityErrorCode::UnusedFunctionParameter => 5667,
            SolidityErrorCode::ReturnValueOfCallsNotUsed => 9302,
            SolidityErrorCode::InterfacesExplicitlyVirtual => 5815,
            SolidityErrorCode::PayableNoReceiveEther => 3628,
            SolidityErrorCode::ShadowsExistingDeclaration => 2519,
            SolidityErrorCode::DeclarationSameNameAsAnother => 8760,
            SolidityErrorCode::UnnamedReturnVariable => 6321,
            SolidityErrorCode::Unreachable => 5740,
            SolidityErrorCode::PragmaSolidity => 3420,
            SolidityErrorCode::TransientStorageUsed => 2394,
            SolidityErrorCode::TooManyWarnings => 4591,
            SolidityErrorCode::Other(code) => code,
        }
    }
}

impl fmt::Display for SolidityErrorCode {
    fn fmt(&self, f: &mut fmt::Formatter<'_>) -> fmt::Result {
        match self.as_str() {
            Ok(name) => name.fmt(f),
            Err(code) => code.fmt(f),
        }
    }
}

impl FromStr for SolidityErrorCode {
    type Err = String;

    fn from_str(s: &str) -> Result<Self, Self::Err> {
        let code = match s {
<<<<<<< HEAD
            "license" => SolidityErrorCode::SpdxLicenseNotProvided,
            "constructor-visibility" => SolidityErrorCode::VisibilityForConstructorIsIgnored,
            "code-size" => SolidityErrorCode::ContractExceeds24576Bytes,
            "init-code-size" => SolidityErrorCode::ContractInitCodeSizeExceeds49152Bytes,
            "func-mutability" => SolidityErrorCode::FunctionStateMutabilityCanBeRestricted,
            "unused-var" => SolidityErrorCode::UnusedLocalVariable,
            "unused-param" => SolidityErrorCode::UnusedFunctionParameter,
            "unused-return" => SolidityErrorCode::ReturnValueOfCallsNotUsed,
            "virtual-interfaces" => SolidityErrorCode::InterfacesExplicitlyVirtual,
            "missing-receive-ether" => SolidityErrorCode::PayableNoReceiveEther,
            "shadowing" => SolidityErrorCode::ShadowsExistingDeclaration,
            "same-varname" => SolidityErrorCode::DeclarationSameNameAsAnother,
            "unnamed-return" => SolidityErrorCode::UnnamedReturnVariable,
            "unreachable" => SolidityErrorCode::Unreachable,
            "pragma-solidity" => SolidityErrorCode::PragmaSolidity,
            "transient-storage" => SolidityErrorCode::TransientStorageUsed,
            "too-many-warnings" => SolidityErrorCode::TooManyWarnings,
=======
            "license" => Self::SpdxLicenseNotProvided,
            "constructor-visibility" => Self::VisibilityForConstructorIsIgnored,
            "code-size" => Self::ContractExceeds24576Bytes,
            "init-code-size" => Self::ContractInitCodeSizeExceeds49152Bytes,
            "func-mutability" => Self::FunctionStateMutabilityCanBeRestricted,
            "unused-var" => Self::UnusedLocalVariable,
            "unused-param" => Self::UnusedFunctionParameter,
            "unused-return" => Self::ReturnValueOfCallsNotUsed,
            "virtual-interfaces" => Self::InterfacesExplicitlyVirtual,
            "missing-receive-ether" => Self::PayableNoReceiveEther,
            "shadowing" => Self::ShadowsExistingDeclaration,
            "same-varname" => Self::DeclarationSameNameAsAnother,
            "unnamed-return" => Self::UnnamedReturnVariable,
            "unreachable" => Self::Unreachable,
            "pragma-solidity" => Self::PragmaSolidity,
            "transient-storage" => Self::TransientStorageUsed,
            "too-many-warnings" => Self::TooManyWarnings,
>>>>>>> 62cdea8f
            _ => return Err(format!("Unknown variant {s}")),
        };

        Ok(code)
    }
}

impl From<u64> for SolidityErrorCode {
    fn from(code: u64) -> Self {
        match code {
<<<<<<< HEAD
            1878 => SolidityErrorCode::SpdxLicenseNotProvided,
            2462 => SolidityErrorCode::VisibilityForConstructorIsIgnored,
            5574 => SolidityErrorCode::ContractExceeds24576Bytes,
            3860 => SolidityErrorCode::ContractInitCodeSizeExceeds49152Bytes,
            2018 => SolidityErrorCode::FunctionStateMutabilityCanBeRestricted,
            2072 => SolidityErrorCode::UnusedLocalVariable,
            5667 => SolidityErrorCode::UnusedFunctionParameter,
            9302 => SolidityErrorCode::ReturnValueOfCallsNotUsed,
            5815 => SolidityErrorCode::InterfacesExplicitlyVirtual,
            3628 => SolidityErrorCode::PayableNoReceiveEther,
            2519 => SolidityErrorCode::ShadowsExistingDeclaration,
            8760 => SolidityErrorCode::DeclarationSameNameAsAnother,
            6321 => SolidityErrorCode::UnnamedReturnVariable,
            5740 => SolidityErrorCode::Unreachable,
            3420 => SolidityErrorCode::PragmaSolidity,
            2394 => SolidityErrorCode::TransientStorageUsed,
            other => SolidityErrorCode::Other(other),
=======
            1878 => Self::SpdxLicenseNotProvided,
            2462 => Self::VisibilityForConstructorIsIgnored,
            5574 => Self::ContractExceeds24576Bytes,
            3860 => Self::ContractInitCodeSizeExceeds49152Bytes,
            2018 => Self::FunctionStateMutabilityCanBeRestricted,
            2072 => Self::UnusedLocalVariable,
            5667 => Self::UnusedFunctionParameter,
            9302 => Self::ReturnValueOfCallsNotUsed,
            5815 => Self::InterfacesExplicitlyVirtual,
            3628 => Self::PayableNoReceiveEther,
            2519 => Self::ShadowsExistingDeclaration,
            8760 => Self::DeclarationSameNameAsAnother,
            6321 => Self::UnnamedReturnVariable,
            5740 => Self::Unreachable,
            3420 => Self::PragmaSolidity,
            2394 => Self::TransientStorageUsed,
            other => Self::Other(other),
>>>>>>> 62cdea8f
        }
    }
}

impl Serialize for SolidityErrorCode {
    fn serialize<S>(&self, serializer: S) -> Result<S::Ok, S::Error>
    where
        S: Serializer,
    {
        match self.as_str() {
            Ok(alias) => serializer.serialize_str(alias),
            Err(code) => serializer.serialize_u64(code),
        }
    }
}

impl<'de> Deserialize<'de> for SolidityErrorCode {
    fn deserialize<D>(deserializer: D) -> Result<Self, D::Error>
    where
        D: Deserializer<'de>,
    {
        /// Helper deserializer for error codes as names and codes
        #[derive(Deserialize)]
        #[serde(untagged)]
        enum SolCode {
            Name(String),
            Code(u64),
        }

        match SolCode::deserialize(deserializer)? {
            SolCode::Code(code) => Ok(code.into()),
            SolCode::Name(name) => name.parse().map_err(serde::de::Error::custom),
        }
    }
}<|MERGE_RESOLUTION|>--- conflicted
+++ resolved
@@ -146,26 +146,6 @@
     /// Returns `Err(code)` if unknown error
     pub fn as_str(&self) -> Result<&'static str, u64> {
         let s = match self {
-<<<<<<< HEAD
-            SolidityErrorCode::SpdxLicenseNotProvided => "license",
-            SolidityErrorCode::VisibilityForConstructorIsIgnored => "constructor-visibility",
-            SolidityErrorCode::ContractExceeds24576Bytes => "code-size",
-            SolidityErrorCode::ContractInitCodeSizeExceeds49152Bytes => "init-code-size",
-            SolidityErrorCode::FunctionStateMutabilityCanBeRestricted => "func-mutability",
-            SolidityErrorCode::UnusedLocalVariable => "unused-var",
-            SolidityErrorCode::UnusedFunctionParameter => "unused-param",
-            SolidityErrorCode::ReturnValueOfCallsNotUsed => "unused-return",
-            SolidityErrorCode::InterfacesExplicitlyVirtual => "virtual-interfaces",
-            SolidityErrorCode::PayableNoReceiveEther => "missing-receive-ether",
-            SolidityErrorCode::ShadowsExistingDeclaration => "shadowing",
-            SolidityErrorCode::DeclarationSameNameAsAnother => "same-varname",
-            SolidityErrorCode::UnnamedReturnVariable => "unnamed-return",
-            SolidityErrorCode::Unreachable => "unreachable",
-            SolidityErrorCode::PragmaSolidity => "pragma-solidity",
-            SolidityErrorCode::TransientStorageUsed => "transient-storage",
-            SolidityErrorCode::TooManyWarnings => "too-many-warnings",
-            SolidityErrorCode::Other(code) => return Err(*code),
-=======
             Self::SpdxLicenseNotProvided => "license",
             Self::VisibilityForConstructorIsIgnored => "constructor-visibility",
             Self::ContractExceeds24576Bytes => "code-size",
@@ -184,7 +164,6 @@
             Self::TransientStorageUsed => "transient-storage",
             Self::TooManyWarnings => "too-many-warnings",
             Self::Other(code) => return Err(*code),
->>>>>>> 62cdea8f
         };
         Ok(s)
     }
@@ -229,25 +208,6 @@
 
     fn from_str(s: &str) -> Result<Self, Self::Err> {
         let code = match s {
-<<<<<<< HEAD
-            "license" => SolidityErrorCode::SpdxLicenseNotProvided,
-            "constructor-visibility" => SolidityErrorCode::VisibilityForConstructorIsIgnored,
-            "code-size" => SolidityErrorCode::ContractExceeds24576Bytes,
-            "init-code-size" => SolidityErrorCode::ContractInitCodeSizeExceeds49152Bytes,
-            "func-mutability" => SolidityErrorCode::FunctionStateMutabilityCanBeRestricted,
-            "unused-var" => SolidityErrorCode::UnusedLocalVariable,
-            "unused-param" => SolidityErrorCode::UnusedFunctionParameter,
-            "unused-return" => SolidityErrorCode::ReturnValueOfCallsNotUsed,
-            "virtual-interfaces" => SolidityErrorCode::InterfacesExplicitlyVirtual,
-            "missing-receive-ether" => SolidityErrorCode::PayableNoReceiveEther,
-            "shadowing" => SolidityErrorCode::ShadowsExistingDeclaration,
-            "same-varname" => SolidityErrorCode::DeclarationSameNameAsAnother,
-            "unnamed-return" => SolidityErrorCode::UnnamedReturnVariable,
-            "unreachable" => SolidityErrorCode::Unreachable,
-            "pragma-solidity" => SolidityErrorCode::PragmaSolidity,
-            "transient-storage" => SolidityErrorCode::TransientStorageUsed,
-            "too-many-warnings" => SolidityErrorCode::TooManyWarnings,
-=======
             "license" => Self::SpdxLicenseNotProvided,
             "constructor-visibility" => Self::VisibilityForConstructorIsIgnored,
             "code-size" => Self::ContractExceeds24576Bytes,
@@ -265,7 +225,6 @@
             "pragma-solidity" => Self::PragmaSolidity,
             "transient-storage" => Self::TransientStorageUsed,
             "too-many-warnings" => Self::TooManyWarnings,
->>>>>>> 62cdea8f
             _ => return Err(format!("Unknown variant {s}")),
         };
 
@@ -276,25 +235,6 @@
 impl From<u64> for SolidityErrorCode {
     fn from(code: u64) -> Self {
         match code {
-<<<<<<< HEAD
-            1878 => SolidityErrorCode::SpdxLicenseNotProvided,
-            2462 => SolidityErrorCode::VisibilityForConstructorIsIgnored,
-            5574 => SolidityErrorCode::ContractExceeds24576Bytes,
-            3860 => SolidityErrorCode::ContractInitCodeSizeExceeds49152Bytes,
-            2018 => SolidityErrorCode::FunctionStateMutabilityCanBeRestricted,
-            2072 => SolidityErrorCode::UnusedLocalVariable,
-            5667 => SolidityErrorCode::UnusedFunctionParameter,
-            9302 => SolidityErrorCode::ReturnValueOfCallsNotUsed,
-            5815 => SolidityErrorCode::InterfacesExplicitlyVirtual,
-            3628 => SolidityErrorCode::PayableNoReceiveEther,
-            2519 => SolidityErrorCode::ShadowsExistingDeclaration,
-            8760 => SolidityErrorCode::DeclarationSameNameAsAnother,
-            6321 => SolidityErrorCode::UnnamedReturnVariable,
-            5740 => SolidityErrorCode::Unreachable,
-            3420 => SolidityErrorCode::PragmaSolidity,
-            2394 => SolidityErrorCode::TransientStorageUsed,
-            other => SolidityErrorCode::Other(other),
-=======
             1878 => Self::SpdxLicenseNotProvided,
             2462 => Self::VisibilityForConstructorIsIgnored,
             5574 => Self::ContractExceeds24576Bytes,
@@ -312,7 +252,6 @@
             3420 => Self::PragmaSolidity,
             2394 => Self::TransientStorageUsed,
             other => Self::Other(other),
->>>>>>> 62cdea8f
         }
     }
 }
