--- conflicted
+++ resolved
@@ -34,12 +34,7 @@
     error::SolcError,
     solc::{CliSettings, SolcSettings},
     zksolc::ZkSolcSettings,
-<<<<<<< HEAD
-    zksync::config::ZkSolcConfig,
     ConfigurableArtifacts, Project, ProjectPathsConfig, VyperLanguage,
-=======
-    ConfigurableArtifacts, Project, ProjectPathsConfig,
->>>>>>> 624cd930
 };
 use inflector::Inflector;
 use regex::Regex;
@@ -861,33 +856,6 @@
             self.cleanup(&project)?;
         }
 
-<<<<<<< HEAD
-        // Set up zksolc project values
-        // TODO: maybe some of these could be included
-        // when setting up the builder for the sake of consistency (requires dedicated
-        // builder methods)
-        project.zksync_zksolc_config = ZkSolcConfig { settings: self.zksync_zksolc_settings()? };
-
-        if let Some(zksolc) = self.zksync_ensure_zksolc()? {
-            project.zksync_zksolc = zksolc;
-        } else {
-            // TODO: we automatically install a zksolc version
-            // if none is found, but maybe we should mirror auto detect settings
-            // as done with solc
-            if !self.offline {
-                let default_version = Version::new(1, 4, 1);
-                let mut zksolc = ZkSolc::find_installed_version(&default_version)?;
-                if zksolc.is_none() {
-                    ZkSolc::blocking_install(&default_version)?;
-                    zksolc = ZkSolc::find_installed_version(&default_version)?;
-                }
-                project.zksync_zksolc =
-                    zksolc.unwrap_or_else(|| panic!("Could not install zksolc v{default_version}"));
-            }
-        }
-
-=======
->>>>>>> 624cd930
         Ok(project)
     }
 
