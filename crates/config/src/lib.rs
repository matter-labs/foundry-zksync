--- conflicted
+++ resolved
@@ -1355,11 +1355,7 @@
                 "evm.deployedBytecode".to_string(),
             ]),
             search_paths: None,
-<<<<<<< HEAD
-            experimental_codegen: None,
-=======
             experimental_codegen: self.vyper.experimental_codegen,
->>>>>>> fa11be9f
         })
     }
 
