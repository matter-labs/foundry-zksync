--- conflicted
+++ resolved
@@ -130,13 +130,8 @@
 mod compilation;
 pub use compilation::{CompilationRestrictions, SettingsOverrides};
 
-<<<<<<< HEAD
 pub mod zksync;
 use zksync::ZkSyncConfig;
-=======
-pub mod extend;
-use extend::Extends;
->>>>>>> 3e32767d
 
 /// Foundry configuration
 ///
@@ -2497,11 +2492,8 @@
             compilation_restrictions: Default::default(),
             script_execution_protection: true,
             _non_exhaustive: (),
-<<<<<<< HEAD
             zksync: Default::default(),
-=======
             forks: Default::default(),
->>>>>>> 3e32767d
         }
     }
 }
