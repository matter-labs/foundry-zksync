//! # foundry-config
//!
//! Foundry configuration.

#![cfg_attr(not(test), warn(unused_crate_dependencies))]
#![cfg_attr(docsrs, feature(doc_cfg))]

#[macro_use]
extern crate tracing;

use crate::cache::StorageCachingConfig;
use alloy_primitives::{Address, B256, FixedBytes, U256, address, map::AddressHashMap};
use eyre::{ContextCompat, WrapErr};
use figment::{
    Error, Figment, Metadata, Profile, Provider,
    providers::{Env, Format, Serialized, Toml},
    value::{Dict, Map, Value},
};
use filter::GlobMatcher;
use foundry_compilers::{
    ArtifactOutput, ConfigurableArtifacts, Graph, Project, ProjectPathsConfig,
    RestrictionsWithVersion, VyperLanguage,
    artifacts::{
        BytecodeHash, DebuggingSettings, EvmVersion, Libraries, ModelCheckerSettings,
        ModelCheckerTarget, Optimizer, OptimizerDetails, RevertStrings, Settings, SettingsMetadata,
        Severity,
        output_selection::{ContractOutputSelection, OutputSelection},
        remappings::{RelativeRemapping, Remapping},
        serde_helpers,
    },
    cache::SOLIDITY_FILES_CACHE_FILENAME,
    compilers::{
        Compiler,
        multi::{MultiCompiler, MultiCompilerSettings},
        solc::{Solc, SolcCompiler},
        vyper::{Vyper, VyperSettings},
    },
    error::SolcError,
    multi::{MultiCompilerParser, MultiCompilerRestrictions},
    solc::{CliSettings, SolcLanguage, SolcSettings},
};
use regex::Regex;
use revm::primitives::hardfork::SpecId;
use semver::Version;
use serde::{Deserialize, Deserializer, Serialize, Serializer, de};
use std::{
    borrow::Cow,
    collections::BTreeMap,
    fs,
    path::{Path, PathBuf},
    str::FromStr,
};

mod macros;

pub mod utils;
pub use utils::*;

mod endpoints;
pub use endpoints::{
    ResolvedRpcEndpoint, ResolvedRpcEndpoints, RpcEndpoint, RpcEndpointUrl, RpcEndpoints,
};

mod etherscan;
pub use etherscan::EtherscanConfigError;
use etherscan::{EtherscanConfigs, EtherscanEnvProvider, ResolvedEtherscanConfig};

pub mod resolve;
pub use resolve::UnresolvedEnvVarError;

pub mod cache;
use cache::{Cache, ChainCache};

pub mod fmt;
pub use fmt::FormatterConfig;

pub mod lint;
pub use lint::{LinterConfig, Severity as LintSeverity};

pub mod fs_permissions;
pub use fs_permissions::FsPermissions;
use fs_permissions::PathPermission;

pub mod fork_config;
pub use fork_config::{ForkChainConfig, ForkConfigs};

pub mod error;
use error::ExtractConfigError;
pub use error::SolidityErrorCode;

pub mod doc;
pub use doc::DocConfig;

pub mod filter;
pub use filter::SkipBuildFilters;

mod warning;
pub use warning::*;

pub mod extend;
pub mod fix;
use extend::Extends;

// reexport so cli types can implement `figment::Provider` to easily merge compiler arguments
pub use alloy_chains::{Chain, NamedChain};
pub use figment;

pub mod providers;
pub use providers::Remappings;
use providers::*;

mod fuzz;
pub use fuzz::{FuzzConfig, FuzzCorpusConfig, FuzzDictionaryConfig};

mod invariant;
pub use invariant::InvariantConfig;

mod inline;
pub use inline::{InlineConfig, InlineConfigError, NatSpec};

pub mod soldeer;
use soldeer::{SoldeerConfig, SoldeerDependencyConfig};

mod vyper;
pub use vyper::VyperConfig;

mod bind_json;
use bind_json::BindJsonConfig;

mod compilation;
pub use compilation::{CompilationRestrictions, SettingsOverrides};

<<<<<<< HEAD
pub mod zksync;
use zksync::ZkSyncConfig;
=======
pub mod extend;
use extend::Extends;

use foundry_evm_networks::NetworkConfigs;
pub use semver;
>>>>>>> 1a5de245

/// Foundry configuration
///
/// # Defaults
///
/// All configuration values have a default, documented in the [fields](#fields)
/// section below. [`Config::default()`] returns the default values for
/// the default profile while [`Config::with_root()`] returns the values based on the given
/// directory. [`Config::load()`] starts with the default profile and merges various providers into
/// the config, same for [`Config::load_with_root()`], but there the default values are determined
/// by [`Config::with_root()`]
///
/// # Provider Details
///
/// `Config` is a Figment [`Provider`] with the following characteristics:
///
///   * **Profile**
///
///     The profile is set to the value of the `profile` field.
///
///   * **Metadata**
///
///     This provider is named `Foundry Config`. It does not specify a
///     [`Source`](figment::Source) and uses default interpolation.
///
///   * **Data**
///
///     The data emitted by this provider are the keys and values corresponding
///     to the fields and values of the structure. The dictionary is emitted to
///     the "default" meta-profile.
///
/// Note that these behaviors differ from those of [`Config::figment()`].
#[derive(Clone, Debug, PartialEq, Serialize, Deserialize)]
pub struct Config {
    /// The selected profile. **(default: _default_ `default`)**
    ///
    /// **Note:** This field is never serialized nor deserialized. When a
    /// `Config` is merged into a `Figment` as a `Provider`, this profile is
    /// selected on the `Figment`. When a `Config` is extracted, this field is
    /// set to the extracting Figment's selected `Profile`.
    #[serde(skip)]
    pub profile: Profile,
    /// The list of all profiles defined in the config.
    ///
    /// See `profile`.
    #[serde(skip)]
    pub profiles: Vec<Profile>,

    /// The root path where the config detection started from, [`Config::with_root`].
    // We're skipping serialization here, so it won't be included in the [`Config::to_string()`]
    // representation, but will be deserialized from the `Figment` so that forge commands can
    // override it.
    #[serde(default = "root_default", skip_serializing)]
    pub root: PathBuf,

    /// Configuration for extending from another foundry.toml (base) file.
    ///
    /// Can be either a string path or an object with path and strategy.
    /// Base files cannot extend (inherit) other files.
    #[serde(default, skip_serializing)]
    pub extends: Option<Extends>,

    /// path of the source contracts dir, like `src` or `contracts`
    pub src: PathBuf,
    /// path of the test dir
    pub test: PathBuf,
    /// path of the script dir
    pub script: PathBuf,
    /// path to where artifacts shut be written to
    pub out: PathBuf,
    /// all library folders to include, `lib`, `node_modules`
    pub libs: Vec<PathBuf>,
    /// `Remappings` to use for this repo
    pub remappings: Vec<RelativeRemapping>,
    /// Whether to autodetect remappings by scanning the `libs` folders recursively
    pub auto_detect_remappings: bool,
    /// library addresses to link
    pub libraries: Vec<String>,
    /// whether to enable cache
    pub cache: bool,
    /// whether to dynamically link tests
    pub dynamic_test_linking: bool,
    /// where the cache is stored if enabled
    pub cache_path: PathBuf,
    /// where the gas snapshots are stored
    pub snapshots: PathBuf,
    /// whether to check for differences against previously stored gas snapshots
    pub gas_snapshot_check: bool,
    /// whether to emit gas snapshots to disk
    pub gas_snapshot_emit: bool,
    /// where the broadcast logs are stored
    pub broadcast: PathBuf,
    /// additional solc allow paths for `--allow-paths`
    pub allow_paths: Vec<PathBuf>,
    /// additional solc include paths for `--include-path`
    pub include_paths: Vec<PathBuf>,
    /// glob patterns to skip
    pub skip: Vec<GlobMatcher>,
    /// whether to force a `project.clean()`
    pub force: bool,
    /// evm version to use
    #[serde(with = "from_str_lowercase")]
    pub evm_version: EvmVersion,
    /// list of contracts to report gas of
    pub gas_reports: Vec<String>,
    /// list of contracts to ignore for gas reports
    pub gas_reports_ignore: Vec<String>,
    /// Whether to include gas reports for tests.
    pub gas_reports_include_tests: bool,
    /// The Solc instance to use if any.
    ///
    /// This takes precedence over `auto_detect_solc`, if a version is set then this overrides
    /// auto-detection.
    ///
    /// **Note** for backwards compatibility reasons this also accepts solc_version from the toml
    /// file, see `BackwardsCompatTomlProvider`.
    ///
    /// Avoid using this field directly; call the related `solc` methods instead.
    #[doc(hidden)]
    pub solc: Option<SolcReq>,
    /// Whether to autodetect the solc compiler version to use.
    pub auto_detect_solc: bool,
    /// Offline mode, if set, network access (downloading solc) is disallowed.
    ///
    /// Relationship with `auto_detect_solc`:
    ///    - if `auto_detect_solc = true` and `offline = true`, the required solc version(s) will
    ///      be auto detected but if the solc version is not installed, it will _not_ try to
    ///      install it
    pub offline: bool,
    /// Whether to activate optimizer
    pub optimizer: Option<bool>,
    /// The number of runs specifies roughly how often each opcode of the deployed code will be
    /// executed across the life-time of the contract. This means it is a trade-off parameter
    /// between code size (deploy cost) and code execution cost (cost after deployment).
    /// An `optimizer_runs` parameter of `1` will produce short but expensive code. In contrast, a
    /// larger `optimizer_runs` parameter will produce longer but more gas efficient code. The
    /// maximum value of the parameter is `2**32-1`.
    ///
    /// A common misconception is that this parameter specifies the number of iterations of the
    /// optimizer. This is not true: The optimizer will always run as many times as it can
    /// still improve the code.
    pub optimizer_runs: Option<usize>,
    /// Switch optimizer components on or off in detail.
    /// The "enabled" switch above provides two defaults which can be
    /// tweaked here. If "details" is given, "enabled" can be omitted.
    pub optimizer_details: Option<OptimizerDetails>,
    /// Model checker settings.
    pub model_checker: Option<ModelCheckerSettings>,
    /// verbosity to use
    pub verbosity: u8,
    /// url of the rpc server that should be used for any rpc calls
    pub eth_rpc_url: Option<String>,
    /// Whether to accept invalid certificates for the rpc server.
    pub eth_rpc_accept_invalid_certs: bool,
    /// JWT secret that should be used for any rpc calls
    pub eth_rpc_jwt: Option<String>,
    /// Timeout that should be used for any rpc calls
    pub eth_rpc_timeout: Option<u64>,
    /// Headers that should be used for any rpc calls
    ///
    /// # Example
    ///
    /// rpc_headers = ["x-custom-header:value", "x-another-header:another-value"]
    ///
    /// You can also the ETH_RPC_HEADERS env variable like so:
    /// `ETH_RPC_HEADERS="x-custom-header:value x-another-header:another-value"`
    pub eth_rpc_headers: Option<Vec<String>>,
    /// etherscan API key, or alias for an `EtherscanConfig` in `etherscan` table
    pub etherscan_api_key: Option<String>,
    /// Multiple etherscan api configs and their aliases
    #[serde(default, skip_serializing_if = "EtherscanConfigs::is_empty")]
    pub etherscan: EtherscanConfigs,
    /// list of solidity error codes to always silence in the compiler output
    pub ignored_error_codes: Vec<SolidityErrorCode>,
    /// list of file paths to ignore
    #[serde(rename = "ignored_warnings_from")]
    pub ignored_file_paths: Vec<PathBuf>,
    /// Diagnostic level (minimum) at which the process should finish with a non-zero exit.
    pub deny: DenyLevel,
    /// DEPRECATED: use `deny` instead.
    #[serde(default, skip_serializing)]
    pub deny_warnings: bool,
    /// Only run test functions matching the specified regex pattern.
    #[serde(rename = "match_test")]
    pub test_pattern: Option<RegexWrapper>,
    /// Only run test functions that do not match the specified regex pattern.
    #[serde(rename = "no_match_test")]
    pub test_pattern_inverse: Option<RegexWrapper>,
    /// Only run tests in contracts matching the specified regex pattern.
    #[serde(rename = "match_contract")]
    pub contract_pattern: Option<RegexWrapper>,
    /// Only run tests in contracts that do not match the specified regex pattern.
    #[serde(rename = "no_match_contract")]
    pub contract_pattern_inverse: Option<RegexWrapper>,
    /// Only run tests in source files matching the specified glob pattern.
    #[serde(rename = "match_path", with = "from_opt_glob")]
    pub path_pattern: Option<globset::Glob>,
    /// Only run tests in source files that do not match the specified glob pattern.
    #[serde(rename = "no_match_path", with = "from_opt_glob")]
    pub path_pattern_inverse: Option<globset::Glob>,
    /// Only show coverage for files that do not match the specified regex pattern.
    #[serde(rename = "no_match_coverage")]
    pub coverage_pattern_inverse: Option<RegexWrapper>,
    /// Path where last test run failures are recorded.
    pub test_failures_file: PathBuf,
    /// Max concurrent threads to use.
    pub threads: Option<usize>,
    /// Whether to show test execution progress.
    pub show_progress: bool,
    /// Configuration for fuzz testing
    pub fuzz: FuzzConfig,
    /// Configuration for invariant testing
    pub invariant: InvariantConfig,
    /// Whether to allow ffi cheatcodes in test
    pub ffi: bool,
    /// Whether to allow `expectRevert` for internal functions.
    pub allow_internal_expect_revert: bool,
    /// Use the create 2 factory in all cases including tests and non-broadcasting scripts.
    pub always_use_create_2_factory: bool,
    /// Sets a timeout in seconds for vm.prompt cheatcodes
    pub prompt_timeout: u64,
    /// The address which will be executing all tests
    pub sender: Address,
    /// The tx.origin value during EVM execution
    pub tx_origin: Address,
    /// the initial balance of each deployed test contract
    pub initial_balance: U256,
    /// the block.number value during EVM execution
    #[serde(
        deserialize_with = "crate::deserialize_u64_to_u256",
        serialize_with = "crate::serialize_u64_or_u256"
    )]
    pub block_number: U256,
    /// pins the block number for the state fork
    pub fork_block_number: Option<u64>,
    /// The chain name or EIP-155 chain ID.
    #[serde(rename = "chain_id", alias = "chain")]
    pub chain: Option<Chain>,
    /// Block gas limit.
    pub gas_limit: GasLimit,
    /// EIP-170: Contract code size limit in bytes. Useful to increase this because of tests.
    pub code_size_limit: Option<usize>,
    /// `tx.gasprice` value during EVM execution.
    ///
    /// This is an Option, so we can determine in fork mode whether to use the config's gas price
    /// (if set by user) or the remote client's gas price.
    pub gas_price: Option<u64>,
    /// The base fee in a block.
    pub block_base_fee_per_gas: u64,
    /// The `block.coinbase` value during EVM execution.
    pub block_coinbase: Address,
    /// The `block.timestamp` value during EVM execution.
    #[serde(
        deserialize_with = "crate::deserialize_u64_to_u256",
        serialize_with = "crate::serialize_u64_or_u256"
    )]
    pub block_timestamp: U256,
    /// The `block.difficulty` value during EVM execution.
    pub block_difficulty: u64,
    /// Before merge the `block.max_hash`, after merge it is `block.prevrandao`.
    pub block_prevrandao: B256,
    /// The `block.gaslimit` value during EVM execution.
    pub block_gas_limit: Option<GasLimit>,
    /// The memory limit per EVM execution in bytes.
    /// If this limit is exceeded, a `MemoryLimitOOG` result is thrown.
    ///
    /// The default is 128MiB.
    pub memory_limit: u64,
    /// Additional output selection for all contracts, such as "ir", "devdoc", "storageLayout",
    /// etc.
    ///
    /// See the [Solc Compiler Api](https://docs.soliditylang.org/en/latest/using-the-compiler.html#compiler-api) for more information.
    ///
    /// The following values are always set because they're required by `forge`:
    /// ```json
    /// {
    ///   "*": [
    ///       "abi",
    ///       "evm.bytecode",
    ///       "evm.deployedBytecode",
    ///       "evm.methodIdentifiers"
    ///     ]
    /// }
    /// ```
    #[serde(default)]
    pub extra_output: Vec<ContractOutputSelection>,
    /// If set, a separate JSON file will be emitted for every contract depending on the
    /// selection, eg. `extra_output_files = ["metadata"]` will create a `metadata.json` for
    /// each contract in the project.
    ///
    /// See [Contract Metadata](https://docs.soliditylang.org/en/latest/metadata.html) for more information.
    ///
    /// The difference between `extra_output = ["metadata"]` and
    /// `extra_output_files = ["metadata"]` is that the former will include the
    /// contract's metadata in the contract's json artifact, whereas the latter will emit the
    /// output selection as separate files.
    #[serde(default)]
    pub extra_output_files: Vec<ContractOutputSelection>,
    /// Whether to print the names of the compiled contracts.
    pub names: bool,
    /// Whether to print the sizes of the compiled contracts.
    pub sizes: bool,
    /// If set to true, changes compilation pipeline to go through the Yul intermediate
    /// representation.
    pub via_ir: bool,
    /// Whether to include the AST as JSON in the compiler output.
    pub ast: bool,
    /// RPC storage caching settings determines what chains and endpoints to cache
    pub rpc_storage_caching: StorageCachingConfig,
    /// Disables storage caching entirely. This overrides any settings made in
    /// `rpc_storage_caching`
    pub no_storage_caching: bool,
    /// Disables rate limiting entirely. This overrides any settings made in
    /// `compute_units_per_second`
    pub no_rpc_rate_limit: bool,
    /// Multiple rpc endpoints and their aliases
    #[serde(default, skip_serializing_if = "RpcEndpoints::is_empty")]
    pub rpc_endpoints: RpcEndpoints,
    /// Fork configuration
    pub forks: ForkConfigs,
    /// Whether to store the referenced sources in the metadata as literal data.
    pub use_literal_content: bool,
    /// Whether to include the metadata hash.
    ///
    /// The metadata hash is machine dependent. By default, this is set to [BytecodeHash::None] to allow for deterministic code, See: <https://docs.soliditylang.org/en/latest/metadata.html>
    #[serde(with = "from_str_lowercase")]
    pub bytecode_hash: BytecodeHash,
    /// Whether to append the metadata hash to the bytecode.
    ///
    /// If this is `false` and the `bytecode_hash` option above is not `None` solc will issue a
    /// warning.
    pub cbor_metadata: bool,
    /// How to treat revert (and require) reason strings.
    #[serde(with = "serde_helpers::display_from_str_opt")]
    pub revert_strings: Option<RevertStrings>,
    /// Whether to compile in sparse mode
    ///
    /// If this option is enabled, only the required contracts/files will be selected to be
    /// included in solc's output selection, see also [`OutputSelection`].
    pub sparse_mode: bool,
    /// Generates additional build info json files for every new build, containing the
    /// `CompilerInput` and `CompilerOutput`.
    pub build_info: bool,
    /// The path to the `build-info` directory that contains the build info json files.
    pub build_info_path: Option<PathBuf>,
    /// Configuration for `forge fmt`
    pub fmt: FormatterConfig,
    /// Configuration for `forge lint`
    pub lint: LinterConfig,
    /// Configuration for `forge doc`
    pub doc: DocConfig,
    /// Configuration for `forge bind-json`
    pub bind_json: BindJsonConfig,
    /// Configures the permissions of cheat codes that touch the file system.
    ///
    /// This includes what operations can be executed (read, write)
    pub fs_permissions: FsPermissions,

    /// Whether to enable call isolation.
    ///
    /// Useful for more correct gas accounting and EVM behavior in general.
    pub isolate: bool,

    /// Whether to disable the block gas limit checks.
    pub disable_block_gas_limit: bool,

    /// Whether to enable the tx gas limit checks as imposed by Osaka (EIP-7825).
    pub enable_tx_gas_limit: bool,

    /// Address labels
    pub labels: AddressHashMap<String>,

    /// Whether to enable safety checks for `vm.getCode` and `vm.getDeployedCode` invocations.
    /// If disabled, it is possible to access artifacts which were not recompiled or cached.
    pub unchecked_cheatcode_artifacts: bool,

    /// CREATE2 salt to use for the library deployment in scripts.
    pub create2_library_salt: B256,

    /// The CREATE2 deployer address to use.
    pub create2_deployer: Address,

    /// Configuration for Vyper compiler
    pub vyper: VyperConfig,

    /// Soldeer dependencies
    pub dependencies: Option<SoldeerDependencyConfig>,

    /// Soldeer custom configs
    pub soldeer: Option<SoldeerConfig>,

    /// Whether failed assertions should revert.
    ///
    /// Note that this only applies to native (cheatcode) assertions, invoked on Vm contract.
    pub assertions_revert: bool,

    /// Whether `failed()` should be invoked to check if the test have failed.
    pub legacy_assertions: bool,

    /// Optional additional CLI arguments to pass to `solc` binary.
    #[serde(default, skip_serializing_if = "Vec::is_empty")]
    pub extra_args: Vec<String>,

<<<<<<< HEAD
    /// Whether to enable Celo precompiles.
    #[serde(default)]
    pub celo: bool,
=======
    /// Networks with enabled features.
    #[serde(flatten)]
    pub networks: NetworkConfigs,
>>>>>>> 1a5de245

    /// Timeout for transactions in seconds.
    pub transaction_timeout: u64,

    /// Warnings gathered when loading the Config. See [`WarningsProvider`] for more information.
    #[serde(rename = "__warnings", default, skip_serializing)]
    pub warnings: Vec<Warning>,

    /// Additional settings profiles to use when compiling.
    #[serde(default)]
    pub additional_compiler_profiles: Vec<SettingsOverrides>,

    /// Restrictions on compilation of certain files.
    #[serde(default)]
    pub compilation_restrictions: Vec<CompilationRestrictions>,

    /// Whether to enable script execution protection.
    pub script_execution_protection: bool,

    /// PRIVATE: This structure may grow, As such, constructing this structure should
    /// _always_ be done using a public constructor or update syntax:
    ///
    /// ```ignore
    /// use foundry_config::Config;
    ///
    /// let config = Config { src: "other".into(), ..Default::default() };
    /// ```
    #[doc(hidden)]
    #[serde(skip)]
    pub _non_exhaustive: (),

    /// @zkSync zkSolc configuration and settings
    pub zksync: ZkSyncConfig,
}

/// Diagnostic level (minimum) at which the process should finish with a non-zero exit.
#[derive(Debug, Clone, Copy, PartialEq, Eq, clap::ValueEnum, Default, Serialize)]
#[serde(rename_all = "lowercase")]
pub enum DenyLevel {
    /// Always exit with zero code.
    #[default]
    Never,
    /// Exit with a non-zero code if any warnings are found.
    Warnings,
    /// Exit with a non-zero code if any notes or warnings are found.
    Notes,
}

// Custom deserialization to make `DenyLevel` parsing case-insensitive and backwards compatible with
// booleans.
impl<'de> Deserialize<'de> for DenyLevel {
    fn deserialize<D>(deserializer: D) -> Result<Self, D::Error>
    where
        D: Deserializer<'de>,
    {
        struct DenyLevelVisitor;

        impl<'de> de::Visitor<'de> for DenyLevelVisitor {
            type Value = DenyLevel;

            fn expecting(&self, formatter: &mut std::fmt::Formatter<'_>) -> std::fmt::Result {
                formatter.write_str("one of the following strings: `never`, `warnings`, `notes`")
            }

            fn visit_bool<E>(self, value: bool) -> Result<Self::Value, E>
            where
                E: de::Error,
            {
                Ok(DenyLevel::from(value))
            }

            fn visit_str<E>(self, value: &str) -> Result<Self::Value, E>
            where
                E: de::Error,
            {
                DenyLevel::from_str(value).map_err(de::Error::custom)
            }
        }

        deserializer.deserialize_any(DenyLevelVisitor)
    }
}

impl FromStr for DenyLevel {
    type Err = String;

    fn from_str(s: &str) -> Result<Self, Self::Err> {
        match s.to_lowercase().as_str() {
            "warnings" | "warning" | "w" => Ok(Self::Warnings),
            "notes" | "note" | "n" => Ok(Self::Notes),
            "never" | "false" | "f" => Ok(Self::Never),
            _ => Err(format!(
                "unknown variant: found `{s}`, expected one of `never`, `warnings`, `notes`"
            )),
        }
    }
}

impl From<bool> for DenyLevel {
    fn from(deny: bool) -> Self {
        if deny { Self::Warnings } else { Self::Never }
    }
}

impl DenyLevel {
    /// Returns `true` if the deny level includes warnings.
    pub fn warnings(&self) -> bool {
        match self {
            Self::Never => false,
            Self::Warnings | Self::Notes => true,
        }
    }

    /// Returns `true` if the deny level includes notes.
    pub fn notes(&self) -> bool {
        match self {
            Self::Never | Self::Warnings => false,
            Self::Notes => true,
        }
    }

    /// Returns `true` if the deny level is set to never (only errors).
    pub fn never(&self) -> bool {
        match self {
            Self::Never => true,
            Self::Warnings | Self::Notes => false,
        }
    }
}

/// Diagnostic level (minimum) at which the process should finish with a non-zero exit.
#[derive(Debug, Clone, Copy, PartialEq, Eq, clap::ValueEnum, Default, Serialize)]
#[serde(rename_all = "lowercase")]
pub enum DenyLevel {
    /// Always exit with zero code.
    #[default]
    Never,
    /// Exit with a non-zero code if any warnings are found.
    Warnings,
    /// Exit with a non-zero code if any notes or warnings are found.
    Notes,
}

// Custom deserialization to make `DenyLevel` parsing case-insensitive and backwards compatible with
// booleans.
impl<'de> Deserialize<'de> for DenyLevel {
    fn deserialize<D>(deserializer: D) -> Result<Self, D::Error>
    where
        D: Deserializer<'de>,
    {
        struct DenyLevelVisitor;

        impl<'de> de::Visitor<'de> for DenyLevelVisitor {
            type Value = DenyLevel;

            fn expecting(&self, formatter: &mut std::fmt::Formatter<'_>) -> std::fmt::Result {
                formatter.write_str("one of the following strings: `never`, `warnings`, `notes`")
            }

            fn visit_bool<E>(self, value: bool) -> Result<Self::Value, E>
            where
                E: de::Error,
            {
                Ok(DenyLevel::from(value))
            }

            fn visit_str<E>(self, value: &str) -> Result<Self::Value, E>
            where
                E: de::Error,
            {
                DenyLevel::from_str(value).map_err(de::Error::custom)
            }
        }

        deserializer.deserialize_any(DenyLevelVisitor)
    }
}

impl FromStr for DenyLevel {
    type Err = String;

    fn from_str(s: &str) -> Result<Self, Self::Err> {
        match s.to_lowercase().as_str() {
            "warnings" | "warning" | "w" => Ok(Self::Warnings),
            "notes" | "note" | "n" => Ok(Self::Notes),
            "never" | "false" | "f" => Ok(Self::Never),
            _ => Err(format!(
                "unknown variant: found `{s}`, expected one of `never`, `warnings`, `notes`"
            )),
        }
    }
}

impl From<bool> for DenyLevel {
    fn from(deny: bool) -> Self {
        if deny { Self::Warnings } else { Self::Never }
    }
}

impl DenyLevel {
    /// Returns `true` if the deny level includes warnings.
    pub fn warnings(&self) -> bool {
        match self {
            Self::Never => false,
            Self::Warnings | Self::Notes => true,
        }
    }

    /// Returns `true` if the deny level includes notes.
    pub fn notes(&self) -> bool {
        match self {
            Self::Never | Self::Warnings => false,
            Self::Notes => true,
        }
    }

    /// Returns `true` if the deny level is set to never (only errors).
    pub fn never(&self) -> bool {
        match self {
            Self::Never => true,
            Self::Warnings | Self::Notes => false,
        }
    }
}

/// Mapping of fallback standalone sections. See [`FallbackProfileProvider`].
pub const STANDALONE_FALLBACK_SECTIONS: &[(&str, &str)] = &[("invariant", "fuzz")];

/// Deprecated keys and their replacements.
///
/// See [Warning::DeprecatedKey]
pub const DEPRECATIONS: &[(&str, &str)] =
    &[("cancun", "evm_version = Cancun"), ("deny_warnings", "deny = warnings")];

impl Config {
    /// The default profile: "default"
    pub const DEFAULT_PROFILE: Profile = Profile::Default;

    /// The hardhat profile: "hardhat"
    pub const HARDHAT_PROFILE: Profile = Profile::const_new("hardhat");

    /// TOML section for profiles
    pub const PROFILE_SECTION: &'static str = "profile";

    /// External config sections, ignored from warnings.
    pub const EXTERNAL_SECTION: &'static str = "external";

    /// Standalone sections in the config which get integrated into the selected profile
    pub const STANDALONE_SECTIONS: &'static [&'static str] = &[
        "rpc_endpoints",
        "etherscan",
        "fmt",
        "lint",
        "doc",
        "fuzz",
        "invariant",
        "labels",
        "dependencies",
        "soldeer",
        "vyper",
        "bind_json",
        "forks",
    ];

    /// File name of config toml file
    pub const FILE_NAME: &'static str = "foundry.toml";

    /// The name of the directory foundry reserves for itself under the user's home directory: `~`
    pub const FOUNDRY_DIR_NAME: &'static str = ".foundry";

    /// Default address for tx.origin
    ///
    /// `0x1804c8AB1F12E6bbf3894d4083f33e07309d1f38`
    pub const DEFAULT_SENDER: Address = address!("0x1804c8AB1F12E6bbf3894d4083f33e07309d1f38");

    /// Default salt for create2 library deployments
    pub const DEFAULT_CREATE2_LIBRARY_SALT: FixedBytes<32> = FixedBytes::<32>::ZERO;

    /// Default create2 deployer
    pub const DEFAULT_CREATE2_DEPLOYER: Address =
        address!("0x4e59b44847b379578588920ca78fbf26c0b4956c");

    /// Loads the `Config` from the current directory.
    ///
    /// See [`figment`](Self::figment) for more details.
    pub fn load() -> Result<Self, ExtractConfigError> {
        Self::from_provider(Self::figment())
    }

    /// Loads the `Config` with the given `providers` preset.
    ///
    /// See [`figment`](Self::figment) for more details.
    pub fn load_with_providers(providers: FigmentProviders) -> Result<Self, ExtractConfigError> {
        Self::from_provider(Self::default().to_figment(providers))
    }

    /// Loads the `Config` from the given root directory.
    ///
    /// See [`figment_with_root`](Self::figment_with_root) for more details.
    #[track_caller]
    pub fn load_with_root(root: impl AsRef<Path>) -> Result<Self, ExtractConfigError> {
        Self::from_provider(Self::figment_with_root(root.as_ref()))
    }

    /// Attempts to extract a `Config` from `provider`, returning the result.
    ///
    /// # Example
    ///
    /// ```rust
    /// use figment::providers::{Env, Format, Toml};
    /// use foundry_config::Config;
    ///
    /// // Use foundry's default `Figment`, but allow values from `other.toml`
    /// // to supersede its values.
    /// let figment = Config::figment().merge(Toml::file("other.toml").nested());
    ///
    /// let config = Config::from_provider(figment);
    /// ```
    #[doc(alias = "try_from")]
    pub fn from_provider<T: Provider>(provider: T) -> Result<Self, ExtractConfigError> {
        trace!("load config with provider: {:?}", provider.metadata());
        Self::from_figment(Figment::from(provider))
    }

    #[doc(hidden)]
    #[deprecated(note = "use `Config::from_provider` instead")]
    pub fn try_from<T: Provider>(provider: T) -> Result<Self, ExtractConfigError> {
        Self::from_provider(provider)
    }

    fn from_figment(figment: Figment) -> Result<Self, ExtractConfigError> {
        let mut config = figment.extract::<Self>().map_err(ExtractConfigError::new)?;
        config.profile = figment.profile().clone();

        // The `"profile"` profile contains all the profiles as keys.
        let mut add_profile = |profile: &Profile| {
            if !config.profiles.contains(profile) {
                config.profiles.push(profile.clone());
            }
        };
        let figment = figment.select(Self::PROFILE_SECTION);
        if let Ok(data) = figment.data()
            && let Some(profiles) = data.get(&Profile::new(Self::PROFILE_SECTION))
        {
            for profile in profiles.keys() {
                add_profile(&Profile::new(profile));
            }
        }
        add_profile(&Self::DEFAULT_PROFILE);
        add_profile(&config.profile);

        config.normalize_optimizer_settings();
        config.forks.resolve_env_vars()?;

        Ok(config)
    }

    /// Returns the populated [Figment] using the requested [FigmentProviders] preset.
    ///
    /// This will merge various providers, such as env,toml,remappings into the figment if
    /// requested.
    pub fn to_figment(&self, providers: FigmentProviders) -> Figment {
        // Note that `Figment::from` here is a method on `Figment` rather than the `From` impl below

        if providers.is_none() {
            return Figment::from(self);
        }

        let root = self.root.as_path();
        let profile = Self::selected_profile();
        let mut figment = Figment::default().merge(DappHardhatDirProvider(root));

        // merge global foundry.toml file
        if let Some(global_toml) = Self::foundry_dir_toml().filter(|p| p.exists()) {
            figment = Self::merge_toml_provider(
                figment,
                TomlFileProvider::new(None, global_toml),
                profile.clone(),
            );
        }
        // merge local foundry.toml file
        figment = Self::merge_toml_provider(
            figment,
            TomlFileProvider::new(Some("FOUNDRY_CONFIG"), root.join(Self::FILE_NAME)),
            profile.clone(),
        );

        // merge environment variables
        figment = figment
            .merge(
                Env::prefixed("DAPP_")
                    .ignore(&["REMAPPINGS", "LIBRARIES", "FFI", "FS_PERMISSIONS"])
                    .global(),
            )
            .merge(
                Env::prefixed("DAPP_TEST_")
                    .ignore(&["CACHE", "FUZZ_RUNS", "DEPTH", "FFI", "FS_PERMISSIONS"])
                    .global(),
            )
            .merge(DappEnvCompatProvider)
            .merge(EtherscanEnvProvider::default())
            .merge(
                Env::prefixed("FOUNDRY_")
                    .ignore(&["PROFILE", "REMAPPINGS", "LIBRARIES", "FFI", "FS_PERMISSIONS"])
                    .map(|key| {
                        let key = key.as_str();
                        if Self::STANDALONE_SECTIONS.iter().any(|section| {
                            key.starts_with(&format!("{}_", section.to_ascii_uppercase()))
                        }) {
                            key.replacen('_', ".", 1).into()
                        } else {
                            key.into()
                        }
                    })
                    .global(),
            )
            .select(profile.clone());

        // only resolve remappings if all providers are requested
        if providers.is_all() {
            // we try to merge remappings after we've merged all other providers, this prevents
            // redundant fs lookups to determine the default remappings that are eventually updated
            // by other providers, like the toml file
            let remappings = RemappingsProvider {
                auto_detect_remappings: figment
                    .extract_inner::<bool>("auto_detect_remappings")
                    .unwrap_or(true),
                lib_paths: figment
                    .extract_inner::<Vec<PathBuf>>("libs")
                    .map(Cow::Owned)
                    .unwrap_or_else(|_| Cow::Borrowed(&self.libs)),
                root,
                remappings: figment.extract_inner::<Vec<Remapping>>("remappings"),
            };
            figment = figment.merge(remappings);
        }

        // normalize defaults
        figment = self.normalize_defaults(figment);

        Figment::from(self).merge(figment).select(profile)
    }

    /// The config supports relative paths and tracks the root path separately see
    /// `Config::with_root`
    ///
    /// This joins all relative paths with the current root and attempts to make them canonic
    #[must_use]
    pub fn canonic(self) -> Self {
        let root = self.root.clone();
        self.canonic_at(root)
    }

    /// Joins all relative paths with the given root so that paths that are defined as:
    ///
    /// ```toml
    /// [profile.default]
    /// src = "src"
    /// out = "./out"
    /// libs = ["lib", "/var/lib"]
    /// ```
    ///
    /// Will be made canonic with the given root:
    ///
    /// ```toml
    /// [profile.default]
    /// src = "<root>/src"
    /// out = "<root>/out"
    /// libs = ["<root>/lib", "/var/lib"]
    /// ```
    #[must_use]
    pub fn canonic_at(mut self, root: impl Into<PathBuf>) -> Self {
        let root = canonic(root);

        fn p(root: &Path, rem: &Path) -> PathBuf {
            canonic(root.join(rem))
        }

        self.src = p(&root, &self.src);
        self.test = p(&root, &self.test);
        self.script = p(&root, &self.script);
        self.out = p(&root, &self.out);
        self.broadcast = p(&root, &self.broadcast);
        self.cache_path = p(&root, &self.cache_path);
        self.snapshots = p(&root, &self.snapshots);
        self.test_failures_file = p(&root, &self.test_failures_file);

        if let Some(build_info_path) = self.build_info_path {
            self.build_info_path = Some(p(&root, &build_info_path));
        }

        self.libs = self.libs.into_iter().map(|lib| p(&root, &lib)).collect();

        self.remappings =
            self.remappings.into_iter().map(|r| RelativeRemapping::new(r.into(), &root)).collect();

        self.allow_paths = self.allow_paths.into_iter().map(|allow| p(&root, &allow)).collect();

        self.include_paths = self.include_paths.into_iter().map(|allow| p(&root, &allow)).collect();

        self.fs_permissions.join_all(&root);

        if let Some(model_checker) = &mut self.model_checker {
            model_checker.contracts = std::mem::take(&mut model_checker.contracts)
                .into_iter()
                .map(|(path, contracts)| {
                    (format!("{}", p(&root, path.as_ref()).display()), contracts)
                })
                .collect();
        }

        self
    }

    /// Normalizes the evm version if a [SolcReq] is set
    pub fn normalized_evm_version(mut self) -> Self {
        self.normalize_evm_version();
        self
    }

    /// Normalizes optimizer settings.
    /// See <https://github.com/foundry-rs/foundry/issues/9665>
    pub fn normalized_optimizer_settings(mut self) -> Self {
        self.normalize_optimizer_settings();
        self
    }

    /// Normalizes the evm version if a [SolcReq] is set to a valid version.
    pub fn normalize_evm_version(&mut self) {
        self.evm_version = self.get_normalized_evm_version();
    }

    /// Normalizes optimizer settings:
    /// - with default settings, optimizer is set to false and optimizer runs to 200
    /// - if optimizer is set and optimizer runs not specified, then optimizer runs is set to 200
    /// - enable optimizer if not explicitly set and optimizer runs set to a value greater than 0
    pub fn normalize_optimizer_settings(&mut self) {
        match (self.optimizer, self.optimizer_runs) {
            // Default: set the optimizer to false and optimizer runs to 200.
            (None, None) => {
                self.optimizer = Some(false);
                self.optimizer_runs = Some(200);
            }
            // Set the optimizer runs to 200 if the `optimizer` config set.
            (Some(_), None) => self.optimizer_runs = Some(200),
            // Enables optimizer if the `optimizer_runs` has been set with a value greater than 0.
            (None, Some(runs)) => self.optimizer = Some(runs > 0),
            _ => {}
        }
    }

    /// Returns the normalized [EvmVersion] for the current solc version, or the configured one.
    pub fn get_normalized_evm_version(&self) -> EvmVersion {
        if let Some(version) = self.solc_version()
            && let Some(evm_version) = self.evm_version.normalize_version_solc(&version)
        {
            return evm_version;
        }
        self.evm_version
    }

    /// Returns a sanitized version of the Config where are paths are set correctly and potential
    /// duplicates are resolved
    ///
    /// See [`Self::canonic`]
    #[must_use]
    pub fn sanitized(self) -> Self {
        let mut config = self.canonic();

        config.sanitize_remappings();

        config.libs.sort_unstable();
        config.libs.dedup();

        config
    }

    /// Cleans up any duplicate `Remapping` and sorts them
    ///
    /// On windows this will convert any `\` in the remapping path into a `/`
    pub fn sanitize_remappings(&mut self) {
        #[cfg(target_os = "windows")]
        {
            // force `/` in remappings on windows
            use path_slash::PathBufExt;
            self.remappings.iter_mut().for_each(|r| {
                r.path.path = r.path.path.to_slash_lossy().into_owned().into();
            });
        }
    }

    /// Returns the directory in which dependencies should be installed
    ///
    /// Returns the first dir from `libs` that is not `node_modules` or `lib` if `libs` is empty
    pub fn install_lib_dir(&self) -> &Path {
        self.libs
            .iter()
            .find(|p| !p.ends_with("node_modules"))
            .map(|p| p.as_path())
            .unwrap_or_else(|| Path::new("lib"))
    }

    /// Serves as the entrypoint for obtaining the project.
    ///
    /// Returns the `Project` configured with all `solc` and path related values.
    ///
    /// *Note*: this also _cleans_ [`Project::cleanup`] the workspace if `force` is set to true.
    ///
    /// # Example
    ///
    /// ```
    /// use foundry_config::Config;
    /// let config = Config::load_with_root(".")?.sanitized();
    /// let project = config.project()?;
    /// # Ok::<_, eyre::Error>(())
    /// ```
    pub fn project(&self) -> Result<Project<MultiCompiler>, SolcError> {
        self.create_project(self.cache, false)
    }

    /// Same as [`Self::project()`] but sets configures the project to not emit artifacts and ignore
    /// cache.
    pub fn ephemeral_project(&self) -> Result<Project<MultiCompiler>, SolcError> {
        self.create_project(false, true)
    }

    /// A cached, in-memory project that does not request any artifacts.
    ///
    /// Use this when you just want the source graph or the Solar compiler context.
    pub fn solar_project(&self) -> Result<Project<MultiCompiler>, SolcError> {
        let ui_testing = std::env::var_os("FOUNDRY_LINT_UI_TESTING").is_some();
        let mut project = self.create_project(self.cache && !ui_testing, false)?;
        project.update_output_selection(|selection| {
            // We have to request something to populate `contracts` in the output and thus
            // artifacts.
            *selection = OutputSelection::common_output_selection(["abi".into()]);
        });
        Ok(project)
    }

    /// Builds mapping with additional settings profiles.
    fn additional_settings(
        &self,
        base: &MultiCompilerSettings,
    ) -> BTreeMap<String, MultiCompilerSettings> {
        let mut map = BTreeMap::new();

        for profile in &self.additional_compiler_profiles {
            let mut settings = base.clone();
            profile.apply(&mut settings);
            map.insert(profile.name.clone(), settings);
        }

        map
    }

    /// Resolves globs and builds a mapping from individual source files to their restrictions
    #[expect(clippy::disallowed_macros)]
    fn restrictions(
        &self,
        paths: &ProjectPathsConfig,
    ) -> Result<BTreeMap<PathBuf, RestrictionsWithVersion<MultiCompilerRestrictions>>, SolcError>
    {
        let mut map = BTreeMap::new();
        if self.compilation_restrictions.is_empty() {
            return Ok(BTreeMap::new());
        }

        let graph = Graph::<MultiCompilerParser>::resolve(paths)?;
        let (sources, _) = graph.into_sources();

        for res in &self.compilation_restrictions {
            for source in sources.keys().filter(|path| {
                if res.paths.is_match(path) {
                    true
                } else if let Ok(path) = path.strip_prefix(&paths.root) {
                    res.paths.is_match(path)
                } else {
                    false
                }
            }) {
                let res: RestrictionsWithVersion<_> =
                    res.clone().try_into().map_err(SolcError::msg)?;
                if !map.contains_key(source) {
                    map.insert(source.clone(), res);
                } else {
                    let value = map.remove(source.as_path()).unwrap();
                    if let Some(merged) = value.clone().merge(res) {
                        map.insert(source.clone(), merged);
                    } else {
                        // `sh_warn!` is a circular dependency, preventing us from using it here.
                        eprintln!(
                            "{}",
                            yansi::Paint::yellow(&format!(
                                "Failed to merge compilation restrictions for {}",
                                source.display()
                            ))
                        );
                        map.insert(source.clone(), value);
                    }
                }
            }
        }

        Ok(map)
    }

    /// Creates a [`Project`] with the given `cached` and `no_artifacts` flags.
    ///
    /// Prefer using [`Self::project`] or [`Self::ephemeral_project`] instead.
    pub fn create_project(&self, cached: bool, no_artifacts: bool) -> Result<Project, SolcError> {
        let settings = self.compiler_settings()?;
        let paths = self.project_paths();
        let mut builder = Project::builder()
            .artifacts(self.configured_artifacts_handler())
            .additional_settings(self.additional_settings(&settings))
            .restrictions(self.restrictions(&paths)?)
            .settings(settings)
            .paths(paths)
            .ignore_error_codes(self.ignored_error_codes.iter().copied().map(Into::into))
<<<<<<< HEAD
            .ignore_paths(self.ignored_file_paths.clone())
=======
            .ignore_paths(
                self.ignored_file_paths
                    .iter()
                    .map(|path| {
                        // Strip "./" prefix for consistent path matching
                        path.strip_prefix("./").unwrap_or(path).to_path_buf()
                    })
                    .collect::<Vec<_>>(),
            )
>>>>>>> 1a5de245
            .set_compiler_severity_filter(if self.deny.warnings() {
                Severity::Warning
            } else {
                Severity::Error
            })
            .set_offline(self.offline)
            .set_cached(cached)
            .set_build_info(!no_artifacts && self.build_info)
            .set_no_artifacts(no_artifacts);

        if !self.skip.is_empty() {
            let filter = SkipBuildFilters::new(self.skip.clone(), self.root.clone());
            builder = builder.sparse_output(filter);
        }

        let project = builder.build(self.compiler()?)?;

        if self.force {
            self.cleanup(&project)?;
        }

        Ok(project)
    }

    /// Disables optimizations and enables viaIR with minimum optimization if `ir_minimum` is true.
    pub fn disable_optimizations(&self, project: &mut Project, ir_minimum: bool) {
        if ir_minimum {
            // Enable viaIR with minimum optimization: https://github.com/ethereum/solidity/issues/12533#issuecomment-1013073350
            // And also in new releases of Solidity: https://github.com/ethereum/solidity/issues/13972#issuecomment-1628632202
            project.settings.solc.settings = std::mem::take(&mut project.settings.solc.settings)
                .with_via_ir_minimum_optimization();

            // Sanitize settings for solc 0.8.4 if version cannot be detected: https://github.com/foundry-rs/foundry/issues/9322
            // But keep the EVM version: https://github.com/ethereum/solidity/issues/15775
            let evm_version = project.settings.solc.evm_version;
            let version = self.solc_version().unwrap_or_else(|| Version::new(0, 8, 4));
            project.settings.solc.settings.sanitize(&version, SolcLanguage::Solidity);
            project.settings.solc.evm_version = evm_version;
        } else {
            project.settings.solc.optimizer.disable();
            project.settings.solc.optimizer.runs = None;
            project.settings.solc.optimizer.details = None;
            project.settings.solc.via_ir = None;
        }
    }

    /// Cleans the project.
    pub fn cleanup<C: Compiler, T: ArtifactOutput<CompilerContract = C::CompilerContract>>(
        &self,
        project: &Project<C, T>,
    ) -> Result<(), SolcError> {
        project.cleanup()?;

        // Remove last test run failures file.
        let _ = fs::remove_file(&self.test_failures_file);

        // Remove fuzz and invariant cache directories.
        let remove_test_dir = |test_dir: &Option<PathBuf>| {
            if let Some(test_dir) = test_dir {
                let path = project.root().join(test_dir);
                if path.exists() {
                    let _ = fs::remove_dir_all(&path);
                }
            }
        };
        remove_test_dir(&self.fuzz.failure_persist_dir);
        remove_test_dir(&self.fuzz.corpus.corpus_dir);
        remove_test_dir(&self.invariant.corpus.corpus_dir);
        remove_test_dir(&self.invariant.failure_persist_dir);

        Ok(())
    }

    /// Ensures that the configured version is installed if explicitly set
    ///
    /// If `solc` is [`SolcReq::Version`] then this will download and install the solc version if
    /// it's missing, unless the `offline` flag is enabled, in which case an error is thrown.
    ///
    /// If `solc` is [`SolcReq::Local`] then this will ensure that the path exists.
    fn ensure_solc(&self) -> Result<Option<Solc>, SolcError> {
        if let Some(solc) = &self.solc {
            let solc = match solc {
                SolcReq::Version(version) => {
                    if let Some(solc) = Solc::find_svm_installed_version(version)? {
                        solc
                    } else {
                        if self.offline {
                            return Err(SolcError::msg(format!(
                                "can't install missing solc {version} in offline mode"
                            )));
                        }
                        Solc::blocking_install(version)?
                    }
                }
                SolcReq::Local(solc) => {
                    if !solc.is_file() {
                        return Err(SolcError::msg(format!(
                            "`solc` {} does not exist",
                            solc.display()
                        )));
                    }
                    Solc::new(solc)?
                }
            };
            return Ok(Some(solc));
        }

        Ok(None)
    }

    /// Returns the [SpecId] derived from the configured [EvmVersion]
    pub fn evm_spec_id(&self) -> SpecId {
        evm_spec_id(self.evm_version)
    }

    /// Returns whether the compiler version should be auto-detected
    ///
    /// Returns `false` if `solc_version` is explicitly set, otherwise returns the value of
    /// `auto_detect_solc`
    pub fn is_auto_detect(&self) -> bool {
        if self.solc.is_some() {
            return false;
        }
        self.auto_detect_solc
    }

    /// Whether caching should be enabled for the given chain id
    pub fn enable_caching(&self, endpoint: &str, chain_id: impl Into<u64>) -> bool {
        !self.no_storage_caching
            && self.rpc_storage_caching.enable_for_chain_id(chain_id.into())
            && self.rpc_storage_caching.enable_for_endpoint(endpoint)
    }

    /// Returns the `ProjectPathsConfig` sub set of the config.
    ///
    /// **NOTE**: this uses the paths as they are and does __not__ modify them, see
    /// `[Self::sanitized]`
    ///
    /// # Example
    ///
    /// ```
    /// use foundry_compilers::solc::Solc;
    /// use foundry_config::Config;
    /// let config = Config::load_with_root(".")?.sanitized();
    /// let paths = config.project_paths::<Solc>();
    /// # Ok::<_, eyre::Error>(())
    /// ```
    pub fn project_paths<L>(&self) -> ProjectPathsConfig<L> {
        let mut builder = ProjectPathsConfig::builder()
            .cache(self.cache_path.join(SOLIDITY_FILES_CACHE_FILENAME))
            .sources(&self.src)
            .tests(&self.test)
            .scripts(&self.script)
            .artifacts(&self.out)
            .libs(self.libs.iter())
            .remappings(self.get_all_remappings())
            .allowed_path(&self.root)
            .allowed_paths(&self.libs)
            .allowed_paths(&self.allow_paths)
            .include_paths(&self.include_paths);

        if let Some(build_info_path) = &self.build_info_path {
            builder = builder.build_infos(build_info_path);
        }

        builder.build_with_root(&self.root)
    }

    /// Returns configuration for a compiler to use when setting up a [Project].
    pub fn solc_compiler(&self) -> Result<SolcCompiler, SolcError> {
        if let Some(solc) = self.ensure_solc()? {
            Ok(SolcCompiler::Specific(solc))
        } else {
            Ok(SolcCompiler::AutoDetect)
        }
    }

    /// Returns the solc version, if any.
    pub fn solc_version(&self) -> Option<Version> {
        self.solc.as_ref().and_then(|solc| solc.try_version().ok())
    }

    /// Returns configured [Vyper] compiler.
    pub fn vyper_compiler(&self) -> Result<Option<Vyper>, SolcError> {
        // Only instantiate Vyper if there are any Vyper files in the project.
        if !self.project_paths::<VyperLanguage>().has_input_files() {
            return Ok(None);
        }
        let vyper = if let Some(path) = &self.vyper.path {
            Some(Vyper::new(path)?)
        } else {
            Vyper::new("vyper").ok()
        };
        Ok(vyper)
    }

    /// Returns configuration for a compiler to use when setting up a [Project].
    pub fn compiler(&self) -> Result<MultiCompiler, SolcError> {
        Ok(MultiCompiler { solc: Some(self.solc_compiler()?), vyper: self.vyper_compiler()? })
    }

    /// Returns configured [MultiCompilerSettings].
    pub fn compiler_settings(&self) -> Result<MultiCompilerSettings, SolcError> {
        Ok(MultiCompilerSettings { solc: self.solc_settings()?, vyper: self.vyper_settings()? })
    }

    /// Returns all configured remappings.
    pub fn get_all_remappings(&self) -> impl Iterator<Item = Remapping> + '_ {
        self.remappings.iter().map(|m| m.clone().into())
    }

    /// Returns the configured rpc jwt secret
    ///
    /// Returns:
    ///    - The jwt secret, if configured
    ///
    /// # Example
    ///
    /// ```
    /// use foundry_config::Config;
    /// # fn t() {
    /// let config = Config::with_root("./");
    /// let rpc_jwt = config.get_rpc_jwt_secret().unwrap().unwrap();
    /// # }
    /// ```
    pub fn get_rpc_jwt_secret(&self) -> Result<Option<Cow<'_, str>>, UnresolvedEnvVarError> {
        Ok(self.eth_rpc_jwt.as_ref().map(|jwt| Cow::Borrowed(jwt.as_str())))
    }

    /// Returns the configured rpc url
    ///
    /// Returns:
    ///    - the matching, resolved url of  `rpc_endpoints` if `eth_rpc_url` is an alias
    ///    - the `eth_rpc_url` as-is if it isn't an alias
    ///
    /// # Example
    ///
    /// ```
    /// use foundry_config::Config;
    /// # fn t() {
    /// let config = Config::with_root("./");
    /// let rpc_url = config.get_rpc_url().unwrap().unwrap();
    /// # }
    /// ```
    pub fn get_rpc_url(&self) -> Option<Result<Cow<'_, str>, UnresolvedEnvVarError>> {
        let maybe_alias = self.eth_rpc_url.as_deref()?;
        if let Some(alias) = self.get_rpc_url_with_alias(maybe_alias) {
            Some(alias)
        } else {
            Some(Ok(Cow::Borrowed(self.eth_rpc_url.as_deref()?)))
        }
    }

    /// Resolves the given alias to a matching rpc url
    ///
    /// # Returns
    ///
    /// In order of resolution:
    ///
    /// - the matching, resolved url of `rpc_endpoints` if `maybe_alias` is an alias
    /// - a mesc resolved url if `maybe_alias` is a known alias in mesc
    /// - `None` otherwise
    ///
    /// # Note on mesc
    ///
    /// The endpoint is queried for in mesc under the `foundry` profile, allowing users to customize
    /// endpoints for Foundry specifically.
    ///
    /// # Example
    ///
    /// ```
    /// use foundry_config::Config;
    /// # fn t() {
    /// let config = Config::with_root("./");
    /// let rpc_url = config.get_rpc_url_with_alias("mainnet").unwrap().unwrap();
    /// # }
    /// ```
    pub fn get_rpc_url_with_alias(
        &self,
        maybe_alias: &str,
    ) -> Option<Result<Cow<'_, str>, UnresolvedEnvVarError>> {
        let mut endpoints = self.rpc_endpoints.clone().resolved();
        if let Some(endpoint) = endpoints.remove(maybe_alias) {
            return Some(endpoint.url().map(Cow::Owned));
        }

        if let Some(mesc_url) = self.get_rpc_url_from_mesc(maybe_alias) {
            return Some(Ok(Cow::Owned(mesc_url)));
        }

        None
    }

    /// Attempts to resolve the URL for the given alias from [`mesc`](https://github.com/paradigmxyz/mesc)
    pub fn get_rpc_url_from_mesc(&self, maybe_alias: &str) -> Option<String> {
        // Note: mesc requires a MESC_PATH in the env, which the user can configure and is expected
        // to be part of the shell profile, default is ~/mesc.json
        let mesc_config = mesc::load::load_config_data()
            .inspect_err(|err| debug!(%err, "failed to load mesc config"))
            .ok()?;

        if let Ok(Some(endpoint)) =
            mesc::query::get_endpoint_by_query(&mesc_config, maybe_alias, Some("foundry"))
        {
            return Some(endpoint.url);
        }

        if maybe_alias.chars().all(|c| c.is_numeric()) {
            // try to lookup the mesc network by chain id if alias is numeric
            // This only succeeds if the chain id has a default:
            // "network_defaults": {
            //    "50104": "sophon_50104"
            // }
            if let Ok(Some(endpoint)) =
                mesc::query::get_endpoint_by_network(&mesc_config, maybe_alias, Some("foundry"))
            {
                return Some(endpoint.url);
            }
        }

        None
    }

    /// Returns the configured rpc, or the fallback url
    ///
    /// # Example
    ///
    /// ```
    /// use foundry_config::Config;
    /// # fn t() {
    /// let config = Config::with_root("./");
    /// let rpc_url = config.get_rpc_url_or("http://localhost:8545").unwrap();
    /// # }
    /// ```
    pub fn get_rpc_url_or<'a>(
        &'a self,
        fallback: impl Into<Cow<'a, str>>,
    ) -> Result<Cow<'a, str>, UnresolvedEnvVarError> {
        if let Some(url) = self.get_rpc_url() { url } else { Ok(fallback.into()) }
    }

    /// Returns the configured rpc or `"http://localhost:8545"` if no `eth_rpc_url` is set
    ///
    /// # Example
    ///
    /// ```
    /// use foundry_config::Config;
    /// # fn t() {
    /// let config = Config::with_root("./");
    /// let rpc_url = config.get_rpc_url_or_localhost_http().unwrap();
    /// # }
    /// ```
    pub fn get_rpc_url_or_localhost_http(&self) -> Result<Cow<'_, str>, UnresolvedEnvVarError> {
        self.get_rpc_url_or("http://localhost:8545")
    }

    /// Returns the `EtherscanConfig` to use, if any
    ///
    /// Returns
    ///  - the matching `ResolvedEtherscanConfig` of the `etherscan` table if `etherscan_api_key` is
    ///    an alias
    ///  - the matching `ResolvedEtherscanConfig` of the `etherscan` table if a `chain` is
    ///    configured. an alias
    ///  - the Mainnet  `ResolvedEtherscanConfig` if `etherscan_api_key` is set, `None` otherwise
    ///
    /// # Example
    ///
    /// ```
    /// use foundry_config::Config;
    /// # fn t() {
    /// let config = Config::with_root("./");
    /// let etherscan_config = config.get_etherscan_config().unwrap().unwrap();
    /// let client = etherscan_config.into_client().unwrap();
    /// # }
    /// ```
    pub fn get_etherscan_config(
        &self,
    ) -> Option<Result<ResolvedEtherscanConfig, EtherscanConfigError>> {
        self.get_etherscan_config_with_chain(None).transpose()
    }

    /// Same as [`Self::get_etherscan_config()`] but optionally updates the config with the given
    /// `chain`, and `etherscan_api_key`
    ///
    /// If not matching alias was found, then this will try to find the first entry in the table
    /// with a matching chain id. If an etherscan_api_key is already set it will take precedence
    /// over the chain's entry in the table.
    pub fn get_etherscan_config_with_chain(
        &self,
        chain: Option<Chain>,
    ) -> Result<Option<ResolvedEtherscanConfig>, EtherscanConfigError> {
        if let Some(maybe_alias) = self.etherscan_api_key.as_ref().or(self.eth_rpc_url.as_ref())
            && self.etherscan.contains_key(maybe_alias)
        {
            return self.etherscan.clone().resolved().remove(maybe_alias).transpose();
        }

        // try to find by comparing chain IDs after resolving
        if let Some(res) = chain
            .or(self.chain)
            .and_then(|chain| self.etherscan.clone().resolved().find_chain(chain))
        {
            match (res, self.etherscan_api_key.as_ref()) {
                (Ok(mut config), Some(key)) => {
                    // we update the key, because if an etherscan_api_key is set, it should take
                    // precedence over the entry, since this is usually set via env var or CLI args.
                    config.key.clone_from(key);
                    return Ok(Some(config));
                }
                (Ok(config), None) => return Ok(Some(config)),
                (Err(err), None) => return Err(err),
                (Err(_), Some(_)) => {
                    // use the etherscan key as fallback
                }
            }
        }

        // etherscan fallback via API key
        if let Some(key) = self.etherscan_api_key.as_ref() {
            return Ok(ResolvedEtherscanConfig::create(
                key,
                chain.or(self.chain).unwrap_or_default(),
            ));
        }
        Ok(None)
    }

    /// Helper function to just get the API key
    ///
    /// Optionally updates the config with the given `chain`.
    ///
    /// See also [Self::get_etherscan_config_with_chain]
    pub fn get_etherscan_api_key(&self, chain: Option<Chain>) -> Option<String> {
        self.get_etherscan_config_with_chain(chain).ok().flatten().map(|c| c.key)
    }

    /// Returns the remapping for the project's _src_ directory
    ///
    /// **Note:** this will add an additional `<src>/=<src path>` remapping here so imports that
    /// look like `import {Foo} from "src/Foo.sol";` are properly resolved.
    ///
    /// This is due the fact that `solc`'s VFS resolves [direct imports](https://docs.soliditylang.org/en/develop/path-resolution.html#direct-imports) that start with the source directory's name.
    pub fn get_source_dir_remapping(&self) -> Option<Remapping> {
        get_dir_remapping(&self.src)
    }

    /// Returns the remapping for the project's _test_ directory, but only if it exists
    pub fn get_test_dir_remapping(&self) -> Option<Remapping> {
        if self.root.join(&self.test).exists() { get_dir_remapping(&self.test) } else { None }
    }

    /// Returns the remapping for the project's _script_ directory, but only if it exists
    pub fn get_script_dir_remapping(&self) -> Option<Remapping> {
        if self.root.join(&self.script).exists() { get_dir_remapping(&self.script) } else { None }
    }

    /// Returns the `Optimizer` based on the configured settings
    ///
    /// Note: optimizer details can be set independently of `enabled`
    /// See also: <https://github.com/foundry-rs/foundry/issues/7689>
    /// and  <https://github.com/ethereum/solidity/blob/bbb7f58be026fdc51b0b4694a6f25c22a1425586/docs/using-the-compiler.rst?plain=1#L293-L294>
    pub fn optimizer(&self) -> Optimizer {
        Optimizer {
            enabled: self.optimizer,
            runs: self.optimizer_runs,
            // we always set the details because `enabled` is effectively a specific details profile
            // that can still be modified
            details: self.optimizer_details.clone(),
        }
    }

    /// returns the [`foundry_compilers::ConfigurableArtifacts`] for this config, that includes the
    /// `extra_output` fields
    pub fn configured_artifacts_handler(&self) -> ConfigurableArtifacts {
        let mut extra_output = self.extra_output.clone();

        // Sourcify verification requires solc metadata output. Since, it doesn't
        // affect the UX & performance of the compiler, output the metadata files
        // by default.
        // For more info see: <https://github.com/foundry-rs/foundry/issues/2795>
        // Metadata is not emitted as separate file because this breaks typechain support: <https://github.com/foundry-rs/foundry/issues/2969>
        if !extra_output.contains(&ContractOutputSelection::Metadata) {
            extra_output.push(ContractOutputSelection::Metadata);
        }

        ConfigurableArtifacts::new(extra_output, self.extra_output_files.iter().copied())
    }

    /// Parses all libraries in the form of
    /// `<file>:<lib>:<addr>`
    pub fn parsed_libraries(&self) -> Result<Libraries, SolcError> {
        Libraries::parse(&self.libraries)
    }

    /// Returns all libraries with applied remappings. Same as `self.solc_settings()?.libraries`.
    pub fn libraries_with_remappings(&self) -> Result<Libraries, SolcError> {
        let paths: ProjectPathsConfig = self.project_paths();
        Ok(self.parsed_libraries()?.apply(|libs| paths.apply_lib_remappings(libs)))
    }

    /// Returns the configured `solc` `Settings` that includes:
    /// - all libraries
    /// - the optimizer (including details, if configured)
    /// - evm version
    pub fn solc_settings(&self) -> Result<SolcSettings, SolcError> {
        // By default if no targets are specifically selected the model checker uses all targets.
        // This might be too much here, so only enable assertion checks.
        // If users wish to enable all options they need to do so explicitly.
        let mut model_checker = self.model_checker.clone();
        if let Some(model_checker_settings) = &mut model_checker
            && model_checker_settings.targets.is_none()
        {
            model_checker_settings.targets = Some(vec![ModelCheckerTarget::Assert]);
        }

        let mut settings = Settings {
            libraries: self.libraries_with_remappings()?,
            optimizer: self.optimizer(),
            evm_version: Some(self.evm_version),
            metadata: Some(SettingsMetadata {
                use_literal_content: Some(self.use_literal_content),
                bytecode_hash: Some(self.bytecode_hash),
                cbor_metadata: Some(self.cbor_metadata),
            }),
            debug: self.revert_strings.map(|revert_strings| DebuggingSettings {
                revert_strings: Some(revert_strings),
                // Not used.
                debug_info: Vec::new(),
            }),
            model_checker,
            via_ir: Some(self.via_ir),
            // Not used.
            stop_after: None,
            // Set in project paths.
            remappings: Vec::new(),
            // Set with `with_extra_output` below.
            output_selection: Default::default(),
        }
        .with_extra_output(self.configured_artifacts_handler().output_selection());

        // We're keeping AST in `--build-info` for backwards compatibility with HardHat.
        if self.ast || self.build_info {
            settings = settings.with_ast();
        }

        let cli_settings =
            CliSettings { extra_args: self.extra_args.clone(), ..Default::default() };

        Ok(SolcSettings { settings, cli_settings })
    }

    /// Returns the configured [VyperSettings] that includes:
    /// - evm version
    pub fn vyper_settings(&self) -> Result<VyperSettings, SolcError> {
        Ok(VyperSettings {
            evm_version: Some(self.evm_version),
            optimize: self.vyper.optimize,
            bytecode_metadata: None,
            // TODO: We don't yet have a way to deserialize other outputs correctly, so request only
            // those for now. It should be enough to run tests and deploy contracts.
            output_selection: OutputSelection::common_output_selection([
                "abi".to_string(),
                "evm.bytecode".to_string(),
                "evm.deployedBytecode".to_string(),
            ]),
            search_paths: None,
            experimental_codegen: self.vyper.experimental_codegen,
        })
    }

    /// Returns the default figment
    ///
    /// The default figment reads from the following sources, in ascending
    /// priority order:
    ///
    ///   1. [`Config::default()`] (see [defaults](#defaults))
    ///   2. `foundry.toml` _or_ filename in `FOUNDRY_CONFIG` environment variable
    ///   3. `FOUNDRY_` prefixed environment variables
    ///
    /// The profile selected is the value set in the `FOUNDRY_PROFILE`
    /// environment variable. If it is not set, it defaults to `default`.
    ///
    /// # Example
    ///
    /// ```rust
    /// use foundry_config::Config;
    /// use serde::Deserialize;
    ///
    /// let my_config = Config::figment().extract::<Config>();
    /// ```
    pub fn figment() -> Figment {
        Self::default().into()
    }

    /// Returns the default figment enhanced with additional context extracted from the provided
    /// root, like remappings and directories.
    ///
    /// # Example
    ///
    /// ```rust
    /// use foundry_config::Config;
    /// use serde::Deserialize;
    ///
    /// let my_config = Config::figment_with_root(".").extract::<Config>();
    /// ```
    pub fn figment_with_root(root: impl AsRef<Path>) -> Figment {
        Self::with_root(root.as_ref()).into()
    }

    #[doc(hidden)]
    #[track_caller]
    pub fn figment_with_root_opt(root: Option<&Path>) -> Figment {
        let root = match root {
            Some(root) => root,
            None => &find_project_root(None).expect("could not determine project root"),
        };
        Self::figment_with_root(root)
    }

    /// Creates a new Config that adds additional context extracted from the provided root.
    ///
    /// # Example
    ///
    /// ```rust
    /// use foundry_config::Config;
    /// let my_config = Config::with_root(".");
    /// ```
    pub fn with_root(root: impl AsRef<Path>) -> Self {
        Self::_with_root(root.as_ref())
    }

    fn _with_root(root: &Path) -> Self {
        // autodetect paths
        let paths = ProjectPathsConfig::builder().build_with_root::<()>(root);
        let artifacts: PathBuf = paths.artifacts.file_name().unwrap().into();
        Self {
            root: paths.root,
            src: paths.sources.file_name().unwrap().into(),
            out: artifacts.clone(),
            libs: paths.libraries.into_iter().map(|lib| lib.file_name().unwrap().into()).collect(),
            remappings: paths
                .remappings
                .into_iter()
                .map(|r| RelativeRemapping::new(r, root))
                .collect(),
            fs_permissions: FsPermissions::new([PathPermission::read(artifacts)]),
            ..Self::default()
        }
    }

    /// Returns the default config but with hardhat paths
    pub fn hardhat() -> Self {
        Self {
            src: "contracts".into(),
            out: "artifacts".into(),
            libs: vec!["node_modules".into()],
            ..Self::default()
        }
    }

    /// Extracts a basic subset of the config, used for initialisations.
    ///
    /// # Example
    ///
    /// ```rust
    /// use foundry_config::Config;
    /// let my_config = Config::with_root(".").into_basic();
    /// ```
    pub fn into_basic(self) -> BasicConfig {
        BasicConfig {
            profile: self.profile,
            src: self.src,
            out: self.out,
            libs: self.libs,
            remappings: self.remappings,
        }
    }

    /// Updates the `foundry.toml` file for the given `root` based on the provided closure.
    ///
    /// **Note:** the closure will only be invoked if the `foundry.toml` file exists, See
    /// [Self::get_config_path()] and if the closure returns `true`.
    pub fn update_at<F>(root: &Path, f: F) -> eyre::Result<()>
    where
        F: FnOnce(&Self, &mut toml_edit::DocumentMut) -> bool,
    {
        let config = Self::load_with_root(root)?.sanitized();
        config.update(|doc| f(&config, doc))
    }

    /// Updates the `foundry.toml` file this `Config` ias based on with the provided closure.
    ///
    /// **Note:** the closure will only be invoked if the `foundry.toml` file exists, See
    /// [Self::get_config_path()] and if the closure returns `true`
    pub fn update<F>(&self, f: F) -> eyre::Result<()>
    where
        F: FnOnce(&mut toml_edit::DocumentMut) -> bool,
    {
        let file_path = self.get_config_path();
        if !file_path.exists() {
            return Ok(());
        }
        let contents = fs::read_to_string(&file_path)?;
        let mut doc = contents.parse::<toml_edit::DocumentMut>()?;
        if f(&mut doc) {
            fs::write(file_path, doc.to_string())?;
        }
        Ok(())
    }

    /// Sets the `libs` entry inside a `foundry.toml` file but only if it exists
    ///
    /// # Errors
    ///
    /// An error if the `foundry.toml` could not be parsed.
    pub fn update_libs(&self) -> eyre::Result<()> {
        self.update(|doc| {
            let profile = self.profile.as_str().as_str();
            let root = &self.root;
            let libs: toml_edit::Value = self
                .libs
                .iter()
                .map(|path| {
                    let path =
                        if let Ok(relative) = path.strip_prefix(root) { relative } else { path };
                    toml_edit::Value::from(&*path.to_string_lossy())
                })
                .collect();
            let libs = toml_edit::value(libs);
            doc[Self::PROFILE_SECTION][profile]["libs"] = libs;
            true
        })
    }

    /// Serialize the config type as a String of TOML.
    ///
    /// This serializes to a table with the name of the profile
    ///
    /// ```toml
    /// [profile.default]
    /// src = "src"
    /// out = "out"
    /// libs = ["lib"]
    /// # ...
    /// ```
    pub fn to_string_pretty(&self) -> Result<String, toml::ser::Error> {
        // serializing to value first to prevent `ValueAfterTable` errors
        let mut value = toml::Value::try_from(self)?;
        // Config map always gets serialized as a table
        let value_table = value.as_table_mut().unwrap();
        // remove standalone sections from inner table
        let standalone_sections = Self::STANDALONE_SECTIONS
            .iter()
            .filter_map(|section| {
                let section = section.to_string();
                value_table.remove(&section).map(|value| (section, value))
            })
            .collect::<Vec<_>>();
        // wrap inner table in [profile.<profile>]
        let mut wrapping_table = [(
            Self::PROFILE_SECTION.into(),
            toml::Value::Table([(self.profile.to_string(), value)].into_iter().collect()),
        )]
        .into_iter()
        .collect::<toml::map::Map<_, _>>();
        // insert standalone sections
        for (section, value) in standalone_sections {
            wrapping_table.insert(section, value);
        }
        // stringify
        toml::to_string_pretty(&toml::Value::Table(wrapping_table))
    }

    /// Returns the path to the `foundry.toml` of this `Config`.
    pub fn get_config_path(&self) -> PathBuf {
        self.root.join(Self::FILE_NAME)
    }

    /// Sets the non-inlinable libraries inside a `foundry.toml` file but only if it exists the
    /// 'libraries' entry
    ///
    /// # Errors
    ///
    /// An error if the `foundry.toml` could not be parsed.
    pub fn update_libraries(&self) -> eyre::Result<()> {
        self.update(|doc| {
            let profile = self.profile.as_str().as_str();
            let libraries: toml_edit::Value =
                self.libraries.iter().map(toml_edit::Value::from).collect();
            let libraries = toml_edit::value(libraries);
            doc[Self::PROFILE_SECTION][profile]["libraries"] = libraries;
            true
        })
    }

    /// Returns the selected profile.
    ///
    /// If the `FOUNDRY_PROFILE` env variable is not set, this returns the `DEFAULT_PROFILE`.
    pub fn selected_profile() -> Profile {
        // Can't cache in tests because the env var can change.
        #[cfg(test)]
        {
            Self::force_selected_profile()
        }
        #[cfg(not(test))]
        {
            static CACHE: std::sync::OnceLock<Profile> = std::sync::OnceLock::new();
            CACHE.get_or_init(Self::force_selected_profile).clone()
        }
    }

    fn force_selected_profile() -> Profile {
        Profile::from_env_or("FOUNDRY_PROFILE", Self::DEFAULT_PROFILE)
    }

    /// Returns the path to foundry's global TOML file: `~/.foundry/foundry.toml`.
    pub fn foundry_dir_toml() -> Option<PathBuf> {
        Self::foundry_dir().map(|p| p.join(Self::FILE_NAME))
    }

    /// Returns the path to foundry's config dir: `~/.foundry/`.
    pub fn foundry_dir() -> Option<PathBuf> {
        dirs::home_dir().map(|p| p.join(Self::FOUNDRY_DIR_NAME))
    }

    /// Returns the path to foundry's cache dir: `~/.foundry/cache`.
    pub fn foundry_cache_dir() -> Option<PathBuf> {
        Self::foundry_dir().map(|p| p.join("cache"))
    }

    /// Returns the path to foundry rpc cache dir: `~/.foundry/cache/rpc`.
    pub fn foundry_rpc_cache_dir() -> Option<PathBuf> {
        Some(Self::foundry_cache_dir()?.join("rpc"))
    }
    /// Returns the path to foundry chain's cache dir: `~/.foundry/cache/rpc/<chain>`
    pub fn foundry_chain_cache_dir(chain_id: impl Into<Chain>) -> Option<PathBuf> {
        Some(Self::foundry_rpc_cache_dir()?.join(chain_id.into().to_string()))
    }

    /// Returns the path to foundry's etherscan cache dir: `~/.foundry/cache/etherscan`.
    pub fn foundry_etherscan_cache_dir() -> Option<PathBuf> {
        Some(Self::foundry_cache_dir()?.join("etherscan"))
    }

    /// Returns the path to foundry's keystores dir: `~/.foundry/keystores`.
    pub fn foundry_keystores_dir() -> Option<PathBuf> {
        Some(Self::foundry_dir()?.join("keystores"))
    }

    /// Returns the path to foundry's etherscan cache dir for `chain_id`:
    /// `~/.foundry/cache/etherscan/<chain>`
    pub fn foundry_etherscan_chain_cache_dir(chain_id: impl Into<Chain>) -> Option<PathBuf> {
        Some(Self::foundry_etherscan_cache_dir()?.join(chain_id.into().to_string()))
    }

    /// Returns the path to the cache dir of the `block` on the `chain`:
    /// `~/.foundry/cache/rpc/<chain>/<block>`
    pub fn foundry_block_cache_dir(chain_id: impl Into<Chain>, block: u64) -> Option<PathBuf> {
        Some(Self::foundry_chain_cache_dir(chain_id)?.join(format!("{block}")))
    }

    /// Returns the path to the cache file of the `block` on the `chain`:
    /// `~/.foundry/cache/rpc/<chain>/<block>/storage.json`
    pub fn foundry_block_cache_file(chain_id: impl Into<Chain>, block: u64) -> Option<PathBuf> {
        Some(Self::foundry_block_cache_dir(chain_id, block)?.join("storage.json"))
    }

    /// Returns the path to `foundry`'s data directory inside the user's data directory.
    ///
    /// | Platform | Value                                         | Example                                          |
    /// | -------  | --------------------------------------------- | ------------------------------------------------ |
    /// | Linux    | `$XDG_CONFIG_HOME` or `$HOME`/.config/foundry | /home/alice/.config/foundry                      |
    /// | macOS    | `$HOME`/Library/Application Support/foundry   | /Users/Alice/Library/Application Support/foundry |
    /// | Windows  | `{FOLDERID_RoamingAppData}/foundry`           | C:\Users\Alice\AppData\Roaming/foundry           |
    pub fn data_dir() -> eyre::Result<PathBuf> {
        let path = dirs::data_dir().wrap_err("Failed to find data directory")?.join("foundry");
        std::fs::create_dir_all(&path).wrap_err("Failed to create module directory")?;
        Ok(path)
    }

    /// Returns the path to the `foundry.toml` file, the file is searched for in
    /// the current working directory and all parent directories until the root,
    /// and the first hit is used.
    ///
    /// If this search comes up empty, then it checks if a global `foundry.toml` exists at
    /// `~/.foundry/foundry.toml`, see [`Self::foundry_dir_toml`].
    pub fn find_config_file() -> Option<PathBuf> {
        fn find(path: &Path) -> Option<PathBuf> {
            if path.is_absolute() {
                return match path.is_file() {
                    true => Some(path.to_path_buf()),
                    false => None,
                };
            }
            let cwd = std::env::current_dir().ok()?;
            let mut cwd = cwd.as_path();
            loop {
                let file_path = cwd.join(path);
                if file_path.is_file() {
                    return Some(file_path);
                }
                cwd = cwd.parent()?;
            }
        }
        find(Env::var_or("FOUNDRY_CONFIG", Self::FILE_NAME).as_ref())
            .or_else(|| Self::foundry_dir_toml().filter(|p| p.exists()))
    }

    /// Clears the foundry cache.
    pub fn clean_foundry_cache() -> eyre::Result<()> {
        if let Some(cache_dir) = Self::foundry_cache_dir() {
            let path = cache_dir.as_path();
            let _ = fs::remove_dir_all(path);
        } else {
            eyre::bail!("failed to get foundry_cache_dir");
        }

        Ok(())
    }

    /// Clears the foundry cache for `chain`.
    pub fn clean_foundry_chain_cache(chain: Chain) -> eyre::Result<()> {
        if let Some(cache_dir) = Self::foundry_chain_cache_dir(chain) {
            let path = cache_dir.as_path();
            let _ = fs::remove_dir_all(path);
        } else {
            eyre::bail!("failed to get foundry_chain_cache_dir");
        }

        Ok(())
    }

    /// Clears the foundry cache for `chain` and `block`.
    pub fn clean_foundry_block_cache(chain: Chain, block: u64) -> eyre::Result<()> {
        if let Some(cache_dir) = Self::foundry_block_cache_dir(chain, block) {
            let path = cache_dir.as_path();
            let _ = fs::remove_dir_all(path);
        } else {
            eyre::bail!("failed to get foundry_block_cache_dir");
        }

        Ok(())
    }

    /// Clears the foundry etherscan cache.
    pub fn clean_foundry_etherscan_cache() -> eyre::Result<()> {
        if let Some(cache_dir) = Self::foundry_etherscan_cache_dir() {
            let path = cache_dir.as_path();
            let _ = fs::remove_dir_all(path);
        } else {
            eyre::bail!("failed to get foundry_etherscan_cache_dir");
        }

        Ok(())
    }

    /// Clears the foundry etherscan cache for `chain`.
    pub fn clean_foundry_etherscan_chain_cache(chain: Chain) -> eyre::Result<()> {
        if let Some(cache_dir) = Self::foundry_etherscan_chain_cache_dir(chain) {
            let path = cache_dir.as_path();
            let _ = fs::remove_dir_all(path);
        } else {
            eyre::bail!("failed to get foundry_etherscan_cache_dir for chain: {}", chain);
        }

        Ok(())
    }

    /// List the data in the foundry cache.
    pub fn list_foundry_cache() -> eyre::Result<Cache> {
        if let Some(cache_dir) = Self::foundry_rpc_cache_dir() {
            let mut cache = Cache { chains: vec![] };
            if !cache_dir.exists() {
                return Ok(cache);
            }
            if let Ok(entries) = cache_dir.as_path().read_dir() {
                for entry in entries.flatten().filter(|x| x.path().is_dir()) {
                    match Chain::from_str(&entry.file_name().to_string_lossy()) {
                        Ok(chain) => cache.chains.push(Self::list_foundry_chain_cache(chain)?),
                        Err(_) => continue,
                    }
                }
                Ok(cache)
            } else {
                eyre::bail!("failed to access foundry_cache_dir");
            }
        } else {
            eyre::bail!("failed to get foundry_cache_dir");
        }
    }

    /// List the cached data for `chain`.
    pub fn list_foundry_chain_cache(chain: Chain) -> eyre::Result<ChainCache> {
        let block_explorer_data_size = match Self::foundry_etherscan_chain_cache_dir(chain) {
            Some(cache_dir) => Self::get_cached_block_explorer_data(&cache_dir)?,
            None => {
                warn!("failed to access foundry_etherscan_chain_cache_dir");
                0
            }
        };

        if let Some(cache_dir) = Self::foundry_chain_cache_dir(chain) {
            let blocks = Self::get_cached_blocks(&cache_dir)?;
            Ok(ChainCache {
                name: chain.to_string(),
                blocks,
                block_explorer: block_explorer_data_size,
            })
        } else {
            eyre::bail!("failed to get foundry_chain_cache_dir");
        }
    }

    /// The path provided to this function should point to a cached chain folder.
    fn get_cached_blocks(chain_path: &Path) -> eyre::Result<Vec<(String, u64)>> {
        let mut blocks = vec![];
        if !chain_path.exists() {
            return Ok(blocks);
        }
        for block in chain_path.read_dir()?.flatten() {
            let file_type = block.file_type()?;
            let file_name = block.file_name();
            let filepath = if file_type.is_dir() {
                block.path().join("storage.json")
            } else if file_type.is_file()
                && file_name.to_string_lossy().chars().all(char::is_numeric)
            {
                block.path()
            } else {
                continue;
            };
            blocks.push((file_name.to_string_lossy().into_owned(), fs::metadata(filepath)?.len()));
        }
        Ok(blocks)
    }

    /// The path provided to this function should point to the etherscan cache for a chain.
    fn get_cached_block_explorer_data(chain_path: &Path) -> eyre::Result<u64> {
        if !chain_path.exists() {
            return Ok(0);
        }

        fn dir_size_recursive(mut dir: fs::ReadDir) -> eyre::Result<u64> {
            dir.try_fold(0, |acc, file| {
                let file = file?;
                let size = match file.metadata()? {
                    data if data.is_dir() => dir_size_recursive(fs::read_dir(file.path())?)?,
                    data => data.len(),
                };
                Ok(acc + size)
            })
        }

        dir_size_recursive(fs::read_dir(chain_path)?)
    }

    fn merge_toml_provider(
        mut figment: Figment,
        toml_provider: impl Provider,
        profile: Profile,
    ) -> Figment {
        figment = figment.select(profile.clone());

        // add warnings
        figment = {
            let warnings = WarningsProvider::for_figment(&toml_provider, &figment);
            figment.merge(warnings)
        };

        // use [profile.<profile>] as [<profile>]
        let mut profiles = vec![Self::DEFAULT_PROFILE];
        if profile != Self::DEFAULT_PROFILE {
            profiles.push(profile.clone());
        }
        let provider = toml_provider.strict_select(profiles);

        // apply any key fixes
        let provider = &BackwardsCompatTomlProvider(ForcedSnakeCaseData(provider));

        // merge the default profile as a base
        if profile != Self::DEFAULT_PROFILE {
            figment = figment.merge(provider.rename(Self::DEFAULT_PROFILE, profile.clone()));
        }
        // merge special keys into config
        for standalone_key in Self::STANDALONE_SECTIONS {
            if let Some((_, fallback)) =
                STANDALONE_FALLBACK_SECTIONS.iter().find(|(key, _)| standalone_key == key)
            {
                figment = figment.merge(
                    provider
                        .fallback(standalone_key, fallback)
                        .wrap(profile.clone(), standalone_key),
                );
            } else {
                figment = figment.merge(provider.wrap(profile.clone(), standalone_key));
            }
        }
        // merge the profile
        figment = figment.merge(provider);
        figment
    }

    /// Check if any defaults need to be normalized.
    ///
    /// This normalizes the default `evm_version` if a `solc` was provided in the config.
    ///
    /// See also <https://github.com/foundry-rs/foundry/issues/7014>
    fn normalize_defaults(&self, mut figment: Figment) -> Figment {
        if figment.contains("evm_version") {
            return figment;
        }

        // Normalize `evm_version` based on the provided solc version.
        if let Ok(solc) = figment.extract_inner::<SolcReq>("solc")
            && let Some(version) = solc
                .try_version()
                .ok()
                .and_then(|version| self.evm_version.normalize_version_solc(&version))
        {
            figment = figment.merge(("evm_version", version));
        }

        // Normalize `deny` based on the provided `deny_warnings` version.
        if self.deny_warnings
            && let Ok(DenyLevel::Never) = figment.extract_inner("deny")
        {
            figment = figment.merge(("deny", DenyLevel::Warnings));
        }

        figment
    }
}

impl From<Config> for Figment {
    fn from(c: Config) -> Self {
        (&c).into()
    }
}
impl From<&Config> for Figment {
    fn from(c: &Config) -> Self {
        c.to_figment(FigmentProviders::All)
    }
}

/// Determines what providers should be used when loading the [`Figment`] for a [`Config`].
#[derive(Debug, Clone, Copy, PartialEq, Eq, Default)]
pub enum FigmentProviders {
    /// Include all providers.
    #[default]
    All,
    /// Only include necessary providers that are useful for cast commands.
    ///
    /// This will exclude more expensive providers such as remappings.
    Cast,
    /// Only include necessary providers that are useful for anvil.
    ///
    /// This will exclude more expensive providers such as remappings.
    Anvil,
    /// Don't include any providers.
    None,
}

impl FigmentProviders {
    /// Returns true if all providers should be included.
    pub const fn is_all(&self) -> bool {
        matches!(self, Self::All)
    }

    /// Returns true if this is the cast preset.
    pub const fn is_cast(&self) -> bool {
        matches!(self, Self::Cast)
    }

    /// Returns true if this is the anvil preset.
    pub const fn is_anvil(&self) -> bool {
        matches!(self, Self::Anvil)
    }

    /// Returns true if no providers should be included.
    pub const fn is_none(&self) -> bool {
        matches!(self, Self::None)
    }
}

/// Wrapper type for [`regex::Regex`] that implements [`PartialEq`] and [`serde`] traits.
#[derive(Clone, Debug, Serialize, Deserialize)]
#[serde(transparent)]
pub struct RegexWrapper {
    #[serde(with = "serde_regex")]
    inner: regex::Regex,
}

impl std::ops::Deref for RegexWrapper {
    type Target = regex::Regex;

    fn deref(&self) -> &Self::Target {
        &self.inner
    }
}

impl std::cmp::PartialEq for RegexWrapper {
    fn eq(&self, other: &Self) -> bool {
        self.as_str() == other.as_str()
    }
}

impl Eq for RegexWrapper {}

impl From<RegexWrapper> for regex::Regex {
    fn from(wrapper: RegexWrapper) -> Self {
        wrapper.inner
    }
}

impl From<regex::Regex> for RegexWrapper {
    fn from(re: Regex) -> Self {
        Self { inner: re }
    }
}

mod serde_regex {
    use regex::Regex;
    use serde::{Deserialize, Deserializer, Serializer};

    pub(crate) fn serialize<S>(value: &Regex, serializer: S) -> Result<S::Ok, S::Error>
    where
        S: Serializer,
    {
        serializer.serialize_str(value.as_str())
    }

    pub(crate) fn deserialize<'de, D>(deserializer: D) -> Result<Regex, D::Error>
    where
        D: Deserializer<'de>,
    {
        let s = String::deserialize(deserializer)?;
        Regex::new(&s).map_err(serde::de::Error::custom)
    }
}

/// Ser/de `globset::Glob` explicitly to handle `Option<Glob>` properly
pub(crate) mod from_opt_glob {
    use serde::{Deserialize, Deserializer, Serializer};

    pub fn serialize<S>(value: &Option<globset::Glob>, serializer: S) -> Result<S::Ok, S::Error>
    where
        S: Serializer,
    {
        match value {
            Some(glob) => serializer.serialize_str(glob.glob()),
            None => serializer.serialize_none(),
        }
    }

    pub fn deserialize<'de, D>(deserializer: D) -> Result<Option<globset::Glob>, D::Error>
    where
        D: Deserializer<'de>,
    {
        let s: Option<String> = Option::deserialize(deserializer)?;
        if let Some(s) = s {
            return Ok(Some(globset::Glob::new(&s).map_err(serde::de::Error::custom)?));
        }
        Ok(None)
    }
}

/// Parses a config profile
///
/// All `Profile` date is ignored by serde, however the `Config::to_string_pretty` includes it and
/// returns a toml table like
///
/// ```toml
/// #[profile.default]
/// src = "..."
/// ```
/// This ignores the `#[profile.default]` part in the toml
pub fn parse_with_profile<T: serde::de::DeserializeOwned>(
    s: &str,
) -> Result<Option<(Profile, T)>, Error> {
    let figment = Config::merge_toml_provider(
        Figment::new(),
        Toml::string(s).nested(),
        Config::DEFAULT_PROFILE,
    );
    if figment.profiles().any(|p| p == Config::DEFAULT_PROFILE) {
        Ok(Some((Config::DEFAULT_PROFILE, figment.select(Config::DEFAULT_PROFILE).extract()?)))
    } else {
        Ok(None)
    }
}

impl Provider for Config {
    fn metadata(&self) -> Metadata {
        Metadata::named("Foundry Config")
    }

    #[track_caller]
    fn data(&self) -> Result<Map<Profile, Dict>, figment::Error> {
        let mut data = Serialized::defaults(self).data()?;
        if let Some(entry) = data.get_mut(&self.profile) {
            entry.insert("root".to_string(), Value::serialize(self.root.clone())?);
        }
        Ok(data)
    }

    fn profile(&self) -> Option<Profile> {
        Some(self.profile.clone())
    }
}

impl Default for Config {
    fn default() -> Self {
        Self {
            profile: Self::DEFAULT_PROFILE,
            profiles: vec![Self::DEFAULT_PROFILE],
            fs_permissions: FsPermissions::new([PathPermission::read("out")]),
            isolate: cfg!(feature = "isolate-by-default"),
            root: root_default(),
            extends: None,
            src: "src".into(),
            test: "test".into(),
            script: "script".into(),
            out: "out".into(),
            libs: vec!["lib".into()],
            cache: true,
            dynamic_test_linking: false,
            cache_path: "cache".into(),
            broadcast: "broadcast".into(),
            snapshots: "snapshots".into(),
            gas_snapshot_check: false,
            gas_snapshot_emit: true,
            allow_paths: vec![],
            include_paths: vec![],
            force: false,
            evm_version: EvmVersion::Prague,
            gas_reports: vec!["*".to_string()],
            gas_reports_ignore: vec![],
            gas_reports_include_tests: false,
            solc: None,
            vyper: Default::default(),
            auto_detect_solc: true,
            offline: false,
            optimizer: None,
            optimizer_runs: None,
            optimizer_details: None,
            model_checker: None,
            extra_output: Default::default(),
            extra_output_files: Default::default(),
            names: false,
            sizes: false,
            test_pattern: None,
            test_pattern_inverse: None,
            contract_pattern: None,
            contract_pattern_inverse: None,
            path_pattern: None,
            path_pattern_inverse: None,
            coverage_pattern_inverse: None,
            test_failures_file: "cache/test-failures".into(),
            threads: None,
            show_progress: false,
            fuzz: FuzzConfig::new("cache/fuzz".into()),
            invariant: InvariantConfig::new("cache/invariant".into()),
            always_use_create_2_factory: false,
            ffi: false,
            allow_internal_expect_revert: false,
            prompt_timeout: 120,
            sender: Self::DEFAULT_SENDER,
            tx_origin: Self::DEFAULT_SENDER,
            initial_balance: U256::from((1u128 << 96) - 1),
            block_number: U256::from(1),
            fork_block_number: None,
            chain: None,
            gas_limit: (1u64 << 30).into(), // ~1B
            code_size_limit: None,
            gas_price: None,
            block_base_fee_per_gas: 0,
            block_coinbase: Address::ZERO,
            block_timestamp: U256::from(1),
            block_difficulty: 0,
            block_prevrandao: Default::default(),
            block_gas_limit: None,
            disable_block_gas_limit: false,
            enable_tx_gas_limit: false,
            memory_limit: 1 << 27, // 2**27 = 128MiB = 134_217_728 bytes
            eth_rpc_url: None,
            eth_rpc_accept_invalid_certs: false,
            eth_rpc_jwt: None,
            eth_rpc_timeout: None,
            eth_rpc_headers: None,
            etherscan_api_key: None,
            verbosity: 0,
            remappings: vec![],
            auto_detect_remappings: true,
            libraries: vec![],
            ignored_error_codes: vec![
                SolidityErrorCode::SpdxLicenseNotProvided,
                SolidityErrorCode::ContractExceeds24576Bytes,
                SolidityErrorCode::ContractInitCodeSizeExceeds49152Bytes,
                SolidityErrorCode::TransientStorageUsed,
            ],
            ignored_file_paths: vec![],
            deny: DenyLevel::Never,
            deny_warnings: false,
            via_ir: false,
            ast: false,
            rpc_storage_caching: Default::default(),
            rpc_endpoints: Default::default(),
            etherscan: Default::default(),
            no_storage_caching: false,
            no_rpc_rate_limit: false,
            use_literal_content: false,
            bytecode_hash: BytecodeHash::Ipfs,
            cbor_metadata: true,
            revert_strings: None,
            sparse_mode: false,
            build_info: false,
            build_info_path: None,
            fmt: Default::default(),
            lint: Default::default(),
            doc: Default::default(),
            bind_json: Default::default(),
            labels: Default::default(),
            unchecked_cheatcode_artifacts: false,
            create2_library_salt: Self::DEFAULT_CREATE2_LIBRARY_SALT,
            create2_deployer: Self::DEFAULT_CREATE2_DEPLOYER,
            skip: vec![],
            dependencies: Default::default(),
            soldeer: Default::default(),
            assertions_revert: true,
            legacy_assertions: false,
            warnings: vec![],
            extra_args: vec![],
<<<<<<< HEAD
            celo: false,
=======
            networks: Default::default(),
>>>>>>> 1a5de245
            transaction_timeout: 120,
            additional_compiler_profiles: Default::default(),
            compilation_restrictions: Default::default(),
            script_execution_protection: true,
            _non_exhaustive: (),
            zksync: Default::default(),
            forks: Default::default(),
        }
    }
}

/// Wrapper for the config's `gas_limit` value necessary because toml-rs can't handle larger number
/// because integers are stored signed: <https://github.com/alexcrichton/toml-rs/issues/256>
///
/// Due to this limitation this type will be serialized/deserialized as String if it's larger than
/// `i64`
#[derive(Clone, Copy, Debug, Default, PartialEq, Eq, Deserialize)]
pub struct GasLimit(#[serde(deserialize_with = "crate::deserialize_u64_or_max")] pub u64);

impl From<u64> for GasLimit {
    fn from(gas: u64) -> Self {
        Self(gas)
    }
}

impl From<GasLimit> for u64 {
    fn from(gas: GasLimit) -> Self {
        gas.0
    }
}

impl Serialize for GasLimit {
    fn serialize<S>(&self, serializer: S) -> Result<S::Ok, S::Error>
    where
        S: Serializer,
    {
        if self.0 == u64::MAX {
            serializer.serialize_str("max")
        } else if self.0 > i64::MAX as u64 {
            serializer.serialize_str(&self.0.to_string())
        } else {
            serializer.serialize_u64(self.0)
        }
    }
}

/// Variants for selecting the [`Solc`] instance
#[derive(Clone, Debug, PartialEq, Eq, Serialize, Deserialize)]
#[serde(untagged)]
pub enum SolcReq {
    /// Requires a specific solc version, that's either already installed (via `svm`) or will be
    /// auto installed (via `svm`)
    Version(Version),
    /// Path to an existing local solc installation
    Local(PathBuf),
}

impl SolcReq {
    /// Tries to get the solc version from the `SolcReq`
    ///
    /// If the `SolcReq` is a `Version` it will return the version, if it's a path to a binary it
    /// will try to get the version from the binary.
    fn try_version(&self) -> Result<Version, SolcError> {
        match self {
            Self::Version(version) => Ok(version.clone()),
            Self::Local(path) => Solc::new(path).map(|solc| solc.version),
        }
    }
}

impl<T: AsRef<str>> From<T> for SolcReq {
    fn from(s: T) -> Self {
        let s = s.as_ref();
        if let Ok(v) = Version::from_str(s) { Self::Version(v) } else { Self::Local(s.into()) }
    }
}

/// A subset of the foundry `Config`
/// used to initialize a `foundry.toml` file
///
/// # Example
///
/// ```rust
/// use foundry_config::{BasicConfig, Config};
/// use serde::Deserialize;
///
/// let my_config = Config::figment().extract::<BasicConfig>();
/// ```
#[derive(Clone, Debug, PartialEq, Eq, Serialize, Deserialize)]
pub struct BasicConfig {
    /// the profile tag: `[profile.default]`
    #[serde(skip)]
    pub profile: Profile,
    /// path of the source contracts dir, like `src` or `contracts`
    pub src: PathBuf,
    /// path to where artifacts shut be written to
    pub out: PathBuf,
    /// all library folders to include, `lib`, `node_modules`
    pub libs: Vec<PathBuf>,
    /// `Remappings` to use for this repo
    #[serde(default, skip_serializing_if = "Vec::is_empty")]
    pub remappings: Vec<RelativeRemapping>,
}

impl BasicConfig {
    /// Serialize the config as a String of TOML.
    ///
    /// This serializes to a table with the name of the profile
    pub fn to_string_pretty(&self) -> Result<String, toml::ser::Error> {
        let s = toml::to_string_pretty(self)?;
        Ok(format!(
            "\
[profile.{}]
{s}
# See more config options https://github.com/foundry-rs/foundry/blob/master/crates/config/README.md#all-options\n",
            self.profile
        ))
    }
}

pub(crate) mod from_str_lowercase {
    use serde::{Deserialize, Deserializer, Serializer};
    use std::str::FromStr;

    pub fn serialize<T, S>(value: &T, serializer: S) -> Result<S::Ok, S::Error>
    where
        T: std::fmt::Display,
        S: Serializer,
    {
        serializer.collect_str(&value.to_string().to_lowercase())
    }

    pub fn deserialize<'de, T, D>(deserializer: D) -> Result<T, D::Error>
    where
        D: Deserializer<'de>,
        T: FromStr,
        T::Err: std::fmt::Display,
    {
        String::deserialize(deserializer)?.to_lowercase().parse().map_err(serde::de::Error::custom)
    }
}

fn canonic(path: impl Into<PathBuf>) -> PathBuf {
    let path = path.into();
    foundry_compilers::utils::canonicalize(&path).unwrap_or(path)
}

fn root_default() -> PathBuf {
    ".".into()
}

#[cfg(test)]
mod tests {
    use super::*;
    use crate::{
        cache::{CachedChains, CachedEndpoints},
        endpoints::RpcEndpointType,
        etherscan::ResolvedEtherscanConfigs,
        fmt::IndentStyle,
    };
    use NamedChain::Moonbeam;
    use endpoints::{RpcAuth, RpcEndpointConfig};
    use figment::error::Kind::InvalidType;
    use foundry_compilers::artifacts::{
        ModelCheckerEngine, YulDetails, vyper::VyperOptimizationMode,
    };
    use similar_asserts::assert_eq;
    use soldeer_core::remappings::RemappingsLocation;
    use std::{fs::File, io::Write};
    use tempfile::tempdir;

    // Helper function to clear `__warnings` in config, since it will be populated during loading
    // from file, causing testing problem when comparing to those created from `default()`, etc.
    fn clear_warning(config: &mut Config) {
        config.warnings = vec![];
    }

    #[test]
    fn default_sender() {
        assert_eq!(Config::DEFAULT_SENDER, address!("0x1804c8AB1F12E6bbf3894d4083f33e07309d1f38"));
    }

    #[test]
    fn test_caching() {
        let mut config = Config::default();
        let chain_id = NamedChain::Mainnet;
        let url = "https://eth-mainnet.alchemyapi";
        assert!(config.enable_caching(url, chain_id));

        config.no_storage_caching = true;
        assert!(!config.enable_caching(url, chain_id));

        config.no_storage_caching = false;
        assert!(!config.enable_caching(url, NamedChain::Dev));
    }

    #[test]
    fn test_install_dir() {
        figment::Jail::expect_with(|jail| {
            let config = Config::load().unwrap();
            assert_eq!(config.install_lib_dir(), PathBuf::from("lib"));
            jail.create_file(
                "foundry.toml",
                r"
                [profile.default]
                libs = ['node_modules', 'lib']
            ",
            )?;
            let config = Config::load().unwrap();
            assert_eq!(config.install_lib_dir(), PathBuf::from("lib"));

            jail.create_file(
                "foundry.toml",
                r"
                [profile.default]
                libs = ['custom', 'node_modules', 'lib']
            ",
            )?;
            let config = Config::load().unwrap();
            assert_eq!(config.install_lib_dir(), PathBuf::from("custom"));

            Ok(())
        });
    }

    #[test]
    fn test_figment_is_default() {
        figment::Jail::expect_with(|_| {
            let mut default: Config = Config::figment().extract()?;
            let default2 = Config::default();
            default.profile = default2.profile.clone();
            default.profiles = default2.profiles.clone();
            assert_eq!(default, default2);
            Ok(())
        });
    }

    #[test]
    fn figment_profiles() {
        figment::Jail::expect_with(|jail| {
            jail.create_file(
                "foundry.toml",
                r"
                [foo.baz]
                libs = ['node_modules', 'lib']

                [profile.default]
                libs = ['node_modules', 'lib']

                [profile.ci]
                libs = ['node_modules', 'lib']

                [profile.local]
                libs = ['node_modules', 'lib']
            ",
            )?;

            let config = crate::Config::load().unwrap();
            let expected: &[figment::Profile] = &["ci".into(), "default".into(), "local".into()];
            assert_eq!(config.profiles, expected);

            Ok(())
        });
    }

    #[test]
    fn test_default_round_trip() {
        figment::Jail::expect_with(|_| {
            let original = Config::figment();
            let roundtrip = Figment::from(Config::from_provider(&original).unwrap());
            for figment in &[original, roundtrip] {
                let config = Config::from_provider(figment).unwrap();
                assert_eq!(config, Config::default().normalized_optimizer_settings());
            }
            Ok(())
        });
    }

    #[test]
    fn ffi_env_disallowed() {
        figment::Jail::expect_with(|jail| {
            jail.set_env("FOUNDRY_FFI", "true");
            jail.set_env("FFI", "true");
            jail.set_env("DAPP_FFI", "true");
            let config = Config::load().unwrap();
            assert!(!config.ffi);

            Ok(())
        });
    }

    #[test]
    fn test_profile_env() {
        figment::Jail::expect_with(|jail| {
            jail.set_env("FOUNDRY_PROFILE", "default");
            let figment = Config::figment();
            assert_eq!(figment.profile(), "default");

            jail.set_env("FOUNDRY_PROFILE", "hardhat");
            let figment: Figment = Config::hardhat().into();
            assert_eq!(figment.profile(), "hardhat");

            jail.create_file(
                "foundry.toml",
                r"
                [profile.default]
                libs = ['lib']
                [profile.local]
                libs = ['modules']
            ",
            )?;
            jail.set_env("FOUNDRY_PROFILE", "local");
            let config = Config::load().unwrap();
            assert_eq!(config.libs, vec![PathBuf::from("modules")]);

            Ok(())
        });
    }

    #[test]
    fn test_default_test_path() {
        figment::Jail::expect_with(|_| {
            let config = Config::default();
            let paths_config = config.project_paths::<Solc>();
            assert_eq!(paths_config.tests, PathBuf::from(r"test"));
            Ok(())
        });
    }

    #[test]
    fn test_default_libs() {
        figment::Jail::expect_with(|jail| {
            let config = Config::load().unwrap();
            assert_eq!(config.libs, vec![PathBuf::from("lib")]);

            fs::create_dir_all(jail.directory().join("node_modules")).unwrap();
            let config = Config::load().unwrap();
            assert_eq!(config.libs, vec![PathBuf::from("node_modules")]);

            fs::create_dir_all(jail.directory().join("lib")).unwrap();
            let config = Config::load().unwrap();
            assert_eq!(config.libs, vec![PathBuf::from("lib"), PathBuf::from("node_modules")]);

            Ok(())
        });
    }

    #[test]
    fn test_inheritance_from_default_test_path() {
        figment::Jail::expect_with(|jail| {
            jail.create_file(
                "foundry.toml",
                r#"
                [profile.default]
                test = "defaulttest"
                src  = "defaultsrc"
                libs = ['lib', 'node_modules']

                [profile.custom]
                src = "customsrc"
            "#,
            )?;

            let config = Config::load().unwrap();
            assert_eq!(config.src, PathBuf::from("defaultsrc"));
            assert_eq!(config.libs, vec![PathBuf::from("lib"), PathBuf::from("node_modules")]);

            jail.set_env("FOUNDRY_PROFILE", "custom");
            let config = Config::load().unwrap();
            assert_eq!(config.src, PathBuf::from("customsrc"));
            assert_eq!(config.test, PathBuf::from("defaulttest"));
            assert_eq!(config.libs, vec![PathBuf::from("lib"), PathBuf::from("node_modules")]);

            Ok(())
        });
    }

    #[test]
    fn test_custom_test_path() {
        figment::Jail::expect_with(|jail| {
            jail.create_file(
                "foundry.toml",
                r#"
                [profile.default]
                test = "mytest"
            "#,
            )?;

            let config = Config::load().unwrap();
            let paths_config = config.project_paths::<Solc>();
            assert_eq!(paths_config.tests, PathBuf::from(r"mytest"));
            Ok(())
        });
    }

    #[test]
    fn test_remappings() {
        figment::Jail::expect_with(|jail| {
            jail.create_file(
                "foundry.toml",
                r#"
                [profile.default]
                src = "some-source"
                out = "some-out"
                cache = true
            "#,
            )?;
            let config = Config::load().unwrap();
            assert!(config.remappings.is_empty());

            jail.create_file(
                "remappings.txt",
                r"
                file-ds-test/=lib/ds-test/
                file-other/=lib/other/
            ",
            )?;

            let config = Config::load().unwrap();
            assert_eq!(
                config.remappings,
                vec![
                    Remapping::from_str("file-ds-test/=lib/ds-test/").unwrap().into(),
                    Remapping::from_str("file-other/=lib/other/").unwrap().into(),
                ],
            );

            jail.set_env("DAPP_REMAPPINGS", "ds-test=lib/ds-test/\nother/=lib/other/");
            let config = Config::load().unwrap();

            assert_eq!(
                config.remappings,
                vec![
                    // From environment (should have precedence over remapping.txt)
                    Remapping::from_str("ds-test=lib/ds-test/").unwrap().into(),
                    Remapping::from_str("other/=lib/other/").unwrap().into(),
                    // From remapping.txt (should have less precedence than remapping.txt)
                    Remapping::from_str("file-ds-test/=lib/ds-test/").unwrap().into(),
                    Remapping::from_str("file-other/=lib/other/").unwrap().into(),
                ],
            );

            Ok(())
        });
    }

    #[test]
    fn test_remappings_override() {
        figment::Jail::expect_with(|jail| {
            jail.create_file(
                "foundry.toml",
                r#"
                [profile.default]
                src = "some-source"
                out = "some-out"
                cache = true
            "#,
            )?;
            let config = Config::load().unwrap();
            assert!(config.remappings.is_empty());

            jail.create_file(
                "remappings.txt",
                r"
                ds-test/=lib/ds-test/
                other/=lib/other/
            ",
            )?;

            let config = Config::load().unwrap();
            assert_eq!(
                config.remappings,
                vec![
                    Remapping::from_str("ds-test/=lib/ds-test/").unwrap().into(),
                    Remapping::from_str("other/=lib/other/").unwrap().into(),
                ],
            );

            jail.set_env("DAPP_REMAPPINGS", "ds-test/=lib/ds-test/src/\nenv-lib/=lib/env-lib/");
            let config = Config::load().unwrap();

            // Remappings should now be:
            // - ds-test from environment (lib/ds-test/src/)
            // - other from remappings.txt (lib/other/)
            // - env-lib from environment (lib/env-lib/)
            assert_eq!(
                config.remappings,
                vec![
                    Remapping::from_str("ds-test/=lib/ds-test/src/").unwrap().into(),
                    Remapping::from_str("env-lib/=lib/env-lib/").unwrap().into(),
                    Remapping::from_str("other/=lib/other/").unwrap().into(),
                ],
            );

            // contains additional remapping to the source dir
            assert_eq!(
                config.get_all_remappings().collect::<Vec<_>>(),
                vec![
                    Remapping::from_str("ds-test/=lib/ds-test/src/").unwrap(),
                    Remapping::from_str("env-lib/=lib/env-lib/").unwrap(),
                    Remapping::from_str("other/=lib/other/").unwrap(),
                ],
            );

            Ok(())
        });
    }

    #[test]
    fn test_can_update_libs() {
        figment::Jail::expect_with(|jail| {
            jail.create_file(
                "foundry.toml",
                r#"
                [profile.default]
                libs = ["node_modules"]
            "#,
            )?;

            let mut config = Config::load().unwrap();
            config.libs.push("libs".into());
            config.update_libs().unwrap();

            let config = Config::load().unwrap();
            assert_eq!(config.libs, vec![PathBuf::from("node_modules"), PathBuf::from("libs"),]);
            Ok(())
        });
    }

    #[test]
    fn test_large_gas_limit() {
        figment::Jail::expect_with(|jail| {
            let gas = u64::MAX;
            jail.create_file(
                "foundry.toml",
                &format!(
                    r#"
                [profile.default]
                gas_limit = "{gas}"
            "#
                ),
            )?;

            let config = Config::load().unwrap();
            assert_eq!(
                config,
                Config {
                    gas_limit: gas.into(),
                    ..Config::default().normalized_optimizer_settings()
                }
            );

            Ok(())
        });
    }

    #[test]
    #[should_panic]
    fn test_toml_file_parse_failure() {
        figment::Jail::expect_with(|jail| {
            jail.create_file(
                "foundry.toml",
                r#"
                [profile.default]
                eth_rpc_url = "https://example.com/
            "#,
            )?;

            let _config = Config::load().unwrap();

            Ok(())
        });
    }

    #[test]
    #[should_panic]
    fn test_toml_file_non_existing_config_var_failure() {
        figment::Jail::expect_with(|jail| {
            jail.set_env("FOUNDRY_CONFIG", "this config does not exist");

            let _config = Config::load().unwrap();

            Ok(())
        });
    }

    #[test]
    fn test_resolve_etherscan_with_chain() {
        figment::Jail::expect_with(|jail| {
            let env_key = "__BSC_ETHERSCAN_API_KEY";
            let env_value = "env value";
            jail.create_file(
                "foundry.toml",
                r#"
                [profile.default]

                [etherscan]
                bsc = { key = "${__BSC_ETHERSCAN_API_KEY}", url = "https://api.bscscan.com/api" }
            "#,
            )?;

            let config = Config::load().unwrap();
            assert!(
                config
                    .get_etherscan_config_with_chain(Some(NamedChain::BinanceSmartChain.into()))
                    .is_err()
            );

            unsafe {
                std::env::set_var(env_key, env_value);
            }

            assert_eq!(
                config
                    .get_etherscan_config_with_chain(Some(NamedChain::BinanceSmartChain.into()))
                    .unwrap()
                    .unwrap()
                    .key,
                env_value
            );

            let mut with_key = config;
            with_key.etherscan_api_key = Some("via etherscan_api_key".to_string());

            assert_eq!(
                with_key
                    .get_etherscan_config_with_chain(Some(NamedChain::BinanceSmartChain.into()))
                    .unwrap()
                    .unwrap()
                    .key,
                "via etherscan_api_key"
            );

            unsafe {
                std::env::remove_var(env_key);
            }
            Ok(())
        });
    }

    #[test]
    fn test_resolve_etherscan() {
        figment::Jail::expect_with(|jail| {
            jail.create_file(
                "foundry.toml",
                r#"
                [profile.default]

                [etherscan]
                mainnet = { key = "FX42Z3BBJJEWXWGYV2X1CIPRSCN" }
                moonbeam = { key = "${_CONFIG_ETHERSCAN_MOONBEAM}" }
            "#,
            )?;

            let config = Config::load().unwrap();

            assert!(config.etherscan.clone().resolved().has_unresolved());

            jail.set_env("_CONFIG_ETHERSCAN_MOONBEAM", "123456789");

            let configs = config.etherscan.resolved();
            assert!(!configs.has_unresolved());

            let mb_urls = Moonbeam.etherscan_urls().unwrap();
            let mainnet_urls = NamedChain::Mainnet.etherscan_urls().unwrap();
            assert_eq!(
                configs,
                ResolvedEtherscanConfigs::new([
                    (
                        "mainnet",
                        ResolvedEtherscanConfig {
                            api_url: mainnet_urls.0.to_string(),
                            chain: Some(NamedChain::Mainnet.into()),
                            browser_url: Some(mainnet_urls.1.to_string()),
                            key: "FX42Z3BBJJEWXWGYV2X1CIPRSCN".to_string(),
                        }
                    ),
                    (
                        "moonbeam",
                        ResolvedEtherscanConfig {
                            api_url: mb_urls.0.to_string(),
                            chain: Some(Moonbeam.into()),
                            browser_url: Some(mb_urls.1.to_string()),
                            key: "123456789".to_string(),
                        }
                    ),
                ])
            );

            Ok(())
        });
    }

    #[test]
    fn test_resolve_etherscan_with_versions() {
        figment::Jail::expect_with(|jail| {
            jail.create_file(
                "foundry.toml",
                r#"
                [profile.default]

                [etherscan]
                mainnet = { key = "FX42Z3BBJJEWXWGYV2X1CIPRSCN", api_version = "v2" }
                moonbeam = { key = "${_CONFIG_ETHERSCAN_MOONBEAM}", api_version = "v1" }
            "#,
            )?;

            let config = Config::load().unwrap();

            assert!(config.etherscan.clone().resolved().has_unresolved());

            jail.set_env("_CONFIG_ETHERSCAN_MOONBEAM", "123456789");

            let configs = config.etherscan.resolved();
            assert!(!configs.has_unresolved());

            let mb_urls = Moonbeam.etherscan_urls().unwrap();
            let mainnet_urls = NamedChain::Mainnet.etherscan_urls().unwrap();
            assert_eq!(
                configs,
                ResolvedEtherscanConfigs::new([
                    (
                        "mainnet",
                        ResolvedEtherscanConfig {
                            api_url: mainnet_urls.0.to_string(),
                            chain: Some(NamedChain::Mainnet.into()),
                            browser_url: Some(mainnet_urls.1.to_string()),
                            key: "FX42Z3BBJJEWXWGYV2X1CIPRSCN".to_string(),
                        }
                    ),
                    (
                        "moonbeam",
                        ResolvedEtherscanConfig {
                            api_url: mb_urls.0.to_string(),
                            chain: Some(Moonbeam.into()),
                            browser_url: Some(mb_urls.1.to_string()),
                            key: "123456789".to_string(),
                        }
                    ),
                ])
            );

            Ok(())
        });
    }

    #[test]
    fn test_resolve_etherscan_chain_id() {
        figment::Jail::expect_with(|jail| {
            jail.create_file(
                "foundry.toml",
                r#"
                [profile.default]
                chain_id = "sepolia"

                [etherscan]
                sepolia = { key = "FX42Z3BBJJEWXWGYV2X1CIPRSCN" }
            "#,
            )?;

            let config = Config::load().unwrap();
            let etherscan = config.get_etherscan_config().unwrap().unwrap();
            assert_eq!(etherscan.chain, Some(NamedChain::Sepolia.into()));
            assert_eq!(etherscan.key, "FX42Z3BBJJEWXWGYV2X1CIPRSCN");

            Ok(())
        });
    }

    #[test]
    fn test_resolve_rpc_url() {
        figment::Jail::expect_with(|jail| {
            jail.create_file(
                "foundry.toml",
                r#"
                [profile.default]
                [rpc_endpoints]
                optimism = "https://example.com/"
                mainnet = "${_CONFIG_MAINNET}"
            "#,
            )?;
            jail.set_env("_CONFIG_MAINNET", "https://eth-mainnet.alchemyapi.io/v2/123455");

            let mut config = Config::load().unwrap();
            assert_eq!("http://localhost:8545", config.get_rpc_url_or_localhost_http().unwrap());

            config.eth_rpc_url = Some("mainnet".to_string());
            assert_eq!(
                "https://eth-mainnet.alchemyapi.io/v2/123455",
                config.get_rpc_url_or_localhost_http().unwrap()
            );

            config.eth_rpc_url = Some("optimism".to_string());
            assert_eq!("https://example.com/", config.get_rpc_url_or_localhost_http().unwrap());

            Ok(())
        })
    }

    #[test]
    fn test_resolve_rpc_url_if_etherscan_set() {
        figment::Jail::expect_with(|jail| {
            jail.create_file(
                "foundry.toml",
                r#"
                [profile.default]
                etherscan_api_key = "dummy"
                [rpc_endpoints]
                optimism = "https://example.com/"
            "#,
            )?;

            let config = Config::load().unwrap();
            assert_eq!("http://localhost:8545", config.get_rpc_url_or_localhost_http().unwrap());

            Ok(())
        })
    }

    #[test]
    fn test_resolve_rpc_url_alias() {
        figment::Jail::expect_with(|jail| {
            jail.create_file(
                "foundry.toml",
                r#"
                [profile.default]
                [rpc_endpoints]
                polygonAmoy = "https://polygon-amoy.g.alchemy.com/v2/${_RESOLVE_RPC_ALIAS}"
            "#,
            )?;
            let mut config = Config::load().unwrap();
            config.eth_rpc_url = Some("polygonAmoy".to_string());
            assert!(config.get_rpc_url().unwrap().is_err());

            jail.set_env("_RESOLVE_RPC_ALIAS", "123455");

            let mut config = Config::load().unwrap();
            config.eth_rpc_url = Some("polygonAmoy".to_string());
            assert_eq!(
                "https://polygon-amoy.g.alchemy.com/v2/123455",
                config.get_rpc_url().unwrap().unwrap()
            );

            Ok(())
        })
    }

    #[test]
    fn test_resolve_rpc_aliases() {
        figment::Jail::expect_with(|jail| {
            jail.create_file(
                "foundry.toml",
                r#"
               [profile.default]
               [etherscan]
               arbitrum_alias = { key = "${TEST_RESOLVE_RPC_ALIAS_ARBISCAN}" }
               [rpc_endpoints]
               arbitrum_alias = "https://arb-mainnet.g.alchemy.com/v2/${TEST_RESOLVE_RPC_ALIAS_ARB_ONE}"
            "#,
            )?;

            jail.set_env("TEST_RESOLVE_RPC_ALIAS_ARB_ONE", "123455");
            jail.set_env("TEST_RESOLVE_RPC_ALIAS_ARBISCAN", "123455");

            let config = Config::load().unwrap();

            let config = config.get_etherscan_config_with_chain(Some(NamedChain::Arbitrum.into()));
            assert!(config.is_err());
            assert_eq!(
                config.unwrap_err().to_string(),
                "At least one of `url` or `chain` must be present for Etherscan config with unknown alias `arbitrum_alias`"
            );

            Ok(())
        });
    }

    #[test]
    fn test_resolve_rpc_config() {
        figment::Jail::expect_with(|jail| {
            jail.create_file(
                "foundry.toml",
                r#"
                [rpc_endpoints]
                optimism = "https://example.com/"
                mainnet = { endpoint = "${_CONFIG_MAINNET}", retries = 3, retry_backoff = 1000, compute_units_per_second = 1000 }
            "#,
            )?;
            jail.set_env("_CONFIG_MAINNET", "https://eth-mainnet.alchemyapi.io/v2/123455");

            let config = Config::load().unwrap();
            assert_eq!(
                RpcEndpoints::new([
                    (
                        "optimism",
                        RpcEndpointType::String(RpcEndpointUrl::Url(
                            "https://example.com/".to_string()
                        ))
                    ),
                    (
                        "mainnet",
                        RpcEndpointType::Config(RpcEndpoint {
                            endpoint: RpcEndpointUrl::Env("${_CONFIG_MAINNET}".to_string()),
                            config: RpcEndpointConfig {
                                retries: Some(3),
                                retry_backoff: Some(1000),
                                compute_units_per_second: Some(1000),
                            },
                            auth: None,
                        })
                    ),
                ]),
                config.rpc_endpoints
            );

            let resolved = config.rpc_endpoints.resolved();
            assert_eq!(
                RpcEndpoints::new([
                    (
                        "optimism",
                        RpcEndpointType::String(RpcEndpointUrl::Url(
                            "https://example.com/".to_string()
                        ))
                    ),
                    (
                        "mainnet",
                        RpcEndpointType::Config(RpcEndpoint {
                            endpoint: RpcEndpointUrl::Env("${_CONFIG_MAINNET}".to_string()),
                            config: RpcEndpointConfig {
                                retries: Some(3),
                                retry_backoff: Some(1000),
                                compute_units_per_second: Some(1000),
                            },
                            auth: None,
                        })
                    ),
                ])
                .resolved(),
                resolved
            );
            Ok(())
        })
    }

    #[test]
    fn test_resolve_auth() {
        figment::Jail::expect_with(|jail| {
            jail.create_file(
                "foundry.toml",
                r#"
                [profile.default]
                eth_rpc_url = "optimism"
                [rpc_endpoints]
                optimism = "https://example.com/"
                mainnet = { endpoint = "${_CONFIG_MAINNET}", retries = 3, retry_backoff = 1000, compute_units_per_second = 1000, auth = "Bearer ${_CONFIG_AUTH}" }
            "#,
            )?;

            let config = Config::load().unwrap();

            jail.set_env("_CONFIG_AUTH", "123456");
            jail.set_env("_CONFIG_MAINNET", "https://eth-mainnet.alchemyapi.io/v2/123455");

            assert_eq!(
                RpcEndpoints::new([
                    (
                        "optimism",
                        RpcEndpointType::String(RpcEndpointUrl::Url(
                            "https://example.com/".to_string()
                        ))
                    ),
                    (
                        "mainnet",
                        RpcEndpointType::Config(RpcEndpoint {
                            endpoint: RpcEndpointUrl::Env("${_CONFIG_MAINNET}".to_string()),
                            config: RpcEndpointConfig {
                                retries: Some(3),
                                retry_backoff: Some(1000),
                                compute_units_per_second: Some(1000)
                            },
                            auth: Some(RpcAuth::Env("Bearer ${_CONFIG_AUTH}".to_string())),
                        })
                    ),
                ]),
                config.rpc_endpoints
            );
            let resolved = config.rpc_endpoints.resolved();
            assert_eq!(
                RpcEndpoints::new([
                    (
                        "optimism",
                        RpcEndpointType::String(RpcEndpointUrl::Url(
                            "https://example.com/".to_string()
                        ))
                    ),
                    (
                        "mainnet",
                        RpcEndpointType::Config(RpcEndpoint {
                            endpoint: RpcEndpointUrl::Url(
                                "https://eth-mainnet.alchemyapi.io/v2/123455".to_string()
                            ),
                            config: RpcEndpointConfig {
                                retries: Some(3),
                                retry_backoff: Some(1000),
                                compute_units_per_second: Some(1000)
                            },
                            auth: Some(RpcAuth::Raw("Bearer 123456".to_string())),
                        })
                    ),
                ])
                .resolved(),
                resolved
            );

            Ok(())
        });
    }

    #[test]
    fn test_resolve_endpoints() {
        figment::Jail::expect_with(|jail| {
            jail.create_file(
                "foundry.toml",
                r#"
                [profile.default]
                eth_rpc_url = "optimism"
                [rpc_endpoints]
                optimism = "https://example.com/"
                mainnet = "${_CONFIG_MAINNET}"
                mainnet_2 = "https://eth-mainnet.alchemyapi.io/v2/${_CONFIG_API_KEY1}"
                mainnet_3 = "https://eth-mainnet.alchemyapi.io/v2/${_CONFIG_API_KEY1}/${_CONFIG_API_KEY2}"
            "#,
            )?;

            let config = Config::load().unwrap();

            assert_eq!(config.get_rpc_url().unwrap().unwrap(), "https://example.com/");

            assert!(config.rpc_endpoints.clone().resolved().has_unresolved());

            jail.set_env("_CONFIG_MAINNET", "https://eth-mainnet.alchemyapi.io/v2/123455");
            jail.set_env("_CONFIG_API_KEY1", "123456");
            jail.set_env("_CONFIG_API_KEY2", "98765");

            let endpoints = config.rpc_endpoints.resolved();

            assert!(!endpoints.has_unresolved());

            assert_eq!(
                endpoints,
                RpcEndpoints::new([
                    ("optimism", RpcEndpointUrl::Url("https://example.com/".to_string())),
                    (
                        "mainnet",
                        RpcEndpointUrl::Url(
                            "https://eth-mainnet.alchemyapi.io/v2/123455".to_string()
                        )
                    ),
                    (
                        "mainnet_2",
                        RpcEndpointUrl::Url(
                            "https://eth-mainnet.alchemyapi.io/v2/123456".to_string()
                        )
                    ),
                    (
                        "mainnet_3",
                        RpcEndpointUrl::Url(
                            "https://eth-mainnet.alchemyapi.io/v2/123456/98765".to_string()
                        )
                    ),
                ])
                .resolved()
            );

            Ok(())
        });
    }

    #[test]
    fn test_extract_etherscan_config() {
        figment::Jail::expect_with(|jail| {
            jail.create_file(
                "foundry.toml",
                r#"
                [profile.default]
                etherscan_api_key = "optimism"

                [etherscan]
                optimism = { key = "https://etherscan-optimism.com/" }
                amoy = { key = "https://etherscan-amoy.com/" }
            "#,
            )?;

            let mut config = Config::load().unwrap();

            let optimism = config.get_etherscan_api_key(Some(NamedChain::Optimism.into()));
            assert_eq!(optimism, Some("https://etherscan-optimism.com/".to_string()));

            config.etherscan_api_key = Some("amoy".to_string());

            let amoy = config.get_etherscan_api_key(Some(NamedChain::PolygonAmoy.into()));
            assert_eq!(amoy, Some("https://etherscan-amoy.com/".to_string()));

            Ok(())
        });
    }

    #[test]
    fn test_extract_etherscan_config_by_chain() {
        figment::Jail::expect_with(|jail| {
            jail.create_file(
                "foundry.toml",
                r#"
                [profile.default]

                [etherscan]
                amoy = { key = "https://etherscan-amoy.com/", chain = 80002 }
            "#,
            )?;

            let config = Config::load().unwrap();

            let amoy = config
                .get_etherscan_config_with_chain(Some(NamedChain::PolygonAmoy.into()))
                .unwrap()
                .unwrap();
            assert_eq!(amoy.key, "https://etherscan-amoy.com/".to_string());

            Ok(())
        });
    }

    #[test]
    fn test_extract_etherscan_config_by_chain_with_url() {
        figment::Jail::expect_with(|jail| {
            jail.create_file(
                "foundry.toml",
                r#"
                [profile.default]

                [etherscan]
                amoy = { key = "https://etherscan-amoy.com/", chain = 80002 , url =  "https://verifier-url.com/"}
            "#,
            )?;

            let config = Config::load().unwrap();

            let amoy = config
                .get_etherscan_config_with_chain(Some(NamedChain::PolygonAmoy.into()))
                .unwrap()
                .unwrap();
            assert_eq!(amoy.key, "https://etherscan-amoy.com/".to_string());
            assert_eq!(amoy.api_url, "https://verifier-url.com/".to_string());

            Ok(())
        });
    }

    #[test]
    fn test_extract_etherscan_config_by_chain_and_alias() {
        figment::Jail::expect_with(|jail| {
            jail.create_file(
                "foundry.toml",
                r#"
                [profile.default]
                eth_rpc_url = "amoy"

                [etherscan]
                amoy = { key = "https://etherscan-amoy.com/" }

                [rpc_endpoints]
                amoy = "https://polygon-amoy.g.alchemy.com/v2/amoy"
            "#,
            )?;

            let config = Config::load().unwrap();

            let amoy = config.get_etherscan_config_with_chain(None).unwrap().unwrap();
            assert_eq!(amoy.key, "https://etherscan-amoy.com/".to_string());

            let amoy_rpc = config.get_rpc_url().unwrap().unwrap();
            assert_eq!(amoy_rpc, "https://polygon-amoy.g.alchemy.com/v2/amoy");
            Ok(())
        });
    }

    #[test]
    fn test_toml_file() {
        figment::Jail::expect_with(|jail| {
            jail.create_file(
                "foundry.toml",
                r#"
                [profile.default]
                src = "some-source"
                out = "some-out"
                cache = true
                eth_rpc_url = "https://example.com/"
                verbosity = 3
                remappings = ["ds-test=lib/ds-test/"]
                via_ir = true
                rpc_storage_caching = { chains = [1, "optimism", 999999], endpoints = "all"}
                use_literal_content = false
                bytecode_hash = "ipfs"
                cbor_metadata = true
                revert_strings = "strip"
                allow_paths = ["allow", "paths"]
                build_info_path = "build-info"
                always_use_create_2_factory = true

                [rpc_endpoints]
                optimism = "https://example.com/"
                mainnet = "${RPC_MAINNET}"
                mainnet_2 = "https://eth-mainnet.alchemyapi.io/v2/${API_KEY}"
                mainnet_3 = "https://eth-mainnet.alchemyapi.io/v2/${API_KEY}/${ANOTHER_KEY}"
            "#,
            )?;

            let config = Config::load().unwrap();
            assert_eq!(
                config,
                Config {
                    src: "some-source".into(),
                    out: "some-out".into(),
                    cache: true,
                    eth_rpc_url: Some("https://example.com/".to_string()),
                    remappings: vec![Remapping::from_str("ds-test=lib/ds-test/").unwrap().into()],
                    verbosity: 3,
                    via_ir: true,
                    rpc_storage_caching: StorageCachingConfig {
                        chains: CachedChains::Chains(vec![
                            Chain::mainnet(),
                            Chain::optimism_mainnet(),
                            Chain::from_id(999999)
                        ]),
                        endpoints: CachedEndpoints::All,
                    },
                    use_literal_content: false,
                    bytecode_hash: BytecodeHash::Ipfs,
                    cbor_metadata: true,
                    revert_strings: Some(RevertStrings::Strip),
                    allow_paths: vec![PathBuf::from("allow"), PathBuf::from("paths")],
                    rpc_endpoints: RpcEndpoints::new([
                        ("optimism", RpcEndpointUrl::Url("https://example.com/".to_string())),
                        ("mainnet", RpcEndpointUrl::Env("${RPC_MAINNET}".to_string())),
                        (
                            "mainnet_2",
                            RpcEndpointUrl::Env(
                                "https://eth-mainnet.alchemyapi.io/v2/${API_KEY}".to_string()
                            )
                        ),
                        (
                            "mainnet_3",
                            RpcEndpointUrl::Env(
                                "https://eth-mainnet.alchemyapi.io/v2/${API_KEY}/${ANOTHER_KEY}"
                                    .to_string()
                            )
                        ),
                    ]),
                    build_info_path: Some("build-info".into()),
                    always_use_create_2_factory: true,
                    ..Config::default().normalized_optimizer_settings()
                }
            );

            Ok(())
        });
    }

    #[test]
    fn test_load_remappings() {
        figment::Jail::expect_with(|jail| {
            jail.create_file(
                "foundry.toml",
                r"
                [profile.default]
                remappings = ['nested/=lib/nested/']
            ",
            )?;

            let config = Config::load_with_root(jail.directory()).unwrap();
            assert_eq!(
                config.remappings,
                vec![Remapping::from_str("nested/=lib/nested/").unwrap().into()]
            );

            Ok(())
        });
    }

    #[test]
    fn test_load_full_toml() {
        figment::Jail::expect_with(|jail| {
            jail.create_file(
                "foundry.toml",
                r#"
                [profile.default]
                auto_detect_solc = true
                block_base_fee_per_gas = 0
                block_coinbase = '0x0000000000000000000000000000000000000000'
                block_difficulty = 0
                block_prevrandao = '0x0000000000000000000000000000000000000000000000000000000000000000'
                block_number = 1
                block_timestamp = 1
                use_literal_content = false
                bytecode_hash = 'ipfs'
                cbor_metadata = true
                cache = true
                cache_path = 'cache'
                evm_version = 'london'
                extra_output = []
                extra_output_files = []
                always_use_create_2_factory = false
                ffi = false
                force = false
                gas_limit = 9223372036854775807
                gas_price = 0
                gas_reports = ['*']
                ignored_error_codes = [1878]
                ignored_warnings_from = ["something"]
                deny = "never"
                initial_balance = '0xffffffffffffffffffffffff'
                libraries = []
                libs = ['lib']
                memory_limit = 134217728
                names = false
                no_storage_caching = false
                no_rpc_rate_limit = false
                offline = false
                optimizer = true
                optimizer_runs = 200
                out = 'out'
                remappings = ['nested/=lib/nested/']
                sender = '0x1804c8AB1F12E6bbf3894d4083f33e07309d1f38'
                sizes = false
                sparse_mode = false
                src = 'src'
                test = 'test'
                tx_origin = '0x1804c8AB1F12E6bbf3894d4083f33e07309d1f38'
                verbosity = 0
                via_ir = false

                [profile.default.rpc_storage_caching]
                chains = 'all'
                endpoints = 'all'

                [rpc_endpoints]
                optimism = "https://example.com/"
                mainnet = "${RPC_MAINNET}"
                mainnet_2 = "https://eth-mainnet.alchemyapi.io/v2/${API_KEY}"

                [fuzz]
                runs = 256
                seed = '0x3e8'
                max_test_rejects = 65536

                [invariant]
                runs = 256
                depth = 500
                fail_on_revert = false
                call_override = false
                shrink_run_limit = 5000
            "#,
            )?;

            let config = Config::load_with_root(jail.directory()).unwrap();

            assert_eq!(config.ignored_file_paths, vec![PathBuf::from("something")]);
            assert_eq!(config.fuzz.seed, Some(U256::from(1000)));
            assert_eq!(
                config.remappings,
                vec![Remapping::from_str("nested/=lib/nested/").unwrap().into()]
            );

            assert_eq!(
                config.rpc_endpoints,
                RpcEndpoints::new([
                    ("optimism", RpcEndpointUrl::Url("https://example.com/".to_string())),
                    ("mainnet", RpcEndpointUrl::Env("${RPC_MAINNET}".to_string())),
                    (
                        "mainnet_2",
                        RpcEndpointUrl::Env(
                            "https://eth-mainnet.alchemyapi.io/v2/${API_KEY}".to_string()
                        )
                    ),
                ]),
            );

            Ok(())
        });
    }

    #[test]
    fn test_solc_req() {
        figment::Jail::expect_with(|jail| {
            jail.create_file(
                "foundry.toml",
                r#"
                [profile.default]
                solc_version = "0.8.12"
            "#,
            )?;

            let config = Config::load().unwrap();
            assert_eq!(config.solc, Some(SolcReq::Version(Version::new(0, 8, 12))));

            jail.create_file(
                "foundry.toml",
                r#"
                [profile.default]
                solc = "0.8.12"
            "#,
            )?;

            let config = Config::load().unwrap();
            assert_eq!(config.solc, Some(SolcReq::Version(Version::new(0, 8, 12))));

            jail.create_file(
                "foundry.toml",
                r#"
                [profile.default]
                solc = "path/to/local/solc"
            "#,
            )?;

            let config = Config::load().unwrap();
            assert_eq!(config.solc, Some(SolcReq::Local("path/to/local/solc".into())));

            jail.set_env("FOUNDRY_SOLC_VERSION", "0.6.6");
            let config = Config::load().unwrap();
            assert_eq!(config.solc, Some(SolcReq::Version(Version::new(0, 6, 6))));
            Ok(())
        });
    }

    // ensures the newer `solc` takes precedence over `solc_version`
    #[test]
    fn test_backwards_solc_version() {
        figment::Jail::expect_with(|jail| {
            jail.create_file(
                "foundry.toml",
                r#"
                [default]
                solc = "0.8.12"
                solc_version = "0.8.20"
            "#,
            )?;

            let config = Config::load().unwrap();
            assert_eq!(config.solc, Some(SolcReq::Version(Version::new(0, 8, 12))));

            Ok(())
        });

        figment::Jail::expect_with(|jail| {
            jail.create_file(
                "foundry.toml",
                r#"
                [default]
                solc_version = "0.8.20"
            "#,
            )?;

            let config = Config::load().unwrap();
            assert_eq!(config.solc, Some(SolcReq::Version(Version::new(0, 8, 20))));

            Ok(())
        });
    }

    #[test]
    fn test_toml_casing_file() {
        figment::Jail::expect_with(|jail| {
            jail.create_file(
                "foundry.toml",
                r#"
                [profile.default]
                src = "some-source"
                out = "some-out"
                cache = true
                eth-rpc-url = "https://example.com/"
                evm-version = "berlin"
                auto-detect-solc = false
            "#,
            )?;

            let config = Config::load().unwrap();
            assert_eq!(
                config,
                Config {
                    src: "some-source".into(),
                    out: "some-out".into(),
                    cache: true,
                    eth_rpc_url: Some("https://example.com/".to_string()),
                    auto_detect_solc: false,
                    evm_version: EvmVersion::Berlin,
                    ..Config::default().normalized_optimizer_settings()
                }
            );

            Ok(())
        });
    }

    #[test]
    fn test_output_selection() {
        figment::Jail::expect_with(|jail| {
            jail.create_file(
                "foundry.toml",
                r#"
                [profile.default]
                extra_output = ["metadata", "ir-optimized"]
                extra_output_files = ["metadata"]
            "#,
            )?;

            let config = Config::load().unwrap();

            assert_eq!(
                config.extra_output,
                vec![ContractOutputSelection::Metadata, ContractOutputSelection::IrOptimized]
            );
            assert_eq!(config.extra_output_files, vec![ContractOutputSelection::Metadata]);

            Ok(())
        });
    }

    #[test]
    fn test_precedence() {
        figment::Jail::expect_with(|jail| {
            jail.create_file(
                "foundry.toml",
                r#"
                [profile.default]
                src = "mysrc"
                out = "myout"
                verbosity = 3
            "#,
            )?;

            let config = Config::load().unwrap();
            assert_eq!(
                config,
                Config {
                    src: "mysrc".into(),
                    out: "myout".into(),
                    verbosity: 3,
                    ..Config::default().normalized_optimizer_settings()
                }
            );

            jail.set_env("FOUNDRY_SRC", r"other-src");
            let config = Config::load().unwrap();
            assert_eq!(
                config,
                Config {
                    src: "other-src".into(),
                    out: "myout".into(),
                    verbosity: 3,
                    ..Config::default().normalized_optimizer_settings()
                }
            );

            jail.set_env("FOUNDRY_PROFILE", "foo");
            let val: Result<String, _> = Config::figment().extract_inner("profile");
            assert!(val.is_err());

            Ok(())
        });
    }

    #[test]
    fn test_extract_basic() {
        figment::Jail::expect_with(|jail| {
            jail.create_file(
                "foundry.toml",
                r#"
                [profile.default]
                src = "mysrc"
                out = "myout"
                verbosity = 3
                evm_version = 'berlin'

                [profile.other]
                src = "other-src"
            "#,
            )?;
            let loaded = Config::load().unwrap();
            assert_eq!(loaded.evm_version, EvmVersion::Berlin);
            let base = loaded.into_basic();
            let default = Config::default();
            assert_eq!(
                base,
                BasicConfig {
                    profile: Config::DEFAULT_PROFILE,
                    src: "mysrc".into(),
                    out: "myout".into(),
                    libs: default.libs.clone(),
                    remappings: default.remappings.clone(),
                }
            );
            jail.set_env("FOUNDRY_PROFILE", r"other");
            let base = Config::figment().extract::<BasicConfig>().unwrap();
            assert_eq!(
                base,
                BasicConfig {
                    profile: Config::DEFAULT_PROFILE,
                    src: "other-src".into(),
                    out: "myout".into(),
                    libs: default.libs.clone(),
                    remappings: default.remappings,
                }
            );
            Ok(())
        });
    }

    #[test]
    #[should_panic]
    fn test_parse_invalid_fuzz_weight() {
        figment::Jail::expect_with(|jail| {
            jail.create_file(
                "foundry.toml",
                r"
                [fuzz]
                dictionary_weight = 101
            ",
            )?;
            let _config = Config::load().unwrap();
            Ok(())
        });
    }

    #[test]
    fn test_fallback_provider() {
        figment::Jail::expect_with(|jail| {
            jail.create_file(
                "foundry.toml",
                r"
                [fuzz]
                runs = 1
                include_storage = false
                dictionary_weight = 99

                [invariant]
                runs = 420

                [profile.ci.fuzz]
                dictionary_weight = 5

                [profile.ci.invariant]
                runs = 400
            ",
            )?;

            let invariant_default = InvariantConfig::default();
            let config = Config::load().unwrap();

            assert_ne!(config.invariant.runs, config.fuzz.runs);
            assert_eq!(config.invariant.runs, 420);

            assert_ne!(
                config.fuzz.dictionary.include_storage,
                invariant_default.dictionary.include_storage
            );
            assert_eq!(
                config.invariant.dictionary.include_storage,
                config.fuzz.dictionary.include_storage
            );

            assert_ne!(
                config.fuzz.dictionary.dictionary_weight,
                invariant_default.dictionary.dictionary_weight
            );
            assert_eq!(
                config.invariant.dictionary.dictionary_weight,
                config.fuzz.dictionary.dictionary_weight
            );

            jail.set_env("FOUNDRY_PROFILE", "ci");
            let ci_config = Config::load().unwrap();
            assert_eq!(ci_config.fuzz.runs, 1);
            assert_eq!(ci_config.invariant.runs, 400);
            assert_eq!(ci_config.fuzz.dictionary.dictionary_weight, 5);
            assert_eq!(
                ci_config.invariant.dictionary.dictionary_weight,
                config.fuzz.dictionary.dictionary_weight
            );

            Ok(())
        })
    }

    #[test]
    fn test_standalone_profile_sections() {
        figment::Jail::expect_with(|jail| {
            jail.create_file(
                "foundry.toml",
                r"
                [fuzz]
                runs = 100

                [invariant]
                runs = 120

                [profile.ci.fuzz]
                runs = 420

                [profile.ci.invariant]
                runs = 500
            ",
            )?;

            let config = Config::load().unwrap();
            assert_eq!(config.fuzz.runs, 100);
            assert_eq!(config.invariant.runs, 120);

            jail.set_env("FOUNDRY_PROFILE", "ci");
            let config = Config::load().unwrap();
            assert_eq!(config.fuzz.runs, 420);
            assert_eq!(config.invariant.runs, 500);

            Ok(())
        });
    }

    #[test]
    fn can_handle_deviating_dapp_aliases() {
        figment::Jail::expect_with(|jail| {
            let addr = Address::ZERO;
            jail.set_env("DAPP_TEST_NUMBER", 1337);
            jail.set_env("DAPP_TEST_ADDRESS", format!("{addr:?}"));
            jail.set_env("DAPP_TEST_FUZZ_RUNS", 420);
            jail.set_env("DAPP_TEST_DEPTH", 20);
            jail.set_env("DAPP_FORK_BLOCK", 100);
            jail.set_env("DAPP_BUILD_OPTIMIZE_RUNS", 999);
            jail.set_env("DAPP_BUILD_OPTIMIZE", 0);

            let config = Config::load().unwrap();

            assert_eq!(config.block_number, U256::from(1337));
            assert_eq!(config.sender, addr);
            assert_eq!(config.fuzz.runs, 420);
            assert_eq!(config.invariant.depth, 20);
            assert_eq!(config.fork_block_number, Some(100));
            assert_eq!(config.optimizer_runs, Some(999));
            assert!(!config.optimizer.unwrap());

            Ok(())
        });
    }

    #[test]
    fn can_parse_libraries() {
        figment::Jail::expect_with(|jail| {
            jail.set_env(
                "DAPP_LIBRARIES",
                "[src/DssSpell.sol:DssExecLib:0x8De6DDbCd5053d32292AAA0D2105A32d108484a6]",
            );
            let config = Config::load().unwrap();
            assert_eq!(
                config.libraries,
                vec![
                    "src/DssSpell.sol:DssExecLib:0x8De6DDbCd5053d32292AAA0D2105A32d108484a6"
                        .to_string()
                ]
            );

            jail.set_env(
                "DAPP_LIBRARIES",
                "src/DssSpell.sol:DssExecLib:0x8De6DDbCd5053d32292AAA0D2105A32d108484a6",
            );
            let config = Config::load().unwrap();
            assert_eq!(
                config.libraries,
                vec![
                    "src/DssSpell.sol:DssExecLib:0x8De6DDbCd5053d32292AAA0D2105A32d108484a6"
                        .to_string(),
                ]
            );

            jail.set_env(
                "DAPP_LIBRARIES",
                "src/DssSpell.sol:DssExecLib:0x8De6DDbCd5053d32292AAA0D2105A32d108484a6,src/DssSpell.sol:DssExecLib:0x8De6DDbCd5053d32292AAA0D2105A32d108484a6",
            );
            let config = Config::load().unwrap();
            assert_eq!(
                config.libraries,
                vec![
                    "src/DssSpell.sol:DssExecLib:0x8De6DDbCd5053d32292AAA0D2105A32d108484a6"
                        .to_string(),
                    "src/DssSpell.sol:DssExecLib:0x8De6DDbCd5053d32292AAA0D2105A32d108484a6"
                        .to_string()
                ]
            );

            Ok(())
        });
    }

    #[test]
    fn test_parse_many_libraries() {
        figment::Jail::expect_with(|jail| {
            jail.create_file(
                "foundry.toml",
                r"
                [profile.default]
               libraries= [
                        './src/SizeAuctionDiscount.sol:Chainlink:0xffedba5e171c4f15abaaabc86e8bd01f9b54dae5',
                        './src/SizeAuction.sol:ChainlinkTWAP:0xffedba5e171c4f15abaaabc86e8bd01f9b54dae5',
                        './src/SizeAuction.sol:Math:0x902f6cf364b8d9470d5793a9b2b2e86bddd21e0c',
                        './src/test/ChainlinkTWAP.t.sol:ChainlinkTWAP:0xffedba5e171c4f15abaaabc86e8bd01f9b54dae5',
                        './src/SizeAuctionDiscount.sol:Math:0x902f6cf364b8d9470d5793a9b2b2e86bddd21e0c',
                    ]
            ",
            )?;
            let config = Config::load().unwrap();

            let libs = config.parsed_libraries().unwrap().libs;

            similar_asserts::assert_eq!(
                libs,
                BTreeMap::from([
                    (
                        PathBuf::from("./src/SizeAuctionDiscount.sol"),
                        BTreeMap::from([
                            (
                                "Chainlink".to_string(),
                                "0xffedba5e171c4f15abaaabc86e8bd01f9b54dae5".to_string()
                            ),
                            (
                                "Math".to_string(),
                                "0x902f6cf364b8d9470d5793a9b2b2e86bddd21e0c".to_string()
                            )
                        ])
                    ),
                    (
                        PathBuf::from("./src/SizeAuction.sol"),
                        BTreeMap::from([
                            (
                                "ChainlinkTWAP".to_string(),
                                "0xffedba5e171c4f15abaaabc86e8bd01f9b54dae5".to_string()
                            ),
                            (
                                "Math".to_string(),
                                "0x902f6cf364b8d9470d5793a9b2b2e86bddd21e0c".to_string()
                            )
                        ])
                    ),
                    (
                        PathBuf::from("./src/test/ChainlinkTWAP.t.sol"),
                        BTreeMap::from([(
                            "ChainlinkTWAP".to_string(),
                            "0xffedba5e171c4f15abaaabc86e8bd01f9b54dae5".to_string()
                        )])
                    ),
                ])
            );

            Ok(())
        });
    }

    #[test]
    fn config_roundtrip() {
        figment::Jail::expect_with(|jail| {
            let default = Config::default().normalized_optimizer_settings();
            let basic = default.clone().into_basic();
            jail.create_file("foundry.toml", &basic.to_string_pretty().unwrap())?;

            let mut other = Config::load().unwrap();
            clear_warning(&mut other);
            assert_eq!(default, other);

            let other = other.into_basic();
            assert_eq!(basic, other);

            jail.create_file("foundry.toml", &default.to_string_pretty().unwrap())?;
            let mut other = Config::load().unwrap();
            clear_warning(&mut other);
            assert_eq!(default, other);

            Ok(())
        });
    }

    #[test]
    fn test_fs_permissions() {
        figment::Jail::expect_with(|jail| {
            jail.create_file(
                "foundry.toml",
                r#"
                [profile.default]
                fs_permissions = [{ access = "read-write", path = "./"}]
            "#,
            )?;
            let loaded = Config::load().unwrap();

            assert_eq!(
                loaded.fs_permissions,
                FsPermissions::new(vec![PathPermission::read_write("./")])
            );

            jail.create_file(
                "foundry.toml",
                r#"
                [profile.default]
                fs_permissions = [{ access = "none", path = "./"}]
            "#,
            )?;
            let loaded = Config::load().unwrap();
            assert_eq!(loaded.fs_permissions, FsPermissions::new(vec![PathPermission::none("./")]));

            Ok(())
        });
    }

    #[test]
    fn test_optimizer_settings_basic() {
        figment::Jail::expect_with(|jail| {
            jail.create_file(
                "foundry.toml",
                r"
                [profile.default]
                optimizer = true

                [profile.default.optimizer_details]
                yul = false

                [profile.default.optimizer_details.yulDetails]
                stackAllocation = true
            ",
            )?;
            let mut loaded = Config::load().unwrap();
            clear_warning(&mut loaded);
            assert_eq!(
                loaded.optimizer_details,
                Some(OptimizerDetails {
                    yul: Some(false),
                    yul_details: Some(YulDetails {
                        stack_allocation: Some(true),
                        ..Default::default()
                    }),
                    ..Default::default()
                })
            );

            let s = loaded.to_string_pretty().unwrap();
            jail.create_file("foundry.toml", &s)?;

            let mut reloaded = Config::load().unwrap();
            clear_warning(&mut reloaded);
            assert_eq!(loaded, reloaded);

            Ok(())
        });
    }

    #[test]
    fn test_model_checker_settings_basic() {
        figment::Jail::expect_with(|jail| {
            jail.create_file(
                "foundry.toml",
                r"
                [profile.default]

                [profile.default.model_checker]
                contracts = { 'a.sol' = [ 'A1', 'A2' ], 'b.sol' = [ 'B1', 'B2' ] }
                engine = 'chc'
                targets = [ 'assert', 'outOfBounds' ]
                timeout = 10000
            ",
            )?;
            let mut loaded = Config::load().unwrap();
            clear_warning(&mut loaded);
            assert_eq!(
                loaded.model_checker,
                Some(ModelCheckerSettings {
                    contracts: BTreeMap::from([
                        ("a.sol".to_string(), vec!["A1".to_string(), "A2".to_string()]),
                        ("b.sol".to_string(), vec!["B1".to_string(), "B2".to_string()]),
                    ]),
                    engine: Some(ModelCheckerEngine::CHC),
                    targets: Some(vec![
                        ModelCheckerTarget::Assert,
                        ModelCheckerTarget::OutOfBounds
                    ]),
                    timeout: Some(10000),
                    invariants: None,
                    show_unproved: None,
                    div_mod_with_slacks: None,
                    solvers: None,
                    show_unsupported: None,
                    show_proved_safe: None,
                })
            );

            let s = loaded.to_string_pretty().unwrap();
            jail.create_file("foundry.toml", &s)?;

            let mut reloaded = Config::load().unwrap();
            clear_warning(&mut reloaded);
            assert_eq!(loaded, reloaded);

            Ok(())
        });
    }

    #[test]
    fn test_model_checker_settings_relative_paths() {
        figment::Jail::expect_with(|jail| {
            jail.create_file(
                "foundry.toml",
                r"
                [profile.default]

                [profile.default.model_checker]
                contracts = { 'a.sol' = [ 'A1', 'A2' ], 'b.sol' = [ 'B1', 'B2' ] }
                engine = 'chc'
                targets = [ 'assert', 'outOfBounds' ]
                timeout = 10000
            ",
            )?;
            let loaded = Config::load().unwrap().sanitized();

            // NOTE(onbjerg): We have to canonicalize the path here using dunce because figment will
            // canonicalize the jail path using the standard library. The standard library *always*
            // transforms Windows paths to some weird extended format, which none of our code base
            // does.
            let dir = foundry_compilers::utils::canonicalize(jail.directory())
                .expect("Could not canonicalize jail path");
            assert_eq!(
                loaded.model_checker,
                Some(ModelCheckerSettings {
                    contracts: BTreeMap::from([
                        (
                            format!("{}", dir.join("a.sol").display()),
                            vec!["A1".to_string(), "A2".to_string()]
                        ),
                        (
                            format!("{}", dir.join("b.sol").display()),
                            vec!["B1".to_string(), "B2".to_string()]
                        ),
                    ]),
                    engine: Some(ModelCheckerEngine::CHC),
                    targets: Some(vec![
                        ModelCheckerTarget::Assert,
                        ModelCheckerTarget::OutOfBounds
                    ]),
                    timeout: Some(10000),
                    invariants: None,
                    show_unproved: None,
                    div_mod_with_slacks: None,
                    solvers: None,
                    show_unsupported: None,
                    show_proved_safe: None,
                })
            );

            Ok(())
        });
    }

    #[test]
    fn test_fmt_config() {
        figment::Jail::expect_with(|jail| {
            jail.create_file(
                "foundry.toml",
                r#"
                [fmt]
                line_length = 100
                tab_width = 2
                bracket_spacing = true
                style = "space"
            "#,
            )?;
            let loaded = Config::load().unwrap().sanitized();
            assert_eq!(
                loaded.fmt,
                FormatterConfig {
                    line_length: 100,
                    tab_width: 2,
                    bracket_spacing: true,
                    style: IndentStyle::Space,
                    ..Default::default()
                }
            );

            Ok(())
        });
    }

    #[test]
    fn test_lint_config() {
        figment::Jail::expect_with(|jail| {
            jail.create_file(
                "foundry.toml",
                r"
                [lint]
                severity = ['high', 'medium']
                exclude_lints = ['incorrect-shift']
                ",
            )?;
            let loaded = Config::load().unwrap().sanitized();
            assert_eq!(
                loaded.lint,
                LinterConfig {
                    severity: vec![LintSeverity::High, LintSeverity::Med],
                    exclude_lints: vec!["incorrect-shift".into()],
                    ..Default::default()
                }
            );

            Ok(())
        });
    }

    #[test]
    fn test_invariant_config() {
        figment::Jail::expect_with(|jail| {
            jail.create_file(
                "foundry.toml",
                r"
                [invariant]
                runs = 512
                depth = 10
            ",
            )?;

            let loaded = Config::load().unwrap().sanitized();
            assert_eq!(
                loaded.invariant,
                InvariantConfig {
                    runs: 512,
                    depth: 10,
                    failure_persist_dir: Some(PathBuf::from("cache/invariant")),
                    ..Default::default()
                }
            );

            Ok(())
        });
    }

    #[test]
    fn test_standalone_sections_env() {
        figment::Jail::expect_with(|jail| {
            jail.create_file(
                "foundry.toml",
                r"
                [fuzz]
                runs = 100

                [invariant]
                depth = 1
            ",
            )?;

            jail.set_env("FOUNDRY_FMT_LINE_LENGTH", "95");
            jail.set_env("FOUNDRY_FUZZ_DICTIONARY_WEIGHT", "99");
            jail.set_env("FOUNDRY_INVARIANT_DEPTH", "5");

            let config = Config::load().unwrap();
            assert_eq!(config.fmt.line_length, 95);
            assert_eq!(config.fuzz.dictionary.dictionary_weight, 99);
            assert_eq!(config.invariant.depth, 5);

            Ok(())
        });
    }

    #[test]
    fn test_parse_with_profile() {
        let foundry_str = r"
            [profile.default]
            src = 'src'
            out = 'out'
            libs = ['lib']

            # See more config options https://github.com/foundry-rs/foundry/blob/master/crates/config/README.md#all-options
        ";
        assert_eq!(
            parse_with_profile::<BasicConfig>(foundry_str).unwrap().unwrap(),
            (
                Config::DEFAULT_PROFILE,
                BasicConfig {
                    profile: Config::DEFAULT_PROFILE,
                    src: "src".into(),
                    out: "out".into(),
                    libs: vec!["lib".into()],
                    remappings: vec![]
                }
            )
        );
    }

    #[test]
    fn test_implicit_profile_loads() {
        figment::Jail::expect_with(|jail| {
            jail.create_file(
                "foundry.toml",
                r"
                [default]
                src = 'my-src'
                out = 'my-out'
            ",
            )?;
            let loaded = Config::load().unwrap().sanitized();
            assert_eq!(loaded.src.file_name().unwrap(), "my-src");
            assert_eq!(loaded.out.file_name().unwrap(), "my-out");
            assert_eq!(
                loaded.warnings,
                vec![Warning::UnknownSection {
                    unknown_section: Profile::new("default"),
                    source: Some("foundry.toml".into())
                }]
            );

            Ok(())
        });
    }

    #[test]
    fn test_etherscan_api_key() {
        figment::Jail::expect_with(|jail| {
            jail.create_file(
                "foundry.toml",
                r"
                [default]
            ",
            )?;
            jail.set_env("ETHERSCAN_API_KEY", "");
            let loaded = Config::load().unwrap().sanitized();
            assert!(loaded.etherscan_api_key.is_none());

            jail.set_env("ETHERSCAN_API_KEY", "DUMMY");
            let loaded = Config::load().unwrap().sanitized();
            assert_eq!(loaded.etherscan_api_key, Some("DUMMY".into()));

            Ok(())
        });
    }

    #[test]
    fn test_etherscan_api_key_figment() {
        figment::Jail::expect_with(|jail| {
            jail.create_file(
                "foundry.toml",
                r"
                [default]
                etherscan_api_key = 'DUMMY'
            ",
            )?;
            jail.set_env("ETHERSCAN_API_KEY", "ETHER");

            let figment = Config::figment_with_root(jail.directory())
                .merge(("etherscan_api_key", "USER_KEY"));

            let loaded = Config::from_provider(figment).unwrap();
            assert_eq!(loaded.etherscan_api_key, Some("USER_KEY".into()));

            Ok(())
        });
    }

    #[test]
    fn test_normalize_defaults() {
        figment::Jail::expect_with(|jail| {
            jail.create_file(
                "foundry.toml",
                r"
                [default]
                solc = '0.8.13'
            ",
            )?;

            let loaded = Config::load().unwrap().sanitized();
            assert_eq!(loaded.evm_version, EvmVersion::London);
            Ok(())
        });
    }

    // a test to print the config, mainly used to update the example config in the README
    #[expect(clippy::disallowed_macros)]
    #[test]
    #[ignore]
    fn print_config() {
        let config = Config {
            optimizer_details: Some(OptimizerDetails {
                peephole: None,
                inliner: None,
                jumpdest_remover: None,
                order_literals: None,
                deduplicate: None,
                cse: None,
                constant_optimizer: Some(true),
                yul: Some(true),
                yul_details: Some(YulDetails {
                    stack_allocation: None,
                    optimizer_steps: Some("dhfoDgvulfnTUtnIf".to_string()),
                }),
                simple_counter_for_loop_unchecked_increment: None,
            }),
            ..Default::default()
        };
        println!("{}", config.to_string_pretty().unwrap());
    }

    #[test]
    fn can_use_impl_figment_macro() {
        #[derive(Default, Serialize)]
        struct MyArgs {
            #[serde(skip_serializing_if = "Option::is_none")]
            root: Option<PathBuf>,
        }
        impl_figment_convert!(MyArgs);

        impl Provider for MyArgs {
            fn metadata(&self) -> Metadata {
                Metadata::default()
            }

            fn data(&self) -> Result<Map<Profile, Dict>, Error> {
                let value = Value::serialize(self)?;
                let error = InvalidType(value.to_actual(), "map".into());
                let dict = value.into_dict().ok_or(error)?;
                Ok(Map::from([(Config::selected_profile(), dict)]))
            }
        }

        let _figment: Figment = From::from(&MyArgs::default());

        #[derive(Default)]
        struct Outer {
            start: MyArgs,
            other: MyArgs,
            another: MyArgs,
        }
        impl_figment_convert!(Outer, start, other, another);

        let _figment: Figment = From::from(&Outer::default());
    }

    #[test]
    fn list_cached_blocks() -> eyre::Result<()> {
        fn fake_block_cache(chain_path: &Path, block_number: &str, size_bytes: usize) {
            let block_path = chain_path.join(block_number);
            fs::create_dir(block_path.as_path()).unwrap();
            let file_path = block_path.join("storage.json");
            let mut file = File::create(file_path).unwrap();
            writeln!(file, "{}", vec![' '; size_bytes - 1].iter().collect::<String>()).unwrap();
        }

        fn fake_block_cache_block_path_as_file(
            chain_path: &Path,
            block_number: &str,
            size_bytes: usize,
        ) {
            let block_path = chain_path.join(block_number);
            let mut file = File::create(block_path).unwrap();
            writeln!(file, "{}", vec![' '; size_bytes - 1].iter().collect::<String>()).unwrap();
        }

        let chain_dir = tempdir()?;

        fake_block_cache(chain_dir.path(), "1", 100);
        fake_block_cache(chain_dir.path(), "2", 500);
        fake_block_cache_block_path_as_file(chain_dir.path(), "3", 900);
        // Pollution file that should not show up in the cached block
        let mut pol_file = File::create(chain_dir.path().join("pol.txt")).unwrap();
        writeln!(pol_file, "{}", [' '; 10].iter().collect::<String>()).unwrap();

        let result = Config::get_cached_blocks(chain_dir.path())?;

        assert_eq!(result.len(), 3);
        let block1 = &result.iter().find(|x| x.0 == "1").unwrap();
        let block2 = &result.iter().find(|x| x.0 == "2").unwrap();
        let block3 = &result.iter().find(|x| x.0 == "3").unwrap();

        assert_eq!(block1.0, "1");
        assert_eq!(block1.1, 100);
        assert_eq!(block2.0, "2");
        assert_eq!(block2.1, 500);
        assert_eq!(block3.0, "3");
        assert_eq!(block3.1, 900);

        chain_dir.close()?;
        Ok(())
    }

    #[test]
    fn list_etherscan_cache() -> eyre::Result<()> {
        fn fake_etherscan_cache(chain_path: &Path, address: &str, size_bytes: usize) {
            let metadata_path = chain_path.join("sources");
            let abi_path = chain_path.join("abi");
            let _ = fs::create_dir(metadata_path.as_path());
            let _ = fs::create_dir(abi_path.as_path());

            let metadata_file_path = metadata_path.join(address);
            let mut metadata_file = File::create(metadata_file_path).unwrap();
            writeln!(metadata_file, "{}", vec![' '; size_bytes / 2 - 1].iter().collect::<String>())
                .unwrap();

            let abi_file_path = abi_path.join(address);
            let mut abi_file = File::create(abi_file_path).unwrap();
            writeln!(abi_file, "{}", vec![' '; size_bytes / 2 - 1].iter().collect::<String>())
                .unwrap();
        }

        let chain_dir = tempdir()?;

        fake_etherscan_cache(chain_dir.path(), "1", 100);
        fake_etherscan_cache(chain_dir.path(), "2", 500);

        let result = Config::get_cached_block_explorer_data(chain_dir.path())?;

        assert_eq!(result, 600);

        chain_dir.close()?;
        Ok(())
    }

    #[test]
    fn test_parse_error_codes() {
        figment::Jail::expect_with(|jail| {
            jail.create_file(
                "foundry.toml",
                r#"
                [default]
                ignored_error_codes = ["license", "unreachable", 1337]
            "#,
            )?;

            let config = Config::load().unwrap();
            assert_eq!(
                config.ignored_error_codes,
                vec![
                    SolidityErrorCode::SpdxLicenseNotProvided,
                    SolidityErrorCode::Unreachable,
                    SolidityErrorCode::Other(1337)
                ]
            );

            Ok(())
        });
    }

    #[test]
    fn test_parse_file_paths() {
        figment::Jail::expect_with(|jail| {
            jail.create_file(
                "foundry.toml",
                r#"
                [default]
                ignored_warnings_from = ["something"]
            "#,
            )?;

            let config = Config::load().unwrap();
            assert_eq!(config.ignored_file_paths, vec![Path::new("something").to_path_buf()]);

            Ok(())
        });
    }

    #[test]
    fn test_parse_optimizer_settings() {
        figment::Jail::expect_with(|jail| {
            jail.create_file(
                "foundry.toml",
                r"
                [default]
                [profile.default.optimizer_details]
            ",
            )?;

            let config = Config::load().unwrap();
            assert_eq!(config.optimizer_details, Some(OptimizerDetails::default()));

            Ok(())
        });
    }

    #[test]
    fn test_parse_labels() {
        figment::Jail::expect_with(|jail| {
            jail.create_file(
                "foundry.toml",
                r#"
                [labels]
                0x1F98431c8aD98523631AE4a59f267346ea31F984 = "Uniswap V3: Factory"
                0xC36442b4a4522E871399CD717aBDD847Ab11FE88 = "Uniswap V3: Positions NFT"
            "#,
            )?;

            let config = Config::load().unwrap();
            assert_eq!(
                config.labels,
                AddressHashMap::from_iter(vec![
                    (
                        address!("0x1F98431c8aD98523631AE4a59f267346ea31F984"),
                        "Uniswap V3: Factory".to_string()
                    ),
                    (
                        address!("0xC36442b4a4522E871399CD717aBDD847Ab11FE88"),
                        "Uniswap V3: Positions NFT".to_string()
                    ),
                ])
            );

            Ok(())
        });
    }

    #[test]
    fn test_parse_vyper() {
        figment::Jail::expect_with(|jail| {
            jail.create_file(
                "foundry.toml",
                r#"
                [vyper]
                optimize = "codesize"
                path = "/path/to/vyper"
                experimental_codegen = true
            "#,
            )?;

            let config = Config::load().unwrap();
            assert_eq!(
                config.vyper,
                VyperConfig {
                    optimize: Some(VyperOptimizationMode::Codesize),
                    path: Some("/path/to/vyper".into()),
                    experimental_codegen: Some(true),
                }
            );

            Ok(())
        });
    }

    #[test]
    fn test_parse_soldeer() {
        figment::Jail::expect_with(|jail| {
            jail.create_file(
                "foundry.toml",
                r#"
                [soldeer]
                remappings_generate = true
                remappings_regenerate = false
                remappings_version = true
                remappings_prefix = "@"
                remappings_location = "txt"
                recursive_deps = true
            "#,
            )?;

            let config = Config::load().unwrap();

            assert_eq!(
                config.soldeer,
                Some(SoldeerConfig {
                    remappings_generate: true,
                    remappings_regenerate: false,
                    remappings_version: true,
                    remappings_prefix: "@".to_string(),
                    remappings_location: RemappingsLocation::Txt,
                    recursive_deps: true,
                })
            );

            Ok(())
        });
    }

    // <https://github.com/foundry-rs/foundry/issues/10926>
    #[test]
    fn test_resolve_mesc_by_chain_id() {
        let s = r#"{
    "mesc_version": "0.2.1",
    "default_endpoint": null,
    "endpoints": {
        "sophon_50104": {
            "name": "sophon_50104",
            "url": "https://rpc.sophon.xyz",
            "chain_id": "50104",
            "endpoint_metadata": {}
        }
    },
    "network_defaults": {
    },
    "network_names": {},
    "profiles": {
        "foundry": {
            "name": "foundry",
            "default_endpoint": "local_ethereum",
            "network_defaults": {
                "50104": "sophon_50104"
            },
            "profile_metadata": {},
            "use_mesc": true
        }
    },
    "global_metadata": {}
}"#;

        let config = serde_json::from_str(s).unwrap();
        let endpoint = mesc::query::get_endpoint_by_network(&config, "50104", Some("foundry"))
            .unwrap()
            .unwrap();
        assert_eq!(endpoint.url, "https://rpc.sophon.xyz");

        let s = r#"{
    "mesc_version": "0.2.1",
    "default_endpoint": null,
    "endpoints": {
        "sophon_50104": {
            "name": "sophon_50104",
            "url": "https://rpc.sophon.xyz",
            "chain_id": "50104",
            "endpoint_metadata": {}
        }
    },
    "network_defaults": {
        "50104": "sophon_50104"
    },
    "network_names": {},
    "profiles": {},
    "global_metadata": {}
}"#;

        let config = serde_json::from_str(s).unwrap();
        let endpoint = mesc::query::get_endpoint_by_network(&config, "50104", Some("foundry"))
            .unwrap()
            .unwrap();
        assert_eq!(endpoint.url, "https://rpc.sophon.xyz");
    }

    #[test]
    fn test_get_etherscan_config_with_unknown_chain() {
        figment::Jail::expect_with(|jail| {
            jail.create_file(
                "foundry.toml",
                r#"
                [etherscan]
                mainnet = { chain = 3658348, key = "api-key"}
            "#,
            )?;
            let config = Config::load().unwrap();
            let unknown_chain = Chain::from_id(3658348);
            let result = config.get_etherscan_config_with_chain(Some(unknown_chain));
            assert!(result.is_err());
            let error_msg = result.unwrap_err().to_string();
            assert!(error_msg.contains("No known Etherscan API URL for chain `3658348`"));
            assert!(error_msg.contains("Specify a `url`"));
            assert!(error_msg.contains("Verify the chain `3658348` is correct"));

            Ok(())
        });
    }

    #[test]
    fn test_get_etherscan_config_with_existing_chain_and_url() {
        figment::Jail::expect_with(|jail| {
            jail.create_file(
                "foundry.toml",
                r#"
                [etherscan]
                mainnet = { chain = 1, key = "api-key" }
            "#,
            )?;
            let config = Config::load().unwrap();
            let unknown_chain = Chain::from_id(1);
            let result = config.get_etherscan_config_with_chain(Some(unknown_chain));
            assert!(result.is_ok());
            Ok(())
        });
    }

    #[test]
    fn test_can_inherit_a_base_toml() {
        figment::Jail::expect_with(|jail| {
            // Create base config file with optimizer_runs = 800
            jail.create_file(
                "base-config.toml",
                r#"
                    [profile.default]
                    optimizer_runs = 800

                    [invariant]
                    runs = 1000

                    [rpc_endpoints]
                    mainnet = "https://example.com"
                    optimism = "https://example-2.com/"
                    "#,
            )?;

            // Create local config that inherits from base-config.toml
            jail.create_file(
                "foundry.toml",
                r#"
                    [profile.default]
                    extends = "base-config.toml"

                    [invariant]
                    runs = 333
                    depth = 15

                    [rpc_endpoints]
                    mainnet = "https://test.xyz/rpc"
                    "#,
            )?;

            let config = Config::load().unwrap();
            assert_eq!(config.extends, Some(Extends::Path("base-config.toml".to_string())));

            // optimizer_runs should be inherited from base-config.toml
            assert_eq!(config.optimizer_runs, Some(800));

            // invariant settings should be overridden by local config
            assert_eq!(config.invariant.runs, 333);
            assert_eq!(config.invariant.depth, 15);

            // rpc_endpoints.mainnet should be overridden by local config
            // optimism should be inherited from base config
            let endpoints = config.rpc_endpoints.resolved();
            assert!(
                endpoints.get("mainnet").unwrap().url().unwrap().contains("https://test.xyz/rpc")
            );
            assert!(endpoints.get("optimism").unwrap().url().unwrap().contains("example-2.com"));

            Ok(())
        });
    }

    #[test]
    fn test_inheritance_validation() {
        figment::Jail::expect_with(|jail| {
            // Test 1: Base file with 'extends' should fail
            jail.create_file(
                "base-with-inherit.toml",
                r#"
                    [profile.default]
                    extends = "another.toml"
                    optimizer_runs = 800
                    "#,
            )?;

            jail.create_file(
                "foundry.toml",
                r#"
                    [profile.default]
                    extends = "base-with-inherit.toml"
                    "#,
            )?;

            // Should fail because base file has 'extends'
            let result = Config::load();
            assert!(result.is_err());
            assert!(result.unwrap_err().to_string().contains("Nested inheritance is not allowed"));

            // Test 2: Circular reference should fail
            jail.create_file(
                "foundry.toml",
                r#"
                    [profile.default]
                    extends = "foundry.toml"
                    "#,
            )?;

            let result = Config::load();
            assert!(result.is_err());
            assert!(result.unwrap_err().to_string().contains("cannot inherit from itself"));

            // Test 3: Non-existent base file should fail
            jail.create_file(
                "foundry.toml",
                r#"
                    [profile.default]
                    extends = "non-existent.toml"
                    "#,
            )?;

            let result = Config::load();
            assert!(result.is_err());
            let err_msg = result.unwrap_err().to_string();
            assert!(
                err_msg.contains("does not exist")
                    || err_msg.contains("Failed to resolve inherited config path"),
                "Error message: {err_msg}"
            );

            Ok(())
        });
    }

    #[test]
    fn test_complex_inheritance_merging() {
        figment::Jail::expect_with(|jail| {
            // Create a comprehensive base config
            jail.create_file(
                "base.toml",
                r#"
                    [profile.default]
                    optimizer = true
                    optimizer_runs = 1000
                    via_ir = false
                    solc = "0.8.19"

                    [invariant]
                    runs = 500
                    depth = 100

                    [fuzz]
                    runs = 256
                    seed = "0x123"

                    [rpc_endpoints]
                    mainnet = "https://base-mainnet.com"
                    optimism = "https://base-optimism.com"
                    arbitrum = "https://base-arbitrum.com"
                    "#,
            )?;

            // Create local config that overrides some values
            jail.create_file(
                "foundry.toml",
                r#"
                    [profile.default]
                    extends = "base.toml"
                    optimizer_runs = 200  # Override
                    via_ir = true        # Override
                    # optimizer and solc are inherited

                    [invariant]
                    runs = 333  # Override
                    # depth is inherited

                    # fuzz section is fully inherited

                    [rpc_endpoints]
                    mainnet = "https://local-mainnet.com"  # Override
                    # optimism and arbitrum are inherited
                    polygon = "https://local-polygon.com"  # New
                    "#,
            )?;

            let config = Config::load().unwrap();

            // Check profile.default values
            assert_eq!(config.optimizer, Some(true));
            assert_eq!(config.optimizer_runs, Some(200));
            assert_eq!(config.via_ir, true);
            assert_eq!(config.solc, Some(SolcReq::Version(Version::new(0, 8, 19))));

            // Check invariant section
            assert_eq!(config.invariant.runs, 333);
            assert_eq!(config.invariant.depth, 100);

            // Check fuzz section (fully inherited)
            assert_eq!(config.fuzz.runs, 256);
            assert_eq!(config.fuzz.seed, Some(U256::from(0x123)));

            // Check rpc_endpoints
            let endpoints = config.rpc_endpoints.resolved();
            assert!(endpoints.get("mainnet").unwrap().url().unwrap().contains("local-mainnet"));
            assert!(endpoints.get("optimism").unwrap().url().unwrap().contains("base-optimism"));
            assert!(endpoints.get("arbitrum").unwrap().url().unwrap().contains("base-arbitrum"));
            assert!(endpoints.get("polygon").unwrap().url().unwrap().contains("local-polygon"));

            Ok(())
        });
    }

    #[test]
    fn test_inheritance_with_different_profiles() {
        figment::Jail::expect_with(|jail| {
            // Create base config with multiple profiles
            jail.create_file(
                "base.toml",
                r#"
                    [profile.default]
                    optimizer = true
                    optimizer_runs = 200

                    [profile.ci]
                    optimizer = true
                    optimizer_runs = 10000
                    via_ir = true

                    [profile.dev]
                    optimizer = false
                    "#,
            )?;

            // Local config inherits from base - only for default profile
            jail.create_file(
                "foundry.toml",
                r#"
                    [profile.default]
                    extends = "base.toml"
                    verbosity = 3

                    [profile.ci]
                    optimizer_runs = 5000  # This doesn't inherit from base.toml's ci profile
                    "#,
            )?;

            // Test default profile
            let config = Config::load().unwrap();
            assert_eq!(config.optimizer, Some(true));
            assert_eq!(config.optimizer_runs, Some(200));
            assert_eq!(config.verbosity, 3);

            // Test CI profile (NO 'extends', so doesn't inherit from base)
            jail.set_env("FOUNDRY_PROFILE", "ci");
            let config = Config::load().unwrap();
            assert_eq!(config.optimizer_runs, Some(5000));
            assert_eq!(config.optimizer, Some(true));
            // via_ir is not set in local ci profile and there's no 'extends', so default
            assert_eq!(config.via_ir, false);

            Ok(())
        });
    }

    #[test]
    fn test_inheritance_with_env_vars() {
        figment::Jail::expect_with(|jail| {
            jail.create_file(
                "base.toml",
                r#"
                    [profile.default]
                    optimizer_runs = 500
                    sender = "0x0000000000000000000000000000000000000001"
                    verbosity = 1
                    "#,
            )?;

            jail.create_file(
                "foundry.toml",
                r#"
                    [profile.default]
                    extends = "base.toml"
                    verbosity = 2
                    "#,
            )?;

            // Environment variables should override both base and local values
            jail.set_env("FOUNDRY_OPTIMIZER_RUNS", "999");
            jail.set_env("FOUNDRY_VERBOSITY", "4");

            let config = Config::load().unwrap();
            assert_eq!(config.optimizer_runs, Some(999));
            assert_eq!(config.verbosity, 4);
            assert_eq!(
                config.sender,
                "0x0000000000000000000000000000000000000001"
                    .parse::<alloy_primitives::Address>()
                    .unwrap()
            );

            Ok(())
        });
    }

    #[test]
    fn test_inheritance_with_subdirectories() {
        figment::Jail::expect_with(|jail| {
            // Create base config in a subdirectory
            jail.create_dir("configs")?;
            jail.create_file(
                "configs/base.toml",
                r#"
                    [profile.default]
                    optimizer_runs = 800
                    src = "contracts"
                    "#,
            )?;

            // Reference it with relative path
            jail.create_file(
                "foundry.toml",
                r#"
                    [profile.default]
                    extends = "configs/base.toml"
                    test = "tests"
                    "#,
            )?;

            let config = Config::load().unwrap();
            assert_eq!(config.optimizer_runs, Some(800));
            assert_eq!(config.src, PathBuf::from("contracts"));
            assert_eq!(config.test, PathBuf::from("tests"));

            // Test with parent directory reference
            jail.create_dir("project")?;
            jail.create_file(
                "shared-base.toml",
                r#"
                    [profile.default]
                    optimizer_runs = 1500
                    "#,
            )?;

            jail.create_file(
                "project/foundry.toml",
                r#"
                    [profile.default]
                    extends = "../shared-base.toml"
                    "#,
            )?;

            std::env::set_current_dir(jail.directory().join("project")).unwrap();
            let config = Config::load().unwrap();
            assert_eq!(config.optimizer_runs, Some(1500));

            Ok(())
        });
    }

    #[test]
    fn test_inheritance_with_empty_files() {
        figment::Jail::expect_with(|jail| {
            // Empty base file
            jail.create_file(
                "base.toml",
                r#"
                    [profile.default]
                    "#,
            )?;

            jail.create_file(
                "foundry.toml",
                r#"
                    [profile.default]
                    extends = "base.toml"
                    optimizer_runs = 300
                    "#,
            )?;

            let config = Config::load().unwrap();
            assert_eq!(config.optimizer_runs, Some(300));

            // Empty local file (only 'extends')
            jail.create_file(
                "base2.toml",
                r#"
                    [profile.default]
                    optimizer_runs = 400
                    via_ir = true
                    "#,
            )?;

            jail.create_file(
                "foundry.toml",
                r#"
                    [profile.default]
                    extends = "base2.toml"
                    "#,
            )?;

            let config = Config::load().unwrap();
            assert_eq!(config.optimizer_runs, Some(400));
            assert!(config.via_ir);

            Ok(())
        });
    }

    #[test]
    fn test_inheritance_array_and_table_merging() {
        figment::Jail::expect_with(|jail| {
            jail.create_file(
                "base.toml",
                r#"
                    [profile.default]
                    libs = ["lib", "node_modules"]
                    ignored_error_codes = [5667, 1878]
                    extra_output = ["metadata", "ir"]

                    [profile.default.model_checker]
                    engine = "chc"
                    timeout = 10000
                    targets = ["assert"]

                    [profile.default.optimizer_details]
                    peephole = true
                    inliner = true
                    "#,
            )?;

            jail.create_file(
                "foundry.toml",
                r#"
                    [profile.default]
                    extends = "base.toml"
                    libs = ["custom-lib"]  # Concatenates with base array
                    ignored_error_codes = [2018]  # Concatenates with base array

                    [profile.default.model_checker]
                    timeout = 5000  # Overrides base value
                    # engine and targets are inherited

                    [profile.default.optimizer_details]
                    jumpdest_remover = true  # Adds new field
                    # peephole and inliner are inherited
                    "#,
            )?;

            let config = Config::load().unwrap();

            // Arrays are now concatenated with admerge (base + local)
            assert_eq!(
                config.libs,
                vec![
                    PathBuf::from("lib"),
                    PathBuf::from("node_modules"),
                    PathBuf::from("custom-lib")
                ]
            );
            assert_eq!(
                config.ignored_error_codes,
                vec![
                    SolidityErrorCode::UnusedFunctionParameter, // 5667 from base.toml
                    SolidityErrorCode::SpdxLicenseNotProvided,  // 1878 from base.toml
                    SolidityErrorCode::FunctionStateMutabilityCanBeRestricted  // 2018 from local
                ]
            );

            // Tables are deep-merged
            assert_eq!(config.model_checker.as_ref().unwrap().timeout, Some(5000));
            assert_eq!(
                config.model_checker.as_ref().unwrap().engine,
                Some(ModelCheckerEngine::CHC)
            );
            assert_eq!(
                config.model_checker.as_ref().unwrap().targets,
                Some(vec![ModelCheckerTarget::Assert])
            );

            // optimizer_details table is actually merged, not replaced
            assert_eq!(config.optimizer_details.as_ref().unwrap().peephole, Some(true));
            assert_eq!(config.optimizer_details.as_ref().unwrap().inliner, Some(true));
            assert_eq!(config.optimizer_details.as_ref().unwrap().jumpdest_remover, None);

            Ok(())
        });
    }

    #[test]
    fn test_inheritance_with_special_sections() {
        figment::Jail::expect_with(|jail| {
            jail.create_file(
                "base.toml",
                r#"
                    [profile.default]
                    # Base file should not have 'extends' to avoid nested inheritance

                    [labels]
                    "0x0000000000000000000000000000000000000001" = "Alice"
                    "0x0000000000000000000000000000000000000002" = "Bob"

                    [[profile.default.fs_permissions]]
                    access = "read"
                    path = "./src"

                    [[profile.default.fs_permissions]]
                    access = "read-write"
                    path = "./cache"
                    "#,
            )?;

            jail.create_file(
                "foundry.toml",
                r#"
                    [profile.default]
                    extends = "base.toml"

                    [labels]
                    "0x0000000000000000000000000000000000000002" = "Bob Updated"
                    "0x0000000000000000000000000000000000000003" = "Charlie"

                    [[profile.default.fs_permissions]]
                    access = "read"
                    path = "./test"
                    "#,
            )?;

            let config = Config::load().unwrap();

            // Labels should be merged
            assert_eq!(
                config.labels.get(
                    &"0x0000000000000000000000000000000000000001"
                        .parse::<alloy_primitives::Address>()
                        .unwrap()
                ),
                Some(&"Alice".to_string())
            );
            assert_eq!(
                config.labels.get(
                    &"0x0000000000000000000000000000000000000002"
                        .parse::<alloy_primitives::Address>()
                        .unwrap()
                ),
                Some(&"Bob Updated".to_string())
            );
            assert_eq!(
                config.labels.get(
                    &"0x0000000000000000000000000000000000000003"
                        .parse::<alloy_primitives::Address>()
                        .unwrap()
                ),
                Some(&"Charlie".to_string())
            );

            // fs_permissions array is now concatenated with addmerge (base + local)
            assert_eq!(config.fs_permissions.permissions.len(), 3); // 2 from base + 1 from local
            // Check that all permissions are present
            assert!(
                config
                    .fs_permissions
                    .permissions
                    .iter()
                    .any(|p| p.path.to_str().unwrap() == "./src")
            );
            assert!(
                config
                    .fs_permissions
                    .permissions
                    .iter()
                    .any(|p| p.path.to_str().unwrap() == "./cache")
            );
            assert!(
                config
                    .fs_permissions
                    .permissions
                    .iter()
                    .any(|p| p.path.to_str().unwrap() == "./test")
            );

            Ok(())
        });
    }

    #[test]
    fn test_inheritance_with_compilation_settings() {
        figment::Jail::expect_with(|jail| {
            jail.create_file(
                "base.toml",
                r#"
                    [profile.default]
                    solc = "0.8.19"
                    evm_version = "paris"
                    via_ir = false
                    optimizer = true
                    optimizer_runs = 200

                    [profile.default.optimizer_details]
                    peephole = true
                    inliner = false
                    jumpdest_remover = true
                    order_literals = false
                    deduplicate = true
                    cse = true
                    constant_optimizer = true
                    yul = true

                    [profile.default.optimizer_details.yul_details]
                    stack_allocation = true
                    optimizer_steps = "dhfoDgvulfnTUtnIf"
                    "#,
            )?;

            jail.create_file(
                "foundry.toml",
                r#"
                    [profile.default]
                    extends = "base.toml"
                    evm_version = "shanghai"  # Override
                    optimizer_runs = 1000  # Override

                    [profile.default.optimizer_details]
                    inliner = true  # Override
                    # Rest inherited
                    "#,
            )?;

            let config = Config::load().unwrap();

            // Check compilation settings
            assert_eq!(config.solc, Some(SolcReq::Version(Version::new(0, 8, 19))));
            assert_eq!(config.evm_version, EvmVersion::Shanghai);
            assert_eq!(config.via_ir, false);
            assert_eq!(config.optimizer, Some(true));
            assert_eq!(config.optimizer_runs, Some(1000));

            // Check optimizer details - the table is actually merged
            let details = config.optimizer_details.as_ref().unwrap();
            assert_eq!(details.peephole, Some(true));
            assert_eq!(details.inliner, Some(true));
            assert_eq!(details.jumpdest_remover, None);
            assert_eq!(details.order_literals, None);
            assert_eq!(details.deduplicate, Some(true));
            assert_eq!(details.cse, Some(true));
            assert_eq!(details.constant_optimizer, None);
            assert_eq!(details.yul, Some(true));

            // Check yul details - inherited from base
            if let Some(yul_details) = details.yul_details.as_ref() {
                assert_eq!(yul_details.stack_allocation, Some(true));
                assert_eq!(yul_details.optimizer_steps, Some("dhfoDgvulfnTUtnIf".to_string()));
            }

            Ok(())
        });
    }

    #[test]
    fn test_inheritance_with_remappings() {
        figment::Jail::expect_with(|jail| {
            jail.create_file(
                "base.toml",
                r#"
                    [profile.default]
                    remappings = [
                        "forge-std/=lib/forge-std/src/",
                        "@openzeppelin/=lib/openzeppelin-contracts/",
                        "ds-test/=lib/ds-test/src/"
                    ]
                    auto_detect_remappings = false
                    "#,
            )?;

            jail.create_file(
                "foundry.toml",
                r#"
                    [profile.default]
                    extends = "base.toml"
                    remappings = [
                        "@custom/=lib/custom/",
                        "ds-test/=lib/forge-std/lib/ds-test/src/"  # Note: This will be added alongside base remappings
                    ]
                    "#,
            )?;

            let config = Config::load().unwrap();

            // Remappings array is now concatenated with admerge (base + local)
            assert!(config.remappings.iter().any(|r| r.to_string().contains("@custom/")));
            assert!(config.remappings.iter().any(|r| r.to_string().contains("ds-test/")));
            assert!(config.remappings.iter().any(|r| r.to_string().contains("forge-std/")));
            assert!(config.remappings.iter().any(|r| r.to_string().contains("@openzeppelin/")));

            // auto_detect_remappings should be inherited
            assert!(!config.auto_detect_remappings);

            Ok(())
        });
    }

    #[test]
    fn test_inheritance_with_multiple_profiles_and_single_file() {
        figment::Jail::expect_with(|jail| {
            // Create base config with prod and test profiles
            jail.create_file(
                "base.toml",
                r#"
                    [profile.prod]
                    optimizer = true
                    optimizer_runs = 10000
                    via_ir = true

                    [profile.test]
                    optimizer = false

                    [profile.test.fuzz]
                    runs = 100
                    "#,
            )?;

            // Local config inherits from base for prod profile
            jail.create_file(
                "foundry.toml",
                r#"
                    [profile.prod]
                    extends = "base.toml"
                    evm_version = "shanghai"  # Additional setting

                    [profile.test]
                    extends = "base.toml"

                    [profile.test.fuzz]
                    runs = 500  # Override
                    "#,
            )?;

            // Test prod profile
            jail.set_env("FOUNDRY_PROFILE", "prod");
            let config = Config::load().unwrap();
            assert_eq!(config.optimizer, Some(true));
            assert_eq!(config.optimizer_runs, Some(10000));
            assert_eq!(config.via_ir, true);
            assert_eq!(config.evm_version, EvmVersion::Shanghai);

            // Test test profile
            jail.set_env("FOUNDRY_PROFILE", "test");
            let config = Config::load().unwrap();
            assert_eq!(config.optimizer, Some(false));
            assert_eq!(config.fuzz.runs, 500);

            Ok(())
        });
    }

    #[test]
    fn test_inheritance_with_multiple_profiles_and_files() {
        figment::Jail::expect_with(|jail| {
            jail.create_file(
                "prod.toml",
                r#"
                    [profile.prod]
                    optimizer = true
                    optimizer_runs = 20000
                    gas_limit = 50000000
                    "#,
            )?;
            jail.create_file(
                "dev.toml",
                r#"
                    [profile.dev]
                    optimizer = true
                    optimizer_runs = 333
                    gas_limit = 555555
                    "#,
            )?;

            // Local config with only both profiles
            jail.create_file(
                "foundry.toml",
                r#"
                    [profile.dev]
                    extends = "dev.toml"
                    sender = "0x0000000000000000000000000000000000000001"

                    [profile.prod]
                    extends = "prod.toml"
                    sender = "0x0000000000000000000000000000000000000002"
                    "#,
            )?;

            // Test that prod profile correctly inherits even without a default profile
            jail.set_env("FOUNDRY_PROFILE", "dev");
            let config = Config::load().unwrap();
            assert_eq!(config.optimizer, Some(true));
            assert_eq!(config.optimizer_runs, Some(333));
            assert_eq!(config.gas_limit, 555555.into());
            assert_eq!(
                config.sender,
                "0x0000000000000000000000000000000000000001"
                    .parse::<alloy_primitives::Address>()
                    .unwrap()
            );

            // Test that prod profile correctly inherits even without a default profile
            jail.set_env("FOUNDRY_PROFILE", "prod");
            let config = Config::load().unwrap();
            assert_eq!(config.optimizer, Some(true));
            assert_eq!(config.optimizer_runs, Some(20000));
            assert_eq!(config.gas_limit, 50000000.into());
            assert_eq!(
                config.sender,
                "0x0000000000000000000000000000000000000002"
                    .parse::<alloy_primitives::Address>()
                    .unwrap()
            );

            Ok(())
        });
    }

    #[test]
    fn test_extends_strategy_extend_arrays() {
        figment::Jail::expect_with(|jail| {
            // Create base config with arrays
            jail.create_file(
                "base.toml",
                r#"
                    [profile.default]
                    libs = ["lib", "node_modules"]
                    ignored_error_codes = [5667, 1878]
                    optimizer_runs = 200
                    "#,
            )?;

            // Local config extends with extend-arrays strategy (concatenates arrays)
            jail.create_file(
                "foundry.toml",
                r#"
                    [profile.default]
                    extends = "base.toml"
                    libs = ["mylib", "customlib"]
                    ignored_error_codes = [1234]
                    optimizer_runs = 500
                    "#,
            )?;

            let config = Config::load().unwrap();

            // Arrays should be concatenated (base + local)
            assert_eq!(config.libs.len(), 4);
            assert!(config.libs.iter().any(|l| l.to_str() == Some("lib")));
            assert!(config.libs.iter().any(|l| l.to_str() == Some("node_modules")));
            assert!(config.libs.iter().any(|l| l.to_str() == Some("mylib")));
            assert!(config.libs.iter().any(|l| l.to_str() == Some("customlib")));

            assert_eq!(config.ignored_error_codes.len(), 3);
            assert!(
                config.ignored_error_codes.contains(&SolidityErrorCode::UnusedFunctionParameter)
            ); // 5667
            assert!(
                config.ignored_error_codes.contains(&SolidityErrorCode::SpdxLicenseNotProvided)
            ); // 1878
            assert!(config.ignored_error_codes.contains(&SolidityErrorCode::from(1234u64))); // 1234 - generic

            // Non-array values should be replaced
            assert_eq!(config.optimizer_runs, Some(500));

            Ok(())
        });
    }

    #[test]
    fn test_extends_strategy_replace_arrays() {
        figment::Jail::expect_with(|jail| {
            // Create base config with arrays
            jail.create_file(
                "base.toml",
                r#"
                    [profile.default]
                    libs = ["lib", "node_modules"]
                    ignored_error_codes = [5667, 1878]
                    optimizer_runs = 200
                    "#,
            )?;

            // Local config extends with replace-arrays strategy (replaces arrays entirely)
            jail.create_file(
                "foundry.toml",
                r#"
                    [profile.default]
                    extends = { path = "base.toml", strategy = "replace-arrays" }
                    libs = ["mylib", "customlib"]
                    ignored_error_codes = [1234]
                    optimizer_runs = 500
                    "#,
            )?;

            let config = Config::load().unwrap();

            // Arrays should be replaced entirely (only local values)
            assert_eq!(config.libs.len(), 2);
            assert!(config.libs.iter().any(|l| l.to_str() == Some("mylib")));
            assert!(config.libs.iter().any(|l| l.to_str() == Some("customlib")));
            assert!(!config.libs.iter().any(|l| l.to_str() == Some("lib")));
            assert!(!config.libs.iter().any(|l| l.to_str() == Some("node_modules")));

            assert_eq!(config.ignored_error_codes.len(), 1);
            assert!(config.ignored_error_codes.contains(&SolidityErrorCode::from(1234u64))); // 1234
            assert!(
                !config.ignored_error_codes.contains(&SolidityErrorCode::UnusedFunctionParameter)
            ); // 5667

            // Non-array values should be replaced
            assert_eq!(config.optimizer_runs, Some(500));

            Ok(())
        });
    }

    #[test]
    fn test_extends_strategy_no_collision_success() {
        figment::Jail::expect_with(|jail| {
            // Create base config
            jail.create_file(
                "base.toml",
                r#"
                    [profile.default]
                    optimizer = true
                    optimizer_runs = 200
                    src = "src"
                    "#,
            )?;

            // Local config extends with no-collision strategy and no conflicts
            jail.create_file(
                "foundry.toml",
                r#"
                    [profile.default]
                    extends = { path = "base.toml", strategy = "no-collision" }
                    test = "tests"
                    libs = ["lib"]
                    "#,
            )?;

            let config = Config::load().unwrap();

            // Values from base should be present
            assert_eq!(config.optimizer, Some(true));
            assert_eq!(config.optimizer_runs, Some(200));
            assert_eq!(config.src, PathBuf::from("src"));

            // Values from local should be present
            assert_eq!(config.test, PathBuf::from("tests"));
            assert_eq!(config.libs.len(), 1);
            assert!(config.libs.iter().any(|l| l.to_str() == Some("lib")));

            Ok(())
        });
    }

    #[test]
    fn test_extends_strategy_no_collision_error() {
        figment::Jail::expect_with(|jail| {
            // Create base config
            jail.create_file(
                "base.toml",
                r#"
                    [profile.default]
                    optimizer = true
                    optimizer_runs = 200
                    libs = ["lib", "node_modules"]
                    "#,
            )?;

            // Local config extends with no-collision strategy but has conflicts
            jail.create_file(
                "foundry.toml",
                r#"
                    [profile.default]
                    extends = { path = "base.toml", strategy = "no-collision" }
                    optimizer_runs = 500
                    libs = ["mylib"]
                    "#,
            )?;

            // Loading should fail due to key collision
            let result = Config::load();

            if let Ok(config) = result {
                panic!(
                    "Expected error but got config with optimizer_runs: {:?}, libs: {:?}",
                    config.optimizer_runs, config.libs
                );
            }

            let err = result.unwrap_err();
            let err_str = err.to_string();
            assert!(
                err_str.contains("Key collision detected") || err_str.contains("collision"),
                "Error message doesn't mention collision: {err_str}"
            );

            Ok(())
        });
    }

    #[test]
    fn test_extends_both_syntaxes() {
        figment::Jail::expect_with(|jail| {
            // Create base config
            jail.create_file(
                "base.toml",
                r#"
                    [profile.default]
                    libs = ["lib"]
                    optimizer = true
                    "#,
            )?;

            // Test 1: Simple string syntax (should use default extend-arrays)
            jail.create_file(
                "foundry_string.toml",
                r#"
                    [profile.default]
                    extends = "base.toml"
                    libs = ["custom"]
                    "#,
            )?;

            // Test 2: Object syntax with explicit strategy
            jail.create_file(
                "foundry_object.toml",
                r#"
                    [profile.default]
                    extends = { path = "base.toml", strategy = "replace-arrays" }
                    libs = ["custom"]
                    "#,
            )?;

            // Test string syntax (default extend-arrays)
            jail.set_env("FOUNDRY_CONFIG", "foundry_string.toml");
            let config = Config::load().unwrap();
            assert_eq!(config.libs.len(), 2); // Should concatenate
            assert!(config.libs.iter().any(|l| l.to_str() == Some("lib")));
            assert!(config.libs.iter().any(|l| l.to_str() == Some("custom")));

            // Test object syntax (replace-arrays)
            jail.set_env("FOUNDRY_CONFIG", "foundry_object.toml");
            let config = Config::load().unwrap();
            assert_eq!(config.libs.len(), 1); // Should replace
            assert!(config.libs.iter().any(|l| l.to_str() == Some("custom")));
            assert!(!config.libs.iter().any(|l| l.to_str() == Some("lib")));

            Ok(())
        });
    }

    #[test]
    fn test_extends_strategy_default_is_extend_arrays() {
        figment::Jail::expect_with(|jail| {
            // Create base config
            jail.create_file(
                "base.toml",
                r#"
                    [profile.default]
                    libs = ["lib", "node_modules"]
                    optimizer = true
                    "#,
            )?;

            // Local config extends without specifying strategy (should default to extend-arrays)
            jail.create_file(
                "foundry.toml",
                r#"
                    [profile.default]
                    extends = "base.toml"
                    libs = ["custom"]
                    optimizer = false
                    "#,
            )?;

            // Should work with default extend-arrays strategy
            let config = Config::load().unwrap();

            // Arrays should be concatenated by default
            assert_eq!(config.libs.len(), 3);
            assert!(config.libs.iter().any(|l| l.to_str() == Some("lib")));
            assert!(config.libs.iter().any(|l| l.to_str() == Some("node_modules")));
            assert!(config.libs.iter().any(|l| l.to_str() == Some("custom")));

            // Non-array values should be replaced
            assert_eq!(config.optimizer, Some(false));

            Ok(())
        });
    }

    #[test]
    fn test_deprecated_deny_warnings_is_handled() {
        figment::Jail::expect_with(|jail| {
            jail.create_file(
                "foundry.toml",
                r#"
                [profile.default]
                deny_warnings = true
                "#,
            )?;
            let config = Config::load().unwrap();

            // Assert that the deprecated flag is correctly interpreted
            assert_eq!(config.deny, DenyLevel::Warnings);
            Ok(())
        });
    }
<<<<<<< HEAD
=======

    #[test]
    fn warns_on_unknown_keys_in_profile() {
        figment::Jail::expect_with(|jail| {
            jail.create_file(
                "foundry.toml",
                r#"
                [profile.default]
                unknown_key_xyz = 123
                "#,
            )?;

            let cfg = Config::load().unwrap();
            assert!(cfg.warnings.iter().any(
                |w| matches!(w, crate::Warning::UnknownKey { key, .. } if key == "unknown_key_xyz")
            ));
            Ok(())
        });
    }
>>>>>>> 1a5de245
}<|MERGE_RESOLUTION|>--- conflicted
+++ resolved
@@ -130,16 +130,13 @@
 mod compilation;
 pub use compilation::{CompilationRestrictions, SettingsOverrides};
 
-<<<<<<< HEAD
 pub mod zksync;
 use zksync::ZkSyncConfig;
-=======
 pub mod extend;
 use extend::Extends;
 
 use foundry_evm_networks::NetworkConfigs;
 pub use semver;
->>>>>>> 1a5de245
 
 /// Foundry configuration
 ///
@@ -543,15 +540,9 @@
     #[serde(default, skip_serializing_if = "Vec::is_empty")]
     pub extra_args: Vec<String>,
 
-<<<<<<< HEAD
-    /// Whether to enable Celo precompiles.
-    #[serde(default)]
-    pub celo: bool,
-=======
     /// Networks with enabled features.
     #[serde(flatten)]
     pub networks: NetworkConfigs,
->>>>>>> 1a5de245
 
     /// Timeout for transactions in seconds.
     pub transaction_timeout: u64,
@@ -1272,9 +1263,6 @@
             .settings(settings)
             .paths(paths)
             .ignore_error_codes(self.ignored_error_codes.iter().copied().map(Into::into))
-<<<<<<< HEAD
-            .ignore_paths(self.ignored_file_paths.clone())
-=======
             .ignore_paths(
                 self.ignored_file_paths
                     .iter()
@@ -1284,7 +1272,6 @@
                     })
                     .collect::<Vec<_>>(),
             )
->>>>>>> 1a5de245
             .set_compiler_severity_filter(if self.deny.warnings() {
                 Severity::Warning
             } else {
@@ -2717,11 +2704,7 @@
             legacy_assertions: false,
             warnings: vec![],
             extra_args: vec![],
-<<<<<<< HEAD
-            celo: false,
-=======
             networks: Default::default(),
->>>>>>> 1a5de245
             transaction_timeout: 120,
             additional_compiler_profiles: Default::default(),
             compilation_restrictions: Default::default(),
@@ -6499,8 +6482,6 @@
             Ok(())
         });
     }
-<<<<<<< HEAD
-=======
 
     #[test]
     fn warns_on_unknown_keys_in_profile() {
@@ -6520,5 +6501,4 @@
             Ok(())
         });
     }
->>>>>>> 1a5de245
 }