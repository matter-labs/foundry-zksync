//! # foundry-config
//!
//! Foundry configuration.

#![cfg_attr(not(test), warn(unused_crate_dependencies))]
#![cfg_attr(docsrs, feature(doc_cfg, doc_auto_cfg))]

#[macro_use]
extern crate tracing;

use crate::cache::StorageCachingConfig;
use alloy_primitives::{address, Address, B256, U256};
use eyre::{ContextCompat, WrapErr};
use figment::{
    providers::{Env, Format, Serialized, Toml},
    value::{Dict, Map, Value},
    Error, Figment, Metadata, Profile, Provider,
};
use foundry_compilers::{
    artifacts::{
        output_selection::{ContractOutputSelection, OutputSelection},
        remappings::{RelativeRemapping, Remapping},
        serde_helpers, BytecodeHash, DebuggingSettings, EofVersion, EvmVersion, Libraries,
        ModelCheckerSettings, ModelCheckerTarget, Optimizer, OptimizerDetails, RevertStrings,
        Settings, SettingsMetadata, Severity,
    },
    cache::SOLIDITY_FILES_CACHE_FILENAME,
    compilers::{
        multi::{MultiCompiler, MultiCompilerSettings},
        solc::{Solc, SolcCompiler},
        vyper::{Vyper, VyperSettings},
        Compiler,
    },
    error::SolcError,
    multi::{MultiCompilerParsedSource, MultiCompilerRestrictions},
    solc::{CliSettings, SolcSettings},
<<<<<<< HEAD
    ArtifactOutput, ConfigurableArtifacts, Project, ProjectPathsConfig, VyperLanguage,
=======
    ConfigurableArtifacts, Graph, Project, ProjectPathsConfig, RestrictionsWithVersion,
    VyperLanguage,
>>>>>>> fef20981
};
use inflector::Inflector;
use regex::Regex;
use revm_primitives::{map::AddressHashMap, FixedBytes, SpecId};
use semver::Version;
use serde::{Deserialize, Serialize, Serializer};
use std::{
    borrow::Cow,
    collections::BTreeMap,
    fs,
    path::{Path, PathBuf},
    str::FromStr,
    sync::mpsc::{self, RecvTimeoutError},
    time::Duration,
};

mod macros;

pub mod utils;
pub use utils::*;

mod endpoints;
pub use endpoints::{ResolvedRpcEndpoints, RpcEndpoint, RpcEndpoints};

mod etherscan;
use etherscan::{
    EtherscanConfigError, EtherscanConfigs, EtherscanEnvProvider, ResolvedEtherscanConfig,
};

mod resolve;
pub use resolve::UnresolvedEnvVarError;

pub mod cache;
use cache::{Cache, ChainCache};

pub mod fmt;
pub use fmt::FormatterConfig;

pub mod fs_permissions;
pub use fs_permissions::FsPermissions;
use fs_permissions::PathPermission;

pub mod error;
use error::ExtractConfigError;
pub use error::SolidityErrorCode;

pub mod doc;
pub use doc::DocConfig;

pub mod filter;
pub use filter::SkipBuildFilters;

mod warning;
pub use warning::*;

pub mod fix;

// reexport so cli types can implement `figment::Provider` to easily merge compiler arguments
pub use alloy_chains::{Chain, NamedChain};
pub use figment;

pub mod providers;
use providers::{remappings::RemappingsProvider, FallbackProfileProvider, WarningsProvider};

mod fuzz;
pub use fuzz::{FuzzConfig, FuzzDictionaryConfig};

mod invariant;
pub use invariant::InvariantConfig;

mod inline;
pub use inline::{validate_profiles, InlineConfig, InlineConfigError, InlineConfigParser, NatSpec};

pub mod soldeer;
use soldeer::{SoldeerConfig, SoldeerDependencyConfig};

mod vyper;
use vyper::VyperConfig;

mod zksync;
pub use zksync::*;
mod bind_json;
use bind_json::BindJsonConfig;

mod compilation;
use compilation::{CompilationRestrictions, SettingsOverrides};

/// Foundry configuration
///
/// # Defaults
///
/// All configuration values have a default, documented in the [fields](#fields)
/// section below. [`Config::default()`] returns the default values for
/// the default profile while [`Config::with_root()`] returns the values based on the given
/// directory. [`Config::load()`] starts with the default profile and merges various providers into
/// the config, same for [`Config::load_with_root()`], but there the default values are determined
/// by [`Config::with_root()`]
///
/// # Provider Details
///
/// `Config` is a Figment [`Provider`] with the following characteristics:
///
///   * **Profile**
///
///     The profile is set to the value of the `profile` field.
///
///   * **Metadata**
///
///     This provider is named `Foundry Config`. It does not specify a
///     [`Source`](figment::Source) and uses default interpolation.
///
///   * **Data**
///
///     The data emitted by this provider are the keys and values corresponding
///     to the fields and values of the structure. The dictionary is emitted to
///     the "default" meta-profile.
///
/// Note that these behaviors differ from those of [`Config::figment()`].
#[derive(Clone, Debug, PartialEq, Serialize, Deserialize)]
pub struct Config {
    /// The selected profile. **(default: _default_ `default`)**
    ///
    /// **Note:** This field is never serialized nor deserialized. When a
    /// `Config` is merged into a `Figment` as a `Provider`, this profile is
    /// selected on the `Figment`. When a `Config` is extracted, this field is
    /// set to the extracting Figment's selected `Profile`.
    #[serde(skip)]
    pub profile: Profile,
    /// path of the source contracts dir, like `src` or `contracts`
    pub src: PathBuf,
    /// path of the test dir
    pub test: PathBuf,
    /// path of the script dir
    pub script: PathBuf,
    /// path to where artifacts shut be written to
    pub out: PathBuf,
    /// all library folders to include, `lib`, `node_modules`
    pub libs: Vec<PathBuf>,
    /// `Remappings` to use for this repo
    pub remappings: Vec<RelativeRemapping>,
    /// Whether to autodetect remappings by scanning the `libs` folders recursively
    pub auto_detect_remappings: bool,
    /// library addresses to link
    pub libraries: Vec<String>,
    /// whether to enable cache
    pub cache: bool,
    /// where the cache is stored if enabled
    pub cache_path: PathBuf,
    /// where the gas snapshots are stored
    pub snapshots: PathBuf,
    /// where the broadcast logs are stored
    pub broadcast: PathBuf,
    /// additional solc allow paths for `--allow-paths`
    pub allow_paths: Vec<PathBuf>,
    /// additional solc include paths for `--include-path`
    pub include_paths: Vec<PathBuf>,
    /// glob patterns to skip
    #[serde(with = "from_vec_glob")]
    pub skip: Vec<globset::Glob>,
    /// whether to force a `project.clean()`
    pub force: bool,
    /// evm version to use
    #[serde(with = "from_str_lowercase")]
    pub evm_version: EvmVersion,
    /// list of contracts to report gas of
    pub gas_reports: Vec<String>,
    /// list of contracts to ignore for gas reports
    pub gas_reports_ignore: Vec<String>,
    /// Whether to include gas reports for tests.
    pub gas_reports_include_tests: bool,
    /// The Solc instance to use if any.
    ///
    /// This takes precedence over `auto_detect_solc`, if a version is set then this overrides
    /// auto-detection.
    ///
    /// **Note** for backwards compatibility reasons this also accepts solc_version from the toml
    /// file, see `BackwardsCompatTomlProvider`.
    pub solc: Option<SolcReq>,
    /// whether to autodetect the solc compiler version to use
    pub auto_detect_solc: bool,
    /// Offline mode, if set, network access (downloading solc) is disallowed.
    ///
    /// Relationship with `auto_detect_solc`:
    ///    - if `auto_detect_solc = true` and `offline = true`, the required solc version(s) will
    ///      be auto detected but if the solc version is not installed, it will _not_ try to
    ///      install it
    pub offline: bool,
    /// Whether to activate optimizer
    pub optimizer: bool,
    /// The number of runs specifies roughly how often each opcode of the deployed code will be
    /// executed across the life-time of the contract. This means it is a trade-off parameter
    /// between code size (deploy cost) and code execution cost (cost after deployment).
    /// An `optimizer_runs` parameter of `1` will produce short but expensive code. In contrast, a
    /// larger `optimizer_runs` parameter will produce longer but more gas efficient code. The
    /// maximum value of the parameter is `2**32-1`.
    ///
    /// A common misconception is that this parameter specifies the number of iterations of the
    /// optimizer. This is not true: The optimizer will always run as many times as it can
    /// still improve the code.
    pub optimizer_runs: usize,
    /// Switch optimizer components on or off in detail.
    /// The "enabled" switch above provides two defaults which can be
    /// tweaked here. If "details" is given, "enabled" can be omitted.
    pub optimizer_details: Option<OptimizerDetails>,
    /// Model checker settings.
    pub model_checker: Option<ModelCheckerSettings>,
    /// verbosity to use
    pub verbosity: u8,
    /// url of the rpc server that should be used for any rpc calls
    pub eth_rpc_url: Option<String>,
    /// JWT secret that should be used for any rpc calls
    pub eth_rpc_jwt: Option<String>,
    /// Timeout that should be used for any rpc calls
    pub eth_rpc_timeout: Option<u64>,
    /// etherscan API key, or alias for an `EtherscanConfig` in `etherscan` table
    pub etherscan_api_key: Option<String>,
    /// Multiple etherscan api configs and their aliases
    #[serde(default, skip_serializing_if = "EtherscanConfigs::is_empty")]
    pub etherscan: EtherscanConfigs,
    /// list of solidity error codes to always silence in the compiler output
    pub ignored_error_codes: Vec<SolidityErrorCode>,
    /// list of file paths to ignore
    #[serde(rename = "ignored_warnings_from")]
    pub ignored_file_paths: Vec<PathBuf>,
    /// When true, compiler warnings are treated as errors
    pub deny_warnings: bool,
    /// Only run test functions matching the specified regex pattern.
    #[serde(rename = "match_test")]
    pub test_pattern: Option<RegexWrapper>,
    /// Only run test functions that do not match the specified regex pattern.
    #[serde(rename = "no_match_test")]
    pub test_pattern_inverse: Option<RegexWrapper>,
    /// Only run tests in contracts matching the specified regex pattern.
    #[serde(rename = "match_contract")]
    pub contract_pattern: Option<RegexWrapper>,
    /// Only run tests in contracts that do not match the specified regex pattern.
    #[serde(rename = "no_match_contract")]
    pub contract_pattern_inverse: Option<RegexWrapper>,
    /// Only run tests in source files matching the specified glob pattern.
    #[serde(rename = "match_path", with = "from_opt_glob")]
    pub path_pattern: Option<globset::Glob>,
    /// Only run tests in source files that do not match the specified glob pattern.
    #[serde(rename = "no_match_path", with = "from_opt_glob")]
    pub path_pattern_inverse: Option<globset::Glob>,
    /// Only show coverage for files that do not match the specified regex pattern.
    #[serde(rename = "no_match_coverage")]
    pub coverage_pattern_inverse: Option<RegexWrapper>,
    /// Path where last test run failures are recorded.
    pub test_failures_file: PathBuf,
    /// Max concurrent threads to use.
    pub threads: Option<usize>,
    /// Whether to show test execution progress.
    pub show_progress: bool,
    /// Configuration for fuzz testing
    pub fuzz: FuzzConfig,
    /// Configuration for invariant testing
    pub invariant: InvariantConfig,
    /// Whether to allow ffi cheatcodes in test
    pub ffi: bool,
    /// Use the create 2 factory in all cases including tests and non-broadcasting scripts.
    pub always_use_create_2_factory: bool,
    /// Sets a timeout in seconds for vm.prompt cheatcodes
    pub prompt_timeout: u64,
    /// The address which will be executing all tests
    pub sender: Address,
    /// The tx.origin value during EVM execution
    pub tx_origin: Address,
    /// the initial balance of each deployed test contract
    pub initial_balance: U256,
    /// the block.number value during EVM execution
    pub block_number: u64,
    /// pins the block number for the state fork
    pub fork_block_number: Option<u64>,
    /// The chain name or EIP-155 chain ID.
    #[serde(rename = "chain_id", alias = "chain")]
    pub chain: Option<Chain>,
    /// Block gas limit.
    pub gas_limit: GasLimit,
    /// EIP-170: Contract code size limit in bytes. Useful to increase this because of tests.
    pub code_size_limit: Option<usize>,
    /// `tx.gasprice` value during EVM execution.
    ///
    /// This is an Option, so we can determine in fork mode whether to use the config's gas price
    /// (if set by user) or the remote client's gas price.
    pub gas_price: Option<u64>,
    /// The base fee in a block.
    pub block_base_fee_per_gas: u64,
    /// The `block.coinbase` value during EVM execution.
    pub block_coinbase: Address,
    /// The `block.timestamp` value during EVM execution.
    pub block_timestamp: u64,
    /// The `block.difficulty` value during EVM execution.
    pub block_difficulty: u64,
    /// Before merge the `block.max_hash`, after merge it is `block.prevrandao`.
    pub block_prevrandao: B256,
    /// The `block.gaslimit` value during EVM execution.
    pub block_gas_limit: Option<GasLimit>,
    /// The memory limit per EVM execution in bytes.
    /// If this limit is exceeded, a `MemoryLimitOOG` result is thrown.
    ///
    /// The default is 128MiB.
    pub memory_limit: u64,
    /// Additional output selection for all contracts, such as "ir", "devdoc", "storageLayout",
    /// etc.
    ///
    /// See the [Solc Compiler Api](https://docs.soliditylang.org/en/latest/using-the-compiler.html#compiler-api) for more information.
    ///
    /// The following values are always set because they're required by `forge`:
    /// ```json
    /// {
    ///   "*": [
    ///       "abi",
    ///       "evm.bytecode",
    ///       "evm.deployedBytecode",
    ///       "evm.methodIdentifiers"
    ///     ]
    /// }
    /// ```
    #[serde(default)]
    pub extra_output: Vec<ContractOutputSelection>,
    /// If set, a separate JSON file will be emitted for every contract depending on the
    /// selection, eg. `extra_output_files = ["metadata"]` will create a `metadata.json` for
    /// each contract in the project.
    ///
    /// See [Contract Metadata](https://docs.soliditylang.org/en/latest/metadata.html) for more information.
    ///
    /// The difference between `extra_output = ["metadata"]` and
    /// `extra_output_files = ["metadata"]` is that the former will include the
    /// contract's metadata in the contract's json artifact, whereas the latter will emit the
    /// output selection as separate files.
    #[serde(default)]
    pub extra_output_files: Vec<ContractOutputSelection>,
    /// Whether to print the names of the compiled contracts.
    pub names: bool,
    /// Whether to print the sizes of the compiled contracts.
    pub sizes: bool,
    /// If set to true, changes compilation pipeline to go through the Yul intermediate
    /// representation.
    pub via_ir: bool,
    /// Whether to include the AST as JSON in the compiler output.
    pub ast: bool,
    /// RPC storage caching settings determines what chains and endpoints to cache
    pub rpc_storage_caching: StorageCachingConfig,
    /// Disables storage caching entirely. This overrides any settings made in
    /// `rpc_storage_caching`
    pub no_storage_caching: bool,
    /// Disables rate limiting entirely. This overrides any settings made in
    /// `compute_units_per_second`
    pub no_rpc_rate_limit: bool,
    /// Multiple rpc endpoints and their aliases
    #[serde(default, skip_serializing_if = "RpcEndpoints::is_empty")]
    pub rpc_endpoints: RpcEndpoints,
    /// Whether to store the referenced sources in the metadata as literal data.
    pub use_literal_content: bool,
    /// Whether to include the metadata hash.
    ///
    /// The metadata hash is machine dependent. By default, this is set to [BytecodeHash::None] to allow for deterministic code, See: <https://docs.soliditylang.org/en/latest/metadata.html>
    #[serde(with = "from_str_lowercase")]
    pub bytecode_hash: BytecodeHash,
    /// Whether to append the metadata hash to the bytecode.
    ///
    /// If this is `false` and the `bytecode_hash` option above is not `None` solc will issue a
    /// warning.
    pub cbor_metadata: bool,
    /// How to treat revert (and require) reason strings.
    #[serde(with = "serde_helpers::display_from_str_opt")]
    pub revert_strings: Option<RevertStrings>,
    /// Whether to compile in sparse mode
    ///
    /// If this option is enabled, only the required contracts/files will be selected to be
    /// included in solc's output selection, see also [`OutputSelection`].
    pub sparse_mode: bool,
    /// Generates additional build info json files for every new build, containing the
    /// `CompilerInput` and `CompilerOutput`.
    pub build_info: bool,
    /// The path to the `build-info` directory that contains the build info json files.
    pub build_info_path: Option<PathBuf>,
    /// Configuration for `forge fmt`
    pub fmt: FormatterConfig,
    /// Configuration for `forge doc`
    pub doc: DocConfig,
    /// Configuration for `forge bind-json`
    pub bind_json: BindJsonConfig,
    /// Configures the permissions of cheat codes that touch the file system.
    ///
    /// This includes what operations can be executed (read, write)
    pub fs_permissions: FsPermissions,

    /// Whether to enable call isolation.
    ///
    /// Useful for more correct gas accounting and EVM behavior in general.
    pub isolate: bool,

    /// Whether to disable the block gas limit.
    pub disable_block_gas_limit: bool,

    /// Address labels
    pub labels: AddressHashMap<String>,

    /// Whether to enable safety checks for `vm.getCode` and `vm.getDeployedCode` invocations.
    /// If disabled, it is possible to access artifacts which were not recompiled or cached.
    pub unchecked_cheatcode_artifacts: bool,

    /// CREATE2 salt to use for the library deployment in scripts.
    pub create2_library_salt: B256,

    /// Configuration for Vyper compiler
    pub vyper: VyperConfig,

    /// Soldeer dependencies
    pub dependencies: Option<SoldeerDependencyConfig>,

    /// Soldeer custom configs
    pub soldeer: Option<SoldeerConfig>,

    /// The root path where the config detection started from, [`Config::with_root`].
    // We're skipping serialization here, so it won't be included in the [`Config::to_string()`]
    // representation, but will be deserialized from the `Figment` so that forge commands can
    // override it.
    #[serde(default, skip_serializing)]
    pub root: RootPath,

    /// Whether failed assertions should revert.
    ///
    /// Note that this only applies to native (cheatcode) assertions, invoked on Vm contract.
    pub assertions_revert: bool,

    /// Whether `failed()` should be invoked to check if the test have failed.
    pub legacy_assertions: bool,

    /// Optional additional CLI arguments to pass to `solc` binary.
    #[serde(default, skip_serializing_if = "Vec::is_empty")]
    pub extra_args: Vec<String>,

    /// Optional EOF version.
    #[serde(default, skip_serializing_if = "Option::is_none")]
    pub eof_version: Option<EofVersion>,

    /// Whether to enable Alphanet features.
    pub alphanet: bool,

    /// Timeout for transactions in seconds.
    pub transaction_timeout: u64,

    /// Use EOF-enabled solc for compilation.
    pub eof: bool,

    /// Warnings gathered when loading the Config. See [`WarningsProvider`] for more information
    #[serde(rename = "__warnings", default, skip_serializing)]
    pub warnings: Vec<Warning>,

    /// Additional settings profiles to use when compiling.
    #[serde(default)]
    pub additional_compiler_profiles: Vec<SettingsOverrides>,

    /// Restrictions on compilation of certain files.
    #[serde(default)]
    pub compilation_restrictions: Vec<CompilationRestrictions>,

    /// PRIVATE: This structure may grow, As such, constructing this structure should
    /// _always_ be done using a public constructor or update syntax:
    ///
    /// ```ignore
    /// use foundry_config::Config;
    ///
    /// let config = Config { src: "other".into(), ..Default::default() };
    /// ```
    #[doc(hidden)]
    #[serde(skip)]
    pub _non_exhaustive: (),

    /// @zkSync zkSolc configuration and settings
    pub zksync: ZkSyncConfig,
}

/// Mapping of fallback standalone sections. See [`FallbackProfileProvider`]
pub const STANDALONE_FALLBACK_SECTIONS: &[(&str, &str)] = &[("invariant", "fuzz")];

/// Deprecated keys and their replacements.
///
/// See [Warning::DeprecatedKey]
pub const DEPRECATIONS: &[(&str, &str)] = &[("cancun", "evm_version = Cancun")];

impl Config {
    /// The default profile: "default"
    pub const DEFAULT_PROFILE: Profile = Profile::const_new("default");

    /// The hardhat profile: "hardhat"
    pub const HARDHAT_PROFILE: Profile = Profile::const_new("hardhat");

    /// TOML section for profiles
    pub const PROFILE_SECTION: &'static str = "profile";

    /// Standalone sections in the config which get integrated into the selected profile
    pub const STANDALONE_SECTIONS: &'static [&'static str] = &[
        "rpc_endpoints",
        "etherscan",
        "fmt",
        "doc",
        "fuzz",
        "invariant",
        "labels",
        "dependencies",
        "soldeer",
        "vyper",
        "bind_json",
    ];

    /// File name of config toml file
    pub const FILE_NAME: &'static str = "foundry.toml";

    /// The name of the directory foundry reserves for itself under the user's home directory: `~`
    pub const FOUNDRY_DIR_NAME: &'static str = ".foundry";

    /// Default address for tx.origin
    ///
    /// `0x1804c8AB1F12E6bbf3894d4083f33e07309d1f38`
    pub const DEFAULT_SENDER: Address = address!("1804c8AB1F12E6bbf3894d4083f33e07309d1f38");

    /// Default salt for create2 library deployments
    pub const DEFAULT_CREATE2_LIBRARY_SALT: FixedBytes<32> = FixedBytes::<32>::ZERO;

    /// Docker image with eof-enabled solc binary
    pub const EOF_SOLC_IMAGE: &'static str = "ghcr.io/paradigmxyz/forge-eof@sha256:46f868ce5264e1190881a3a335d41d7f42d6f26ed20b0c823609c715e38d603f";

    /// Returns the current `Config`
    ///
    /// See [`figment`](Self::figment) for more details.
    #[track_caller]
    pub fn load() -> Self {
        Self::from_provider(Self::figment())
    }

    /// Returns the current `Config` with the given `providers` preset
    ///
    /// See [`figment`](Self::figment) for more details.
    #[track_caller]
    pub fn load_with_providers(providers: FigmentProviders) -> Self {
        Self::default().to_figment(providers).extract().unwrap()
    }

    /// Returns the current `Config`
    ///
    /// See [`figment_with_root`](Self::figment_with_root) for more details.
    #[track_caller]
    pub fn load_with_root(root: impl AsRef<Path>) -> Self {
        Self::from_provider(Self::figment_with_root(root.as_ref()))
    }

    /// Extract a `Config` from `provider`, panicking if extraction fails.
    ///
    /// # Panics
    ///
    /// If extraction fails, prints an error message indicating the failure and
    /// panics. For a version that doesn't panic, use [`Config::try_from()`].
    ///
    /// # Example
    ///
    /// ```no_run
    /// use figment::providers::{Env, Format, Toml};
    /// use foundry_config::Config;
    ///
    /// // Use foundry's default `Figment`, but allow values from `other.toml`
    /// // to supersede its values.
    /// let figment = Config::figment().merge(Toml::file("other.toml").nested());
    ///
    /// let config = Config::from_provider(figment);
    /// ```
    #[track_caller]
    pub fn from_provider<T: Provider>(provider: T) -> Self {
        trace!("load config with provider: {:?}", provider.metadata());
        Self::try_from(provider).unwrap_or_else(|err| panic!("{}", err))
    }

    /// Attempts to extract a `Config` from `provider`, returning the result.
    ///
    /// # Example
    ///
    /// ```rust
    /// use figment::providers::{Env, Format, Toml};
    /// use foundry_config::Config;
    ///
    /// // Use foundry's default `Figment`, but allow values from `other.toml`
    /// // to supersede its values.
    /// let figment = Config::figment().merge(Toml::file("other.toml").nested());
    ///
    /// let config = Config::try_from(figment);
    /// ```
    pub fn try_from<T: Provider>(provider: T) -> Result<Self, ExtractConfigError> {
        let figment = Figment::from(provider);
        let mut config = figment.extract::<Self>().map_err(ExtractConfigError::new)?;
        config.profile = figment.profile().clone();
        Ok(config)
    }

    /// Returns the populated [Figment] using the requested [FigmentProviders] preset.
    ///
    /// This will merge various providers, such as env,toml,remappings into the figment.
    pub fn to_figment(self, providers: FigmentProviders) -> Figment {
        let mut c = self;
        let profile = Self::selected_profile();
        let mut figment = Figment::default().merge(DappHardhatDirProvider(&c.root.0));

        // merge global foundry.toml file
        if let Some(global_toml) = Self::foundry_dir_toml().filter(|p| p.exists()) {
            figment = Self::merge_toml_provider(
                figment,
                TomlFileProvider::new(None, global_toml).cached(),
                profile.clone(),
            );
        }
        // merge local foundry.toml file
        figment = Self::merge_toml_provider(
            figment,
            TomlFileProvider::new(Some("FOUNDRY_CONFIG"), c.root.0.join(Self::FILE_NAME)).cached(),
            profile.clone(),
        );

        // merge environment variables
        figment = figment
            .merge(
                Env::prefixed("DAPP_")
                    .ignore(&["REMAPPINGS", "LIBRARIES", "FFI", "FS_PERMISSIONS"])
                    .global(),
            )
            .merge(
                Env::prefixed("DAPP_TEST_")
                    .ignore(&["CACHE", "FUZZ_RUNS", "DEPTH", "FFI", "FS_PERMISSIONS"])
                    .global(),
            )
            .merge(DappEnvCompatProvider)
            .merge(EtherscanEnvProvider::default())
            .merge(
                Env::prefixed("FOUNDRY_")
                    .ignore(&["PROFILE", "REMAPPINGS", "LIBRARIES", "FFI", "FS_PERMISSIONS"])
                    .map(|key| {
                        let key = key.as_str();
                        if Self::STANDALONE_SECTIONS.iter().any(|section| {
                            key.starts_with(&format!("{}_", section.to_ascii_uppercase()))
                        }) {
                            key.replacen('_', ".", 1).into()
                        } else {
                            key.into()
                        }
                    })
                    .global(),
            )
            .select(profile.clone());

        // only resolve remappings if all providers are requested
        if providers.is_all() {
            // we try to merge remappings after we've merged all other providers, this prevents
            // redundant fs lookups to determine the default remappings that are eventually updated
            // by other providers, like the toml file
            let remappings = RemappingsProvider {
                auto_detect_remappings: figment
                    .extract_inner::<bool>("auto_detect_remappings")
                    .unwrap_or(true),
                lib_paths: figment
                    .extract_inner::<Vec<PathBuf>>("libs")
                    .map(Cow::Owned)
                    .unwrap_or_else(|_| Cow::Borrowed(&c.libs)),
                root: &c.root.0,
                remappings: figment.extract_inner::<Vec<Remapping>>("remappings"),
            };
            figment = figment.merge(remappings);
        }

        // normalize defaults
        figment = c.normalize_defaults(figment);

        Figment::from(c).merge(figment).select(profile)
    }

    /// The config supports relative paths and tracks the root path separately see
    /// `Config::with_root`
    ///
    /// This joins all relative paths with the current root and attempts to make them canonic
    #[must_use]
    pub fn canonic(self) -> Self {
        let root = self.root.0.clone();
        self.canonic_at(root)
    }

    /// Joins all relative paths with the given root so that paths that are defined as:
    ///
    /// ```toml
    /// [profile.default]
    /// src = "src"
    /// out = "./out"
    /// libs = ["lib", "/var/lib"]
    /// ```
    ///
    /// Will be made canonic with the given root:
    ///
    /// ```toml
    /// [profile.default]
    /// src = "<root>/src"
    /// out = "<root>/out"
    /// libs = ["<root>/lib", "/var/lib"]
    /// ```
    #[must_use]
    pub fn canonic_at(mut self, root: impl Into<PathBuf>) -> Self {
        let root = canonic(root);

        fn p(root: &Path, rem: &Path) -> PathBuf {
            canonic(root.join(rem))
        }

        self.src = p(&root, &self.src);
        self.test = p(&root, &self.test);
        self.script = p(&root, &self.script);
        self.out = p(&root, &self.out);
        self.broadcast = p(&root, &self.broadcast);
        self.cache_path = p(&root, &self.cache_path);
        self.snapshots = p(&root, &self.snapshots);

        if let Some(build_info_path) = self.build_info_path {
            self.build_info_path = Some(p(&root, &build_info_path));
        }

        self.libs = self.libs.into_iter().map(|lib| p(&root, &lib)).collect();

        self.remappings =
            self.remappings.into_iter().map(|r| RelativeRemapping::new(r.into(), &root)).collect();

        self.allow_paths = self.allow_paths.into_iter().map(|allow| p(&root, &allow)).collect();

        self.include_paths = self.include_paths.into_iter().map(|allow| p(&root, &allow)).collect();

        self.fs_permissions.join_all(&root);

        if let Some(ref mut model_checker) = self.model_checker {
            model_checker.contracts = std::mem::take(&mut model_checker.contracts)
                .into_iter()
                .map(|(path, contracts)| {
                    (format!("{}", p(&root, path.as_ref()).display()), contracts)
                })
                .collect();
        }

        self
    }

    /// Normalizes the evm version if a [SolcReq] is set
    pub fn normalized_evm_version(mut self) -> Self {
        self.normalize_evm_version();
        self
    }

    /// Normalizes the evm version if a [SolcReq] is set to a valid version.
    pub fn normalize_evm_version(&mut self) {
        self.evm_version = self.get_normalized_evm_version();
    }

    /// Returns the normalized [EvmVersion] if a [SolcReq] is set to a valid version or if the solc
    /// path is a valid solc binary.
    ///
    /// Otherwise it returns the configured [EvmVersion].
    pub fn get_normalized_evm_version(&self) -> EvmVersion {
        if let Some(version) = self.solc.as_ref().and_then(|solc| solc.try_version().ok()) {
            if let Some(evm_version) = self.evm_version.normalize_version_solc(&version) {
                return evm_version;
            }
        }
        self.evm_version
    }

    /// Returns a sanitized version of the Config where are paths are set correctly and potential
    /// duplicates are resolved
    ///
    /// See [`Self::canonic`]
    #[must_use]
    pub fn sanitized(self) -> Self {
        let mut config = self.canonic();

        config.sanitize_remappings();

        config.libs.sort_unstable();
        config.libs.dedup();

        config.sanitize_eof_settings();

        config
    }

    /// Cleans up any duplicate `Remapping` and sorts them
    ///
    /// On windows this will convert any `\` in the remapping path into a `/`
    pub fn sanitize_remappings(&mut self) {
        #[cfg(target_os = "windows")]
        {
            // force `/` in remappings on windows
            use path_slash::PathBufExt;
            self.remappings.iter_mut().for_each(|r| {
                r.path.path = r.path.path.to_slash_lossy().into_owned().into();
            });
        }
    }

    /// Adjusts settings if EOF compilation is enabled.
    ///
    /// This includes enabling via_ir, eof_version and ensuring that evm_version is not lower than
    /// Prague.
    pub fn sanitize_eof_settings(&mut self) {
        if self.eof {
            self.via_ir = true;
            if self.eof_version.is_none() {
                self.eof_version = Some(EofVersion::V1);
            }
            if self.evm_version < EvmVersion::Prague {
                self.evm_version = EvmVersion::Prague;
            }
        }
    }

    /// Returns the directory in which dependencies should be installed
    ///
    /// Returns the first dir from `libs` that is not `node_modules` or `lib` if `libs` is empty
    pub fn install_lib_dir(&self) -> &Path {
        self.libs
            .iter()
            .find(|p| !p.ends_with("node_modules"))
            .map(|p| p.as_path())
            .unwrap_or_else(|| Path::new("lib"))
    }

    /// Serves as the entrypoint for obtaining the project.
    ///
    /// Returns the `Project` configured with all `solc` and path related values.
    ///
    /// *Note*: this also _cleans_ [`Project::cleanup`] the workspace if `force` is set to true.
    ///
    /// # Example
    ///
    /// ```
    /// use foundry_config::Config;
    /// let config = Config::load_with_root(".").sanitized();
    /// let project = config.project();
    /// ```
    pub fn project(&self) -> Result<Project<MultiCompiler>, SolcError> {
        self.create_project(self.cache, false)
    }

    /// Same as [`Self::project()`] but sets configures the project to not emit artifacts and ignore
    /// cache.
    pub fn ephemeral_no_artifacts_project(&self) -> Result<Project<MultiCompiler>, SolcError> {
        self.create_project(false, true)
    }

    /// Builds mapping with additional settings profiles.
    fn additional_settings(
        &self,
        base: &MultiCompilerSettings,
    ) -> BTreeMap<String, MultiCompilerSettings> {
        let mut map = BTreeMap::new();

        for profile in &self.additional_compiler_profiles {
            let mut settings = base.clone();
            profile.apply(&mut settings);
            map.insert(profile.name.clone(), settings);
        }

        map
    }

    /// Resolves globs and builds a mapping from individual source files to their restrictions
    fn restrictions(
        &self,
        paths: &ProjectPathsConfig,
    ) -> Result<BTreeMap<PathBuf, RestrictionsWithVersion<MultiCompilerRestrictions>>, SolcError>
    {
        let mut map = BTreeMap::new();

        let graph = Graph::<MultiCompilerParsedSource>::resolve(paths)?;
        let (sources, _) = graph.into_sources();

        for res in &self.compilation_restrictions {
            for source in sources.keys().filter(|path| {
                if res.paths.is_match(path) {
                    true
                } else if let Ok(path) = path.strip_prefix(&paths.root) {
                    res.paths.is_match(path)
                } else {
                    false
                }
            }) {
                let res: RestrictionsWithVersion<_> =
                    res.clone().try_into().map_err(SolcError::msg)?;
                if !map.contains_key(source) {
                    map.insert(source.clone(), res);
                } else {
                    map.get_mut(source.as_path()).unwrap().merge(res);
                }
            }
        }

        Ok(map)
    }

    /// Creates a [Project] with the given `cached` and `no_artifacts` flags
    pub fn create_project(&self, cached: bool, no_artifacts: bool) -> Result<Project, SolcError> {
        let settings = self.compiler_settings()?;
        let paths = self.project_paths();
        let mut builder = Project::builder()
            .artifacts(self.configured_artifacts_handler())
            .additional_settings(self.additional_settings(&settings))
            .restrictions(self.restrictions(&paths)?)
            .settings(settings)
            .paths(paths)
            .ignore_error_codes(self.ignored_error_codes.iter().copied().map(Into::into))
            .ignore_paths(self.ignored_file_paths.clone())
            .set_compiler_severity_filter(if self.deny_warnings {
                Severity::Warning
            } else {
                Severity::Error
            })
            .set_offline(self.offline)
            .set_cached(cached)
            .set_build_info(!no_artifacts && self.build_info)
            .set_no_artifacts(no_artifacts);

        if !self.skip.is_empty() {
            let filter = SkipBuildFilters::new(self.skip.clone(), self.root.0.clone());
            builder = builder.sparse_output(filter);
        }

        let project = builder.build(self.compiler()?)?;

        if self.force {
            self.cleanup(&project)?;
        }

        Ok(project)
    }

    /// Cleans the project.
    pub fn cleanup<C: Compiler, T: ArtifactOutput>(
        &self,
        project: &Project<C, T>,
    ) -> Result<(), SolcError> {
        project.cleanup()?;

        // Remove last test run failures file.
        let _ = fs::remove_file(&self.test_failures_file);

        // Remove fuzz and invariant cache directories.
        let remove_test_dir = |test_dir: &Option<PathBuf>| {
            if let Some(test_dir) = test_dir {
                let path = project.root().join(test_dir);
                if path.exists() {
                    let _ = fs::remove_dir_all(&path);
                }
            }
        };
        remove_test_dir(&self.fuzz.failure_persist_dir);
        remove_test_dir(&self.invariant.failure_persist_dir);

        // Remove snapshot directory.
        let snapshot_dir = project.root().join(&self.snapshots);
        if snapshot_dir.exists() {
            let _ = fs::remove_dir_all(&snapshot_dir);
        }

        Ok(())
    }

    /// Ensures that the configured version is installed if explicitly set
    ///
    /// If `solc` is [`SolcReq::Version`] then this will download and install the solc version if
    /// it's missing, unless the `offline` flag is enabled, in which case an error is thrown.
    ///
    /// If `solc` is [`SolcReq::Local`] then this will ensure that the path exists.
    #[allow(clippy::disallowed_macros)]
    fn ensure_solc(&self) -> Result<Option<Solc>, SolcError> {
        if self.eof {
            let (tx, rx) = mpsc::channel();
            let root = self.root.0.clone();
            std::thread::spawn(move || {
                tx.send(
                    Solc::new_with_args(
                        "docker",
                        [
                            "run",
                            "--rm",
                            "-i",
                            "-v",
                            &format!("{}:/app/root", root.display()),
                            Self::EOF_SOLC_IMAGE,
                        ],
                    )
                    .map(Some),
                )
            });
            // If it takes more than 1 second, this likely means we are pulling the image.
            return match rx.recv_timeout(Duration::from_secs(1)) {
                Ok(res) => res,
                Err(RecvTimeoutError::Timeout) => {
                    // `sh_warn!` is a circular dependency, preventing us from using it here.
                    eprintln!(
                        "{}",
                        yansi::Paint::yellow(
                            "Pulling Docker image for eof-solc, this might take some time..."
                        )
                    );

                    rx.recv().expect("sender dropped")
                }
                Err(RecvTimeoutError::Disconnected) => panic!("sender dropped"),
            }
        }
        if let Some(ref solc) = self.solc {
            let solc = match solc {
                SolcReq::Version(version) => {
                    if let Some(solc) = Solc::find_svm_installed_version(version)? {
                        solc
                    } else {
                        if self.offline {
                            return Err(SolcError::msg(format!(
                                "can't install missing solc {version} in offline mode"
                            )));
                        }
                        Solc::blocking_install(version)?
                    }
                }
                SolcReq::Local(solc) => {
                    if !solc.is_file() {
                        return Err(SolcError::msg(format!(
                            "`solc` {} does not exist",
                            solc.display()
                        )));
                    }
                    Solc::new(solc)?
                }
            };
            return Ok(Some(solc));
        }

        Ok(None)
    }

    /// Returns the [SpecId] derived from the configured [EvmVersion]
    #[inline]
    pub fn evm_spec_id(&self) -> SpecId {
        evm_spec_id(&self.evm_version, self.alphanet)
    }

    /// Returns whether the compiler version should be auto-detected
    ///
    /// Returns `false` if `solc_version` is explicitly set, otherwise returns the value of
    /// `auto_detect_solc`
    pub fn is_auto_detect(&self) -> bool {
        if self.solc.is_some() {
            return false;
        }
        self.auto_detect_solc
    }

    /// Whether caching should be enabled for the given chain id
    pub fn enable_caching(&self, endpoint: &str, chain_id: impl Into<u64>) -> bool {
        !self.no_storage_caching &&
            self.rpc_storage_caching.enable_for_chain_id(chain_id.into()) &&
            self.rpc_storage_caching.enable_for_endpoint(endpoint)
    }

    /// Returns the `ProjectPathsConfig` sub set of the config.
    ///
    /// **NOTE**: this uses the paths as they are and does __not__ modify them, see
    /// `[Self::sanitized]`
    ///
    /// # Example
    ///
    /// ```
    /// use foundry_compilers::solc::Solc;
    /// use foundry_config::Config;
    /// let config = Config::load_with_root(".").sanitized();
    /// let paths = config.project_paths::<Solc>();
    /// ```
    pub fn project_paths<L>(&self) -> ProjectPathsConfig<L> {
        let mut builder = ProjectPathsConfig::builder()
            .cache(self.cache_path.join(SOLIDITY_FILES_CACHE_FILENAME))
            .sources(&self.src)
            .tests(&self.test)
            .scripts(&self.script)
            .artifacts(&self.out)
            .libs(self.libs.iter())
            .remappings(self.get_all_remappings())
            .allowed_path(&self.root.0)
            .allowed_paths(&self.libs)
            .allowed_paths(&self.allow_paths)
            .include_paths(&self.include_paths);

        if let Some(build_info_path) = &self.build_info_path {
            builder = builder.build_infos(build_info_path);
        }

        builder.build_with_root(&self.root.0)
    }

    /// Returns configuration for a compiler to use when setting up a [Project].
    pub fn solc_compiler(&self) -> Result<SolcCompiler, SolcError> {
        if let Some(solc) = self.ensure_solc()? {
            Ok(SolcCompiler::Specific(solc))
        } else {
            Ok(SolcCompiler::AutoDetect)
        }
    }

    /// Returns configured [Vyper] compiler.
    pub fn vyper_compiler(&self) -> Result<Option<Vyper>, SolcError> {
        // Only instantiate Vyper if there are any Vyper files in the project.
        if self.project_paths::<VyperLanguage>().input_files_iter().next().is_none() {
            return Ok(None);
        }
        let vyper = if let Some(path) = &self.vyper.path {
            Some(Vyper::new(path)?)
        } else {
            Vyper::new("vyper").ok()
        };

        Ok(vyper)
    }

    /// Returns configuration for a compiler to use when setting up a [Project].
    pub fn compiler(&self) -> Result<MultiCompiler, SolcError> {
        Ok(MultiCompiler { solc: Some(self.solc_compiler()?), vyper: self.vyper_compiler()? })
    }

    /// Returns configured [MultiCompilerSettings].
    pub fn compiler_settings(&self) -> Result<MultiCompilerSettings, SolcError> {
        Ok(MultiCompilerSettings { solc: self.solc_settings()?, vyper: self.vyper_settings()? })
    }

    /// Returns all configured remappings.
    pub fn get_all_remappings(&self) -> impl Iterator<Item = Remapping> + '_ {
        self.remappings.iter().map(|m| m.clone().into())
    }

    /// Returns the configured rpc jwt secret
    ///
    /// Returns:
    ///    - The jwt secret, if configured
    ///
    /// # Example
    ///
    /// ```
    /// use foundry_config::Config;
    /// # fn t() {
    /// let config = Config::with_root("./");
    /// let rpc_jwt = config.get_rpc_jwt_secret().unwrap().unwrap();
    /// # }
    /// ```
    pub fn get_rpc_jwt_secret(&self) -> Result<Option<Cow<'_, str>>, UnresolvedEnvVarError> {
        Ok(self.eth_rpc_jwt.as_ref().map(|jwt| Cow::Borrowed(jwt.as_str())))
    }

    /// Returns the configured rpc url
    ///
    /// Returns:
    ///    - the matching, resolved url of  `rpc_endpoints` if `eth_rpc_url` is an alias
    ///    - the `eth_rpc_url` as-is if it isn't an alias
    ///
    /// # Example
    ///
    /// ```
    /// use foundry_config::Config;
    /// # fn t() {
    /// let config = Config::with_root("./");
    /// let rpc_url = config.get_rpc_url().unwrap().unwrap();
    /// # }
    /// ```
    pub fn get_rpc_url(&self) -> Option<Result<Cow<'_, str>, UnresolvedEnvVarError>> {
        let maybe_alias = self.eth_rpc_url.as_ref().or(self.etherscan_api_key.as_ref())?;
        if let Some(alias) = self.get_rpc_url_with_alias(maybe_alias) {
            Some(alias)
        } else {
            Some(Ok(Cow::Borrowed(self.eth_rpc_url.as_deref()?)))
        }
    }

    /// Resolves the given alias to a matching rpc url
    ///
    /// # Returns
    ///
    /// In order of resolution:
    ///
    /// - the matching, resolved url of `rpc_endpoints` if `maybe_alias` is an alias
    /// - a mesc resolved url if `maybe_alias` is a known alias in mesc
    /// - `None` otherwise
    ///
    /// # Note on mesc
    ///
    /// The endpoint is queried for in mesc under the `foundry` profile, allowing users to customize
    /// endpoints for Foundry specifically.
    ///
    /// # Example
    ///
    /// ```
    /// use foundry_config::Config;
    /// # fn t() {
    /// let config = Config::with_root("./");
    /// let rpc_url = config.get_rpc_url_with_alias("mainnet").unwrap().unwrap();
    /// # }
    /// ```
    pub fn get_rpc_url_with_alias(
        &self,
        maybe_alias: &str,
    ) -> Option<Result<Cow<'_, str>, UnresolvedEnvVarError>> {
        let mut endpoints = self.rpc_endpoints.clone().resolved();
        if let Some(endpoint) = endpoints.remove(maybe_alias) {
            return Some(endpoint.map(Cow::Owned))
        }

        if let Ok(Some(endpoint)) = mesc::get_endpoint_by_query(maybe_alias, Some("foundry")) {
            return Some(Ok(Cow::Owned(endpoint.url)))
        }

        None
    }

    /// Returns the configured rpc, or the fallback url
    ///
    /// # Example
    ///
    /// ```
    /// use foundry_config::Config;
    /// # fn t() {
    /// let config = Config::with_root("./");
    /// let rpc_url = config.get_rpc_url_or("http://localhost:8545").unwrap();
    /// # }
    /// ```
    pub fn get_rpc_url_or<'a>(
        &'a self,
        fallback: impl Into<Cow<'a, str>>,
    ) -> Result<Cow<'a, str>, UnresolvedEnvVarError> {
        if let Some(url) = self.get_rpc_url() {
            url
        } else {
            Ok(fallback.into())
        }
    }

    /// Returns the configured rpc or `"http://localhost:8545"` if no `eth_rpc_url` is set
    ///
    /// # Example
    ///
    /// ```
    /// use foundry_config::Config;
    /// # fn t() {
    /// let config = Config::with_root("./");
    /// let rpc_url = config.get_rpc_url_or_localhost_http().unwrap();
    /// # }
    /// ```
    pub fn get_rpc_url_or_localhost_http(&self) -> Result<Cow<'_, str>, UnresolvedEnvVarError> {
        self.get_rpc_url_or("http://localhost:8545")
    }

    /// Returns the `EtherscanConfig` to use, if any
    ///
    /// Returns
    ///  - the matching `ResolvedEtherscanConfig` of the `etherscan` table if `etherscan_api_key` is
    ///    an alias
    ///  - the matching `ResolvedEtherscanConfig` of the `etherscan` table if a `chain` is
    ///    configured. an alias
    ///  - the Mainnet  `ResolvedEtherscanConfig` if `etherscan_api_key` is set, `None` otherwise
    ///
    /// # Example
    ///
    /// ```
    /// use foundry_config::Config;
    /// # fn t() {
    /// let config = Config::with_root("./");
    /// let etherscan_config = config.get_etherscan_config().unwrap().unwrap();
    /// let client = etherscan_config.into_client().unwrap();
    /// # }
    /// ```
    pub fn get_etherscan_config(
        &self,
    ) -> Option<Result<ResolvedEtherscanConfig, EtherscanConfigError>> {
        self.get_etherscan_config_with_chain(None).transpose()
    }

    /// Same as [`Self::get_etherscan_config()`] but optionally updates the config with the given
    /// `chain`, and `etherscan_api_key`
    ///
    /// If not matching alias was found, then this will try to find the first entry in the table
    /// with a matching chain id. If an etherscan_api_key is already set it will take precedence
    /// over the chain's entry in the table.
    pub fn get_etherscan_config_with_chain(
        &self,
        chain: Option<Chain>,
    ) -> Result<Option<ResolvedEtherscanConfig>, EtherscanConfigError> {
        if let Some(maybe_alias) = self.etherscan_api_key.as_ref().or(self.eth_rpc_url.as_ref()) {
            if self.etherscan.contains_key(maybe_alias) {
                return self.etherscan.clone().resolved().remove(maybe_alias).transpose();
            }
        }

        // try to find by comparing chain IDs after resolving
        if let Some(res) = chain
            .or(self.chain)
            .and_then(|chain| self.etherscan.clone().resolved().find_chain(chain))
        {
            match (res, self.etherscan_api_key.as_ref()) {
                (Ok(mut config), Some(key)) => {
                    // we update the key, because if an etherscan_api_key is set, it should take
                    // precedence over the entry, since this is usually set via env var or CLI args.
                    config.key.clone_from(key);
                    return Ok(Some(config));
                }
                (Ok(config), None) => return Ok(Some(config)),
                (Err(err), None) => return Err(err),
                (Err(_), Some(_)) => {
                    // use the etherscan key as fallback
                }
            }
        }

        // etherscan fallback via API key
        if let Some(key) = self.etherscan_api_key.as_ref() {
            let chain = chain.or(self.chain).unwrap_or_default();
            return Ok(ResolvedEtherscanConfig::create(key, chain));
        }

        Ok(None)
    }

    /// Helper function to just get the API key
    ///
    /// Optionally updates the config with the given `chain`.
    ///
    /// See also [Self::get_etherscan_config_with_chain]
    pub fn get_etherscan_api_key(&self, chain: Option<Chain>) -> Option<String> {
        self.get_etherscan_config_with_chain(chain).ok().flatten().map(|c| c.key)
    }

    /// Returns the remapping for the project's _src_ directory
    ///
    /// **Note:** this will add an additional `<src>/=<src path>` remapping here so imports that
    /// look like `import {Foo} from "src/Foo.sol";` are properly resolved.
    ///
    /// This is due the fact that `solc`'s VFS resolves [direct imports](https://docs.soliditylang.org/en/develop/path-resolution.html#direct-imports) that start with the source directory's name.
    pub fn get_source_dir_remapping(&self) -> Option<Remapping> {
        get_dir_remapping(&self.src)
    }

    /// Returns the remapping for the project's _test_ directory, but only if it exists
    pub fn get_test_dir_remapping(&self) -> Option<Remapping> {
        if self.root.0.join(&self.test).exists() {
            get_dir_remapping(&self.test)
        } else {
            None
        }
    }

    /// Returns the remapping for the project's _script_ directory, but only if it exists
    pub fn get_script_dir_remapping(&self) -> Option<Remapping> {
        if self.root.0.join(&self.script).exists() {
            get_dir_remapping(&self.script)
        } else {
            None
        }
    }

    /// Returns the `Optimizer` based on the configured settings
    ///
    /// Note: optimizer details can be set independently of `enabled`
    /// See also: <https://github.com/foundry-rs/foundry/issues/7689>
    /// and  <https://github.com/ethereum/solidity/blob/bbb7f58be026fdc51b0b4694a6f25c22a1425586/docs/using-the-compiler.rst?plain=1#L293-L294>
    pub fn optimizer(&self) -> Optimizer {
        Optimizer {
            enabled: Some(self.optimizer),
            runs: Some(self.optimizer_runs),
            // we always set the details because `enabled` is effectively a specific details profile
            // that can still be modified
            details: self.optimizer_details.clone(),
        }
    }

    /// returns the [`foundry_compilers::ConfigurableArtifacts`] for this config, that includes the
    /// `extra_output` fields
    pub fn configured_artifacts_handler(&self) -> ConfigurableArtifacts {
        let mut extra_output = self.extra_output.clone();

        // Sourcify verification requires solc metadata output. Since, it doesn't
        // affect the UX & performance of the compiler, output the metadata files
        // by default.
        // For more info see: <https://github.com/foundry-rs/foundry/issues/2795>
        // Metadata is not emitted as separate file because this breaks typechain support: <https://github.com/foundry-rs/foundry/issues/2969>
        if !extra_output.contains(&ContractOutputSelection::Metadata) {
            extra_output.push(ContractOutputSelection::Metadata);
        }

        ConfigurableArtifacts::new(extra_output, self.extra_output_files.iter().cloned())
    }

    /// Parses all libraries in the form of
    /// `<file>:<lib>:<addr>`
    pub fn parsed_libraries(&self) -> Result<Libraries, SolcError> {
        Libraries::parse(&self.libraries)
    }

    /// Returns all libraries with applied remappings. Same as `self.solc_settings()?.libraries`.
    pub fn libraries_with_remappings(&self) -> Result<Libraries, SolcError> {
        let paths: ProjectPathsConfig = self.project_paths();
        Ok(self.parsed_libraries()?.apply(|libs| paths.apply_lib_remappings(libs)))
    }

    /// Returns the configured `solc` `Settings` that includes:
    /// - all libraries
    /// - the optimizer (including details, if configured)
    /// - evm version
    pub fn solc_settings(&self) -> Result<SolcSettings, SolcError> {
        // By default if no targets are specifically selected the model checker uses all targets.
        // This might be too much here, so only enable assertion checks.
        // If users wish to enable all options they need to do so explicitly.
        let mut model_checker = self.model_checker.clone();
        if let Some(model_checker_settings) = &mut model_checker {
            if model_checker_settings.targets.is_none() {
                model_checker_settings.targets = Some(vec![ModelCheckerTarget::Assert]);
            }
        }

        let mut settings = Settings {
            libraries: self.libraries_with_remappings()?,
            optimizer: self.optimizer(),
            evm_version: Some(self.evm_version),
            metadata: Some(SettingsMetadata {
                use_literal_content: Some(self.use_literal_content),
                bytecode_hash: Some(self.bytecode_hash),
                cbor_metadata: Some(self.cbor_metadata),
            }),
            debug: self.revert_strings.map(|revert_strings| DebuggingSettings {
                revert_strings: Some(revert_strings),
                // Not used.
                debug_info: Vec::new(),
            }),
            model_checker,
            via_ir: Some(self.via_ir),
            // Not used.
            stop_after: None,
            // Set in project paths.
            remappings: Vec::new(),
            // Set with `with_extra_output` below.
            output_selection: Default::default(),
            eof_version: self.eof_version,
        }
        .with_extra_output(self.configured_artifacts_handler().output_selection());

        // We're keeping AST in `--build-info` for backwards compatibility with HardHat.
        if self.ast || self.build_info {
            settings = settings.with_ast();
        }

        let cli_settings =
            CliSettings { extra_args: self.extra_args.clone(), ..Default::default() };

        Ok(SolcSettings { settings, cli_settings })
    }

    /// Returns the configured [VyperSettings] that includes:
    /// - evm version
    pub fn vyper_settings(&self) -> Result<VyperSettings, SolcError> {
        Ok(VyperSettings {
            evm_version: Some(self.evm_version),
            optimize: self.vyper.optimize,
            bytecode_metadata: None,
            // TODO: We don't yet have a way to deserialize other outputs correctly, so request only
            // those for now. It should be enough to run tests and deploy contracts.
            output_selection: OutputSelection::common_output_selection([
                "abi".to_string(),
                "evm.bytecode".to_string(),
                "evm.deployedBytecode".to_string(),
            ]),
            search_paths: None,
            experimental_codegen: self.vyper.experimental_codegen,
        })
    }

    /// Returns the default figment
    ///
    /// The default figment reads from the following sources, in ascending
    /// priority order:
    ///
    ///   1. [`Config::default()`] (see [defaults](#defaults))
    ///   2. `foundry.toml` _or_ filename in `FOUNDRY_CONFIG` environment variable
    ///   3. `FOUNDRY_` prefixed environment variables
    ///
    /// The profile selected is the value set in the `FOUNDRY_PROFILE`
    /// environment variable. If it is not set, it defaults to `default`.
    ///
    /// # Example
    ///
    /// ```rust
    /// use foundry_config::Config;
    /// use serde::Deserialize;
    ///
    /// let my_config = Config::figment().extract::<Config>();
    /// ```
    pub fn figment() -> Figment {
        Self::default().into()
    }

    /// Returns the default figment enhanced with additional context extracted from the provided
    /// root, like remappings and directories.
    ///
    /// # Example
    ///
    /// ```rust
    /// use foundry_config::Config;
    /// use serde::Deserialize;
    ///
    /// let my_config = Config::figment_with_root(".").extract::<Config>();
    /// ```
    pub fn figment_with_root(root: impl AsRef<Path>) -> Figment {
        Self::with_root(root.as_ref()).into()
    }

    /// Creates a new Config that adds additional context extracted from the provided root.
    ///
    /// # Example
    ///
    /// ```rust
    /// use foundry_config::Config;
    /// let my_config = Config::with_root(".");
    /// ```
    pub fn with_root(root: impl AsRef<Path>) -> Self {
        Self::_with_root(root.as_ref())
    }

    fn _with_root(root: &Path) -> Self {
        // autodetect paths
        let paths = ProjectPathsConfig::builder().build_with_root::<()>(root);
        let artifacts: PathBuf = paths.artifacts.file_name().unwrap().into();
        Self {
            root: paths.root.into(),
            src: paths.sources.file_name().unwrap().into(),
            out: artifacts.clone(),
            libs: paths.libraries.into_iter().map(|lib| lib.file_name().unwrap().into()).collect(),
            remappings: paths
                .remappings
                .into_iter()
                .map(|r| RelativeRemapping::new(r, root))
                .collect(),
            fs_permissions: FsPermissions::new([PathPermission::read(artifacts)]),
            ..Self::default()
        }
    }

    /// Returns the default config but with hardhat paths
    pub fn hardhat() -> Self {
        Self {
            src: "contracts".into(),
            out: "artifacts".into(),
            libs: vec!["node_modules".into()],
            ..Self::default()
        }
    }

    /// Returns the default config that uses dapptools style paths
    pub fn dapptools() -> Self {
        Self {
            chain: Some(Chain::from_id(99)),
            block_timestamp: 0,
            block_number: 0,
            ..Self::default()
        }
    }

    /// Extracts a basic subset of the config, used for initialisations.
    ///
    /// # Example
    ///
    /// ```rust
    /// use foundry_config::Config;
    /// let my_config = Config::with_root(".").into_basic();
    /// ```
    pub fn into_basic(self) -> BasicConfig {
        BasicConfig {
            profile: self.profile,
            src: self.src,
            out: self.out,
            libs: self.libs,
            remappings: self.remappings,
        }
    }

    /// Updates the `foundry.toml` file for the given `root` based on the provided closure.
    ///
    /// **Note:** the closure will only be invoked if the `foundry.toml` file exists, See
    /// [Self::get_config_path()] and if the closure returns `true`.
    pub fn update_at<F>(root: &Path, f: F) -> eyre::Result<()>
    where
        F: FnOnce(&Self, &mut toml_edit::DocumentMut) -> bool,
    {
        let config = Self::load_with_root(root).sanitized();
        config.update(|doc| f(&config, doc))
    }

    /// Updates the `foundry.toml` file this `Config` ias based on with the provided closure.
    ///
    /// **Note:** the closure will only be invoked if the `foundry.toml` file exists, See
    /// [Self::get_config_path()] and if the closure returns `true`
    pub fn update<F>(&self, f: F) -> eyre::Result<()>
    where
        F: FnOnce(&mut toml_edit::DocumentMut) -> bool,
    {
        let file_path = self.get_config_path();
        if !file_path.exists() {
            return Ok(());
        }
        let contents = fs::read_to_string(&file_path)?;
        let mut doc = contents.parse::<toml_edit::DocumentMut>()?;
        if f(&mut doc) {
            fs::write(file_path, doc.to_string())?;
        }
        Ok(())
    }

    /// Sets the `libs` entry inside a `foundry.toml` file but only if it exists
    ///
    /// # Errors
    ///
    /// An error if the `foundry.toml` could not be parsed.
    pub fn update_libs(&self) -> eyre::Result<()> {
        self.update(|doc| {
            let profile = self.profile.as_str().as_str();
            let root = &self.root.0;
            let libs: toml_edit::Value = self
                .libs
                .iter()
                .map(|path| {
                    let path =
                        if let Ok(relative) = path.strip_prefix(root) { relative } else { path };
                    toml_edit::Value::from(&*path.to_string_lossy())
                })
                .collect();
            let libs = toml_edit::value(libs);
            doc[Self::PROFILE_SECTION][profile]["libs"] = libs;
            true
        })
    }

    /// Serialize the config type as a String of TOML.
    ///
    /// This serializes to a table with the name of the profile
    ///
    /// ```toml
    /// [profile.default]
    /// src = "src"
    /// out = "out"
    /// libs = ["lib"]
    /// # ...
    /// ```
    pub fn to_string_pretty(&self) -> Result<String, toml::ser::Error> {
        // serializing to value first to prevent `ValueAfterTable` errors
        let mut value = toml::Value::try_from(self)?;
        // Config map always gets serialized as a table
        let value_table = value.as_table_mut().unwrap();
        // remove standalone sections from inner table
        let standalone_sections = Self::STANDALONE_SECTIONS
            .iter()
            .filter_map(|section| {
                let section = section.to_string();
                value_table.remove(&section).map(|value| (section, value))
            })
            .collect::<Vec<_>>();
        // wrap inner table in [profile.<profile>]
        let mut wrapping_table = [(
            Self::PROFILE_SECTION.into(),
            toml::Value::Table([(self.profile.to_string(), value)].into_iter().collect()),
        )]
        .into_iter()
        .collect::<toml::map::Map<_, _>>();
        // insert standalone sections
        for (section, value) in standalone_sections {
            wrapping_table.insert(section, value);
        }
        // stringify
        toml::to_string_pretty(&toml::Value::Table(wrapping_table))
    }

    /// Returns the path to the `foundry.toml` of this `Config`.
    pub fn get_config_path(&self) -> PathBuf {
        self.root.0.join(Self::FILE_NAME)
    }

    /// Sets the non-inlinable libraries inside a `foundry.toml` file but only if it exists the
    /// 'libraries' entry
    ///
    /// # Errors
    ///
    /// An error if the `foundry.toml` could not be parsed.
    pub fn update_libraries(&self) -> eyre::Result<()> {
        self.update(|doc| {
            let profile = self.profile.as_str().as_str();
            let libraries: toml_edit::Value =
                self.libraries.iter().map(toml_edit::Value::from).collect();
            let libraries = toml_edit::value(libraries);
            doc[Self::PROFILE_SECTION][profile]["libraries"] = libraries;
            true
        })
    }

    /// Returns the selected profile.
    ///
    /// If the `FOUNDRY_PROFILE` env variable is not set, this returns the `DEFAULT_PROFILE`.
    pub fn selected_profile() -> Profile {
        Profile::from_env_or("FOUNDRY_PROFILE", Self::DEFAULT_PROFILE)
    }

    /// Returns the path to foundry's global TOML file: `~/.foundry/foundry.toml`.
    pub fn foundry_dir_toml() -> Option<PathBuf> {
        Self::foundry_dir().map(|p| p.join(Self::FILE_NAME))
    }

    /// Returns the path to foundry's config dir: `~/.foundry/`.
    pub fn foundry_dir() -> Option<PathBuf> {
        dirs_next::home_dir().map(|p| p.join(Self::FOUNDRY_DIR_NAME))
    }

    /// Returns the path to foundry's cache dir: `~/.foundry/cache`.
    pub fn foundry_cache_dir() -> Option<PathBuf> {
        Self::foundry_dir().map(|p| p.join("cache"))
    }

    /// Returns the path to foundry rpc cache dir: `~/.foundry/cache/rpc`.
    pub fn foundry_rpc_cache_dir() -> Option<PathBuf> {
        Some(Self::foundry_cache_dir()?.join("rpc"))
    }
    /// Returns the path to foundry chain's cache dir: `~/.foundry/cache/rpc/<chain>`
    pub fn foundry_chain_cache_dir(chain_id: impl Into<Chain>) -> Option<PathBuf> {
        Some(Self::foundry_rpc_cache_dir()?.join(chain_id.into().to_string()))
    }

    /// Returns the path to foundry's etherscan cache dir: `~/.foundry/cache/etherscan`.
    pub fn foundry_etherscan_cache_dir() -> Option<PathBuf> {
        Some(Self::foundry_cache_dir()?.join("etherscan"))
    }

    /// Returns the path to foundry's keystores dir: `~/.foundry/keystores`.
    pub fn foundry_keystores_dir() -> Option<PathBuf> {
        Some(Self::foundry_dir()?.join("keystores"))
    }

    /// Returns the path to foundry's etherscan cache dir for `chain_id`:
    /// `~/.foundry/cache/etherscan/<chain>`
    pub fn foundry_etherscan_chain_cache_dir(chain_id: impl Into<Chain>) -> Option<PathBuf> {
        Some(Self::foundry_etherscan_cache_dir()?.join(chain_id.into().to_string()))
    }

    /// Returns the path to the cache dir of the `block` on the `chain`:
    /// `~/.foundry/cache/rpc/<chain>/<block>`
    pub fn foundry_block_cache_dir(chain_id: impl Into<Chain>, block: u64) -> Option<PathBuf> {
        Some(Self::foundry_chain_cache_dir(chain_id)?.join(format!("{block}")))
    }

    /// Returns the path to the cache file of the `block` on the `chain`:
    /// `~/.foundry/cache/rpc/<chain>/<block>/storage.json`
    pub fn foundry_block_cache_file(chain_id: impl Into<Chain>, block: u64) -> Option<PathBuf> {
        Some(Self::foundry_block_cache_dir(chain_id, block)?.join("storage.json"))
    }

    /// Returns the path to `foundry`'s data directory inside the user's data directory.
    ///
    /// | Platform | Value                                         | Example                                          |
    /// | -------  | --------------------------------------------- | ------------------------------------------------ |
    /// | Linux    | `$XDG_CONFIG_HOME` or `$HOME`/.config/foundry | /home/alice/.config/foundry                      |
    /// | macOS    | `$HOME`/Library/Application Support/foundry   | /Users/Alice/Library/Application Support/foundry |
    /// | Windows  | `{FOLDERID_RoamingAppData}/foundry`           | C:\Users\Alice\AppData\Roaming/foundry           |
    pub fn data_dir() -> eyre::Result<PathBuf> {
        let path = dirs_next::data_dir().wrap_err("Failed to find data directory")?.join("foundry");
        std::fs::create_dir_all(&path).wrap_err("Failed to create module directory")?;
        Ok(path)
    }

    /// Returns the path to the `foundry.toml` file, the file is searched for in
    /// the current working directory and all parent directories until the root,
    /// and the first hit is used.
    ///
    /// If this search comes up empty, then it checks if a global `foundry.toml` exists at
    /// `~/.foundry/foundry.toml`, see [`Self::foundry_dir_toml`].
    pub fn find_config_file() -> Option<PathBuf> {
        fn find(path: &Path) -> Option<PathBuf> {
            if path.is_absolute() {
                return match path.is_file() {
                    true => Some(path.to_path_buf()),
                    false => None,
                };
            }
            let cwd = std::env::current_dir().ok()?;
            let mut cwd = cwd.as_path();
            loop {
                let file_path = cwd.join(path);
                if file_path.is_file() {
                    return Some(file_path);
                }
                cwd = cwd.parent()?;
            }
        }
        find(Env::var_or("FOUNDRY_CONFIG", Self::FILE_NAME).as_ref())
            .or_else(|| Self::foundry_dir_toml().filter(|p| p.exists()))
    }

    /// Clears the foundry cache.
    pub fn clean_foundry_cache() -> eyre::Result<()> {
        if let Some(cache_dir) = Self::foundry_cache_dir() {
            let path = cache_dir.as_path();
            let _ = fs::remove_dir_all(path);
        } else {
            eyre::bail!("failed to get foundry_cache_dir");
        }

        Ok(())
    }

    /// Clears the foundry cache for `chain`.
    pub fn clean_foundry_chain_cache(chain: Chain) -> eyre::Result<()> {
        if let Some(cache_dir) = Self::foundry_chain_cache_dir(chain) {
            let path = cache_dir.as_path();
            let _ = fs::remove_dir_all(path);
        } else {
            eyre::bail!("failed to get foundry_chain_cache_dir");
        }

        Ok(())
    }

    /// Clears the foundry cache for `chain` and `block`.
    pub fn clean_foundry_block_cache(chain: Chain, block: u64) -> eyre::Result<()> {
        if let Some(cache_dir) = Self::foundry_block_cache_dir(chain, block) {
            let path = cache_dir.as_path();
            let _ = fs::remove_dir_all(path);
        } else {
            eyre::bail!("failed to get foundry_block_cache_dir");
        }

        Ok(())
    }

    /// Clears the foundry etherscan cache.
    pub fn clean_foundry_etherscan_cache() -> eyre::Result<()> {
        if let Some(cache_dir) = Self::foundry_etherscan_cache_dir() {
            let path = cache_dir.as_path();
            let _ = fs::remove_dir_all(path);
        } else {
            eyre::bail!("failed to get foundry_etherscan_cache_dir");
        }

        Ok(())
    }

    /// Clears the foundry etherscan cache for `chain`.
    pub fn clean_foundry_etherscan_chain_cache(chain: Chain) -> eyre::Result<()> {
        if let Some(cache_dir) = Self::foundry_etherscan_chain_cache_dir(chain) {
            let path = cache_dir.as_path();
            let _ = fs::remove_dir_all(path);
        } else {
            eyre::bail!("failed to get foundry_etherscan_cache_dir for chain: {}", chain);
        }

        Ok(())
    }

    /// List the data in the foundry cache.
    pub fn list_foundry_cache() -> eyre::Result<Cache> {
        if let Some(cache_dir) = Self::foundry_rpc_cache_dir() {
            let mut cache = Cache { chains: vec![] };
            if !cache_dir.exists() {
                return Ok(cache);
            }
            if let Ok(entries) = cache_dir.as_path().read_dir() {
                for entry in entries.flatten().filter(|x| x.path().is_dir()) {
                    match Chain::from_str(&entry.file_name().to_string_lossy()) {
                        Ok(chain) => cache.chains.push(Self::list_foundry_chain_cache(chain)?),
                        Err(_) => continue,
                    }
                }
                Ok(cache)
            } else {
                eyre::bail!("failed to access foundry_cache_dir");
            }
        } else {
            eyre::bail!("failed to get foundry_cache_dir");
        }
    }

    /// List the cached data for `chain`.
    pub fn list_foundry_chain_cache(chain: Chain) -> eyre::Result<ChainCache> {
        let block_explorer_data_size = match Self::foundry_etherscan_chain_cache_dir(chain) {
            Some(cache_dir) => Self::get_cached_block_explorer_data(&cache_dir)?,
            None => {
                warn!("failed to access foundry_etherscan_chain_cache_dir");
                0
            }
        };

        if let Some(cache_dir) = Self::foundry_chain_cache_dir(chain) {
            let blocks = Self::get_cached_blocks(&cache_dir)?;
            Ok(ChainCache {
                name: chain.to_string(),
                blocks,
                block_explorer: block_explorer_data_size,
            })
        } else {
            eyre::bail!("failed to get foundry_chain_cache_dir");
        }
    }

    /// The path provided to this function should point to a cached chain folder.
    fn get_cached_blocks(chain_path: &Path) -> eyre::Result<Vec<(String, u64)>> {
        let mut blocks = vec![];
        if !chain_path.exists() {
            return Ok(blocks);
        }
        for block in chain_path.read_dir()?.flatten() {
            let file_type = block.file_type()?;
            let file_name = block.file_name();
            let filepath = if file_type.is_dir() {
                block.path().join("storage.json")
            } else if file_type.is_file() &&
                file_name.to_string_lossy().chars().all(char::is_numeric)
            {
                block.path()
            } else {
                continue;
            };
            blocks.push((file_name.to_string_lossy().into_owned(), fs::metadata(filepath)?.len()));
        }
        Ok(blocks)
    }

    /// The path provided to this function should point to the etherscan cache for a chain.
    fn get_cached_block_explorer_data(chain_path: &Path) -> eyre::Result<u64> {
        if !chain_path.exists() {
            return Ok(0);
        }

        fn dir_size_recursive(mut dir: fs::ReadDir) -> eyre::Result<u64> {
            dir.try_fold(0, |acc, file| {
                let file = file?;
                let size = match file.metadata()? {
                    data if data.is_dir() => dir_size_recursive(fs::read_dir(file.path())?)?,
                    data => data.len(),
                };
                Ok(acc + size)
            })
        }

        dir_size_recursive(fs::read_dir(chain_path)?)
    }

    fn merge_toml_provider(
        mut figment: Figment,
        toml_provider: impl Provider,
        profile: Profile,
    ) -> Figment {
        figment = figment.select(profile.clone());

        // add warnings
        figment = {
            let warnings = WarningsProvider::for_figment(&toml_provider, &figment);
            figment.merge(warnings)
        };

        // use [profile.<profile>] as [<profile>]
        let mut profiles = vec![Self::DEFAULT_PROFILE];
        if profile != Self::DEFAULT_PROFILE {
            profiles.push(profile.clone());
        }
        let provider = toml_provider.strict_select(profiles);

        // apply any key fixes
        let provider = BackwardsCompatTomlProvider(ForcedSnakeCaseData(provider));

        // merge the default profile as a base
        if profile != Self::DEFAULT_PROFILE {
            figment = figment.merge(provider.rename(Self::DEFAULT_PROFILE, profile.clone()));
        }
        // merge special keys into config
        for standalone_key in Self::STANDALONE_SECTIONS {
            if let Some((_, fallback)) =
                STANDALONE_FALLBACK_SECTIONS.iter().find(|(key, _)| standalone_key == key)
            {
                figment = figment.merge(
                    provider
                        .fallback(standalone_key, fallback)
                        .wrap(profile.clone(), standalone_key),
                );
            } else {
                figment = figment.merge(provider.wrap(profile.clone(), standalone_key));
            }
        }
        // merge the profile
        figment = figment.merge(provider);
        figment
    }

    /// Check if any defaults need to be normalized.
    ///
    /// This normalizes the default `evm_version` if a `solc` was provided in the config.
    ///
    /// See also <https://github.com/foundry-rs/foundry/issues/7014>
    fn normalize_defaults(&mut self, figment: Figment) -> Figment {
        if let Ok(solc) = figment.extract_inner::<SolcReq>("solc") {
            // check if evm_version is set
            // TODO: add a warning if evm_version is provided but incompatible
            if figment.find_value("evm_version").is_err() {
                if let Some(version) = solc
                    .try_version()
                    .ok()
                    .and_then(|version| self.evm_version.normalize_version_solc(&version))
                {
                    // normalize evm_version based on the provided solc version
                    self.evm_version = version;
                }
            }
        }

        figment
    }
}

impl From<Config> for Figment {
    fn from(c: Config) -> Self {
        c.to_figment(FigmentProviders::All)
    }
}

/// Determines what providers should be used when loading the [Figment] for a [Config]
#[derive(Debug, Clone, Copy, PartialEq, Eq, Default)]
pub enum FigmentProviders {
    /// Include all providers
    #[default]
    All,
    /// Only include necessary providers that are useful for cast commands
    ///
    /// This will exclude more expensive providers such as remappings
    Cast,
    /// Only include necessary providers that are useful for anvil
    ///
    /// This will exclude more expensive providers such as remappings
    Anvil,
}

impl FigmentProviders {
    /// Returns true if all providers should be included
    pub const fn is_all(&self) -> bool {
        matches!(self, Self::All)
    }

    /// Returns true if this is the cast preset
    pub const fn is_cast(&self) -> bool {
        matches!(self, Self::Cast)
    }
}

/// Wrapper type for `regex::Regex` that implements `PartialEq`
#[derive(Clone, Debug, Serialize, Deserialize)]
#[serde(transparent)]
pub struct RegexWrapper {
    #[serde(with = "serde_regex")]
    inner: regex::Regex,
}

impl std::ops::Deref for RegexWrapper {
    type Target = regex::Regex;

    fn deref(&self) -> &Self::Target {
        &self.inner
    }
}

impl std::cmp::PartialEq for RegexWrapper {
    fn eq(&self, other: &Self) -> bool {
        self.as_str() == other.as_str()
    }
}

impl From<RegexWrapper> for regex::Regex {
    fn from(wrapper: RegexWrapper) -> Self {
        wrapper.inner
    }
}

impl From<regex::Regex> for RegexWrapper {
    fn from(re: Regex) -> Self {
        Self { inner: re }
    }
}

/// Ser/de `globset::Glob` explicitly to handle `Option<Glob>` properly
pub(crate) mod from_opt_glob {
    use serde::{Deserialize, Deserializer, Serializer};

    pub fn serialize<S>(value: &Option<globset::Glob>, serializer: S) -> Result<S::Ok, S::Error>
    where
        S: Serializer,
    {
        match value {
            Some(glob) => serializer.serialize_str(glob.glob()),
            None => serializer.serialize_none(),
        }
    }

    pub fn deserialize<'de, D>(deserializer: D) -> Result<Option<globset::Glob>, D::Error>
    where
        D: Deserializer<'de>,
    {
        let s: Option<String> = Option::deserialize(deserializer)?;
        if let Some(s) = s {
            return Ok(Some(globset::Glob::new(&s).map_err(serde::de::Error::custom)?));
        }
        Ok(None)
    }
}

/// Ser/de `globset::Glob` explicitly to handle `Option<Glob>` properly
pub(crate) mod from_vec_glob {
    use serde::{Deserialize, Deserializer, Serialize, Serializer};

    pub fn serialize<S>(value: &[globset::Glob], serializer: S) -> Result<S::Ok, S::Error>
    where
        S: Serializer,
    {
        let value = value.iter().map(|g| g.glob()).collect::<Vec<_>>();
        value.serialize(serializer)
    }

    pub fn deserialize<'de, D>(deserializer: D) -> Result<Vec<globset::Glob>, D::Error>
    where
        D: Deserializer<'de>,
    {
        let s: Vec<String> = Vec::deserialize(deserializer)?;
        s.into_iter()
            .map(|s| globset::Glob::new(&s))
            .collect::<Result<Vec<_>, _>>()
            .map_err(serde::de::Error::custom)
    }
}

/// A helper wrapper around the root path used during Config detection
#[derive(Clone, Debug, PartialEq, Eq, PartialOrd, Ord, Hash, Serialize, Deserialize)]
#[serde(transparent)]
pub struct RootPath(pub PathBuf);

impl Default for RootPath {
    fn default() -> Self {
        ".".into()
    }
}

impl<P: Into<PathBuf>> From<P> for RootPath {
    fn from(p: P) -> Self {
        Self(p.into())
    }
}

impl AsRef<Path> for RootPath {
    fn as_ref(&self) -> &Path {
        &self.0
    }
}

/// Parses a config profile
///
/// All `Profile` date is ignored by serde, however the `Config::to_string_pretty` includes it and
/// returns a toml table like
///
/// ```toml
/// #[profile.default]
/// src = "..."
/// ```
/// This ignores the `#[profile.default]` part in the toml
pub fn parse_with_profile<T: serde::de::DeserializeOwned>(
    s: &str,
) -> Result<Option<(Profile, T)>, Error> {
    let figment = Config::merge_toml_provider(
        Figment::new(),
        Toml::string(s).nested(),
        Config::DEFAULT_PROFILE,
    );
    if figment.profiles().any(|p| p == Config::DEFAULT_PROFILE) {
        Ok(Some((Config::DEFAULT_PROFILE, figment.select(Config::DEFAULT_PROFILE).extract()?)))
    } else {
        Ok(None)
    }
}

impl Provider for Config {
    fn metadata(&self) -> Metadata {
        Metadata::named("Foundry Config")
    }

    #[track_caller]
    fn data(&self) -> Result<Map<Profile, Dict>, figment::Error> {
        let mut data = Serialized::defaults(self).data()?;
        if let Some(entry) = data.get_mut(&self.profile) {
            entry.insert("root".to_string(), Value::serialize(self.root.clone())?);
        }
        Ok(data)
    }

    fn profile(&self) -> Option<Profile> {
        Some(self.profile.clone())
    }
}

impl Default for Config {
    fn default() -> Self {
        Self {
            profile: Self::DEFAULT_PROFILE,
            fs_permissions: FsPermissions::new([PathPermission::read("out")]),
            #[cfg(not(feature = "isolate-by-default"))]
            isolate: false,
            #[cfg(feature = "isolate-by-default")]
            isolate: true,
            root: Default::default(),
            src: "src".into(),
            test: "test".into(),
            script: "script".into(),
            out: "out".into(),
            libs: vec!["lib".into()],
            cache: true,
            cache_path: "cache".into(),
            broadcast: "broadcast".into(),
            snapshots: "snapshots".into(),
            allow_paths: vec![],
            include_paths: vec![],
            force: false,
<<<<<<< HEAD
            evm_version: EvmVersion::default(),
=======
            evm_version: EvmVersion::Cancun,
>>>>>>> fef20981
            gas_reports: vec!["*".to_string()],
            gas_reports_ignore: vec![],
            gas_reports_include_tests: false,
            solc: None,
            vyper: Default::default(),
            auto_detect_solc: true,
            offline: false,
            optimizer: true,
            optimizer_runs: 200,
            optimizer_details: None,
            model_checker: None,
            extra_output: Default::default(),
            extra_output_files: Default::default(),
            names: false,
            sizes: false,
            test_pattern: None,
            test_pattern_inverse: None,
            contract_pattern: None,
            contract_pattern_inverse: None,
            path_pattern: None,
            path_pattern_inverse: None,
            coverage_pattern_inverse: None,
            test_failures_file: "cache/test-failures".into(),
            threads: None,
            show_progress: false,
            fuzz: FuzzConfig::new("cache/fuzz".into()),
            invariant: InvariantConfig::new("cache/invariant".into()),
            always_use_create_2_factory: false,
            ffi: false,
            prompt_timeout: 120,
            sender: Self::DEFAULT_SENDER,
            tx_origin: Self::DEFAULT_SENDER,
            initial_balance: U256::from((1u128 << 96) - 1),
            block_number: 1,
            fork_block_number: None,
            chain: None,
            gas_limit: (1u64 << 30).into(), // ~1B
            code_size_limit: None,
            gas_price: None,
            block_base_fee_per_gas: 0,
            block_coinbase: Address::ZERO,
            block_timestamp: 1,
            block_difficulty: 0,
            block_prevrandao: Default::default(),
            block_gas_limit: None,
            disable_block_gas_limit: false,
            memory_limit: 1 << 27, // 2**27 = 128MiB = 134_217_728 bytes
            eth_rpc_url: None,
            eth_rpc_jwt: None,
            eth_rpc_timeout: None,
            etherscan_api_key: None,
            verbosity: 0,
            remappings: vec![],
            auto_detect_remappings: true,
            libraries: vec![],
            ignored_error_codes: vec![
                SolidityErrorCode::SpdxLicenseNotProvided,
                SolidityErrorCode::ContractExceeds24576Bytes,
                SolidityErrorCode::ContractInitCodeSizeExceeds49152Bytes,
                SolidityErrorCode::TransientStorageUsed,
            ],
            ignored_file_paths: vec![],
            deny_warnings: false,
            via_ir: false,
            ast: false,
            rpc_storage_caching: Default::default(),
            rpc_endpoints: Default::default(),
            etherscan: Default::default(),
            no_storage_caching: false,
            no_rpc_rate_limit: false,
            use_literal_content: false,
            bytecode_hash: BytecodeHash::Ipfs,
            cbor_metadata: true,
            revert_strings: None,
            sparse_mode: false,
            build_info: false,
            build_info_path: None,
            fmt: Default::default(),
            doc: Default::default(),
            bind_json: Default::default(),
            labels: Default::default(),
            unchecked_cheatcode_artifacts: false,
            create2_library_salt: Self::DEFAULT_CREATE2_LIBRARY_SALT,
            skip: vec![],
            dependencies: Default::default(),
            soldeer: Default::default(),
            assertions_revert: true,
            legacy_assertions: false,
            warnings: vec![],
            extra_args: vec![],
            eof_version: None,
            alphanet: false,
            transaction_timeout: 120,
            additional_compiler_profiles: Default::default(),
            compilation_restrictions: Default::default(),
            eof: false,
            _non_exhaustive: (),
            zksync: Default::default(),
        }
    }
}

/// Wrapper for the config's `gas_limit` value necessary because toml-rs can't handle larger number because integers are stored signed: <https://github.com/alexcrichton/toml-rs/issues/256>
///
/// Due to this limitation this type will be serialized/deserialized as String if it's larger than
/// `i64`
#[derive(Clone, Copy, Debug, PartialEq, Eq, Deserialize)]
pub struct GasLimit(#[serde(deserialize_with = "crate::deserialize_u64_or_max")] pub u64);

impl From<u64> for GasLimit {
    fn from(gas: u64) -> Self {
        Self(gas)
    }
}

impl From<GasLimit> for u64 {
    fn from(gas: GasLimit) -> Self {
        gas.0
    }
}

impl Serialize for GasLimit {
    fn serialize<S>(&self, serializer: S) -> Result<S::Ok, S::Error>
    where
        S: Serializer,
    {
        if self.0 == u64::MAX {
            serializer.serialize_str("max")
        } else if self.0 > i64::MAX as u64 {
            serializer.serialize_str(&self.0.to_string())
        } else {
            serializer.serialize_u64(self.0)
        }
    }
}

/// Variants for selecting the [`Solc`] instance
#[derive(Clone, Debug, PartialEq, Eq, Serialize, Deserialize)]
#[serde(untagged)]
pub enum SolcReq {
    /// Requires a specific solc version, that's either already installed (via `svm`) or will be
    /// auto installed (via `svm`)
    Version(Version),
    /// Path to an existing local solc installation
    Local(PathBuf),
}

impl SolcReq {
    /// Tries to get the solc version from the `SolcReq`
    ///
    /// If the `SolcReq` is a `Version` it will return the version, if it's a path to a binary it
    /// will try to get the version from the binary.
    fn try_version(&self) -> Result<Version, SolcError> {
        match self {
            Self::Version(version) => Ok(version.clone()),
            Self::Local(path) => Solc::new(path).map(|solc| solc.version),
        }
    }
}

impl<T: AsRef<str>> From<T> for SolcReq {
    fn from(s: T) -> Self {
        let s = s.as_ref();
        if let Ok(v) = Version::from_str(s) {
            Self::Version(v)
        } else {
            Self::Local(s.into())
        }
    }
}

/// A convenience provider to retrieve a toml file.
/// This will return an error if the env var is set but the file does not exist
struct TomlFileProvider {
    pub env_var: Option<&'static str>,
    pub default: PathBuf,
    pub cache: Option<Result<Map<Profile, Dict>, Error>>,
}

impl TomlFileProvider {
    fn new(env_var: Option<&'static str>, default: impl Into<PathBuf>) -> Self {
        Self { env_var, default: default.into(), cache: None }
    }

    fn env_val(&self) -> Option<String> {
        self.env_var.and_then(Env::var)
    }

    fn file(&self) -> PathBuf {
        self.env_val().map(PathBuf::from).unwrap_or_else(|| self.default.clone())
    }

    fn is_missing(&self) -> bool {
        if let Some(file) = self.env_val() {
            let path = Path::new(&file);
            if !path.exists() {
                return true;
            }
        }
        false
    }

    pub fn cached(mut self) -> Self {
        self.cache = Some(self.read());
        self
    }

    fn read(&self) -> Result<Map<Profile, Dict>, Error> {
        use serde::de::Error as _;
        if let Some(file) = self.env_val() {
            let path = Path::new(&file);
            if !path.exists() {
                return Err(Error::custom(format!(
                    "Config file `{}` set in env var `{}` does not exist",
                    file,
                    self.env_var.unwrap()
                )));
            }
            Toml::file(file)
        } else {
            Toml::file(&self.default)
        }
        .nested()
        .data()
    }
}

impl Provider for TomlFileProvider {
    fn metadata(&self) -> Metadata {
        if self.is_missing() {
            Metadata::named("TOML file provider")
        } else {
            Toml::file(self.file()).nested().metadata()
        }
    }

    fn data(&self) -> Result<Map<Profile, Dict>, Error> {
        if let Some(cache) = self.cache.as_ref() {
            cache.clone()
        } else {
            self.read()
        }
    }
}

/// A Provider that ensures all keys are snake case if they're not standalone sections, See
/// `Config::STANDALONE_SECTIONS`
struct ForcedSnakeCaseData<P>(P);

impl<P: Provider> Provider for ForcedSnakeCaseData<P> {
    fn metadata(&self) -> Metadata {
        self.0.metadata()
    }

    fn data(&self) -> Result<Map<Profile, Dict>, Error> {
        let mut map = Map::new();
        for (profile, dict) in self.0.data()? {
            if Config::STANDALONE_SECTIONS.contains(&profile.as_ref()) {
                // don't force snake case for keys in standalone sections
                map.insert(profile, dict);
                continue;
            }
            map.insert(profile, dict.into_iter().map(|(k, v)| (k.to_snake_case(), v)).collect());
        }
        Ok(map)
    }
}

/// A Provider that handles breaking changes in toml files
struct BackwardsCompatTomlProvider<P>(P);

impl<P: Provider> Provider for BackwardsCompatTomlProvider<P> {
    fn metadata(&self) -> Metadata {
        self.0.metadata()
    }

    fn data(&self) -> Result<Map<Profile, Dict>, Error> {
        let mut map = Map::new();
        let solc_env = std::env::var("FOUNDRY_SOLC_VERSION")
            .or_else(|_| std::env::var("DAPP_SOLC_VERSION"))
            .map(Value::from)
            .ok();
        for (profile, mut dict) in self.0.data()? {
            if let Some(v) = solc_env.clone() {
                // ENV var takes precedence over config file
                dict.insert("solc".to_string(), v);
            } else if let Some(v) = dict.remove("solc_version") {
                // only insert older variant if not already included
                if !dict.contains_key("solc") {
                    dict.insert("solc".to_string(), v);
                }
            }

            if let Some(v) = dict.remove("odyssey") {
                dict.insert("alphanet".to_string(), v);
            }
            map.insert(profile, dict);
        }
        Ok(map)
    }
}

/// A provider that sets the `src` and `output` path depending on their existence.
struct DappHardhatDirProvider<'a>(&'a Path);

impl Provider for DappHardhatDirProvider<'_> {
    fn metadata(&self) -> Metadata {
        Metadata::named("Dapp Hardhat dir compat")
    }

    fn data(&self) -> Result<Map<Profile, Dict>, Error> {
        let mut dict = Dict::new();
        dict.insert(
            "src".to_string(),
            ProjectPathsConfig::find_source_dir(self.0)
                .file_name()
                .unwrap()
                .to_string_lossy()
                .to_string()
                .into(),
        );
        dict.insert(
            "out".to_string(),
            ProjectPathsConfig::find_artifacts_dir(self.0)
                .file_name()
                .unwrap()
                .to_string_lossy()
                .to_string()
                .into(),
        );

        // detect libs folders:
        //   if `lib` _and_ `node_modules` exists: include both
        //   if only `node_modules` exists: include `node_modules`
        //   include `lib` otherwise
        let mut libs = vec![];
        let node_modules = self.0.join("node_modules");
        let lib = self.0.join("lib");
        if node_modules.exists() {
            if lib.exists() {
                libs.push(lib.file_name().unwrap().to_string_lossy().to_string());
            }
            libs.push(node_modules.file_name().unwrap().to_string_lossy().to_string());
        } else {
            libs.push(lib.file_name().unwrap().to_string_lossy().to_string());
        }

        dict.insert("libs".to_string(), libs.into());

        Ok(Map::from([(Config::selected_profile(), dict)]))
    }
}

/// A provider that checks for DAPP_ env vars that are named differently than FOUNDRY_
struct DappEnvCompatProvider;

impl Provider for DappEnvCompatProvider {
    fn metadata(&self) -> Metadata {
        Metadata::named("Dapp env compat")
    }

    fn data(&self) -> Result<Map<Profile, Dict>, Error> {
        use serde::de::Error as _;
        use std::env;

        let mut dict = Dict::new();
        if let Ok(val) = env::var("DAPP_TEST_NUMBER") {
            dict.insert(
                "block_number".to_string(),
                val.parse::<u64>().map_err(figment::Error::custom)?.into(),
            );
        }
        if let Ok(val) = env::var("DAPP_TEST_ADDRESS") {
            dict.insert("sender".to_string(), val.into());
        }
        if let Ok(val) = env::var("DAPP_FORK_BLOCK") {
            dict.insert(
                "fork_block_number".to_string(),
                val.parse::<u64>().map_err(figment::Error::custom)?.into(),
            );
        } else if let Ok(val) = env::var("DAPP_TEST_NUMBER") {
            dict.insert(
                "fork_block_number".to_string(),
                val.parse::<u64>().map_err(figment::Error::custom)?.into(),
            );
        }
        if let Ok(val) = env::var("DAPP_TEST_TIMESTAMP") {
            dict.insert(
                "block_timestamp".to_string(),
                val.parse::<u64>().map_err(figment::Error::custom)?.into(),
            );
        }
        if let Ok(val) = env::var("DAPP_BUILD_OPTIMIZE_RUNS") {
            dict.insert(
                "optimizer_runs".to_string(),
                val.parse::<u64>().map_err(figment::Error::custom)?.into(),
            );
        }
        if let Ok(val) = env::var("DAPP_BUILD_OPTIMIZE") {
            // Activate Solidity optimizer (0 or 1)
            let val = val.parse::<u8>().map_err(figment::Error::custom)?;
            if val > 1 {
                return Err(
                    format!("Invalid $DAPP_BUILD_OPTIMIZE value `{val}`, expected 0 or 1").into()
                );
            }
            dict.insert("optimizer".to_string(), (val == 1).into());
        }

        // libraries in env vars either as `[..]` or single string separated by comma
        if let Ok(val) = env::var("DAPP_LIBRARIES").or_else(|_| env::var("FOUNDRY_LIBRARIES")) {
            dict.insert("libraries".to_string(), utils::to_array_value(&val)?);
        }

        let mut fuzz_dict = Dict::new();
        if let Ok(val) = env::var("DAPP_TEST_FUZZ_RUNS") {
            fuzz_dict.insert(
                "runs".to_string(),
                val.parse::<u32>().map_err(figment::Error::custom)?.into(),
            );
        }
        dict.insert("fuzz".to_string(), fuzz_dict.into());

        let mut invariant_dict = Dict::new();
        if let Ok(val) = env::var("DAPP_TEST_DEPTH") {
            invariant_dict.insert(
                "depth".to_string(),
                val.parse::<u32>().map_err(figment::Error::custom)?.into(),
            );
        }
        dict.insert("invariant".to_string(), invariant_dict.into());

        Ok(Map::from([(Config::selected_profile(), dict)]))
    }
}

/// Renames a profile from `from` to `to`.
///
/// For example given:
///
/// ```toml
/// [from]
/// key = "value"
/// ```
///
/// RenameProfileProvider will output
///
/// ```toml
/// [to]
/// key = "value"
/// ```
struct RenameProfileProvider<P> {
    provider: P,
    from: Profile,
    to: Profile,
}

impl<P> RenameProfileProvider<P> {
    pub fn new(provider: P, from: impl Into<Profile>, to: impl Into<Profile>) -> Self {
        Self { provider, from: from.into(), to: to.into() }
    }
}

impl<P: Provider> Provider for RenameProfileProvider<P> {
    fn metadata(&self) -> Metadata {
        self.provider.metadata()
    }
    fn data(&self) -> Result<Map<Profile, Dict>, Error> {
        let mut data = self.provider.data()?;
        if let Some(data) = data.remove(&self.from) {
            return Ok(Map::from([(self.to.clone(), data)]));
        }
        Ok(Default::default())
    }
    fn profile(&self) -> Option<Profile> {
        Some(self.to.clone())
    }
}

/// Unwraps a profile reducing the key depth
///
/// For example given:
///
/// ```toml
/// [wrapping_key.profile]
/// key = "value"
/// ```
///
/// UnwrapProfileProvider will output:
///
/// ```toml
/// [profile]
/// key = "value"
/// ```
struct UnwrapProfileProvider<P> {
    provider: P,
    wrapping_key: Profile,
    profile: Profile,
}

impl<P> UnwrapProfileProvider<P> {
    pub fn new(provider: P, wrapping_key: impl Into<Profile>, profile: impl Into<Profile>) -> Self {
        Self { provider, wrapping_key: wrapping_key.into(), profile: profile.into() }
    }
}

impl<P: Provider> Provider for UnwrapProfileProvider<P> {
    fn metadata(&self) -> Metadata {
        self.provider.metadata()
    }
    fn data(&self) -> Result<Map<Profile, Dict>, Error> {
        self.provider.data().and_then(|mut data| {
            if let Some(profiles) = data.remove(&self.wrapping_key) {
                for (profile_str, profile_val) in profiles {
                    let profile = Profile::new(&profile_str);
                    if profile != self.profile {
                        continue;
                    }
                    match profile_val {
                        Value::Dict(_, dict) => return Ok(profile.collect(dict)),
                        bad_val => {
                            let mut err = Error::from(figment::error::Kind::InvalidType(
                                bad_val.to_actual(),
                                "dict".into(),
                            ));
                            err.metadata = Some(self.provider.metadata());
                            err.profile = Some(self.profile.clone());
                            return Err(err);
                        }
                    }
                }
            }
            Ok(Default::default())
        })
    }
    fn profile(&self) -> Option<Profile> {
        Some(self.profile.clone())
    }
}

/// Wraps a profile in another profile
///
/// For example given:
///
/// ```toml
/// [profile]
/// key = "value"
/// ```
///
/// WrapProfileProvider will output:
///
/// ```toml
/// [wrapping_key.profile]
/// key = "value"
/// ```
struct WrapProfileProvider<P> {
    provider: P,
    wrapping_key: Profile,
    profile: Profile,
}

impl<P> WrapProfileProvider<P> {
    pub fn new(provider: P, wrapping_key: impl Into<Profile>, profile: impl Into<Profile>) -> Self {
        Self { provider, wrapping_key: wrapping_key.into(), profile: profile.into() }
    }
}

impl<P: Provider> Provider for WrapProfileProvider<P> {
    fn metadata(&self) -> Metadata {
        self.provider.metadata()
    }
    fn data(&self) -> Result<Map<Profile, Dict>, Error> {
        if let Some(inner) = self.provider.data()?.remove(&self.profile) {
            let value = Value::from(inner);
            let dict = [(self.profile.to_string().to_snake_case(), value)].into_iter().collect();
            Ok(self.wrapping_key.collect(dict))
        } else {
            Ok(Default::default())
        }
    }
    fn profile(&self) -> Option<Profile> {
        Some(self.profile.clone())
    }
}

/// Extracts the profile from the `profile` key and using the original key as backup, merging
/// values where necessary
///
/// For example given:
///
/// ```toml
/// [profile.cool]
/// key = "value"
///
/// [cool]
/// key2 = "value2"
/// ```
///
/// OptionalStrictProfileProvider will output:
///
/// ```toml
/// [cool]
/// key = "value"
/// key2 = "value2"
/// ```
///
/// And emit a deprecation warning
struct OptionalStrictProfileProvider<P> {
    provider: P,
    profiles: Vec<Profile>,
}

impl<P> OptionalStrictProfileProvider<P> {
    pub const PROFILE_PROFILE: Profile = Profile::const_new("profile");

    pub fn new(provider: P, profiles: impl IntoIterator<Item = impl Into<Profile>>) -> Self {
        Self { provider, profiles: profiles.into_iter().map(|profile| profile.into()).collect() }
    }
}

impl<P: Provider> Provider for OptionalStrictProfileProvider<P> {
    fn metadata(&self) -> Metadata {
        self.provider.metadata()
    }
    fn data(&self) -> Result<Map<Profile, Dict>, Error> {
        let mut figment = Figment::from(&self.provider);
        for profile in &self.profiles {
            figment = figment.merge(UnwrapProfileProvider::new(
                &self.provider,
                Self::PROFILE_PROFILE,
                profile.clone(),
            ));
        }
        figment.data().map_err(|err| {
            // figment does tag metadata and tries to map metadata to an error, since we use a new
            // figment in this provider this new figment does not know about the metadata of the
            // provider and can't map the metadata to the error. Therefore we return the root error
            // if this error originated in the provider's data.
            if let Err(root_err) = self.provider.data() {
                return root_err;
            }
            err
        })
    }
    fn profile(&self) -> Option<Profile> {
        self.profiles.last().cloned()
    }
}

trait ProviderExt: Provider {
    fn rename(
        &self,
        from: impl Into<Profile>,
        to: impl Into<Profile>,
    ) -> RenameProfileProvider<&Self> {
        RenameProfileProvider::new(self, from, to)
    }

    fn wrap(
        &self,
        wrapping_key: impl Into<Profile>,
        profile: impl Into<Profile>,
    ) -> WrapProfileProvider<&Self> {
        WrapProfileProvider::new(self, wrapping_key, profile)
    }

    fn strict_select(
        &self,
        profiles: impl IntoIterator<Item = impl Into<Profile>>,
    ) -> OptionalStrictProfileProvider<&Self> {
        OptionalStrictProfileProvider::new(self, profiles)
    }

    fn fallback(
        &self,
        profile: impl Into<Profile>,
        fallback: impl Into<Profile>,
    ) -> FallbackProfileProvider<&Self> {
        FallbackProfileProvider::new(self, profile, fallback)
    }
}
impl<P: Provider> ProviderExt for P {}

/// A subset of the foundry `Config`
/// used to initialize a `foundry.toml` file
///
/// # Example
///
/// ```rust
/// use foundry_config::{BasicConfig, Config};
/// use serde::Deserialize;
///
/// let my_config = Config::figment().extract::<BasicConfig>();
/// ```
#[derive(Clone, Debug, PartialEq, Eq, Serialize, Deserialize)]
pub struct BasicConfig {
    /// the profile tag: `[profile.default]`
    #[serde(skip)]
    pub profile: Profile,
    /// path of the source contracts dir, like `src` or `contracts`
    pub src: PathBuf,
    /// path to where artifacts shut be written to
    pub out: PathBuf,
    /// all library folders to include, `lib`, `node_modules`
    pub libs: Vec<PathBuf>,
    /// `Remappings` to use for this repo
    #[serde(default, skip_serializing_if = "Vec::is_empty")]
    pub remappings: Vec<RelativeRemapping>,
}

impl BasicConfig {
    /// Serialize the config as a String of TOML.
    ///
    /// This serializes to a table with the name of the profile
    pub fn to_string_pretty(&self) -> Result<String, toml::ser::Error> {
        let s = toml::to_string_pretty(self)?;
        Ok(format!(
            "\
[profile.{}]
{s}
# See more config options https://github.com/foundry-rs/foundry/blob/master/crates/config/README.md#all-options\n",
            self.profile
        ))
    }
}

pub(crate) mod from_str_lowercase {
    use serde::{Deserialize, Deserializer, Serializer};
    use std::str::FromStr;

    pub fn serialize<T, S>(value: &T, serializer: S) -> Result<S::Ok, S::Error>
    where
        T: std::fmt::Display,
        S: Serializer,
    {
        serializer.collect_str(&value.to_string().to_lowercase())
    }

    pub fn deserialize<'de, T, D>(deserializer: D) -> Result<T, D::Error>
    where
        D: Deserializer<'de>,
        T: FromStr,
        T::Err: std::fmt::Display,
    {
        String::deserialize(deserializer)?.to_lowercase().parse().map_err(serde::de::Error::custom)
    }
}

fn canonic(path: impl Into<PathBuf>) -> PathBuf {
    let path = path.into();
    foundry_compilers::utils::canonicalize(&path).unwrap_or(path)
}

#[cfg(test)]
mod tests {
    use super::*;
    use crate::{
        cache::{CachedChains, CachedEndpoints},
        endpoints::{RpcEndpointConfig, RpcEndpointType},
        etherscan::ResolvedEtherscanConfigs,
    };
    use endpoints::RpcAuth;
    use figment::error::Kind::InvalidType;
    use foundry_compilers::artifacts::{
        vyper::VyperOptimizationMode, ModelCheckerEngine, YulDetails,
    };
    use similar_asserts::assert_eq;
    use soldeer::RemappingsLocation;
    use std::{collections::BTreeMap, fs::File, io::Write};
    use tempfile::tempdir;
    use NamedChain::Moonbeam;

    // Helper function to clear `__warnings` in config, since it will be populated during loading
    // from file, causing testing problem when comparing to those created from `default()`, etc.
    fn clear_warning(config: &mut Config) {
        config.warnings = vec![];
    }

    #[test]
    fn default_sender() {
        assert_eq!(
            Config::DEFAULT_SENDER,
            Address::from_str("0x1804c8AB1F12E6bbf3894d4083f33e07309d1f38").unwrap()
        );
    }

    #[test]
    fn test_caching() {
        let mut config = Config::default();
        let chain_id = NamedChain::Mainnet;
        let url = "https://eth-mainnet.alchemyapi";
        assert!(config.enable_caching(url, chain_id));

        config.no_storage_caching = true;
        assert!(!config.enable_caching(url, chain_id));

        config.no_storage_caching = false;
        assert!(!config.enable_caching(url, NamedChain::Dev));
    }

    #[test]
    fn test_install_dir() {
        figment::Jail::expect_with(|jail| {
            let config = Config::load();
            assert_eq!(config.install_lib_dir(), PathBuf::from("lib"));
            jail.create_file(
                "foundry.toml",
                r"
                [profile.default]
                libs = ['node_modules', 'lib']
            ",
            )?;
            let config = Config::load();
            assert_eq!(config.install_lib_dir(), PathBuf::from("lib"));

            jail.create_file(
                "foundry.toml",
                r"
                [profile.default]
                libs = ['custom', 'node_modules', 'lib']
            ",
            )?;
            let config = Config::load();
            assert_eq!(config.install_lib_dir(), PathBuf::from("custom"));

            Ok(())
        });
    }

    #[test]
    fn test_figment_is_default() {
        figment::Jail::expect_with(|_| {
            let mut default: Config = Config::figment().extract().unwrap();
            default.profile = Config::default().profile;
            assert_eq!(default, Config::default());
            Ok(())
        });
    }

    #[test]
    fn test_default_round_trip() {
        figment::Jail::expect_with(|_| {
            let original = Config::figment();
            let roundtrip = Figment::from(Config::from_provider(&original));
            for figment in &[original, roundtrip] {
                let config = Config::from_provider(figment);
                assert_eq!(config, Config::default());
            }
            Ok(())
        });
    }

    #[test]
    fn ffi_env_disallowed() {
        figment::Jail::expect_with(|jail| {
            jail.set_env("FOUNDRY_FFI", "true");
            jail.set_env("FFI", "true");
            jail.set_env("DAPP_FFI", "true");
            let config = Config::load();
            assert!(!config.ffi);

            Ok(())
        });
    }

    #[test]
    fn test_profile_env() {
        figment::Jail::expect_with(|jail| {
            jail.set_env("FOUNDRY_PROFILE", "default");
            let figment = Config::figment();
            assert_eq!(figment.profile(), "default");

            jail.set_env("FOUNDRY_PROFILE", "hardhat");
            let figment: Figment = Config::hardhat().into();
            assert_eq!(figment.profile(), "hardhat");

            jail.create_file(
                "foundry.toml",
                r"
                [profile.default]
                libs = ['lib']
                [profile.local]
                libs = ['modules']
            ",
            )?;
            jail.set_env("FOUNDRY_PROFILE", "local");
            let config = Config::load();
            assert_eq!(config.libs, vec![PathBuf::from("modules")]);

            Ok(())
        });
    }

    #[test]
    fn test_default_test_path() {
        figment::Jail::expect_with(|_| {
            let config = Config::default();
            let paths_config = config.project_paths::<Solc>();
            assert_eq!(paths_config.tests, PathBuf::from(r"test"));
            Ok(())
        });
    }

    #[test]
    fn test_default_libs() {
        figment::Jail::expect_with(|jail| {
            let config = Config::load();
            assert_eq!(config.libs, vec![PathBuf::from("lib")]);

            fs::create_dir_all(jail.directory().join("node_modules")).unwrap();
            let config = Config::load();
            assert_eq!(config.libs, vec![PathBuf::from("node_modules")]);

            fs::create_dir_all(jail.directory().join("lib")).unwrap();
            let config = Config::load();
            assert_eq!(config.libs, vec![PathBuf::from("lib"), PathBuf::from("node_modules")]);

            Ok(())
        });
    }

    #[test]
    fn test_inheritance_from_default_test_path() {
        figment::Jail::expect_with(|jail| {
            jail.create_file(
                "foundry.toml",
                r#"
                [profile.default]
                test = "defaulttest"
                src  = "defaultsrc"
                libs = ['lib', 'node_modules']

                [profile.custom]
                src = "customsrc"
            "#,
            )?;

            let config = Config::load();
            assert_eq!(config.src, PathBuf::from("defaultsrc"));
            assert_eq!(config.libs, vec![PathBuf::from("lib"), PathBuf::from("node_modules")]);

            jail.set_env("FOUNDRY_PROFILE", "custom");
            let config = Config::load();

            assert_eq!(config.src, PathBuf::from("customsrc"));
            assert_eq!(config.test, PathBuf::from("defaulttest"));
            assert_eq!(config.libs, vec![PathBuf::from("lib"), PathBuf::from("node_modules")]);

            Ok(())
        });
    }

    #[test]
    fn test_custom_test_path() {
        figment::Jail::expect_with(|jail| {
            jail.create_file(
                "foundry.toml",
                r#"
                [profile.default]
                test = "mytest"
            "#,
            )?;

            let config = Config::load();
            let paths_config = config.project_paths::<Solc>();
            assert_eq!(paths_config.tests, PathBuf::from(r"mytest"));
            Ok(())
        });
    }

    #[test]
    fn test_remappings() {
        figment::Jail::expect_with(|jail| {
            jail.create_file(
                "foundry.toml",
                r#"
                [profile.default]
                src = "some-source"
                out = "some-out"
                cache = true
            "#,
            )?;
            let config = Config::load();
            assert!(config.remappings.is_empty());

            jail.create_file(
                "remappings.txt",
                r"
                file-ds-test/=lib/ds-test/
                file-other/=lib/other/
            ",
            )?;

            let config = Config::load();
            assert_eq!(
                config.remappings,
                vec![
                    Remapping::from_str("file-ds-test/=lib/ds-test/").unwrap().into(),
                    Remapping::from_str("file-other/=lib/other/").unwrap().into(),
                ],
            );

            jail.set_env("DAPP_REMAPPINGS", "ds-test=lib/ds-test/\nother/=lib/other/");
            let config = Config::load();

            assert_eq!(
                config.remappings,
                vec![
                    // From environment (should have precedence over remapping.txt)
                    Remapping::from_str("ds-test=lib/ds-test/").unwrap().into(),
                    Remapping::from_str("other/=lib/other/").unwrap().into(),
                    // From remapping.txt (should have less precedence than remapping.txt)
                    Remapping::from_str("file-ds-test/=lib/ds-test/").unwrap().into(),
                    Remapping::from_str("file-other/=lib/other/").unwrap().into(),
                ],
            );

            Ok(())
        });
    }

    #[test]
    fn test_remappings_override() {
        figment::Jail::expect_with(|jail| {
            jail.create_file(
                "foundry.toml",
                r#"
                [profile.default]
                src = "some-source"
                out = "some-out"
                cache = true
            "#,
            )?;
            let config = Config::load();
            assert!(config.remappings.is_empty());

            jail.create_file(
                "remappings.txt",
                r"
                ds-test/=lib/ds-test/
                other/=lib/other/
            ",
            )?;

            let config = Config::load();
            assert_eq!(
                config.remappings,
                vec![
                    Remapping::from_str("ds-test/=lib/ds-test/").unwrap().into(),
                    Remapping::from_str("other/=lib/other/").unwrap().into(),
                ],
            );

            jail.set_env("DAPP_REMAPPINGS", "ds-test/=lib/ds-test/src/\nenv-lib/=lib/env-lib/");
            let config = Config::load();

            // Remappings should now be:
            // - ds-test from environment (lib/ds-test/src/)
            // - other from remappings.txt (lib/other/)
            // - env-lib from environment (lib/env-lib/)
            assert_eq!(
                config.remappings,
                vec![
                    Remapping::from_str("ds-test/=lib/ds-test/src/").unwrap().into(),
                    Remapping::from_str("env-lib/=lib/env-lib/").unwrap().into(),
                    Remapping::from_str("other/=lib/other/").unwrap().into(),
                ],
            );

            // contains additional remapping to the source dir
            assert_eq!(
                config.get_all_remappings().collect::<Vec<_>>(),
                vec![
                    Remapping::from_str("ds-test/=lib/ds-test/src/").unwrap(),
                    Remapping::from_str("env-lib/=lib/env-lib/").unwrap(),
                    Remapping::from_str("other/=lib/other/").unwrap(),
                ],
            );

            Ok(())
        });
    }

    #[test]
    fn test_can_update_libs() {
        figment::Jail::expect_with(|jail| {
            jail.create_file(
                "foundry.toml",
                r#"
                [profile.default]
                libs = ["node_modules"]
            "#,
            )?;

            let mut config = Config::load();
            config.libs.push("libs".into());
            config.update_libs().unwrap();

            let config = Config::load();
            assert_eq!(config.libs, vec![PathBuf::from("node_modules"), PathBuf::from("libs"),]);
            Ok(())
        });
    }

    #[test]
    fn test_large_gas_limit() {
        figment::Jail::expect_with(|jail| {
            let gas = u64::MAX;
            jail.create_file(
                "foundry.toml",
                &format!(
                    r#"
                [profile.default]
                gas_limit = "{gas}"
            "#
                ),
            )?;

            let config = Config::load();
            assert_eq!(config, Config { gas_limit: gas.into(), ..Config::default() });

            Ok(())
        });
    }

    #[test]
    #[should_panic]
    fn test_toml_file_parse_failure() {
        figment::Jail::expect_with(|jail| {
            jail.create_file(
                "foundry.toml",
                r#"
                [profile.default]
                eth_rpc_url = "https://example.com/
            "#,
            )?;

            let _config = Config::load();

            Ok(())
        });
    }

    #[test]
    #[should_panic]
    fn test_toml_file_non_existing_config_var_failure() {
        figment::Jail::expect_with(|jail| {
            jail.set_env("FOUNDRY_CONFIG", "this config does not exist");

            let _config = Config::load();

            Ok(())
        });
    }

    #[test]
    fn test_resolve_etherscan_with_chain() {
        figment::Jail::expect_with(|jail| {
            let env_key = "__BSC_ETHERSCAN_API_KEY";
            let env_value = "env value";
            jail.create_file(
                "foundry.toml",
                r#"
                [profile.default]

                [etherscan]
                bsc = { key = "${__BSC_ETHERSCAN_API_KEY}", url = "https://api.bscscan.com/api" }
            "#,
            )?;

            let config = Config::load();
            assert!(config
                .get_etherscan_config_with_chain(Some(NamedChain::BinanceSmartChain.into()))
                .is_err());

            std::env::set_var(env_key, env_value);

            assert_eq!(
                config
                    .get_etherscan_config_with_chain(Some(NamedChain::BinanceSmartChain.into()))
                    .unwrap()
                    .unwrap()
                    .key,
                env_value
            );

            let mut with_key = config;
            with_key.etherscan_api_key = Some("via etherscan_api_key".to_string());

            assert_eq!(
                with_key
                    .get_etherscan_config_with_chain(Some(NamedChain::BinanceSmartChain.into()))
                    .unwrap()
                    .unwrap()
                    .key,
                "via etherscan_api_key"
            );

            std::env::remove_var(env_key);
            Ok(())
        });
    }

    #[test]
    fn test_resolve_etherscan() {
        figment::Jail::expect_with(|jail| {
            jail.create_file(
                "foundry.toml",
                r#"
                [profile.default]

                [etherscan]
                mainnet = { key = "FX42Z3BBJJEWXWGYV2X1CIPRSCN" }
                moonbeam = { key = "${_CONFIG_ETHERSCAN_MOONBEAM}" }
            "#,
            )?;

            let config = Config::load();

            assert!(config.etherscan.clone().resolved().has_unresolved());

            jail.set_env("_CONFIG_ETHERSCAN_MOONBEAM", "123456789");

            let configs = config.etherscan.resolved();
            assert!(!configs.has_unresolved());

            let mb_urls = Moonbeam.etherscan_urls().unwrap();
            let mainnet_urls = NamedChain::Mainnet.etherscan_urls().unwrap();
            assert_eq!(
                configs,
                ResolvedEtherscanConfigs::new([
                    (
                        "mainnet",
                        ResolvedEtherscanConfig {
                            api_url: mainnet_urls.0.to_string(),
                            chain: Some(NamedChain::Mainnet.into()),
                            browser_url: Some(mainnet_urls.1.to_string()),
                            key: "FX42Z3BBJJEWXWGYV2X1CIPRSCN".to_string(),
                        }
                    ),
                    (
                        "moonbeam",
                        ResolvedEtherscanConfig {
                            api_url: mb_urls.0.to_string(),
                            chain: Some(Moonbeam.into()),
                            browser_url: Some(mb_urls.1.to_string()),
                            key: "123456789".to_string(),
                        }
                    ),
                ])
            );

            Ok(())
        });
    }

    #[test]
    fn test_resolve_etherscan_chain_id() {
        figment::Jail::expect_with(|jail| {
            jail.create_file(
                "foundry.toml",
                r#"
                [profile.default]
                chain_id = "sepolia"

                [etherscan]
                sepolia = { key = "FX42Z3BBJJEWXWGYV2X1CIPRSCN" }
            "#,
            )?;

            let config = Config::load();
            let etherscan = config.get_etherscan_config().unwrap().unwrap();
            assert_eq!(etherscan.chain, Some(NamedChain::Sepolia.into()));
            assert_eq!(etherscan.key, "FX42Z3BBJJEWXWGYV2X1CIPRSCN");

            Ok(())
        });
    }

    #[test]
    fn test_resolve_rpc_url() {
        figment::Jail::expect_with(|jail| {
            jail.create_file(
                "foundry.toml",
                r#"
                [profile.default]
                [rpc_endpoints]
                optimism = "https://example.com/"
                mainnet = "${_CONFIG_MAINNET}"
            "#,
            )?;
            jail.set_env("_CONFIG_MAINNET", "https://eth-mainnet.alchemyapi.io/v2/123455");

            let mut config = Config::load();
            assert_eq!("http://localhost:8545", config.get_rpc_url_or_localhost_http().unwrap());

            config.eth_rpc_url = Some("mainnet".to_string());
            assert_eq!(
                "https://eth-mainnet.alchemyapi.io/v2/123455",
                config.get_rpc_url_or_localhost_http().unwrap()
            );

            config.eth_rpc_url = Some("optimism".to_string());
            assert_eq!("https://example.com/", config.get_rpc_url_or_localhost_http().unwrap());

            Ok(())
        })
    }

    #[test]
    fn test_resolve_rpc_url_if_etherscan_set() {
        figment::Jail::expect_with(|jail| {
            jail.create_file(
                "foundry.toml",
                r#"
                [profile.default]
                etherscan_api_key = "dummy"
                [rpc_endpoints]
                optimism = "https://example.com/"
            "#,
            )?;

            let config = Config::load();
            assert_eq!("http://localhost:8545", config.get_rpc_url_or_localhost_http().unwrap());

            Ok(())
        })
    }

    #[test]
    fn test_resolve_rpc_url_alias() {
        figment::Jail::expect_with(|jail| {
            jail.create_file(
                "foundry.toml",
                r#"
                [profile.default]
                [rpc_endpoints]
                polygonMumbai = "https://polygon-mumbai.g.alchemy.com/v2/${_RESOLVE_RPC_ALIAS}"
            "#,
            )?;
            let mut config = Config::load();
            config.eth_rpc_url = Some("polygonMumbai".to_string());
            assert!(config.get_rpc_url().unwrap().is_err());

            jail.set_env("_RESOLVE_RPC_ALIAS", "123455");

            let mut config = Config::load();
            config.eth_rpc_url = Some("polygonMumbai".to_string());
            assert_eq!(
                "https://polygon-mumbai.g.alchemy.com/v2/123455",
                config.get_rpc_url().unwrap().unwrap()
            );

            Ok(())
        })
    }

    #[test]
    fn test_resolve_rpc_aliases() {
        figment::Jail::expect_with(|jail| {
            jail.create_file(
                "foundry.toml",
                r#"
               [profile.default]
               [etherscan]
               arbitrum_alias = { key = "${TEST_RESOLVE_RPC_ALIAS_ARBISCAN}" }
               [rpc_endpoints]
               arbitrum_alias = "https://arb-mainnet.g.alchemy.com/v2/${TEST_RESOLVE_RPC_ALIAS_ARB_ONE}"
            "#,
            )?;

            jail.set_env("TEST_RESOLVE_RPC_ALIAS_ARB_ONE", "123455");
            jail.set_env("TEST_RESOLVE_RPC_ALIAS_ARBISCAN", "123455");

            let config = Config::load();

            let config = config.get_etherscan_config_with_chain(Some(NamedChain::Arbitrum.into()));
            assert!(config.is_err());
            assert_eq!(config.unwrap_err().to_string(), "At least one of `url` or `chain` must be present for Etherscan config with unknown alias `arbitrum_alias`");

            Ok(())
        });
    }

    #[test]
    fn test_resolve_rpc_config() {
        figment::Jail::expect_with(|jail| {
            jail.create_file(
                "foundry.toml",
                r#"
                [rpc_endpoints]
                optimism = "https://example.com/"
                mainnet = { endpoint = "${_CONFIG_MAINNET}", retries = 3, retry_backoff = 1000, compute_units_per_second = 1000 }
            "#,
            )?;
            jail.set_env("_CONFIG_MAINNET", "https://eth-mainnet.alchemyapi.io/v2/123455");

            let config = Config::load();
            assert_eq!(
                RpcEndpoints::new([
                    (
                        "optimism",
                        RpcEndpointType::String(RpcEndpoint::Url(
                            "https://example.com/".to_string()
                        ))
                    ),
                    (
                        "mainnet",
                        RpcEndpointType::Config(RpcEndpointConfig {
                            endpoint: RpcEndpoint::Env("${_CONFIG_MAINNET}".to_string()),
                            retries: Some(3),
                            retry_backoff: Some(1000),
                            compute_units_per_second: Some(1000),
                            auth: None,
                        })
                    ),
                ]),
                config.rpc_endpoints
            );

            let resolved = config.rpc_endpoints.resolved();
            assert_eq!(
                RpcEndpoints::new([
                    ("optimism", RpcEndpoint::Url("https://example.com/".to_string())),
                    (
                        "mainnet",
                        RpcEndpoint::Url("https://eth-mainnet.alchemyapi.io/v2/123455".to_string())
                    ),
                ])
                .resolved(),
                resolved
            );
            Ok(())
        })
    }

    #[test]
    fn test_resolve_auth() {
        figment::Jail::expect_with(|jail| {
            jail.create_file(
                "foundry.toml",
                r#"
                [profile.default]
                eth_rpc_url = "optimism"
                [rpc_endpoints]
                optimism = "https://example.com/"
                mainnet = { endpoint = "${_CONFIG_MAINNET}", retries = 3, retry_backoff = 1000, compute_units_per_second = 1000, auth = "Bearer ${_CONFIG_AUTH}" }
            "#,
            )?;

            let config = Config::load();

            jail.set_env("_CONFIG_AUTH", "123456");
            jail.set_env("_CONFIG_MAINNET", "https://eth-mainnet.alchemyapi.io/v2/123455");

            assert_eq!(
                RpcEndpoints::new([
                    (
                        "optimism",
                        RpcEndpointType::String(RpcEndpoint::Url(
                            "https://example.com/".to_string()
                        ))
                    ),
                    (
                        "mainnet",
                        RpcEndpointType::Config(RpcEndpointConfig {
                            endpoint: RpcEndpoint::Env("${_CONFIG_MAINNET}".to_string()),
                            retries: Some(3),
                            retry_backoff: Some(1000),
                            compute_units_per_second: Some(1000),
                            auth: Some(RpcAuth::Env("Bearer ${_CONFIG_AUTH}".to_string())),
                        })
                    ),
                ]),
                config.rpc_endpoints
            );
            let resolved = config.rpc_endpoints.resolved();
            assert_eq!(
                RpcEndpoints::new([
                    (
                        "optimism",
                        RpcEndpointType::String(RpcEndpoint::Url(
                            "https://example.com/".to_string()
                        ))
                    ),
                    (
                        "mainnet",
                        RpcEndpointType::Config(RpcEndpointConfig {
                            endpoint: RpcEndpoint::Url(
                                "https://eth-mainnet.alchemyapi.io/v2/123455".to_string()
                            ),
                            retries: Some(3),
                            retry_backoff: Some(1000),
                            compute_units_per_second: Some(1000),
                            auth: Some(RpcAuth::Raw("Bearer 123456".to_string())),
                        })
                    ),
                ])
                .resolved(),
                resolved
            );

            Ok(())
        });
    }

    #[test]
    fn test_resolve_endpoints() {
        figment::Jail::expect_with(|jail| {
            jail.create_file(
                "foundry.toml",
                r#"
                [profile.default]
                eth_rpc_url = "optimism"
                [rpc_endpoints]
                optimism = "https://example.com/"
                mainnet = "${_CONFIG_MAINNET}"
                mainnet_2 = "https://eth-mainnet.alchemyapi.io/v2/${_CONFIG_API_KEY1}"
                mainnet_3 = "https://eth-mainnet.alchemyapi.io/v2/${_CONFIG_API_KEY1}/${_CONFIG_API_KEY2}"
            "#,
            )?;

            let config = Config::load();

            assert_eq!(config.get_rpc_url().unwrap().unwrap(), "https://example.com/");

            assert!(config.rpc_endpoints.clone().resolved().has_unresolved());

            jail.set_env("_CONFIG_MAINNET", "https://eth-mainnet.alchemyapi.io/v2/123455");
            jail.set_env("_CONFIG_API_KEY1", "123456");
            jail.set_env("_CONFIG_API_KEY2", "98765");

            let endpoints = config.rpc_endpoints.resolved();

            assert!(!endpoints.has_unresolved());

            assert_eq!(
                endpoints,
                RpcEndpoints::new([
                    ("optimism", RpcEndpoint::Url("https://example.com/".to_string())),
                    (
                        "mainnet",
                        RpcEndpoint::Url("https://eth-mainnet.alchemyapi.io/v2/123455".to_string())
                    ),
                    (
                        "mainnet_2",
                        RpcEndpoint::Url("https://eth-mainnet.alchemyapi.io/v2/123456".to_string())
                    ),
                    (
                        "mainnet_3",
                        RpcEndpoint::Url(
                            "https://eth-mainnet.alchemyapi.io/v2/123456/98765".to_string()
                        )
                    ),
                ])
                .resolved()
            );

            Ok(())
        });
    }

    #[test]
    fn test_extract_etherscan_config() {
        figment::Jail::expect_with(|jail| {
            jail.create_file(
                "foundry.toml",
                r#"
                [profile.default]
                etherscan_api_key = "optimism"

                [etherscan]
                optimism = { key = "https://etherscan-optimism.com/" }
                mumbai = { key = "https://etherscan-mumbai.com/" }
            "#,
            )?;

            let mut config = Config::load();

            let optimism = config.get_etherscan_api_key(Some(NamedChain::Optimism.into()));
            assert_eq!(optimism, Some("https://etherscan-optimism.com/".to_string()));

            config.etherscan_api_key = Some("mumbai".to_string());

            let mumbai = config.get_etherscan_api_key(Some(NamedChain::PolygonMumbai.into()));
            assert_eq!(mumbai, Some("https://etherscan-mumbai.com/".to_string()));

            Ok(())
        });
    }

    #[test]
    fn test_extract_etherscan_config_by_chain() {
        figment::Jail::expect_with(|jail| {
            jail.create_file(
                "foundry.toml",
                r#"
                [profile.default]

                [etherscan]
                mumbai = { key = "https://etherscan-mumbai.com/", chain = 80001 }
            "#,
            )?;

            let config = Config::load();

            let mumbai = config
                .get_etherscan_config_with_chain(Some(NamedChain::PolygonMumbai.into()))
                .unwrap()
                .unwrap();
            assert_eq!(mumbai.key, "https://etherscan-mumbai.com/".to_string());

            Ok(())
        });
    }

    #[test]
    fn test_extract_etherscan_config_by_chain_with_url() {
        figment::Jail::expect_with(|jail| {
            jail.create_file(
                "foundry.toml",
                r#"
                [profile.default]

                [etherscan]
                mumbai = { key = "https://etherscan-mumbai.com/", chain = 80001 , url =  "https://verifier-url.com/"}
            "#,
            )?;

            let config = Config::load();

            let mumbai = config
                .get_etherscan_config_with_chain(Some(NamedChain::PolygonMumbai.into()))
                .unwrap()
                .unwrap();
            assert_eq!(mumbai.key, "https://etherscan-mumbai.com/".to_string());
            assert_eq!(mumbai.api_url, "https://verifier-url.com/".to_string());

            Ok(())
        });
    }

    #[test]
    fn test_extract_etherscan_config_by_chain_and_alias() {
        figment::Jail::expect_with(|jail| {
            jail.create_file(
                "foundry.toml",
                r#"
                [profile.default]
                eth_rpc_url = "mumbai"

                [etherscan]
                mumbai = { key = "https://etherscan-mumbai.com/" }

                [rpc_endpoints]
                mumbai = "https://polygon-mumbai.g.alchemy.com/v2/mumbai"
            "#,
            )?;

            let config = Config::load();

            let mumbai = config.get_etherscan_config_with_chain(None).unwrap().unwrap();
            assert_eq!(mumbai.key, "https://etherscan-mumbai.com/".to_string());

            let mumbai_rpc = config.get_rpc_url().unwrap().unwrap();
            assert_eq!(mumbai_rpc, "https://polygon-mumbai.g.alchemy.com/v2/mumbai");
            Ok(())
        });
    }

    #[test]
    fn test_toml_file() {
        figment::Jail::expect_with(|jail| {
            jail.create_file(
                "foundry.toml",
                r#"
                [profile.default]
                src = "some-source"
                out = "some-out"
                cache = true
                eth_rpc_url = "https://example.com/"
                verbosity = 3
                remappings = ["ds-test=lib/ds-test/"]
                via_ir = true
                rpc_storage_caching = { chains = [1, "optimism", 999999], endpoints = "all"}
                use_literal_content = false
                bytecode_hash = "ipfs"
                cbor_metadata = true
                revert_strings = "strip"
                allow_paths = ["allow", "paths"]
                build_info_path = "build-info"
                always_use_create_2_factory = true

                [rpc_endpoints]
                optimism = "https://example.com/"
                mainnet = "${RPC_MAINNET}"
                mainnet_2 = "https://eth-mainnet.alchemyapi.io/v2/${API_KEY}"
                mainnet_3 = "https://eth-mainnet.alchemyapi.io/v2/${API_KEY}/${ANOTHER_KEY}"
            "#,
            )?;

            let config = Config::load();
            assert_eq!(
                config,
                Config {
                    src: "some-source".into(),
                    out: "some-out".into(),
                    cache: true,
                    eth_rpc_url: Some("https://example.com/".to_string()),
                    remappings: vec![Remapping::from_str("ds-test=lib/ds-test/").unwrap().into()],
                    verbosity: 3,
                    via_ir: true,
                    rpc_storage_caching: StorageCachingConfig {
                        chains: CachedChains::Chains(vec![
                            Chain::mainnet(),
                            Chain::optimism_mainnet(),
                            Chain::from_id(999999)
                        ]),
                        endpoints: CachedEndpoints::All,
                    },
                    use_literal_content: false,
                    bytecode_hash: BytecodeHash::Ipfs,
                    cbor_metadata: true,
                    revert_strings: Some(RevertStrings::Strip),
                    allow_paths: vec![PathBuf::from("allow"), PathBuf::from("paths")],
                    rpc_endpoints: RpcEndpoints::new([
                        ("optimism", RpcEndpoint::Url("https://example.com/".to_string())),
                        ("mainnet", RpcEndpoint::Env("${RPC_MAINNET}".to_string())),
                        (
                            "mainnet_2",
                            RpcEndpoint::Env(
                                "https://eth-mainnet.alchemyapi.io/v2/${API_KEY}".to_string()
                            )
                        ),
                        (
                            "mainnet_3",
                            RpcEndpoint::Env(
                                "https://eth-mainnet.alchemyapi.io/v2/${API_KEY}/${ANOTHER_KEY}"
                                    .to_string()
                            )
                        ),
                    ]),
                    build_info_path: Some("build-info".into()),
                    always_use_create_2_factory: true,
                    ..Config::default()
                }
            );

            Ok(())
        });
    }

    #[test]
    fn test_load_remappings() {
        figment::Jail::expect_with(|jail| {
            jail.create_file(
                "foundry.toml",
                r"
                [profile.default]
                remappings = ['nested/=lib/nested/']
            ",
            )?;

            let config = Config::load_with_root(jail.directory());
            assert_eq!(
                config.remappings,
                vec![Remapping::from_str("nested/=lib/nested/").unwrap().into()]
            );

            Ok(())
        });
    }

    #[test]
    fn test_load_full_toml() {
        figment::Jail::expect_with(|jail| {
            jail.create_file(
                "foundry.toml",
                r#"
                [profile.default]
                auto_detect_solc = true
                block_base_fee_per_gas = 0
                block_coinbase = '0x0000000000000000000000000000000000000000'
                block_difficulty = 0
                block_prevrandao = '0x0000000000000000000000000000000000000000000000000000000000000000'
                block_number = 1
                block_timestamp = 1
                use_literal_content = false
                bytecode_hash = 'ipfs'
                cbor_metadata = true
                cache = true
                cache_path = 'cache'
                evm_version = 'london'
                extra_output = []
                extra_output_files = []
                always_use_create_2_factory = false
                ffi = false
                force = false
                gas_limit = 9223372036854775807
                gas_price = 0
                gas_reports = ['*']
                ignored_error_codes = [1878]
                ignored_warnings_from = ["something"]
                deny_warnings = false
                initial_balance = '0xffffffffffffffffffffffff'
                libraries = []
                libs = ['lib']
                memory_limit = 134217728
                names = false
                no_storage_caching = false
                no_rpc_rate_limit = false
                offline = false
                optimizer = true
                optimizer_runs = 200
                out = 'out'
                remappings = ['nested/=lib/nested/']
                sender = '0x1804c8AB1F12E6bbf3894d4083f33e07309d1f38'
                sizes = false
                sparse_mode = false
                src = 'src'
                test = 'test'
                tx_origin = '0x1804c8AB1F12E6bbf3894d4083f33e07309d1f38'
                verbosity = 0
                via_ir = false

                [profile.default.rpc_storage_caching]
                chains = 'all'
                endpoints = 'all'

                [rpc_endpoints]
                optimism = "https://example.com/"
                mainnet = "${RPC_MAINNET}"
                mainnet_2 = "https://eth-mainnet.alchemyapi.io/v2/${API_KEY}"

                [fuzz]
                runs = 256
                seed = '0x3e8'
                max_test_rejects = 65536

                [invariant]
                runs = 256
                depth = 500
                fail_on_revert = false
                call_override = false
                shrink_run_limit = 5000
            "#,
            )?;

            let config = Config::load_with_root(jail.directory());

            assert_eq!(config.ignored_file_paths, vec![PathBuf::from("something")]);
            assert_eq!(config.fuzz.seed, Some(U256::from(1000)));
            assert_eq!(
                config.remappings,
                vec![Remapping::from_str("nested/=lib/nested/").unwrap().into()]
            );

            assert_eq!(
                config.rpc_endpoints,
                RpcEndpoints::new([
                    ("optimism", RpcEndpoint::Url("https://example.com/".to_string())),
                    ("mainnet", RpcEndpoint::Env("${RPC_MAINNET}".to_string())),
                    (
                        "mainnet_2",
                        RpcEndpoint::Env(
                            "https://eth-mainnet.alchemyapi.io/v2/${API_KEY}".to_string()
                        )
                    ),
                ]),
            );

            Ok(())
        });
    }

    #[test]
    fn test_solc_req() {
        figment::Jail::expect_with(|jail| {
            jail.create_file(
                "foundry.toml",
                r#"
                [profile.default]
                solc_version = "0.8.12"
            "#,
            )?;

            let config = Config::load();
            assert_eq!(config.solc, Some(SolcReq::Version(Version::new(0, 8, 12))));

            jail.create_file(
                "foundry.toml",
                r#"
                [profile.default]
                solc = "0.8.12"
            "#,
            )?;

            let config = Config::load();
            assert_eq!(config.solc, Some(SolcReq::Version(Version::new(0, 8, 12))));

            jail.create_file(
                "foundry.toml",
                r#"
                [profile.default]
                solc = "path/to/local/solc"
            "#,
            )?;

            let config = Config::load();
            assert_eq!(config.solc, Some(SolcReq::Local("path/to/local/solc".into())));

            jail.set_env("FOUNDRY_SOLC_VERSION", "0.6.6");
            let config = Config::load();
            assert_eq!(config.solc, Some(SolcReq::Version(Version::new(0, 6, 6))));
            Ok(())
        });
    }

    // ensures the newer `solc` takes precedence over `solc_version`
    #[test]
    fn test_backwards_solc_version() {
        figment::Jail::expect_with(|jail| {
            jail.create_file(
                "foundry.toml",
                r#"
                [default]
                solc = "0.8.12"
                solc_version = "0.8.20"
            "#,
            )?;

            let config = Config::load();
            assert_eq!(config.solc, Some(SolcReq::Version(Version::new(0, 8, 12))));

            Ok(())
        });

        figment::Jail::expect_with(|jail| {
            jail.create_file(
                "foundry.toml",
                r#"
                [default]
                solc_version = "0.8.20"
            "#,
            )?;

            let config = Config::load();
            assert_eq!(config.solc, Some(SolcReq::Version(Version::new(0, 8, 20))));

            Ok(())
        });
    }

    #[test]
    fn test_toml_casing_file() {
        figment::Jail::expect_with(|jail| {
            jail.create_file(
                "foundry.toml",
                r#"
                [profile.default]
                src = "some-source"
                out = "some-out"
                cache = true
                eth-rpc-url = "https://example.com/"
                evm-version = "berlin"
                auto-detect-solc = false
            "#,
            )?;

            let config = Config::load();
            assert_eq!(
                config,
                Config {
                    src: "some-source".into(),
                    out: "some-out".into(),
                    cache: true,
                    eth_rpc_url: Some("https://example.com/".to_string()),
                    auto_detect_solc: false,
                    evm_version: EvmVersion::Berlin,
                    ..Config::default()
                }
            );

            Ok(())
        });
    }

    #[test]
    fn test_output_selection() {
        figment::Jail::expect_with(|jail| {
            jail.create_file(
                "foundry.toml",
                r#"
                [profile.default]
                extra_output = ["metadata", "ir-optimized"]
                extra_output_files = ["metadata"]
            "#,
            )?;

            let config = Config::load();

            assert_eq!(
                config.extra_output,
                vec![ContractOutputSelection::Metadata, ContractOutputSelection::IrOptimized]
            );
            assert_eq!(config.extra_output_files, vec![ContractOutputSelection::Metadata]);

            Ok(())
        });
    }

    #[test]
    fn test_precedence() {
        figment::Jail::expect_with(|jail| {
            jail.create_file(
                "foundry.toml",
                r#"
                [profile.default]
                src = "mysrc"
                out = "myout"
                verbosity = 3
            "#,
            )?;

            let config = Config::load();
            assert_eq!(
                config,
                Config {
                    src: "mysrc".into(),
                    out: "myout".into(),
                    verbosity: 3,
                    ..Config::default()
                }
            );

            jail.set_env("FOUNDRY_SRC", r"other-src");
            let config = Config::load();
            assert_eq!(
                config,
                Config {
                    src: "other-src".into(),
                    out: "myout".into(),
                    verbosity: 3,
                    ..Config::default()
                }
            );

            jail.set_env("FOUNDRY_PROFILE", "foo");
            let val: Result<String, _> = Config::figment().extract_inner("profile");
            assert!(val.is_err());

            Ok(())
        });
    }

    #[test]
    fn test_extract_basic() {
        figment::Jail::expect_with(|jail| {
            jail.create_file(
                "foundry.toml",
                r#"
                [profile.default]
                src = "mysrc"
                out = "myout"
                verbosity = 3
                evm_version = 'berlin'

                [profile.other]
                src = "other-src"
            "#,
            )?;
            let loaded = Config::load();
            assert_eq!(loaded.evm_version, EvmVersion::Berlin);
            let base = loaded.into_basic();
            let default = Config::default();
            assert_eq!(
                base,
                BasicConfig {
                    profile: Config::DEFAULT_PROFILE,
                    src: "mysrc".into(),
                    out: "myout".into(),
                    libs: default.libs.clone(),
                    remappings: default.remappings.clone(),
                }
            );
            jail.set_env("FOUNDRY_PROFILE", r"other");
            let base = Config::figment().extract::<BasicConfig>().unwrap();
            assert_eq!(
                base,
                BasicConfig {
                    profile: Config::DEFAULT_PROFILE,
                    src: "other-src".into(),
                    out: "myout".into(),
                    libs: default.libs.clone(),
                    remappings: default.remappings,
                }
            );
            Ok(())
        });
    }

    #[test]
    #[should_panic]
    fn test_parse_invalid_fuzz_weight() {
        figment::Jail::expect_with(|jail| {
            jail.create_file(
                "foundry.toml",
                r"
                [fuzz]
                dictionary_weight = 101
            ",
            )?;
            let _config = Config::load();
            Ok(())
        });
    }

    #[test]
    fn test_fallback_provider() {
        figment::Jail::expect_with(|jail| {
            jail.create_file(
                "foundry.toml",
                r"
                [fuzz]
                runs = 1
                include_storage = false
                dictionary_weight = 99

                [invariant]
                runs = 420

                [profile.ci.fuzz]
                dictionary_weight = 5

                [profile.ci.invariant]
                runs = 400
            ",
            )?;

            let invariant_default = InvariantConfig::default();
            let config = Config::load();

            assert_ne!(config.invariant.runs, config.fuzz.runs);
            assert_eq!(config.invariant.runs, 420);

            assert_ne!(
                config.fuzz.dictionary.include_storage,
                invariant_default.dictionary.include_storage
            );
            assert_eq!(
                config.invariant.dictionary.include_storage,
                config.fuzz.dictionary.include_storage
            );

            assert_ne!(
                config.fuzz.dictionary.dictionary_weight,
                invariant_default.dictionary.dictionary_weight
            );
            assert_eq!(
                config.invariant.dictionary.dictionary_weight,
                config.fuzz.dictionary.dictionary_weight
            );

            jail.set_env("FOUNDRY_PROFILE", "ci");
            let ci_config = Config::load();
            assert_eq!(ci_config.fuzz.runs, 1);
            assert_eq!(ci_config.invariant.runs, 400);
            assert_eq!(ci_config.fuzz.dictionary.dictionary_weight, 5);
            assert_eq!(
                ci_config.invariant.dictionary.dictionary_weight,
                config.fuzz.dictionary.dictionary_weight
            );

            Ok(())
        })
    }

    #[test]
    fn test_standalone_profile_sections() {
        figment::Jail::expect_with(|jail| {
            jail.create_file(
                "foundry.toml",
                r"
                [fuzz]
                runs = 100

                [invariant]
                runs = 120

                [profile.ci.fuzz]
                runs = 420

                [profile.ci.invariant]
                runs = 500
            ",
            )?;

            let config = Config::load();
            assert_eq!(config.fuzz.runs, 100);
            assert_eq!(config.invariant.runs, 120);

            jail.set_env("FOUNDRY_PROFILE", "ci");
            let config = Config::load();
            assert_eq!(config.fuzz.runs, 420);
            assert_eq!(config.invariant.runs, 500);

            Ok(())
        });
    }

    #[test]
    fn can_handle_deviating_dapp_aliases() {
        figment::Jail::expect_with(|jail| {
            let addr = Address::ZERO;
            jail.set_env("DAPP_TEST_NUMBER", 1337);
            jail.set_env("DAPP_TEST_ADDRESS", format!("{addr:?}"));
            jail.set_env("DAPP_TEST_FUZZ_RUNS", 420);
            jail.set_env("DAPP_TEST_DEPTH", 20);
            jail.set_env("DAPP_FORK_BLOCK", 100);
            jail.set_env("DAPP_BUILD_OPTIMIZE_RUNS", 999);
            jail.set_env("DAPP_BUILD_OPTIMIZE", 0);

            let config = Config::load();

            assert_eq!(config.block_number, 1337);
            assert_eq!(config.sender, addr);
            assert_eq!(config.fuzz.runs, 420);
            assert_eq!(config.invariant.depth, 20);
            assert_eq!(config.fork_block_number, Some(100));
            assert_eq!(config.optimizer_runs, 999);
            assert!(!config.optimizer);

            Ok(())
        });
    }

    #[test]
    fn can_parse_libraries() {
        figment::Jail::expect_with(|jail| {
            jail.set_env(
                "DAPP_LIBRARIES",
                "[src/DssSpell.sol:DssExecLib:0x8De6DDbCd5053d32292AAA0D2105A32d108484a6]",
            );
            let config = Config::load();
            assert_eq!(
                config.libraries,
                vec!["src/DssSpell.sol:DssExecLib:0x8De6DDbCd5053d32292AAA0D2105A32d108484a6"
                    .to_string()]
            );

            jail.set_env(
                "DAPP_LIBRARIES",
                "src/DssSpell.sol:DssExecLib:0x8De6DDbCd5053d32292AAA0D2105A32d108484a6",
            );
            let config = Config::load();
            assert_eq!(
                config.libraries,
                vec!["src/DssSpell.sol:DssExecLib:0x8De6DDbCd5053d32292AAA0D2105A32d108484a6"
                    .to_string(),]
            );

            jail.set_env(
                "DAPP_LIBRARIES",
                "src/DssSpell.sol:DssExecLib:0x8De6DDbCd5053d32292AAA0D2105A32d108484a6,src/DssSpell.sol:DssExecLib:0x8De6DDbCd5053d32292AAA0D2105A32d108484a6",
            );
            let config = Config::load();
            assert_eq!(
                config.libraries,
                vec![
                    "src/DssSpell.sol:DssExecLib:0x8De6DDbCd5053d32292AAA0D2105A32d108484a6"
                        .to_string(),
                    "src/DssSpell.sol:DssExecLib:0x8De6DDbCd5053d32292AAA0D2105A32d108484a6"
                        .to_string()
                ]
            );

            Ok(())
        });
    }

    #[test]
    fn test_parse_many_libraries() {
        figment::Jail::expect_with(|jail| {
            jail.create_file(
                "foundry.toml",
                r"
                [profile.default]
               libraries= [
                        './src/SizeAuctionDiscount.sol:Chainlink:0xffedba5e171c4f15abaaabc86e8bd01f9b54dae5',
                        './src/SizeAuction.sol:ChainlinkTWAP:0xffedba5e171c4f15abaaabc86e8bd01f9b54dae5',
                        './src/SizeAuction.sol:Math:0x902f6cf364b8d9470d5793a9b2b2e86bddd21e0c',
                        './src/test/ChainlinkTWAP.t.sol:ChainlinkTWAP:0xffedba5e171c4f15abaaabc86e8bd01f9b54dae5',
                        './src/SizeAuctionDiscount.sol:Math:0x902f6cf364b8d9470d5793a9b2b2e86bddd21e0c',
                    ]
            ",
            )?;
            let config = Config::load();

            let libs = config.parsed_libraries().unwrap().libs;

            similar_asserts::assert_eq!(
                libs,
                BTreeMap::from([
                    (
                        PathBuf::from("./src/SizeAuctionDiscount.sol"),
                        BTreeMap::from([
                            (
                                "Chainlink".to_string(),
                                "0xffedba5e171c4f15abaaabc86e8bd01f9b54dae5".to_string()
                            ),
                            (
                                "Math".to_string(),
                                "0x902f6cf364b8d9470d5793a9b2b2e86bddd21e0c".to_string()
                            )
                        ])
                    ),
                    (
                        PathBuf::from("./src/SizeAuction.sol"),
                        BTreeMap::from([
                            (
                                "ChainlinkTWAP".to_string(),
                                "0xffedba5e171c4f15abaaabc86e8bd01f9b54dae5".to_string()
                            ),
                            (
                                "Math".to_string(),
                                "0x902f6cf364b8d9470d5793a9b2b2e86bddd21e0c".to_string()
                            )
                        ])
                    ),
                    (
                        PathBuf::from("./src/test/ChainlinkTWAP.t.sol"),
                        BTreeMap::from([(
                            "ChainlinkTWAP".to_string(),
                            "0xffedba5e171c4f15abaaabc86e8bd01f9b54dae5".to_string()
                        )])
                    ),
                ])
            );

            Ok(())
        });
    }

    #[test]
    fn config_roundtrip() {
        figment::Jail::expect_with(|jail| {
            let default = Config::default();
            let basic = default.clone().into_basic();
            jail.create_file("foundry.toml", &basic.to_string_pretty().unwrap())?;

            let mut other = Config::load();
            clear_warning(&mut other);
            assert_eq!(default, other);

            let other = other.into_basic();
            assert_eq!(basic, other);

            jail.create_file("foundry.toml", &default.to_string_pretty().unwrap())?;
            let mut other = Config::load();
            clear_warning(&mut other);
            assert_eq!(default, other);

            Ok(())
        });
    }

    #[test]
    fn test_fs_permissions() {
        figment::Jail::expect_with(|jail| {
            jail.create_file(
                "foundry.toml",
                r#"
                [profile.default]
                fs_permissions = [{ access = "read-write", path = "./"}]
            "#,
            )?;
            let loaded = Config::load();

            assert_eq!(
                loaded.fs_permissions,
                FsPermissions::new(vec![PathPermission::read_write("./")])
            );

            jail.create_file(
                "foundry.toml",
                r#"
                [profile.default]
                fs_permissions = [{ access = "none", path = "./"}]
            "#,
            )?;
            let loaded = Config::load();
            assert_eq!(loaded.fs_permissions, FsPermissions::new(vec![PathPermission::none("./")]));

            Ok(())
        });
    }

    #[test]
    fn test_optimizer_settings_basic() {
        figment::Jail::expect_with(|jail| {
            jail.create_file(
                "foundry.toml",
                r"
                [profile.default]
                optimizer = true

                [profile.default.optimizer_details]
                yul = false

                [profile.default.optimizer_details.yulDetails]
                stackAllocation = true
            ",
            )?;
            let mut loaded = Config::load();
            clear_warning(&mut loaded);
            assert_eq!(
                loaded.optimizer_details,
                Some(OptimizerDetails {
                    yul: Some(false),
                    yul_details: Some(YulDetails {
                        stack_allocation: Some(true),
                        ..Default::default()
                    }),
                    ..Default::default()
                })
            );

            let s = loaded.to_string_pretty().unwrap();
            jail.create_file("foundry.toml", &s)?;

            let mut reloaded = Config::load();
            clear_warning(&mut reloaded);
            assert_eq!(loaded, reloaded);

            Ok(())
        });
    }

    #[test]
    fn test_model_checker_settings_basic() {
        figment::Jail::expect_with(|jail| {
            jail.create_file(
                "foundry.toml",
                r"
                [profile.default]

                [profile.default.model_checker]
                contracts = { 'a.sol' = [ 'A1', 'A2' ], 'b.sol' = [ 'B1', 'B2' ] }
                engine = 'chc'
                targets = [ 'assert', 'outOfBounds' ]
                timeout = 10000
            ",
            )?;
            let mut loaded = Config::load();
            clear_warning(&mut loaded);
            assert_eq!(
                loaded.model_checker,
                Some(ModelCheckerSettings {
                    contracts: BTreeMap::from([
                        ("a.sol".to_string(), vec!["A1".to_string(), "A2".to_string()]),
                        ("b.sol".to_string(), vec!["B1".to_string(), "B2".to_string()]),
                    ]),
                    engine: Some(ModelCheckerEngine::CHC),
                    targets: Some(vec![
                        ModelCheckerTarget::Assert,
                        ModelCheckerTarget::OutOfBounds
                    ]),
                    timeout: Some(10000),
                    invariants: None,
                    show_unproved: None,
                    div_mod_with_slacks: None,
                    solvers: None,
                    show_unsupported: None,
                    show_proved_safe: None,
                })
            );

            let s = loaded.to_string_pretty().unwrap();
            jail.create_file("foundry.toml", &s)?;

            let mut reloaded = Config::load();
            clear_warning(&mut reloaded);
            assert_eq!(loaded, reloaded);

            Ok(())
        });
    }

    #[test]
    fn test_model_checker_settings_relative_paths() {
        figment::Jail::expect_with(|jail| {
            jail.create_file(
                "foundry.toml",
                r"
                [profile.default]

                [profile.default.model_checker]
                contracts = { 'a.sol' = [ 'A1', 'A2' ], 'b.sol' = [ 'B1', 'B2' ] }
                engine = 'chc'
                targets = [ 'assert', 'outOfBounds' ]
                timeout = 10000
            ",
            )?;
            let loaded = Config::load().sanitized();

            // NOTE(onbjerg): We have to canonicalize the path here using dunce because figment will
            // canonicalize the jail path using the standard library. The standard library *always*
            // transforms Windows paths to some weird extended format, which none of our code base
            // does.
            let dir = foundry_compilers::utils::canonicalize(jail.directory())
                .expect("Could not canonicalize jail path");
            assert_eq!(
                loaded.model_checker,
                Some(ModelCheckerSettings {
                    contracts: BTreeMap::from([
                        (
                            format!("{}", dir.join("a.sol").display()),
                            vec!["A1".to_string(), "A2".to_string()]
                        ),
                        (
                            format!("{}", dir.join("b.sol").display()),
                            vec!["B1".to_string(), "B2".to_string()]
                        ),
                    ]),
                    engine: Some(ModelCheckerEngine::CHC),
                    targets: Some(vec![
                        ModelCheckerTarget::Assert,
                        ModelCheckerTarget::OutOfBounds
                    ]),
                    timeout: Some(10000),
                    invariants: None,
                    show_unproved: None,
                    div_mod_with_slacks: None,
                    solvers: None,
                    show_unsupported: None,
                    show_proved_safe: None,
                })
            );

            Ok(())
        });
    }

    #[test]
    fn test_fmt_config() {
        figment::Jail::expect_with(|jail| {
            jail.create_file(
                "foundry.toml",
                r"
                [fmt]
                line_length = 100
                tab_width = 2
                bracket_spacing = true
            ",
            )?;
            let loaded = Config::load().sanitized();
            assert_eq!(
                loaded.fmt,
                FormatterConfig {
                    line_length: 100,
                    tab_width: 2,
                    bracket_spacing: true,
                    ..Default::default()
                }
            );

            Ok(())
        });
    }

    #[test]
    fn test_invariant_config() {
        figment::Jail::expect_with(|jail| {
            jail.create_file(
                "foundry.toml",
                r"
                [invariant]
                runs = 512
                depth = 10
            ",
            )?;

            let loaded = Config::load().sanitized();
            assert_eq!(
                loaded.invariant,
                InvariantConfig {
                    runs: 512,
                    depth: 10,
                    failure_persist_dir: Some(PathBuf::from("cache/invariant")),
                    ..Default::default()
                }
            );

            Ok(())
        });
    }

    #[test]
    fn test_standalone_sections_env() {
        figment::Jail::expect_with(|jail| {
            jail.create_file(
                "foundry.toml",
                r"
                [fuzz]
                runs = 100

                [invariant]
                depth = 1
            ",
            )?;

            jail.set_env("FOUNDRY_FMT_LINE_LENGTH", "95");
            jail.set_env("FOUNDRY_FUZZ_DICTIONARY_WEIGHT", "99");
            jail.set_env("FOUNDRY_INVARIANT_DEPTH", "5");

            let config = Config::load();
            assert_eq!(config.fmt.line_length, 95);
            assert_eq!(config.fuzz.dictionary.dictionary_weight, 99);
            assert_eq!(config.invariant.depth, 5);

            Ok(())
        });
    }

    #[test]
    fn test_parse_with_profile() {
        let foundry_str = r"
            [profile.default]
            src = 'src'
            out = 'out'
            libs = ['lib']

            # See more config options https://github.com/foundry-rs/foundry/blob/master/crates/config/README.md#all-options
        ";
        assert_eq!(
            parse_with_profile::<BasicConfig>(foundry_str).unwrap().unwrap(),
            (
                Config::DEFAULT_PROFILE,
                BasicConfig {
                    profile: Config::DEFAULT_PROFILE,
                    src: "src".into(),
                    out: "out".into(),
                    libs: vec!["lib".into()],
                    remappings: vec![]
                }
            )
        );
    }

    #[test]
    fn test_implicit_profile_loads() {
        figment::Jail::expect_with(|jail| {
            jail.create_file(
                "foundry.toml",
                r"
                [default]
                src = 'my-src'
                out = 'my-out'
            ",
            )?;
            let loaded = Config::load().sanitized();
            assert_eq!(loaded.src.file_name().unwrap(), "my-src");
            assert_eq!(loaded.out.file_name().unwrap(), "my-out");
            assert_eq!(
                loaded.warnings,
                vec![Warning::UnknownSection {
                    unknown_section: Profile::new("default"),
                    source: Some("foundry.toml".into())
                }]
            );

            Ok(())
        });
    }

    #[test]
    fn test_etherscan_api_key() {
        figment::Jail::expect_with(|jail| {
            jail.create_file(
                "foundry.toml",
                r"
                [default]
            ",
            )?;
            jail.set_env("ETHERSCAN_API_KEY", "");
            let loaded = Config::load().sanitized();
            assert!(loaded.etherscan_api_key.is_none());

            jail.set_env("ETHERSCAN_API_KEY", "DUMMY");
            let loaded = Config::load().sanitized();
            assert_eq!(loaded.etherscan_api_key, Some("DUMMY".into()));

            Ok(())
        });
    }

    #[test]
    fn test_etherscan_api_key_figment() {
        figment::Jail::expect_with(|jail| {
            jail.create_file(
                "foundry.toml",
                r"
                [default]
                etherscan_api_key = 'DUMMY'
            ",
            )?;
            jail.set_env("ETHERSCAN_API_KEY", "ETHER");

            let figment = Config::figment_with_root(jail.directory())
                .merge(("etherscan_api_key", "USER_KEY"));

            let loaded = Config::from_provider(figment);
            assert_eq!(loaded.etherscan_api_key, Some("USER_KEY".into()));

            Ok(())
        });
    }

    #[test]
    fn test_normalize_defaults() {
        figment::Jail::expect_with(|jail| {
            jail.create_file(
                "foundry.toml",
                r"
                [default]
                solc = '0.8.13'
            ",
            )?;

            let loaded = Config::load().sanitized();
            assert_eq!(loaded.evm_version, EvmVersion::London);
            Ok(())
        });
    }

    // a test to print the config, mainly used to update the example config in the README
    #[allow(clippy::disallowed_macros)]
    #[test]
    #[ignore]
    fn print_config() {
        let config = Config {
            optimizer_details: Some(OptimizerDetails {
                peephole: None,
                inliner: None,
                jumpdest_remover: None,
                order_literals: None,
                deduplicate: None,
                cse: None,
                constant_optimizer: Some(true),
                yul: Some(true),
                yul_details: Some(YulDetails {
                    stack_allocation: None,
                    optimizer_steps: Some("dhfoDgvulfnTUtnIf".to_string()),
                }),
                simple_counter_for_loop_unchecked_increment: None,
            }),
            ..Default::default()
        };
        println!("{}", config.to_string_pretty().unwrap());
    }

    #[test]
    #[allow(unknown_lints, non_local_definitions)]
    fn can_use_impl_figment_macro() {
        #[derive(Default, Serialize)]
        struct MyArgs {
            #[serde(skip_serializing_if = "Option::is_none")]
            root: Option<PathBuf>,
        }
        impl_figment_convert!(MyArgs);

        impl Provider for MyArgs {
            fn metadata(&self) -> Metadata {
                Metadata::default()
            }

            fn data(&self) -> Result<Map<Profile, Dict>, Error> {
                let value = Value::serialize(self)?;
                let error = InvalidType(value.to_actual(), "map".into());
                let dict = value.into_dict().ok_or(error)?;
                Ok(Map::from([(Config::selected_profile(), dict)]))
            }
        }

        let _figment: Figment = From::from(&MyArgs::default());
        let _config: Config = From::from(&MyArgs::default());

        #[derive(Default)]
        struct Outer {
            start: MyArgs,
            other: MyArgs,
            another: MyArgs,
        }
        impl_figment_convert!(Outer, start, other, another);

        let _figment: Figment = From::from(&Outer::default());
        let _config: Config = From::from(&Outer::default());
    }

    #[test]
    fn list_cached_blocks() -> eyre::Result<()> {
        fn fake_block_cache(chain_path: &Path, block_number: &str, size_bytes: usize) {
            let block_path = chain_path.join(block_number);
            fs::create_dir(block_path.as_path()).unwrap();
            let file_path = block_path.join("storage.json");
            let mut file = File::create(file_path).unwrap();
            writeln!(file, "{}", vec![' '; size_bytes - 1].iter().collect::<String>()).unwrap();
        }

        fn fake_block_cache_block_path_as_file(
            chain_path: &Path,
            block_number: &str,
            size_bytes: usize,
        ) {
            let block_path = chain_path.join(block_number);
            let mut file = File::create(block_path).unwrap();
            writeln!(file, "{}", vec![' '; size_bytes - 1].iter().collect::<String>()).unwrap();
        }

        let chain_dir = tempdir()?;

        fake_block_cache(chain_dir.path(), "1", 100);
        fake_block_cache(chain_dir.path(), "2", 500);
        fake_block_cache_block_path_as_file(chain_dir.path(), "3", 900);
        // Pollution file that should not show up in the cached block
        let mut pol_file = File::create(chain_dir.path().join("pol.txt")).unwrap();
        writeln!(pol_file, "{}", [' '; 10].iter().collect::<String>()).unwrap();

        let result = Config::get_cached_blocks(chain_dir.path())?;

        assert_eq!(result.len(), 3);
        let block1 = &result.iter().find(|x| x.0 == "1").unwrap();
        let block2 = &result.iter().find(|x| x.0 == "2").unwrap();
        let block3 = &result.iter().find(|x| x.0 == "3").unwrap();

        assert_eq!(block1.0, "1");
        assert_eq!(block1.1, 100);
        assert_eq!(block2.0, "2");
        assert_eq!(block2.1, 500);
        assert_eq!(block3.0, "3");
        assert_eq!(block3.1, 900);

        chain_dir.close()?;
        Ok(())
    }

    #[test]
    fn list_etherscan_cache() -> eyre::Result<()> {
        fn fake_etherscan_cache(chain_path: &Path, address: &str, size_bytes: usize) {
            let metadata_path = chain_path.join("sources");
            let abi_path = chain_path.join("abi");
            let _ = fs::create_dir(metadata_path.as_path());
            let _ = fs::create_dir(abi_path.as_path());

            let metadata_file_path = metadata_path.join(address);
            let mut metadata_file = File::create(metadata_file_path).unwrap();
            writeln!(metadata_file, "{}", vec![' '; size_bytes / 2 - 1].iter().collect::<String>())
                .unwrap();

            let abi_file_path = abi_path.join(address);
            let mut abi_file = File::create(abi_file_path).unwrap();
            writeln!(abi_file, "{}", vec![' '; size_bytes / 2 - 1].iter().collect::<String>())
                .unwrap();
        }

        let chain_dir = tempdir()?;

        fake_etherscan_cache(chain_dir.path(), "1", 100);
        fake_etherscan_cache(chain_dir.path(), "2", 500);

        let result = Config::get_cached_block_explorer_data(chain_dir.path())?;

        assert_eq!(result, 600);

        chain_dir.close()?;
        Ok(())
    }

    #[test]
    fn test_parse_error_codes() {
        figment::Jail::expect_with(|jail| {
            jail.create_file(
                "foundry.toml",
                r#"
                [default]
                ignored_error_codes = ["license", "unreachable", 1337]
            "#,
            )?;

            let config = Config::load();
            assert_eq!(
                config.ignored_error_codes,
                vec![
                    SolidityErrorCode::SpdxLicenseNotProvided,
                    SolidityErrorCode::Unreachable,
                    SolidityErrorCode::Other(1337)
                ]
            );

            Ok(())
        });
    }

    #[test]
    fn test_parse_file_paths() {
        figment::Jail::expect_with(|jail| {
            jail.create_file(
                "foundry.toml",
                r#"
                [default]
                ignored_warnings_from = ["something"]
            "#,
            )?;

            let config = Config::load();
            assert_eq!(config.ignored_file_paths, vec![Path::new("something").to_path_buf()]);

            Ok(())
        });
    }

    #[test]
    fn test_parse_optimizer_settings() {
        figment::Jail::expect_with(|jail| {
            jail.create_file(
                "foundry.toml",
                r"
                [default]
                [profile.default.optimizer_details]
            ",
            )?;

            let config = Config::load();
            assert_eq!(config.optimizer_details, Some(OptimizerDetails::default()));

            Ok(())
        });
    }

    #[test]
    fn test_parse_labels() {
        figment::Jail::expect_with(|jail| {
            jail.create_file(
                "foundry.toml",
                r#"
                [labels]
                0x1F98431c8aD98523631AE4a59f267346ea31F984 = "Uniswap V3: Factory"
                0xC36442b4a4522E871399CD717aBDD847Ab11FE88 = "Uniswap V3: Positions NFT"
            "#,
            )?;

            let config = Config::load();
            assert_eq!(
                config.labels,
                AddressHashMap::from_iter(vec![
                    (
                        Address::from_str("0x1F98431c8aD98523631AE4a59f267346ea31F984").unwrap(),
                        "Uniswap V3: Factory".to_string()
                    ),
                    (
                        Address::from_str("0xC36442b4a4522E871399CD717aBDD847Ab11FE88").unwrap(),
                        "Uniswap V3: Positions NFT".to_string()
                    ),
                ])
            );

            Ok(())
        });
    }

    #[test]
    fn test_parse_vyper() {
        figment::Jail::expect_with(|jail| {
            jail.create_file(
                "foundry.toml",
                r#"
                [vyper]
                optimize = "codesize"
                path = "/path/to/vyper"
                experimental_codegen = true
            "#,
            )?;

            let config = Config::load();
            assert_eq!(
                config.vyper,
                VyperConfig {
                    optimize: Some(VyperOptimizationMode::Codesize),
                    path: Some("/path/to/vyper".into()),
                    experimental_codegen: Some(true),
                }
            );

            Ok(())
        });
    }

    #[test]
    fn test_parse_soldeer() {
        figment::Jail::expect_with(|jail| {
            jail.create_file(
                "foundry.toml",
                r#"
                [soldeer]
                remappings_generate = true
                remappings_regenerate = false
                remappings_version = true
                remappings_prefix = "@"
                remappings_location = "txt"
                recursive_deps = true
            "#,
            )?;

            let config = Config::load();

            assert_eq!(
                config.soldeer,
                Some(SoldeerConfig {
                    remappings_generate: true,
                    remappings_regenerate: false,
                    remappings_version: true,
                    remappings_prefix: "@".to_string(),
                    remappings_location: RemappingsLocation::Txt,
                    recursive_deps: true,
                })
            );

            Ok(())
        });
    }
}<|MERGE_RESOLUTION|>--- conflicted
+++ resolved
@@ -34,12 +34,8 @@
     error::SolcError,
     multi::{MultiCompilerParsedSource, MultiCompilerRestrictions},
     solc::{CliSettings, SolcSettings},
-<<<<<<< HEAD
-    ArtifactOutput, ConfigurableArtifacts, Project, ProjectPathsConfig, VyperLanguage,
-=======
-    ConfigurableArtifacts, Graph, Project, ProjectPathsConfig, RestrictionsWithVersion,
-    VyperLanguage,
->>>>>>> fef20981
+    ArtifactOutput, ConfigurableArtifacts, Graph, Project, ProjectPathsConfig,
+    RestrictionsWithVersion, VyperLanguage,
 };
 use inflector::Inflector;
 use regex::Regex;
@@ -2270,11 +2266,7 @@
             allow_paths: vec![],
             include_paths: vec![],
             force: false,
-<<<<<<< HEAD
-            evm_version: EvmVersion::default(),
-=======
             evm_version: EvmVersion::Cancun,
->>>>>>> fef20981
             gas_reports: vec!["*".to_string()],
             gas_reports_ignore: vec![],
             gas_reports_include_tests: false,
