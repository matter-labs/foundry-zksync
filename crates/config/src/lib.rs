--- conflicted
+++ resolved
@@ -16,6 +16,7 @@
     value::{Dict, Map, Value},
     Error, Figment, Metadata, Profile, Provider,
 };
+use filter::GlobMatcher;
 use foundry_compilers::{
     artifacts::{
         output_selection::{ContractOutputSelection, OutputSelection},
@@ -206,8 +207,7 @@
     /// additional solc include paths for `--include-path`
     pub include_paths: Vec<PathBuf>,
     /// glob patterns to skip
-    #[serde(with = "from_vec_glob")]
-    pub skip: Vec<globset::Glob>,
+    pub skip: Vec<GlobMatcher>,
     /// whether to force a `project.clean()`
     pub force: bool,
     /// evm version to use
@@ -960,12 +960,9 @@
     ) -> Result<BTreeMap<PathBuf, RestrictionsWithVersion<MultiCompilerRestrictions>>, SolcError>
     {
         let mut map = BTreeMap::new();
-<<<<<<< HEAD
-=======
         if self.compilation_restrictions.is_empty() {
             return Ok(BTreeMap::new());
         }
->>>>>>> 59f354c1
 
         let graph = Graph::<MultiCompilerParsedSource>::resolve(paths)?;
         let (sources, _) = graph.into_sources();
@@ -1030,11 +1027,7 @@
     }
 
     /// Cleans the project.
-<<<<<<< HEAD
-    pub fn cleanup<C: Compiler, T: ArtifactOutput>(
-=======
     pub fn cleanup<C: Compiler, T: ArtifactOutput<CompilerContract = C::CompilerContract>>(
->>>>>>> 59f354c1
         &self,
         project: &Project<C, T>,
     ) -> Result<(), SolcError> {
@@ -2245,56 +2238,6 @@
     }
 }
 
-<<<<<<< HEAD
-/// Ser/de `globset::Glob` explicitly to handle `Option<Glob>` properly
-pub(crate) mod from_vec_glob {
-    use serde::{Deserialize, Deserializer, Serialize, Serializer};
-
-    pub fn serialize<S>(value: &[globset::Glob], serializer: S) -> Result<S::Ok, S::Error>
-    where
-        S: Serializer,
-    {
-        let value = value.iter().map(|g| g.glob()).collect::<Vec<_>>();
-        value.serialize(serializer)
-    }
-
-    pub fn deserialize<'de, D>(deserializer: D) -> Result<Vec<globset::Glob>, D::Error>
-    where
-        D: Deserializer<'de>,
-    {
-        let s: Vec<String> = Vec::deserialize(deserializer)?;
-        s.into_iter()
-            .map(|s| globset::Glob::new(&s))
-            .collect::<Result<Vec<_>, _>>()
-            .map_err(serde::de::Error::custom)
-    }
-}
-
-/// A helper wrapper around the root path used during Config detection
-#[derive(Clone, Debug, PartialEq, Eq, PartialOrd, Ord, Hash, Serialize, Deserialize)]
-#[serde(transparent)]
-pub struct RootPath(pub PathBuf);
-
-impl Default for RootPath {
-    fn default() -> Self {
-        ".".into()
-    }
-}
-
-impl<P: Into<PathBuf>> From<P> for RootPath {
-    fn from(p: P) -> Self {
-        Self(p.into())
-    }
-}
-
-impl AsRef<Path> for RootPath {
-    fn as_ref(&self) -> &Path {
-        &self.0
-    }
-}
-
-=======
->>>>>>> 59f354c1
 /// Parses a config profile
 ///
 /// All `Profile` date is ignored by serde, however the `Config::to_string_pretty` includes it and
