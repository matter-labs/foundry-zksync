--- conflicted
+++ resolved
@@ -16,16 +16,11 @@
     value::{Dict, Map, Value},
     Error, Figment, Metadata, Profile, Provider,
 };
-use filter::GlobMatcher;
 use foundry_compilers::{
     artifacts::{
         output_selection::{ContractOutputSelection, OutputSelection},
         remappings::{RelativeRemapping, Remapping},
-<<<<<<< HEAD
-        serde_helpers, BytecodeHash, DebuggingSettings, EvmVersion, Libraries,
-=======
         serde_helpers, BytecodeHash, DebuggingSettings, EofVersion, EvmVersion, Libraries,
->>>>>>> 62cdea8f
         ModelCheckerSettings, ModelCheckerTarget, Optimizer, OptimizerDetails, RevertStrings,
         Settings, SettingsMetadata, Severity,
     },
@@ -34,21 +29,14 @@
         multi::{MultiCompiler, MultiCompilerSettings},
         solc::{Solc, SolcCompiler},
         vyper::{Vyper, VyperSettings},
-<<<<<<< HEAD
         zksolc::ZkSolc,
         Compiler,
     },
     error::SolcError,
+    solc::{CliSettings, SolcSettings},
     zksolc::ZkSolcSettings,
     zksync::config::ZkSolcConfig,
-    ConfigurableArtifacts, Project, ProjectPathsConfig,
-=======
-        Compiler,
-    },
-    error::SolcError,
-    solc::{CliSettings, SolcSettings},
     ConfigurableArtifacts, Project, ProjectPathsConfig, VyperLanguage,
->>>>>>> 62cdea8f
 };
 use inflector::Inflector;
 use regex::Regex;
@@ -126,13 +114,10 @@
 mod vyper;
 use vyper::VyperConfig;
 
-<<<<<<< HEAD
 mod zksync;
 pub use zksync::*;
-=======
 mod bind_json;
 use bind_json::BindJsonConfig;
->>>>>>> 62cdea8f
 
 /// Foundry configuration
 ///
@@ -202,12 +187,8 @@
     /// additional solc include paths for `--include-path`
     pub include_paths: Vec<PathBuf>,
     /// glob patterns to skip
-<<<<<<< HEAD
     #[serde(with = "from_vec_glob")]
     pub skip: Vec<globset::Glob>,
-=======
-    pub skip: Vec<GlobMatcher>,
->>>>>>> 62cdea8f
     /// whether to force a `project.clean()`
     pub force: bool,
     /// evm version to use
@@ -460,8 +441,6 @@
     #[serde(default, skip_serializing)]
     pub root: RootPath,
 
-<<<<<<< HEAD
-=======
     /// Whether failed assertions should revert.
     ///
     /// Note that this only applies to native (cheatcode) assertions, invoked on Vm contract.
@@ -478,7 +457,6 @@
     #[serde(default, skip_serializing_if = "Option::is_none")]
     pub eof_version: Option<EofVersion>,
 
->>>>>>> 62cdea8f
     /// Warnings gathered when loading the Config. See [`WarningsProvider`] for more information
     #[serde(rename = "__warnings", default, skip_serializing)]
     pub warnings: Vec<Warning>,
@@ -494,12 +472,9 @@
     #[doc(hidden)]
     #[serde(skip)]
     pub _non_exhaustive: (),
-<<<<<<< HEAD
 
     /// @zkSync zkSolc configuration and settings
     pub zksync: ZkSyncConfig,
-=======
->>>>>>> 62cdea8f
 }
 
 /// Mapping of fallback standalone sections. See [`FallbackProfileProvider`]
@@ -531,10 +506,7 @@
         "labels",
         "dependencies",
         "vyper",
-<<<<<<< HEAD
-=======
         "bind_json",
->>>>>>> 62cdea8f
     ];
 
     /// File name of config toml file
@@ -565,14 +537,6 @@
     #[track_caller]
     pub fn load_with_providers(providers: FigmentProviders) -> Self {
         Self::default().to_figment(providers).extract().unwrap()
-    }
-
-    /// Returns the current `Config` with the given `providers` preset
-    ///
-    /// See `Config::to_figment`
-    #[track_caller]
-    pub fn load_with_providers(providers: FigmentProviders) -> Self {
-        Config::default().to_figment(providers).extract().unwrap()
     }
 
     /// Returns the current `Config`
@@ -634,37 +598,21 @@
     /// This will merge various providers, such as env,toml,remappings into the figment.
     pub fn to_figment(self, providers: FigmentProviders) -> Figment {
         let mut c = self;
-<<<<<<< HEAD
-        let profile = Config::selected_profile();
-        let mut figment = Figment::default().merge(DappHardhatDirProvider(&c.root.0));
-
-        // merge global foundry.toml file
-        if let Some(global_toml) = Config::foundry_dir_toml().filter(|p| p.exists()) {
-            figment = Config::merge_toml_provider(
-=======
         let profile = Self::selected_profile();
         let mut figment = Figment::default().merge(DappHardhatDirProvider(&c.root.0));
 
         // merge global foundry.toml file
         if let Some(global_toml) = Self::foundry_dir_toml().filter(|p| p.exists()) {
             figment = Self::merge_toml_provider(
->>>>>>> 62cdea8f
                 figment,
                 TomlFileProvider::new(None, global_toml).cached(),
                 profile.clone(),
             );
         }
         // merge local foundry.toml file
-<<<<<<< HEAD
-        figment = Config::merge_toml_provider(
-            figment,
-            TomlFileProvider::new(Some("FOUNDRY_CONFIG"), c.root.0.join(Config::FILE_NAME))
-                .cached(),
-=======
         figment = Self::merge_toml_provider(
             figment,
             TomlFileProvider::new(Some("FOUNDRY_CONFIG"), c.root.0.join(Self::FILE_NAME)).cached(),
->>>>>>> 62cdea8f
             profile.clone(),
         );
 
@@ -687,11 +635,7 @@
                     .ignore(&["PROFILE", "REMAPPINGS", "LIBRARIES", "FFI", "FS_PERMISSIONS"])
                     .map(|key| {
                         let key = key.as_str();
-<<<<<<< HEAD
-                        if Config::STANDALONE_SECTIONS.iter().any(|section| {
-=======
                         if Self::STANDALONE_SECTIONS.iter().any(|section| {
->>>>>>> 62cdea8f
                             key.starts_with(&format!("{}_", section.to_ascii_uppercase()))
                         }) {
                             key.replacen('_', ".", 1).into()
@@ -902,7 +846,6 @@
             .set_cached(cached)
             .set_build_info(!no_artifacts && self.build_info)
             .set_no_artifacts(no_artifacts);
-<<<<<<< HEAD
 
         if !self.skip.is_empty() {
             let filter = SkipBuildFilters::new(self.skip.clone(), self.root.0.clone());
@@ -935,20 +878,8 @@
                     zksolc = ZkSolc::find_installed_version(&default_version)?;
                 }
                 project.zksync_zksolc = zksolc
-                    .unwrap_or_else(|| panic!("Could not install zksolc v{}", default_version));
+                    .unwrap_or_else(|| panic!("Could not install zksolc v{default_version}"));
             }
-=======
-
-        if !self.skip.is_empty() {
-            let filter = SkipBuildFilters::new(self.skip.clone(), self.root.0.clone());
-            builder = builder.sparse_output(filter);
-        }
-
-        let project = builder.build(self.compiler()?)?;
-
-        if self.force {
-            self.cleanup(&project)?;
->>>>>>> 62cdea8f
         }
 
         Ok(project)
@@ -958,12 +889,9 @@
     pub fn cleanup<C: Compiler>(&self, project: &Project<C>) -> Result<(), SolcError> {
         project.cleanup()?;
 
-<<<<<<< HEAD
-=======
         // Remove last test run failures file.
         let _ = fs::remove_file(&self.test_failures_file);
 
->>>>>>> 62cdea8f
         // Remove fuzz and invariant cache directories.
         let remove_test_dir = |test_dir: &Option<PathBuf>| {
             if let Some(test_dir) = test_dir {
@@ -1008,7 +936,6 @@
                         )))
                     }
                     Solc::new(solc)?
-<<<<<<< HEAD
                 }
             };
             return Ok(Some(solc))
@@ -1050,11 +977,6 @@
                 }
             };
             return Ok(zksolc)
-=======
-                }
-            };
-            return Ok(Some(solc))
->>>>>>> 62cdea8f
         }
 
         Ok(None)
@@ -1064,11 +986,7 @@
     #[inline]
     pub fn evm_spec_id(&self) -> SpecId {
         if self.prague {
-<<<<<<< HEAD
-            return SpecId::PRAGUE
-=======
             return SpecId::PRAGUE_EOF
->>>>>>> 62cdea8f
         }
         evm_spec_id(&self.evm_version)
     }
@@ -1136,13 +1054,10 @@
 
     /// Returns configured [Vyper] compiler.
     pub fn vyper_compiler(&self) -> Result<Option<Vyper>, SolcError> {
-<<<<<<< HEAD
-=======
         // Only instantiate Vyper if there are any Vyper files in the project.
         if self.project_paths::<VyperLanguage>().input_files_iter().next().is_none() {
             return Ok(None)
         }
->>>>>>> 62cdea8f
         let vyper = if let Some(path) = &self.vyper.path {
             Some(Vyper::new(path)?)
         } else {
@@ -1150,7 +1065,6 @@
         };
 
         Ok(vyper)
-<<<<<<< HEAD
     }
 
     /// Returns configuration for a compiler to use when setting up a [Project].
@@ -1158,15 +1072,6 @@
         Ok(MultiCompiler { solc: self.solc_compiler()?, vyper: self.vyper_compiler()? })
     }
 
-=======
-    }
-
-    /// Returns configuration for a compiler to use when setting up a [Project].
-    pub fn compiler(&self) -> Result<MultiCompiler, SolcError> {
-        Ok(MultiCompiler { solc: self.solc_compiler()?, vyper: self.vyper_compiler()? })
-    }
-
->>>>>>> 62cdea8f
     /// Returns configured [MultiCompilerSettings].
     pub fn compiler_settings(&self) -> Result<MultiCompilerSettings, SolcError> {
         Ok(MultiCompilerSettings { solc: self.solc_settings()?, vyper: self.vyper_settings()? })
@@ -1524,27 +1429,10 @@
     pub fn zksync_zksolc_settings(&self) -> Result<ZkSolcSettings, SolcError> {
         let libraries = match self.parsed_libraries() {
             Ok(libs) => self.project_paths::<ProjectPathsConfig>().apply_lib_remappings(libs),
-            Err(e) => return Err(SolcError::msg(format!("Failed to parse libraries: {}", e))),
+            Err(e) => return Err(SolcError::msg(format!("Failed to parse libraries: {e}"))),
         };
 
         Ok(self.zksync.settings(libraries, self.evm_version, self.via_ir))
-    }
-
-    /// Returns the configured [VyperSettings] that includes:
-    /// - evm version
-    pub fn vyper_settings(&self) -> Result<VyperSettings, SolcError> {
-        Ok(VyperSettings {
-            evm_version: Some(self.evm_version),
-            optimize: self.vyper.optimize,
-            bytecode_metadata: None,
-            // TODO: We don't yet have a way to deserialize other outputs correctly, so request only
-            // those for now. It should be enough to run tests and deploy contracts.
-            output_selection: OutputSelection::common_output_selection([
-                "abi".to_string(),
-                "evm.bytecode".to_string(),
-                "evm.deployedBytecode".to_string(),
-            ]),
-        })
     }
 
     /// Returns the default figment
@@ -1599,11 +1487,7 @@
         let root = root.into();
         let paths = ProjectPathsConfig::builder().build_with_root::<()>(&root);
         let artifacts: PathBuf = paths.artifacts.file_name().unwrap().into();
-<<<<<<< HEAD
-        Config {
-=======
         Self {
->>>>>>> 62cdea8f
             root: paths.root.into(),
             src: paths.sources.file_name().unwrap().into(),
             out: artifacts.clone(),
@@ -1662,11 +1546,7 @@
     /// [Self::get_config_path()] and if the closure returns `true`.
     pub fn update_at<F>(root: impl Into<PathBuf>, f: F) -> eyre::Result<()>
     where
-<<<<<<< HEAD
-        F: FnOnce(&Config, &mut toml_edit::DocumentMut) -> bool,
-=======
         F: FnOnce(&Self, &mut toml_edit::DocumentMut) -> bool,
->>>>>>> 62cdea8f
     {
         let config = Self::load_with_root(root).sanitized();
         config.update(|doc| f(&config, doc))
@@ -1757,8 +1637,7 @@
 
     /// Returns the path to the `foundry.toml` of this `Config`.
     pub fn get_config_path(&self) -> PathBuf {
-<<<<<<< HEAD
-        self.root.0.join(Config::FILE_NAME)
+        self.root.0.join(Self::FILE_NAME)
     }
 
     /// Sets the non-inlinable libraries inside a `foundry.toml` file but only if it exists the
@@ -1773,12 +1652,9 @@
             let libraries: toml_edit::Value =
                 self.libraries.iter().map(toml_edit::Value::from).collect();
             let libraries = toml_edit::value(libraries);
-            doc[Config::PROFILE_SECTION][profile]["libraries"] = libraries;
+            doc[Self::PROFILE_SECTION][profile]["libraries"] = libraries;
             true
         })
-=======
-        self.root.0.join(Self::FILE_NAME)
->>>>>>> 62cdea8f
     }
 
     /// Returns the selected profile.
@@ -2101,11 +1977,7 @@
 }
 
 impl From<Config> for Figment {
-<<<<<<< HEAD
-    fn from(c: Config) -> Figment {
-=======
     fn from(c: Config) -> Self {
->>>>>>> 62cdea8f
         c.to_figment(FigmentProviders::All)
     }
 }
@@ -2295,14 +2167,10 @@
             profile: Self::DEFAULT_PROFILE,
             fs_permissions: FsPermissions::new([PathPermission::read("out")]),
             prague: false,
-<<<<<<< HEAD
-            isolate: false,
-=======
             #[cfg(not(feature = "isolate-by-default"))]
             isolate: false,
             #[cfg(feature = "isolate-by-default")]
             isolate: true,
->>>>>>> 62cdea8f
             root: Default::default(),
             src: "src".into(),
             test: "test".into(),
@@ -2336,27 +2204,18 @@
             contract_pattern_inverse: None,
             path_pattern: None,
             path_pattern_inverse: None,
-<<<<<<< HEAD
-=======
             coverage_pattern_inverse: None,
             test_failures_file: "cache/test-failures".into(),
             threads: None,
             show_progress: false,
->>>>>>> 62cdea8f
             fuzz: FuzzConfig::new("cache/fuzz".into()),
             invariant: InvariantConfig::new("cache/invariant".into()),
             always_use_create_2_factory: false,
             ffi: false,
             prompt_timeout: 120,
-<<<<<<< HEAD
-            sender: Config::DEFAULT_SENDER,
-            tx_origin: Config::DEFAULT_SENDER,
-            initial_balance: U256::from(0xffffffffffffffffffffffffu128),
-=======
             sender: Self::DEFAULT_SENDER,
             tx_origin: Self::DEFAULT_SENDER,
             initial_balance: U256::from((1u128 << 96) - 1),
->>>>>>> 62cdea8f
             block_number: 1,
             fork_block_number: None,
             chain: None,
@@ -2405,14 +2264,6 @@
             bind_json: Default::default(),
             labels: Default::default(),
             unchecked_cheatcode_artifacts: false,
-<<<<<<< HEAD
-            create2_library_salt: Config::DEFAULT_CREATE2_LIBRARY_SALT,
-            skip: vec![],
-            dependencies: Default::default(),
-            warnings: vec![],
-            _non_exhaustive: (),
-            zksync: Default::default(),
-=======
             create2_library_salt: Self::DEFAULT_CREATE2_LIBRARY_SALT,
             skip: vec![],
             dependencies: Default::default(),
@@ -2422,7 +2273,7 @@
             extra_args: vec![],
             eof_version: None,
             _non_exhaustive: (),
->>>>>>> 62cdea8f
+            zksync: Default::default(),
         }
     }
 }
@@ -2479,13 +2330,8 @@
     /// will try to get the version from the binary.
     fn try_version(&self) -> Result<Version, SolcError> {
         match self {
-<<<<<<< HEAD
-            SolcReq::Version(version) => Ok(version.clone()),
-            SolcReq::Local(path) => Solc::new(path).map(|solc| solc.version),
-=======
             Self::Version(version) => Ok(version.clone()),
             Self::Local(path) => Solc::new(path).map(|solc| solc.version),
->>>>>>> 62cdea8f
         }
     }
 }
