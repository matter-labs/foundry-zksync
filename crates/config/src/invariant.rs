--- conflicted
+++ resolved
@@ -34,11 +34,8 @@
     pub gas_report_samples: u32,
     /// Path where invariant failures are recorded and replayed.
     pub failure_persist_dir: Option<PathBuf>,
-<<<<<<< HEAD
     /// When enabled, filters all addresses below 2^16, as they are reserved in zkSync.
     pub no_zksync_reserved_addresses: bool,
-=======
->>>>>>> 62cdea8f
 }
 
 impl Default for InvariantConfig {
@@ -53,10 +50,7 @@
             max_assume_rejects: 65536,
             gas_report_samples: 256,
             failure_persist_dir: None,
-<<<<<<< HEAD
             no_zksync_reserved_addresses: false,
-=======
->>>>>>> 62cdea8f
         }
     }
 }
@@ -64,11 +58,7 @@
 impl InvariantConfig {
     /// Creates invariant configuration to write failures in `{PROJECT_ROOT}/cache/fuzz` dir.
     pub fn new(cache_dir: PathBuf) -> Self {
-<<<<<<< HEAD
-        InvariantConfig {
-=======
         Self {
->>>>>>> 62cdea8f
             runs: 256,
             depth: 500,
             fail_on_revert: false,
@@ -78,10 +68,7 @@
             max_assume_rejects: 65536,
             gas_report_samples: 256,
             failure_persist_dir: Some(cache_dir),
-<<<<<<< HEAD
             no_zksync_reserved_addresses: false,
-=======
->>>>>>> 62cdea8f
         }
     }
 
@@ -120,12 +107,9 @@
                     conf_clone.failure_persist_dir = Some(PathBuf::from(value))
                 }
                 "shrink-run-limit" => conf_clone.shrink_run_limit = parse_config_u32(key, value)?,
-<<<<<<< HEAD
                 "no-zksync-reserved-addresses" => {
                     conf_clone.no_zksync_reserved_addresses = parse_config_bool(key, value)?
                 }
-=======
->>>>>>> 62cdea8f
                 _ => Err(InlineConfigParserError::InvalidConfigProperty(key.to_string()))?,
             }
         }
