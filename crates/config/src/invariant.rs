//! Configuration for invariant testing

use crate::{
    fuzz::FuzzDictionaryConfig,
    inline::{
        parse_config_bool, parse_config_u32, InlineConfigParser, InlineConfigParserError,
        INLINE_CONFIG_INVARIANT_KEY,
    },
};
use serde::{Deserialize, Serialize};
use std::path::PathBuf;

/// Contains for invariant testing
#[derive(Clone, Debug, PartialEq, Eq, Serialize, Deserialize)]
pub struct InvariantConfig {
    /// The number of runs that must execute for each invariant test group.
    pub runs: u32,
    /// The number of calls executed to attempt to break invariants in one run.
    pub depth: u32,
    /// Fails the invariant fuzzing if a revert occurs
    pub fail_on_revert: bool,
    /// Allows overriding an unsafe external call when running invariant tests. eg. reentrancy
    /// checks
    pub call_override: bool,
    /// The fuzz dictionary configuration
    #[serde(flatten)]
    pub dictionary: FuzzDictionaryConfig,
    /// The maximum number of attempts to shrink the sequence
    pub shrink_run_limit: u32,
    /// The maximum number of rejects via `vm.assume` which can be encountered during a single
    /// invariant run.
    pub max_assume_rejects: u32,
    /// Number of runs to execute and include in the gas report.
    pub gas_report_samples: u32,
    /// Path where invariant failures are recorded and replayed.
    pub failure_persist_dir: Option<PathBuf>,
<<<<<<< HEAD
    /// When enabled, filters all addresses below 2^16, as they are reserved in zkSync.
    pub no_zksync_reserved_addresses: bool,
=======
    /// Whether to collect and display fuzzed selectors metrics.
    pub show_metrics: bool,
>>>>>>> 57bb12e0
}

impl Default for InvariantConfig {
    fn default() -> Self {
        Self {
            runs: 256,
            depth: 500,
            fail_on_revert: false,
            call_override: false,
            dictionary: FuzzDictionaryConfig { dictionary_weight: 80, ..Default::default() },
            shrink_run_limit: 5000,
            max_assume_rejects: 65536,
            gas_report_samples: 256,
            failure_persist_dir: None,
<<<<<<< HEAD
            no_zksync_reserved_addresses: false,
=======
            show_metrics: false,
>>>>>>> 57bb12e0
        }
    }
}

impl InvariantConfig {
    /// Creates invariant configuration to write failures in `{PROJECT_ROOT}/cache/fuzz` dir.
    pub fn new(cache_dir: PathBuf) -> Self {
        Self {
            runs: 256,
            depth: 500,
            fail_on_revert: false,
            call_override: false,
            dictionary: FuzzDictionaryConfig { dictionary_weight: 80, ..Default::default() },
            shrink_run_limit: 5000,
            max_assume_rejects: 65536,
            gas_report_samples: 256,
            failure_persist_dir: Some(cache_dir),
<<<<<<< HEAD
            no_zksync_reserved_addresses: false,
=======
            show_metrics: false,
>>>>>>> 57bb12e0
        }
    }

    /// Returns path to failure dir of given invariant test contract.
    pub fn failure_dir(self, contract_name: &str) -> PathBuf {
        self.failure_persist_dir
            .unwrap()
            .join("failures")
            .join(contract_name.split(':').last().unwrap())
    }
}

impl InlineConfigParser for InvariantConfig {
    fn config_key() -> String {
        INLINE_CONFIG_INVARIANT_KEY.into()
    }

    fn try_merge(&self, configs: &[String]) -> Result<Option<Self>, InlineConfigParserError> {
        let overrides: Vec<(String, String)> = Self::get_config_overrides(configs);

        if overrides.is_empty() {
            return Ok(None)
        }

        let mut conf_clone = self.clone();

        for pair in overrides {
            let key = pair.0;
            let value = pair.1;
            match key.as_str() {
                "runs" => conf_clone.runs = parse_config_u32(key, value)?,
                "depth" => conf_clone.depth = parse_config_u32(key, value)?,
                "fail-on-revert" => conf_clone.fail_on_revert = parse_config_bool(key, value)?,
                "call-override" => conf_clone.call_override = parse_config_bool(key, value)?,
                "failure-persist-dir" => {
                    conf_clone.failure_persist_dir = Some(PathBuf::from(value))
                }
                "shrink-run-limit" => conf_clone.shrink_run_limit = parse_config_u32(key, value)?,
<<<<<<< HEAD
                "no-zksync-reserved-addresses" => {
                    conf_clone.no_zksync_reserved_addresses = parse_config_bool(key, value)?
                }
=======
                "show-metrics" => conf_clone.show_metrics = parse_config_bool(key, value)?,
>>>>>>> 57bb12e0
                _ => Err(InlineConfigParserError::InvalidConfigProperty(key.to_string()))?,
            }
        }
        Ok(Some(conf_clone))
    }
}

#[cfg(test)]
mod tests {
    use crate::{inline::InlineConfigParser, InvariantConfig};

    #[test]
    fn unrecognized_property() {
        let configs = &["forge-config: default.invariant.unknownprop = 200".to_string()];
        let base_config = InvariantConfig::default();
        if let Err(e) = base_config.try_merge(configs) {
            assert_eq!(e.to_string(), "'unknownprop' is an invalid config property");
        } else {
            unreachable!()
        }
    }

    #[test]
    fn successful_merge() {
        let configs = &["forge-config: default.invariant.runs = 42424242".to_string()];
        let base_config = InvariantConfig::default();
        let merged: InvariantConfig = base_config.try_merge(configs).expect("No errors").unwrap();
        assert_eq!(merged.runs, 42424242);
    }

    #[test]
    fn merge_is_none() {
        let empty_config = &[];
        let base_config = InvariantConfig::default();
        let merged = base_config.try_merge(empty_config).expect("No errors");
        assert!(merged.is_none());
    }

    #[test]
    fn can_merge_unrelated_properties_into_config() {
        let unrelated_configs = &["forge-config: default.fuzz.runs = 2".to_string()];
        let base_config = InvariantConfig::default();
        let merged = base_config.try_merge(unrelated_configs).expect("No errors");
        assert!(merged.is_none());
    }

    #[test]
    fn override_detection() {
        let configs = &[
            "forge-config: default.fuzz.runs = 42424242".to_string(),
            "forge-config: ci.fuzz.runs = 666666".to_string(),
            "forge-config: default.invariant.runs = 2".to_string(),
        ];
        let variables = InvariantConfig::get_config_overrides(configs);
        assert_eq!(variables, vec![("runs".into(), "2".into())]);
    }
}<|MERGE_RESOLUTION|>--- conflicted
+++ resolved
@@ -34,13 +34,10 @@
     pub gas_report_samples: u32,
     /// Path where invariant failures are recorded and replayed.
     pub failure_persist_dir: Option<PathBuf>,
-<<<<<<< HEAD
+    /// Whether to collect and display fuzzed selectors metrics.
+    pub show_metrics: bool,
     /// When enabled, filters all addresses below 2^16, as they are reserved in zkSync.
     pub no_zksync_reserved_addresses: bool,
-=======
-    /// Whether to collect and display fuzzed selectors metrics.
-    pub show_metrics: bool,
->>>>>>> 57bb12e0
 }
 
 impl Default for InvariantConfig {
@@ -55,11 +52,8 @@
             max_assume_rejects: 65536,
             gas_report_samples: 256,
             failure_persist_dir: None,
-<<<<<<< HEAD
+            show_metrics: false,
             no_zksync_reserved_addresses: false,
-=======
-            show_metrics: false,
->>>>>>> 57bb12e0
         }
     }
 }
@@ -77,11 +71,8 @@
             max_assume_rejects: 65536,
             gas_report_samples: 256,
             failure_persist_dir: Some(cache_dir),
-<<<<<<< HEAD
+            show_metrics: false,
             no_zksync_reserved_addresses: false,
-=======
-            show_metrics: false,
->>>>>>> 57bb12e0
         }
     }
 
@@ -120,13 +111,10 @@
                     conf_clone.failure_persist_dir = Some(PathBuf::from(value))
                 }
                 "shrink-run-limit" => conf_clone.shrink_run_limit = parse_config_u32(key, value)?,
-<<<<<<< HEAD
+                "show-metrics" => conf_clone.show_metrics = parse_config_bool(key, value)?,
                 "no-zksync-reserved-addresses" => {
                     conf_clone.no_zksync_reserved_addresses = parse_config_bool(key, value)?
                 }
-=======
-                "show-metrics" => conf_clone.show_metrics = parse_config_bool(key, value)?,
->>>>>>> 57bb12e0
                 _ => Err(InlineConfigParserError::InvalidConfigProperty(key.to_string()))?,
             }
         }
