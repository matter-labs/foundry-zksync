//! Configuration for invariant testing

use crate::fuzz::FuzzDictionaryConfig;
use serde::{Deserialize, Serialize};
use std::path::PathBuf;

/// Contains for invariant testing
#[derive(Clone, Debug, PartialEq, Eq, Serialize, Deserialize)]
pub struct InvariantConfig {
    /// The number of runs that must execute for each invariant test group.
    pub runs: u32,
    /// The number of calls executed to attempt to break invariants in one run.
    pub depth: u32,
    /// Fails the invariant fuzzing if a revert occurs
    pub fail_on_revert: bool,
    /// Allows overriding an unsafe external call when running invariant tests. eg. reentrancy
    /// checks
    pub call_override: bool,
    /// The fuzz dictionary configuration
    #[serde(flatten)]
    pub dictionary: FuzzDictionaryConfig,
    /// The maximum number of attempts to shrink the sequence
    pub shrink_run_limit: u32,
    /// The maximum number of rejects via `vm.assume` which can be encountered during a single
    /// invariant run.
    pub max_assume_rejects: u32,
    /// Number of runs to execute and include in the gas report.
    pub gas_report_samples: u32,
    /// Path where invariant corpus is stored, enables coverage guided fuzzing and edge coverage
    /// metrics.
    pub corpus_dir: Option<PathBuf>,
    /// Whether corpus to use gzip file compression and decompression.
    pub corpus_gzip: bool,
    // Number of corpus mutations until marked as eligible to be flushed from memory.
    pub corpus_min_mutations: usize,
    // Number of corpus that won't be evicted from memory.
    pub corpus_min_size: usize,
    /// Path where invariant failures are recorded and replayed.
    pub failure_persist_dir: Option<PathBuf>,
    /// Whether to collect and display fuzzed selectors metrics.
    pub show_metrics: bool,
    /// Optional timeout (in seconds) for each invariant test.
    pub timeout: Option<u32>,
    /// Display counterexample as solidity calls.
    pub show_solidity: bool,
<<<<<<< HEAD
    /// When enabled, filters all addresses below 2^16, as they are reserved in zkSync.
    pub no_zksync_reserved_addresses: bool,
=======
    /// Whether to collect and display edge coverage metrics.
    pub show_edge_coverage: bool,
>>>>>>> b57f7c15
}

impl Default for InvariantConfig {
    fn default() -> Self {
        Self {
            runs: 256,
            depth: 500,
            fail_on_revert: false,
            call_override: false,
            dictionary: FuzzDictionaryConfig { dictionary_weight: 80, ..Default::default() },
            shrink_run_limit: 5000,
            max_assume_rejects: 65536,
            gas_report_samples: 256,
            corpus_dir: None,
            corpus_gzip: true,
            corpus_min_mutations: 5,
            corpus_min_size: 0,
            failure_persist_dir: None,
            show_metrics: true,
            timeout: None,
            show_solidity: false,
<<<<<<< HEAD
            no_zksync_reserved_addresses: false,
=======
            show_edge_coverage: false,
>>>>>>> b57f7c15
        }
    }
}

impl InvariantConfig {
    /// Creates invariant configuration to write failures in `{PROJECT_ROOT}/cache/fuzz` dir.
    pub fn new(cache_dir: PathBuf) -> Self {
        Self {
            runs: 256,
            depth: 500,
            fail_on_revert: false,
            call_override: false,
            dictionary: FuzzDictionaryConfig { dictionary_weight: 80, ..Default::default() },
            shrink_run_limit: 5000,
            max_assume_rejects: 65536,
            gas_report_samples: 256,
            corpus_dir: None,
            corpus_gzip: true,
            corpus_min_mutations: 5,
            corpus_min_size: 0,
            failure_persist_dir: Some(cache_dir),
            show_metrics: true,
            timeout: None,
            show_solidity: false,
<<<<<<< HEAD
            no_zksync_reserved_addresses: false,
=======
            show_edge_coverage: false,
>>>>>>> b57f7c15
        }
    }
}<|MERGE_RESOLUTION|>--- conflicted
+++ resolved
@@ -43,13 +43,10 @@
     pub timeout: Option<u32>,
     /// Display counterexample as solidity calls.
     pub show_solidity: bool,
-<<<<<<< HEAD
     /// When enabled, filters all addresses below 2^16, as they are reserved in zkSync.
     pub no_zksync_reserved_addresses: bool,
-=======
     /// Whether to collect and display edge coverage metrics.
     pub show_edge_coverage: bool,
->>>>>>> b57f7c15
 }
 
 impl Default for InvariantConfig {
@@ -71,11 +68,8 @@
             show_metrics: true,
             timeout: None,
             show_solidity: false,
-<<<<<<< HEAD
             no_zksync_reserved_addresses: false,
-=======
             show_edge_coverage: false,
->>>>>>> b57f7c15
         }
     }
 }
@@ -100,11 +94,8 @@
             show_metrics: true,
             timeout: None,
             show_solidity: false,
-<<<<<<< HEAD
             no_zksync_reserved_addresses: false,
-=======
             show_edge_coverage: false,
->>>>>>> b57f7c15
         }
     }
 }