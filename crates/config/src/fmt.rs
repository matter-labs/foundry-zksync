//! Configuration specific to the `forge fmt` command and the `forge_fmt` package

use serde::{Deserialize, Serialize};

/// Contains the config and rule set
#[derive(Clone, Debug, PartialEq, Eq, Serialize, Deserialize)]
pub struct FormatterConfig {
    /// Maximum line length where formatter will try to wrap the line
    pub line_length: usize,
    /// Number of spaces per indentation level. Ignored if style is Tab
    pub tab_width: usize,
    /// Style of indent
    pub style: IndentStyle,
    /// Print spaces between brackets
    pub bracket_spacing: bool,
    /// Style of uint/int256 types
    pub int_types: IntTypes,
    /// Style of multiline function header in case it doesn't fit
    pub multiline_func_header: MultilineFuncHeaderStyle,
    /// Style of quotation marks
    pub quote_style: QuoteStyle,
    /// Style of underscores in number literals
    pub number_underscore: NumberUnderscore,
    /// Style of underscores in hex literals
    pub hex_underscore: HexUnderscore,
    /// Style of single line blocks in statements
    pub single_line_statement_blocks: SingleLineBlockStyle,
    /// Print space in state variable, function and modifier `override` attribute
    pub override_spacing: bool,
    /// Wrap comments on `line_length` reached
    pub wrap_comments: bool,
    /// Style of doc comments
    pub docs_style: DocCommentStyle,
    /// Globs to ignore
    pub ignore: Vec<String>,
    /// Add new line at start and end of contract declarations
    pub contract_new_lines: bool,
    /// Sort import statements alphabetically in groups (a group is separated by a newline).
    pub sort_imports: bool,
    /// Whether to suppress spaces around the power operator (`**`).
    pub pow_no_space: bool,
    /// Whether to compact call args in a single line when possible
    pub call_compact_args: bool,
}

/// Style of integer types.
#[derive(Clone, Copy, Debug, Default, PartialEq, Eq, Serialize, Deserialize)]
#[serde(rename_all = "snake_case")]
pub enum IntTypes {
    /// Use the type defined in the source code.
    Preserve,
    /// Print the full length `uint256` or `int256`.
    #[default]
    Long,
    /// Print the alias `uint` or `int`.
    Short,
}

/// Style of underscores in number literals
#[derive(Clone, Copy, Debug, Default, PartialEq, Eq, Serialize, Deserialize)]
#[serde(rename_all = "snake_case")]
pub enum NumberUnderscore {
    /// Use the underscores defined in the source code
    #[default]
    Preserve,
    /// Remove all underscores
    Remove,
    /// Add an underscore every thousand, if greater than 9999
    /// e.g. 1000 -> 1000 and 10000 -> 10_000
    Thousands,
}

impl NumberUnderscore {
    /// Returns true if the option is `Preserve`
    #[inline]
    pub fn is_preserve(self) -> bool {
        matches!(self, Self::Preserve)
    }

    /// Returns true if the option is `Remove`
    #[inline]
    pub fn is_remove(self) -> bool {
        matches!(self, Self::Remove)
    }

    /// Returns true if the option is `Remove`
    #[inline]
    pub fn is_thousands(self) -> bool {
        matches!(self, Self::Thousands)
    }
}

/// Style of underscores in hex literals
#[derive(Clone, Copy, Debug, Default, PartialEq, Eq, Serialize, Deserialize)]
#[serde(rename_all = "snake_case")]
pub enum HexUnderscore {
    /// Use the underscores defined in the source code
    Preserve,
    /// Remove all underscores
    #[default]
    Remove,
    /// Add underscore as separator between byte boundaries
    Bytes,
}

<<<<<<< HEAD
=======
/// Style of doc comments
#[derive(Clone, Copy, Debug, Default, PartialEq, Eq, Serialize, Deserialize)]
#[serde(rename_all = "snake_case")]
pub enum DocCommentStyle {
    /// Preserve the source code style
    #[default]
    Preserve,
    /// Use single-line style (`///`)
    Line,
    /// Use block style (`/** .. */`)
    Block,
}

>>>>>>> 1a5de245
/// Style of string quotes
#[derive(Clone, Copy, Debug, Default, PartialEq, Eq, Serialize, Deserialize)]
#[serde(rename_all = "snake_case")]
pub enum QuoteStyle {
    /// Use quotation mark defined in the source code.
    Preserve,
    /// Use double quotes where possible.
    #[default]
    Double,
    /// Use single quotes where possible.
    Single,
}

impl QuoteStyle {
    /// Returns the associated quotation mark character.
    pub const fn quote(self) -> Option<char> {
        match self {
            Self::Preserve => None,
            Self::Double => Some('"'),
            Self::Single => Some('\''),
        }
    }
}

/// Style of single line blocks in statements
#[derive(Clone, Copy, Debug, Default, PartialEq, Eq, Serialize, Deserialize)]
#[serde(rename_all = "snake_case")]
pub enum SingleLineBlockStyle {
    /// Preserve the original style
    #[default]
    Preserve,
    /// Prefer single line block when possible
    Single,
    /// Always use multiline block
    Multi,
}

/// Style of function header in case it doesn't fit
#[derive(Clone, Copy, Debug, Default, PartialEq, Eq, Serialize, Deserialize)]
#[serde(rename_all = "snake_case")]
pub enum MultilineFuncHeaderStyle {
    /// Always write function parameters multiline.
    #[serde(alias = "params_first")] // alias for backwards compatibility
    ParamsAlways,
    /// Write function parameters multiline first when there is more than one param.
    ParamsFirstMulti,
    /// Write function attributes multiline first.
    #[default]
    AttributesFirst,
    /// If function params or attrs are multiline.
    /// split the rest
    All,
    /// Same as `All` but writes function params multiline even when there is a single param.
    AllParams,
}

impl MultilineFuncHeaderStyle {
    pub fn all(&self) -> bool {
        matches!(self, Self::All | Self::AllParams)
    }

    pub fn params_first(&self) -> bool {
<<<<<<< HEAD
        matches!(self, Self::ParamsFirst | Self::ParamsFirstMulti)
=======
        matches!(self, Self::ParamsAlways | Self::ParamsFirstMulti)
>>>>>>> 1a5de245
    }

    pub fn attrib_first(&self) -> bool {
        matches!(self, Self::AttributesFirst)
    }
}

/// Style of indent
#[derive(Clone, Copy, Debug, Default, PartialEq, Eq, Serialize, Deserialize)]
#[serde(rename_all = "snake_case")]
pub enum IndentStyle {
    #[default]
    Space,
    Tab,
}

impl Default for FormatterConfig {
    fn default() -> Self {
        Self {
            line_length: 120,
            tab_width: 4,
            style: IndentStyle::Space,
            bracket_spacing: false,
            int_types: IntTypes::default(),
            multiline_func_header: MultilineFuncHeaderStyle::default(),
            quote_style: QuoteStyle::default(),
            number_underscore: NumberUnderscore::default(),
            hex_underscore: HexUnderscore::default(),
            single_line_statement_blocks: SingleLineBlockStyle::default(),
            override_spacing: false,
            wrap_comments: false,
            ignore: vec![],
            contract_new_lines: false,
            sort_imports: false,
            pow_no_space: false,
            call_compact_args: true,
<<<<<<< HEAD
=======
            docs_style: DocCommentStyle::default(),
>>>>>>> 1a5de245
        }
    }
}<|MERGE_RESOLUTION|>--- conflicted
+++ resolved
@@ -103,8 +103,6 @@
     Bytes,
 }
 
-<<<<<<< HEAD
-=======
 /// Style of doc comments
 #[derive(Clone, Copy, Debug, Default, PartialEq, Eq, Serialize, Deserialize)]
 #[serde(rename_all = "snake_case")]
@@ -118,7 +116,6 @@
     Block,
 }
 
->>>>>>> 1a5de245
 /// Style of string quotes
 #[derive(Clone, Copy, Debug, Default, PartialEq, Eq, Serialize, Deserialize)]
 #[serde(rename_all = "snake_case")]
@@ -181,11 +178,7 @@
     }
 
     pub fn params_first(&self) -> bool {
-<<<<<<< HEAD
-        matches!(self, Self::ParamsFirst | Self::ParamsFirstMulti)
-=======
         matches!(self, Self::ParamsAlways | Self::ParamsFirstMulti)
->>>>>>> 1a5de245
     }
 
     pub fn attrib_first(&self) -> bool {
@@ -222,10 +215,7 @@
             sort_imports: false,
             pow_no_space: false,
             call_compact_args: true,
-<<<<<<< HEAD
-=======
             docs_style: DocCommentStyle::default(),
->>>>>>> 1a5de245
         }
     }
 }