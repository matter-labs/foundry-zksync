use crate::Config;
use once_cell::sync::Lazy;
use std::collections::HashMap;

mod conf_parser;
pub use conf_parser::*;

mod error;
pub use error::*;

mod natspec;
pub use natspec::*;

pub const INLINE_CONFIG_FUZZ_KEY: &str = "fuzz";
pub const INLINE_CONFIG_INVARIANT_KEY: &str = "invariant";
const INLINE_CONFIG_PREFIX: &str = "forge-config";

static INLINE_CONFIG_PREFIX_SELECTED_PROFILE: Lazy<String> = Lazy::new(|| {
    let selected_profile = Config::selected_profile().to_string();
    format!("{INLINE_CONFIG_PREFIX}:{selected_profile}.")
});

/// Represents per-test configurations, declared inline
/// as structured comments in Solidity test files. This allows
/// to create configs directly bound to a solidity test.
#[derive(Clone, Debug, Default)]
pub struct InlineConfig<T> {
    /// Contract-level configurations, used for functions that do not have a specific
    /// configuration.
    contract_level: HashMap<String, T>,
    /// Maps a (test-contract, test-function) pair
    /// to a specific configuration provided by the user.
<<<<<<< HEAD
    configs: HashMap<(String, String), T>,
=======
    fn_level: HashMap<(String, String), T>,
>>>>>>> 62cdea8f
}

impl<T> InlineConfig<T> {
    /// Returns an inline configuration, if any, for a test function.
    /// Configuration is identified by the pair "contract", "function".
    pub fn get(&self, contract_id: &str, fn_name: &str) -> Option<&T> {
        let key = (contract_id.to_string(), fn_name.to_string());
<<<<<<< HEAD
        self.configs.get(&key)
=======
        self.fn_level.get(&key).or_else(|| self.contract_level.get(contract_id))
    }

    pub fn insert_contract(&mut self, contract_id: impl Into<String>, config: T) {
        self.contract_level.insert(contract_id.into(), config);
>>>>>>> 62cdea8f
    }

    /// Inserts an inline configuration, for a test function.
    /// Configuration is identified by the pair "contract", "function".
<<<<<<< HEAD
    pub fn insert<C, F>(&mut self, contract_id: C, fn_name: F, config: T)
=======
    pub fn insert_fn<C, F>(&mut self, contract_id: C, fn_name: F, config: T)
>>>>>>> 62cdea8f
    where
        C: Into<String>,
        F: Into<String>,
    {
        let key = (contract_id.into(), fn_name.into());
<<<<<<< HEAD
        self.configs.insert(key, config);
=======
        self.fn_level.insert(key, config);
>>>>>>> 62cdea8f
    }
}

pub(crate) fn remove_whitespaces(s: &str) -> String {
    s.chars().filter(|c| !c.is_whitespace()).collect()
}<|MERGE_RESOLUTION|>--- conflicted
+++ resolved
@@ -30,11 +30,7 @@
     contract_level: HashMap<String, T>,
     /// Maps a (test-contract, test-function) pair
     /// to a specific configuration provided by the user.
-<<<<<<< HEAD
-    configs: HashMap<(String, String), T>,
-=======
     fn_level: HashMap<(String, String), T>,
->>>>>>> 62cdea8f
 }
 
 impl<T> InlineConfig<T> {
@@ -42,34 +38,22 @@
     /// Configuration is identified by the pair "contract", "function".
     pub fn get(&self, contract_id: &str, fn_name: &str) -> Option<&T> {
         let key = (contract_id.to_string(), fn_name.to_string());
-<<<<<<< HEAD
-        self.configs.get(&key)
-=======
         self.fn_level.get(&key).or_else(|| self.contract_level.get(contract_id))
     }
 
     pub fn insert_contract(&mut self, contract_id: impl Into<String>, config: T) {
         self.contract_level.insert(contract_id.into(), config);
->>>>>>> 62cdea8f
     }
 
     /// Inserts an inline configuration, for a test function.
     /// Configuration is identified by the pair "contract", "function".
-<<<<<<< HEAD
-    pub fn insert<C, F>(&mut self, contract_id: C, fn_name: F, config: T)
-=======
     pub fn insert_fn<C, F>(&mut self, contract_id: C, fn_name: F, config: T)
->>>>>>> 62cdea8f
     where
         C: Into<String>,
         F: Into<String>,
     {
         let key = (contract_id.into(), fn_name.into());
-<<<<<<< HEAD
-        self.configs.insert(key, config);
-=======
         self.fn_level.insert(key, config);
->>>>>>> 62cdea8f
     }
 }
 
