--- conflicted
+++ resolved
@@ -1,13 +1,4 @@
-<<<<<<< HEAD
-use crate::{
-    Comments,
-    error::{ParserError, ParserResult},
-    solang_ext::SafeUnwrap,
-};
-use foundry_config::FormatterConfig;
-=======
 use crate::{Comments, helpers::function_signature, solang_ext::SafeUnwrap};
->>>>>>> 1a5de245
 use solang_parser::pt::{
     ContractDefinition, ContractTy, EnumDefinition, ErrorDefinition, EventDefinition,
     FunctionDefinition, StructDefinition, TypeDefinition, VariableDefinition,
@@ -86,13 +77,6 @@
         self
     }
 
-<<<<<<< HEAD
-    /// Set formatted code on the [ParseItem].
-    pub fn with_code(mut self, source: &str, config: FormatterConfig) -> ParserResult<Self> {
-        self.code =
-            forge_fmt::format(source, config).into_result().map_err(ParserError::Formatter)?;
-        Ok(self)
-=======
     /// Set the source code of this [ParseItem].
     ///
     /// The parameter should be the full source file where this parse item originated from.
@@ -114,7 +98,6 @@
             .collect::<Vec<_>>()
             .join("\n");
         self
->>>>>>> 1a5de245
     }
 
     /// Format the item's filename.
