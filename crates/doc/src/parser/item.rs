--- conflicted
+++ resolved
@@ -1,13 +1,4 @@
-<<<<<<< HEAD
-use crate::{
-    Comments,
-    error::{ParserError, ParserResult},
-    solang_ext::SafeUnwrap,
-};
-use foundry_config::FormatterConfig;
-=======
 use crate::{Comments, solang_ext::SafeUnwrap};
->>>>>>> bb80198a
 use solang_parser::pt::{
     ContractDefinition, ContractTy, EnumDefinition, ErrorDefinition, EventDefinition,
     FunctionDefinition, StructDefinition, TypeDefinition, VariableDefinition,
@@ -86,13 +77,6 @@
         self
     }
 
-<<<<<<< HEAD
-    /// Set formatted code on the [ParseItem].
-    pub fn with_code(mut self, source: &str, config: FormatterConfig) -> ParserResult<Self> {
-        self.code =
-            forge_fmt::format(source, config).into_result().map_err(ParserError::Formatter)?;
-        Ok(self)
-=======
     /// Set the source code of this [ParseItem].
     ///
     /// The parameter should be the full source file where this parse item originated from.
@@ -111,7 +95,6 @@
             .collect::<Vec<_>>()
             .join("\n");
         self
->>>>>>> bb80198a
     }
 
     /// Format the item's filename.
