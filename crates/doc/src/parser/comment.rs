use derive_more::{Deref, DerefMut};
use solang_parser::doccomment::DocCommentTag;
use std::collections::HashMap;

/// The natspec comment tag explaining the purpose of the comment.
/// See: <https://docs.soliditylang.org/en/v0.8.17/natspec-format.html#tags>.
<<<<<<< HEAD
#[derive(Clone, Debug, PartialEq)]
=======
#[derive(Clone, Debug, PartialEq, Eq)]
>>>>>>> 62cdea8f
pub enum CommentTag {
    /// A title that should describe the contract/interface
    Title,
    /// The name of the author
    Author,
    /// Explain to an end user what this does
    Notice,
    /// Explain to a developer any extra details
    Dev,
    /// Documents a parameter just like in Doxygen (must be followed by parameter name)
    Param,
    /// Documents the return variables of a contract’s function
    Return,
    /// Copies all missing tags from the base function (must be followed by the contract name)
    Inheritdoc,
    /// Custom tag, semantics is application-defined
    Custom(String),
}

impl CommentTag {
    fn from_str(s: &str) -> Option<Self> {
        let trimmed = s.trim();
        let tag = match trimmed {
            "title" => Self::Title,
            "author" => Self::Author,
            "notice" => Self::Notice,
            "dev" => Self::Dev,
            "param" => Self::Param,
            "return" => Self::Return,
            "inheritdoc" => Self::Inheritdoc,
            _ if trimmed.starts_with("custom:") => {
                // `@custom:param` tag will be parsed as `CommentTag::Param` due to a limitation
                // on specifying parameter docs for unnamed function arguments.
                let custom_tag = trimmed.trim_start_matches("custom:").trim();
                match custom_tag {
                    "param" => Self::Param,
                    _ => Self::Custom(custom_tag.to_owned()),
                }
            }
            _ => {
                warn!(target: "forge::doc", tag=trimmed, "unknown comment tag. custom tags must be preceded by `custom:`");
                return None
            }
        };
        Some(tag)
    }
}

/// The natspec documentation comment.
///
/// Ref: <https://docs.soliditylang.org/en/v0.8.17/natspec-format.html>
<<<<<<< HEAD
#[derive(Clone, Debug, PartialEq)]
=======
#[derive(Clone, Debug, PartialEq, Eq)]
>>>>>>> 62cdea8f
pub struct Comment {
    /// The doc comment tag.
    pub tag: CommentTag,
    /// The doc comment value.
    pub value: String,
}

impl Comment {
    /// Create new instance of [Comment].
    pub fn new(tag: CommentTag, value: String) -> Self {
        Self { tag, value }
    }

    /// Create new instance of [Comment] from [DocCommentTag]
    /// if it has a valid natspec tag.
    pub fn from_doc_comment(value: DocCommentTag) -> Option<Self> {
        CommentTag::from_str(&value.tag).map(|tag| Self { tag, value: value.value })
    }

    /// Split the comment at first word.
    /// Useful for [CommentTag::Param] and [CommentTag::Return] comments.
    pub fn split_first_word(&self) -> Option<(&str, &str)> {
        self.value.trim_start().split_once(' ')
    }

    /// Match the first word of the comment with the expected.
    /// Returns [None] if the word doesn't match.
    /// Useful for [CommentTag::Param] and [CommentTag::Return] comments.
    pub fn match_first_word(&self, expected: &str) -> Option<&str> {
        self.split_first_word().and_then(
            |(word, rest)| {
                if word == expected {
                    Some(rest)
                } else {
                    None
                }
            },
        )
    }
}

/// The collection of natspec [Comment] items.
#[derive(Clone, Debug, Default, PartialEq, Deref, DerefMut)]
pub struct Comments(Vec<Comment>);

/// Forward the [Comments] function implementation to the [CommentsRef]
/// reference type.
macro_rules! ref_fn {
    ($vis:vis fn $name:ident(&self$(, )?$($arg_name:ident: $arg:ty),*) -> $ret:ty) => {
        /// Forward the function implementation to [CommentsRef] reference type.
        $vis fn $name(&self, $($arg_name: $arg),*) -> $ret {
            CommentsRef::from(self).$name($($arg_name),*)
        }
    };
}

impl Comments {
    ref_fn!(pub fn include_tag(&self, tag: CommentTag) -> CommentsRef<'_>);
    ref_fn!(pub fn include_tags(&self, tags: &[CommentTag]) -> CommentsRef<'_>);
    ref_fn!(pub fn exclude_tags(&self, tags: &[CommentTag]) -> CommentsRef<'_>);
    ref_fn!(pub fn contains_tag(&self, tag: &Comment) -> bool);
    ref_fn!(pub fn find_inheritdoc_base(&self) -> Option<&'_ str>);

    /// Attempt to lookup
    ///
    /// Merges two comments collections by inserting [CommentTag] from the second collection
    /// into the first unless they are present.
    pub fn merge_inheritdoc(
        &self,
        ident: &str,
        inheritdocs: Option<HashMap<String, Self>>,
    ) -> Self {
        let mut result = Self(Vec::from_iter(self.iter().cloned()));

        if let (Some(inheritdocs), Some(base)) = (inheritdocs, self.find_inheritdoc_base()) {
            let key = format!("{base}.{ident}");
            if let Some(other) = inheritdocs.get(&key) {
                for comment in other.iter() {
                    if !result.contains_tag(comment) {
                        result.push(comment.clone());
                    }
                }
            }
        }

        result
    }
}

impl From<Vec<DocCommentTag>> for Comments {
    fn from(value: Vec<DocCommentTag>) -> Self {
        Self(value.into_iter().flat_map(Comment::from_doc_comment).collect())
    }
}

/// The collection of references to natspec [Comment] items.
#[derive(Debug, Default, PartialEq, Deref)]
pub struct CommentsRef<'a>(Vec<&'a Comment>);

impl<'a> CommentsRef<'a> {
    /// Filter a collection of comments and return only those that match a provided tag
    pub fn include_tag(&self, tag: CommentTag) -> Self {
        self.include_tags(&[tag])
    }

    /// Filter a collection of comments and return only those that match provided tags
    pub fn include_tags(&self, tags: &[CommentTag]) -> Self {
        // Cloning only references here
        CommentsRef(self.iter().cloned().filter(|c| tags.contains(&c.tag)).collect())
    }

    /// Filter a collection of comments and return  only those that do not match provided tags
    pub fn exclude_tags(&self, tags: &[CommentTag]) -> Self {
        // Cloning only references here
        CommentsRef(self.iter().cloned().filter(|c| !tags.contains(&c.tag)).collect())
    }

    /// Check if the collection contains a target comment.
    pub fn contains_tag(&self, target: &Comment) -> bool {
        self.iter().any(|c| match (&c.tag, &target.tag) {
            (CommentTag::Inheritdoc, CommentTag::Inheritdoc) => c.value == target.value,
            (CommentTag::Param, CommentTag::Param) | (CommentTag::Return, CommentTag::Return) => {
                c.split_first_word().map(|(name, _)| name) ==
                    target.split_first_word().map(|(name, _)| name)
            }
            (tag1, tag2) => tag1 == tag2,
        })
    }

    /// Find an [CommentTag::Inheritdoc] comment and extract the base.
    fn find_inheritdoc_base(&self) -> Option<&'a str> {
        self.iter()
            .find(|c| matches!(c.tag, CommentTag::Inheritdoc))
            .and_then(|c| c.value.split_whitespace().next())
    }
}

impl<'a> From<&'a Comments> for CommentsRef<'a> {
    fn from(value: &'a Comments) -> Self {
        Self(value.iter().collect())
    }
}

#[cfg(test)]
mod tests {
    use super::*;

    #[test]
    fn parse_comment_tag() {
        assert_eq!(CommentTag::from_str("title"), Some(CommentTag::Title));
        assert_eq!(CommentTag::from_str(" title  "), Some(CommentTag::Title));
        assert_eq!(CommentTag::from_str("author"), Some(CommentTag::Author));
        assert_eq!(CommentTag::from_str("notice"), Some(CommentTag::Notice));
        assert_eq!(CommentTag::from_str("dev"), Some(CommentTag::Dev));
        assert_eq!(CommentTag::from_str("param"), Some(CommentTag::Param));
        assert_eq!(CommentTag::from_str("return"), Some(CommentTag::Return));
        assert_eq!(CommentTag::from_str("inheritdoc"), Some(CommentTag::Inheritdoc));
        assert_eq!(CommentTag::from_str("custom:"), Some(CommentTag::Custom(String::new())));
        assert_eq!(
            CommentTag::from_str("custom:some"),
            Some(CommentTag::Custom("some".to_owned()))
        );
        assert_eq!(
            CommentTag::from_str("  custom:   some   "),
            Some(CommentTag::Custom("some".to_owned()))
        );

        assert_eq!(CommentTag::from_str(""), None);
        assert_eq!(CommentTag::from_str("custom"), None);
        assert_eq!(CommentTag::from_str("sometag"), None);
    }
}<|MERGE_RESOLUTION|>--- conflicted
+++ resolved
@@ -4,11 +4,7 @@
 
 /// The natspec comment tag explaining the purpose of the comment.
 /// See: <https://docs.soliditylang.org/en/v0.8.17/natspec-format.html#tags>.
-<<<<<<< HEAD
-#[derive(Clone, Debug, PartialEq)]
-=======
 #[derive(Clone, Debug, PartialEq, Eq)]
->>>>>>> 62cdea8f
 pub enum CommentTag {
     /// A title that should describe the contract/interface
     Title,
@@ -60,11 +56,7 @@
 /// The natspec documentation comment.
 ///
 /// Ref: <https://docs.soliditylang.org/en/v0.8.17/natspec-format.html>
-<<<<<<< HEAD
-#[derive(Clone, Debug, PartialEq)]
-=======
 #[derive(Clone, Debug, PartialEq, Eq)]
->>>>>>> 62cdea8f
 pub struct Comment {
     /// The doc comment tag.
     pub tag: CommentTag,
