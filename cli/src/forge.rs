--- conflicted
+++ resolved
@@ -95,19 +95,12 @@
             }
             Ok(())
         }
-<<<<<<< HEAD
-        Subcommands::ZkBuild(cmd) => {
-            cmd.run()?;
-        }
-        Subcommands::ZkCreate(cmd) => {
-            utils::block_on(cmd.run())?;
-        }
-=======
+        Subcommands::ZkBuild(cmd) => cmd.run(),
+        Subcommands::ZkCreate(cmd) => utils::block_on(cmd.run()),
         Subcommands::Doc(cmd) => cmd.run(),
         Subcommands::Selectors { command } => utils::block_on(command.run()),
         Subcommands::Generate(cmd) => match cmd.sub {
             GenerateSubcommands::Test(cmd) => cmd.run(),
         },
->>>>>>> 8d1dd303
     }
 }