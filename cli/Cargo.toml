--- conflicted
+++ resolved
@@ -98,19 +98,11 @@
 which = "4.2.5"
 
 #zksync
-<<<<<<< HEAD
-zksync = {git = "https://github.com/matter-labs/zksync-era.git"}
-zksync_eth_signer = {git = "https://github.com/matter-labs/zksync-era.git"}
-zksync_types = {git = "https://github.com/matter-labs/zksync-era.git"}
-zksync_utils = {git = "https://github.com/matter-labs/zksync-era.git"}
-zksync-web3-rs = {git = "https://github.com/lambdaclass/zksync-web3-rs/", branch = "main"}
-=======
 zksync = { git = "https://github.com/matter-labs/zksync-era.git" }
 zksync_eth_signer = { git = "https://github.com/matter-labs/zksync-era.git" }
 zksync_types = { git = "https://github.com/matter-labs/zksync-era.git" }
 zksync_utils = { git = "https://github.com/matter-labs/zksync-era.git" }
-zksync-web3-rs = { path = "../../zksync-web3-rs" }
->>>>>>> 3ae0f7a1
+zksync-web3-rs = { git = "https://github.com/lambdaclass/zksync-web3-rs/", branch = "main" }
 
 ansi_term = "0.12.1"
 anyhow = { version = "1.0.70" }
