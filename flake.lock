{
  "nodes": {
    "fenix": {
      "inputs": {
        "nixpkgs": [
          "nixpkgs"
        ],
        "rust-analyzer-src": "rust-analyzer-src"
      },
      "locked": {
<<<<<<< HEAD
        "lastModified": 1758955069,
        "narHash": "sha256-YYIsyGsTiQ2aKoEmYaqRqe44yE3TjpzirR35Cqj50LU=",
        "owner": "nix-community",
        "repo": "fenix",
        "rev": "73494b26b031328fd959e7a3da0f9fdc8957d86c",
=======
        "lastModified": 1760856120,
        "narHash": "sha256-yH1K/WDJpwIIw7e3wKdRgwHAZ38LXgcGE2Ecvk3I6GU=",
        "owner": "nix-community",
        "repo": "fenix",
        "rev": "b435bfccee71c6591dbce2fcfabe3e17e98c09fa",
>>>>>>> 1a5de245
        "type": "github"
      },
      "original": {
        "owner": "nix-community",
        "repo": "fenix",
        "type": "github"
      }
    },
    "nixpkgs": {
      "locked": {
<<<<<<< HEAD
        "lastModified": 1758916627,
        "narHash": "sha256-fB2ISCc+xn+9hZ6gOsABxSBcsCgLCjbJ5bC6U9bPzQ4=",
        "owner": "NixOS",
        "repo": "nixpkgs",
        "rev": "53614373268559d054c080d070cfc732dbe68ac4",
=======
        "lastModified": 1760872779,
        "narHash": "sha256-c5C907Raf9eY8f1NUXYeju9aUDlm227s/V0OptEbypA=",
        "owner": "NixOS",
        "repo": "nixpkgs",
        "rev": "63bdb5d90fa2fa11c42f9716ad1e23565613b07c",
>>>>>>> 1a5de245
        "type": "github"
      },
      "original": {
        "owner": "NixOS",
        "ref": "nixpkgs-unstable",
        "repo": "nixpkgs",
        "type": "github"
      }
    },
    "root": {
      "inputs": {
        "fenix": "fenix",
        "nixpkgs": "nixpkgs"
      }
    },
    "rust-analyzer-src": {
      "flake": false,
      "locked": {
<<<<<<< HEAD
        "lastModified": 1758918110,
        "narHash": "sha256-wxOmbk6MH6qgvShZUrD7pJnM7m2lFaoBeVJjVoNeVT8=",
        "owner": "rust-lang",
        "repo": "rust-analyzer",
        "rev": "f5e049d09dc17d0b61de2ec179b3607cf1e431b2",
=======
        "lastModified": 1760714286,
        "narHash": "sha256-WOt9KquZ1BXjMcVyHpMeliqNRL6BfRvBHFGfRDriDx4=",
        "owner": "rust-lang",
        "repo": "rust-analyzer",
        "rev": "1e20331e42449dfc0b44bce84147a06772d045d7",
>>>>>>> 1a5de245
        "type": "github"
      },
      "original": {
        "owner": "rust-lang",
        "ref": "nightly",
        "repo": "rust-analyzer",
        "type": "github"
      }
    }
  },
  "root": "root",
  "version": 7
}<|MERGE_RESOLUTION|>--- conflicted
+++ resolved
@@ -8,19 +8,11 @@
         "rust-analyzer-src": "rust-analyzer-src"
       },
       "locked": {
-<<<<<<< HEAD
-        "lastModified": 1758955069,
-        "narHash": "sha256-YYIsyGsTiQ2aKoEmYaqRqe44yE3TjpzirR35Cqj50LU=",
-        "owner": "nix-community",
-        "repo": "fenix",
-        "rev": "73494b26b031328fd959e7a3da0f9fdc8957d86c",
-=======
         "lastModified": 1760856120,
         "narHash": "sha256-yH1K/WDJpwIIw7e3wKdRgwHAZ38LXgcGE2Ecvk3I6GU=",
         "owner": "nix-community",
         "repo": "fenix",
         "rev": "b435bfccee71c6591dbce2fcfabe3e17e98c09fa",
->>>>>>> 1a5de245
         "type": "github"
       },
       "original": {
@@ -31,19 +23,11 @@
     },
     "nixpkgs": {
       "locked": {
-<<<<<<< HEAD
-        "lastModified": 1758916627,
-        "narHash": "sha256-fB2ISCc+xn+9hZ6gOsABxSBcsCgLCjbJ5bC6U9bPzQ4=",
-        "owner": "NixOS",
-        "repo": "nixpkgs",
-        "rev": "53614373268559d054c080d070cfc732dbe68ac4",
-=======
         "lastModified": 1760872779,
         "narHash": "sha256-c5C907Raf9eY8f1NUXYeju9aUDlm227s/V0OptEbypA=",
         "owner": "NixOS",
         "repo": "nixpkgs",
         "rev": "63bdb5d90fa2fa11c42f9716ad1e23565613b07c",
->>>>>>> 1a5de245
         "type": "github"
       },
       "original": {
@@ -62,19 +46,11 @@
     "rust-analyzer-src": {
       "flake": false,
       "locked": {
-<<<<<<< HEAD
-        "lastModified": 1758918110,
-        "narHash": "sha256-wxOmbk6MH6qgvShZUrD7pJnM7m2lFaoBeVJjVoNeVT8=",
-        "owner": "rust-lang",
-        "repo": "rust-analyzer",
-        "rev": "f5e049d09dc17d0b61de2ec179b3607cf1e431b2",
-=======
         "lastModified": 1760714286,
         "narHash": "sha256-WOt9KquZ1BXjMcVyHpMeliqNRL6BfRvBHFGfRDriDx4=",
         "owner": "rust-lang",
         "repo": "rust-analyzer",
         "rev": "1e20331e42449dfc0b44bce84147a06772d045d7",
->>>>>>> 1a5de245
         "type": "github"
       },
       "original": {
