--- conflicted
+++ resolved
@@ -20,19 +20,11 @@
     },
     "nixpkgs": {
       "locked": {
-<<<<<<< HEAD
-        "lastModified": 1711655175,
-        "narHash": "sha256-1xiaYhC3ul4y+i3eicYxeERk8ZkrNjLkrFSb/UW36Zw=",
-        "owner": "NixOS",
-        "repo": "nixpkgs",
-        "rev": "64c81edb4b97a51c5bbc54c191763ac71a6517ee",
-=======
         "lastModified": 1719468428,
         "narHash": "sha256-vN5xJAZ4UGREEglh3lfbbkIj+MPEYMuqewMn4atZFaQ=",
         "owner": "NixOS",
         "repo": "nixpkgs",
         "rev": "1e3deb3d8a86a870d925760db1a5adecc64d329d",
->>>>>>> 62cdea8f
         "type": "github"
       },
       "original": {
@@ -57,19 +49,11 @@
         ]
       },
       "locked": {
-<<<<<<< HEAD
-        "lastModified": 1711678273,
-        "narHash": "sha256-7lIB0hMRnfzx/9oSIwTnwXmVnbvVGRoadOCW+1HI5zY=",
-        "owner": "oxalica",
-        "repo": "rust-overlay",
-        "rev": "42a168449605950935f15ea546f6f770e5f7f629",
-=======
         "lastModified": 1719714047,
         "narHash": "sha256-MeNPopLLv63EZj5L43j4TZkmW4wj1ouoc/h/E20sl/U=",
         "owner": "oxalica",
         "repo": "rust-overlay",
         "rev": "cb216719ce89a43dfb3d1b86a9575e89f4b727a4",
->>>>>>> 62cdea8f
         "type": "github"
       },
       "original": {
@@ -89,19 +73,11 @@
         "solc-macos-amd64-list-json": "solc-macos-amd64-list-json"
       },
       "locked": {
-<<<<<<< HEAD
-        "lastModified": 1711538161,
-        "narHash": "sha256-rETVdEIQ2PyEcNgzXXFSiYAYl0koCeGDIWp9XYBTxoQ=",
-        "owner": "hellwolf",
-        "repo": "solc.nix",
-        "rev": "a995838545a7383a0b37776e969743b1346d5479",
-=======
         "lastModified": 1717442267,
         "narHash": "sha256-6TnQvA6Q/xC3r1M+wGC5gnDc/5XfOPjC8X6LlGDWDNc=",
         "owner": "hellwolf",
         "repo": "solc.nix",
         "rev": "2ac2862f224aa0d67cbc6b3246392489f8a50596",
->>>>>>> 62cdea8f
         "type": "github"
       },
       "original": {
