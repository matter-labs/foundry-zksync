--- conflicted
+++ resolved
@@ -41,6 +41,8 @@
   - Hardhat-style: Leverage the popular console.sol contract.
 - **Configurable Compiler Options**: Tailor compiler settings to your needs, including LLVM optimization modes.
 
+Forge is quite fast at both compiling (leveraging [ethers-solc]) and testing.
+
 ### Limitations
 
 While `foundry-zksync` is **alpha stage**, there are some limitations to be aware of:
@@ -134,11 +136,7 @@
 
 ## 💾 Installation
 
-<<<<<<< HEAD
 Each tool within our suite can be installed individually, or you can install the entire suite at once.
-=======
-Forge is quite fast at both compiling (leveraging [ethers-solc]) and testing.
->>>>>>> 4af6cfae
 
 ### Installing `forge` 🛠️
 
