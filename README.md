--- conflicted
+++ resolved
@@ -13,338 +13,17 @@
 >
 > 🐞 **Found an Issue?:** Please report it to help us improve by opening an issue or submitting a pull request.
 
-<<<<<<< HEAD
-**[Install](https://getfoundry.sh/getting-started/installation)**
-| [Docs][foundry-docs]
-| [Developer Guidelines](./docs/dev/README.md)
-| [Contributing](./CONTRIBUTING.md)
-| [Crate Docs](https://foundry-rs.github.io/foundry)
-=======
 ## 📖 User Book 
->>>>>>> 35f1cb18
 
 For **detailed information, including installation instructions, usage examples, and advanced guides**, please refer to the **[Foundry ZKsync Book](https://foundry-book.zksync.io/).**
 
 *If you are interested in contributing to the book, please refer to the **[Foundry ZKsync Book repository](https://github.com/matter-labs/foundry-zksync-book).***
 
-<<<<<<< HEAD
-### Foundry is a blazing fast, portable and modular toolkit for Ethereum application development written in Rust.
-
-Foundry consists of:
-
-- [**Forge**](#forge): Build, test, fuzz, debug and deploy [Solidity][solidity] contracts, like Hardhat, Brownie, Ape.
-- [**Cast**](#cast): A Swiss Army knife for interacting with EVM smart contracts, sending transactions and getting chain data.
-- [**Anvil**](#anvil): Fast local Ethereum development node, akin to Hardhat Network, Tenderly.
-- [**Chisel**](#chisel): Fast, utilitarian, and verbose Solidity REPL.
-
-**Need help getting started with Foundry? Read the [📖 Foundry Docs][foundry-docs]!**
-
-![Demo](.github/assets/demo.gif)
-
-## Features
-
-- **High-Performance Compilation**
-
-  - **Fast and Flexible**: Automatically detects and installs the required Solidity compiler version.
-  - **Solidity and Vyper Support**: Fully supports both Solidity and Vyper out-of-the-box.
-  - **Incremental Compilation**: Re-compiles only changed files, saving time.
-  - **Parallelized Pipeline**: Leverages multi-core systems for ultra-fast builds.
-  - **Broad Compatibility**: Supports non-standard directory structures, including [Hardhat repos](https://twitter.com/gakonst/status/1461289225337421829).
-
-- **Advanced Testing**
-
-  - **No Context Switching**: Write tests directly in Solidity.
-  - **Fuzz Testing**: Quickly identify edge cases with input shrinking and counter-example generation.
-  - **Invariant Testing**: Ensure complex system properties hold across a wide range of inputs.
-  - **Debugging Made Easy**: Use [forge-std](https://github.com/foundry-rs/forge-std)'s `console.sol` for flexible debug logging.
-  - **Interactive Debugger**: Step through your Solidity code with Foundry's interactive debugger, making it easy to pinpoint issues.
-
-- **Powerful Runtime Features**
-
-  - **RPC Forking**: Fast and efficient remote RPC forking backed by [Alloy][alloy].
-  - **Lightweight & Portable**: No dependency on Nix or other package managers for installation.
-
-- **Streamlined CI/CD**
-
-  - **Optimized CI**: Accelerate builds, run tests and execute scripts using [Foundry's GitHub action][foundry-gha].
-
-## Installation
-
-Getting started is very easy:
-
-Install `foundryup`:
-
-```
-curl -L https://foundry.paradigm.xyz | bash
-```
-
-Next, run `foundryup`.
-
-It will automatically install the latest version of the precompiled binaries: [`forge`](#forge), [`cast`](#cast), [`anvil`](#anvil), and [`chisel`](#chisel).
-
-```
-foundryup
-```
-
-**Done!**
-
-For additional details see the [installation guide](https://getfoundry.sh/getting-started/installation) in the [Foundry Docs][foundry-docs].
-
-If you're experiencing any issues while installing, check out [Getting Help](#getting-help) and the [FAQ](https://getfoundry.sh/faq).
-
-## How Fast?
-
-Forge is quite fast at both compiling (leveraging `solc` with [foundry-compilers]) and testing.
-
-See the benchmarks below. Older benchmarks against [DappTools][dapptools] can be found in the [v0.2.0 announcement post][benchmark-post] and in the [Convex Shutdown Simulation][convex] repository.
-
-### Testing Benchmarks
-
-| Project                                       | Type                 | [Forge 1.0][foundry-1.0] | [Forge 0.2][foundry-0.2] | DappTools | Speedup        |
-| --------------------------------------------- | -------------------- | ------------------------ | ------------------------ | --------- | -------------- |
-| [vectorized/solady][solady]                   | Unit / Fuzz          | 0.9s                     | 2.3s                     | -         | 2.6x           |
-| [morpho-org/morpho-blue][morpho-blue]         | Invariant            | 0.7s                     | 1m43s                    | -         | 147.1x         |
-| [morpho-org/morpho-blue-oracles][morpho-blue] | Integration (Cold)   | 6.1s                     | 6.3s                     | -         | 1.04x          |
-| [morpho-org/morpho-blue-oracles][morpho-blue] | Integration (Cached) | 0.6s                     | 0.9s                     | -         | 1.50x          |
-| [transmissions11/solmate][solmate]            | Unit / Fuzz          | 2.7s                     | 2.8s                     | 6m34s     | 1.03x / 140.0x |
-| [reflexer-labs/geb][geb]                      | Unit / Fuzz          | 0.2s                     | 0.4s                     | 23s       | 2.0x / 57.5x   |
-
-_In the above benchmarks, compilation was always skipped_
-
-**Takeaway: Forge dramatically outperforms the competition, delivering blazing-fast execution speeds while continuously expanding its robust feature set.**
-
-### Compilation Benchmarks
-
-<div align="center">
-  <picture>
-    <source media="(prefers-color-scheme: dark)" srcset=".github/assets/build_benchmark_solady_dark.png" width="600px">
-    <img src=".github/assets/build_benchmark_solady_light.png" width="600px">
-  </picture>
-
-<picture>
-    <source media="(prefers-color-scheme: dark)" srcset=".github/assets/build_benchmark_openzeppelin_dark.png" width="600px">
-    <img src=".github/assets/build_benchmark_openzeppelin_light.png" width="600px">
-  </picture>
-
-&nbsp;
-
-</div>
-
-**Takeaway: Forge compilation is consistently faster than Hardhat by a factor of `2.1x` to `5.2x`, depending on the amount of caching involved.**
-
-## Forge
-
-Forge helps you build, test, fuzz, debug and deploy Solidity contracts.
-
-The best way to understand Forge is to simply try it (in less than 30 seconds!).
-
-First, let's initialize a new `counter` example repository:
-
-```sh
-forge init counter
-```
-
-Next `cd` into `counter` and build :
-
-```sh
-forge build
-```
-
-```console
-[⠊] Compiling...
-[⠔] Compiling 27 files with Solc 0.8.28
-[⠒] Solc 0.8.28 finished in 452.13ms
-Compiler run successful!
-```
-
-Let's [test](https://getfoundry.sh/forge/tests#tests) our contracts:
-
-```sh
-forge test
-```
-
-```console
-[⠊] Compiling...
-No files changed, compilation skipped
-
-Ran 2 tests for test/Counter.t.sol:CounterTest
-[PASS] testFuzz_SetNumber(uint256) (runs: 256, μ: 31121, ~: 31277)
-[PASS] test_Increment() (gas: 31293)
-Suite result: ok. 2 passed; 0 failed; 0 skipped; finished in 5.35ms (4.86ms CPU time)
-
-Ran 1 test suite in 5.91ms (5.35ms CPU time): 2 tests passed, 0 failed, 0 skipped (2 total tests)
-```
-
-Finally, let's run our deployment script:
-
-```sh
-forge script script/Counter.s.sol
-```
-
-```console
-[⠊] Compiling...
-No files changed, compilation skipped
-Script ran successfully.
-Gas used: 109037
-
-If you wish to simulate on-chain transactions pass a RPC URL.
-```
-
-Run `forge --help` to explore the full list of available subcommands and their usage.
-
-More documentation can be found in the [forge](https://getfoundry.sh/forge/overview) section of the Foundry Docs.
-
-## Cast
-
-Cast is a Swiss Army knife for interacting with Ethereum applications from the command line.
-
-Here are a few examples of what you can do:
-
-**Check the latest block on Ethereum Mainnet**:
-
-```sh
-cast block-number --rpc-url https://eth.merkle.io
-```
-
-**Check the Ether balance of `vitalik.eth`**
-
-```sh
-cast balance vitalik.eth --ether --rpc-url https://eth.merkle.io
-```
-
-**Replay and trace a transaction**
-
-```sh
-cast run 0x9c32042f5e997e27e67f82583839548eb19dc78c4769ad6218657c17f2a5ed31 --rpc-url https://eth.merkle.io
-```
-
-Optionally, pass `--etherscan-api-key <API_KEY>` to decode transaction traces using verified source maps, providing more detailed and human-readable information.
-
----
-
-Run `cast --help` to explore the full list of available subcommands and their usage.
-
-More documentation can be found in the [cast](https://getfoundry.sh/cast/overview) section of the Foundry Docs.
-
-## Anvil
-
-Anvil is a fast local Ethereum development node.
-
-Let's fork Ethereum mainnet at the latest block:
-
-```sh
-anvil --fork-url https://eth.merkle.io
-```
-
-You can use those same `cast` subcommands against your `anvil` instance:
-
-```sh
-cast block-number
-```
-
----
-
-Run `anvil --help` to explore the full list of available features and their usage.
-
-More documentation can be found in the [anvil](https://getfoundry.sh/anvil/overview) section of the Foundry Docs.
-
-## Chisel
-
-Chisel is a fast, utilitarian, and verbose Solidity REPL.
-
-To use Chisel, simply type `chisel`.
-
-```sh
-chisel
-```
-
-From here, start writing Solidity code! Chisel will offer verbose feedback on each input.
-
-Create a variable `a` and query it:
-
-```console
-➜ uint256 a = 123;
-➜ a
-Type: uint256
-├ Hex: 0x7b
-├ Hex (full word): 0x000000000000000000000000000000000000000000000000000000000000007b
-└ Decimal: 123
-```
-
-Finally, run `!source` to see `a` was applied:
-
-```solidity
-// SPDX-License-Identifier: UNLICENSED
-pragma solidity ^0.8.28;
-
-import {Vm} from "forge-std/Vm.sol";
-
-contract REPL {
-    Vm internal constant vm = Vm(address(uint160(uint256(keccak256("hevm cheat code")))));
-
-    /// @notice REPL contract entry point
-    function run() public {
-        uint256 a = 123;
-    }
-}
-```
-
----
-
-Run `chisel --help` to explore the full list of available features and their usage.
-
-More documentation can be found in the [chisel](https://getfoundry.sh/chisel/overview) section of the Foundry Docs.
-
-## Configuration
-
-Foundry is highly configurable, allowing you to tailor it to your needs. Configuration is managed via a file called [`foundry.toml`](./crates/config) located in the root of your project or any parent directory. For a full list of configuration options, refer to the [config package documentation](./crates/config/README.md#all-options).
-
-**Profiles and Namespaces**
-
-- Configuration can be organized into **profiles**, which are arbitrarily namespaced for flexibility.
-- The default profile is named `default`. Learn more in the [Default Profile section](./crates/config/README.md#default-profile).
-- To select a different profile, set the `FOUNDRY_PROFILE` environment variable.
-- Override specific settings using environment variables prefixed with `FOUNDRY_` (e.g., `FOUNDRY_SRC`).
-
----
-
-You can find additional [setup and configurations guides](https://getfoundry.sh/config/overview) in the [Foundry Docs][foundry-docs] and in the [config crate](./crates/config/README.md):
-
-- [Configuring with `foundry.toml`](https://getfoundry.sh/config/overview)
-- [Setting up VSCode][vscode-setup]
-- [Shell autocompletions][shell-setup]
-
-## Contributing
-
-See our [contributing guidelines](./CONTRIBUTING.md).
-
-## Getting Help
-
-First, see if the answer to your question can be found in the [Foundy Docs][foundry-docs], or in the relevant crate.
-
-If the answer is not there:
-
-- Join the [support Telegram][tg-support-url] to get help, or
-- Open a [discussion](https://github.com/foundry-rs/foundry/discussions/new) with your question, or
-- Open an issue with [the bug](https://github.com/foundry-rs/foundry/issues/new)
-
-If you want to contribute, or follow along with contributor discussion, you can use our [main telegram](https://t.me/foundry_rs) to chat with us about the development of Foundry!
-
-## License
-
-Licensed under either of [Apache License](./LICENSE-APACHE), Version
-2.0 or [MIT License](./LICENSE-MIT) at your option.
-
-Unless you explicitly state otherwise, any contribution intentionally submitted
-for inclusion in these crates by you, as defined in the Apache-2.0 license,
-shall be dual licensed as above, without any additional terms or conditions.
-=======
 ## 🤝 Contributing
 
 See our [contributing guidelines](./CONTRIBUTING.md).
 
 ## 🗣️ Acknowledgements
->>>>>>> 35f1cb18
 
 ### Foundry
 
@@ -354,27 +33,5 @@
 - [Brock Elmore](https://twitter.com/brockjelmore): For extending the VM's cheatcodes and implementing [structured call tracing](https://github.com/foundry-rs/foundry/pull/192), a critical feature for debugging smart contract calls.
 - All the other [contributors](https://github.com/foundry-rs/foundry/graphs/contributors) to the [ethers-rs](https://github.com/gakonst/ethers-rs), [alloy][alloy] & [foundry](https://github.com/foundry-rs/foundry) repositories and chatrooms.
 
-<<<<<<< HEAD
-[solidity]: https://soliditylang.org/
-[foundry-docs]: https://getfoundry.sh
-[foundry-gha]: https://github.com/foundry-rs/foundry-toolchain
-[foundry-compilers]: https://github.com/foundry-rs/compilers
-[ethers-solc]: https://github.com/gakonst/ethers-rs/tree/master/ethers-solc/
-[solady]: https://github.com/Vectorized/solady
-[openzeppelin]: https://github.com/OpenZeppelin/openzeppelin-contracts/tree/release-v5.1
-[morpho-blue]: https://github.com/morpho-org/morpho-blue
-[foundry-compilers]: https://github.com/foundry-rs/compilers
-[solmate]: https://github.com/transmissions11/solmate/
-[geb]: https://github.com/reflexer-labs/geb
-[benchmark-post]: https://www.paradigm.xyz/2022/03/foundry-02#blazing-fast-compilation--testing
-[convex]: https://github.com/mds1/convex-shutdown-simulation
-[vscode-setup]: https://getfoundry.sh/config/vscode.html
-[shell-setup]: https://getfoundry.sh/config/shell-autocompletion.html
-[foundry-0.2]: https://github.com/foundry-rs/foundry/releases/tag/nightly-5b7e4cb3c882b28f3c32ba580de27ce7381f415a
-[foundry-1.0]: https://github.com/foundry-rs/foundry/releases/tag/nightly-59f354c179f4e7f6d7292acb3d068815c79286d1
-[dapptools]: https://github.com/dapphub/dapptools
-[alloy]: https://github.com/alloy-rs/alloy
-=======
 ### Foundry ZKsync
-- [Moonsong Labs](https://moonsonglabs.com/): Implemented [ZKsync crates](./crates/zksync/), and resolved a number of different challenges to enable ZKsync support. 
->>>>>>> 35f1cb18
+- [Moonsong Labs](https://moonsonglabs.com/): Implemented [ZKsync crates](./crates/zksync/), and resolved a number of different challenges to enable ZKsync support. 