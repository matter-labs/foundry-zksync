--- conflicted
+++ resolved
@@ -19,99 +19,7 @@
 
 *If you are interested in contributing to the book, please refer to the **[Foundry ZKsync Book repository](https://github.com/matter-labs/foundry-zksync-book).***
 
-<<<<<<< HEAD
 ## 🤝 Contributing
-=======
--   [**Forge**](./crates/forge): Ethereum testing framework (like Truffle, Hardhat and DappTools).
--   [**Cast**](./crates/cast): Swiss army knife for interacting with EVM smart contracts, sending transactions and getting chain data.
--   [**Anvil**](./crates/anvil): Local Ethereum node, akin to Ganache, Hardhat Network.
--   [**Chisel**](./crates/chisel): Fast, utilitarian, and verbose solidity REPL.
-
-**Need help getting started with Foundry? Read the [📖 Foundry Book][foundry-book] (WIP)!**
-
-![Demo](.github/demo.gif)
-
-## Installation
-
-See the [installation guide](https://book.getfoundry.sh/getting-started/installation) in the book.
-
-If you're experiencing any issues while installing, check out [Getting Help](#getting-help) and the [FAQ](https://book.getfoundry.sh/faq).
-
-## Forge
-
-### Features
-
--   **Fast & flexible compilation pipeline**
-    -   Automatic Solidity compiler version detection & installation
-    -   **Incremental compilation & caching**: Only changed files are re-compiled
-    -   Parallel compilation
-    -   Non-standard directory structures support (e.g. [Hardhat repos](https://twitter.com/gakonst/status/1461289225337421829))
--   **Tests are written in Solidity** (like in DappTools)
--   **Fast fuzz testing** with shrinking of inputs & printing of counter-examples
--   **Fast remote RPC forking mode**, leveraging Rust's async infrastructure like tokio
--   **Flexible debug logging**
-    -   DappTools-style, using `DsTest`'s emitted logs
-    -   Hardhat-style, using the popular `console.sol` contract
--   **Portable (5-10MB) & easy to install** without requiring Nix or any other package manager
--   **Fast CI** with the [Foundry GitHub action][foundry-gha].
-
-### How Fast?
-
-Forge is quite fast at both compiling (leveraging [foundry-compilers]) and testing.
-
-See the benchmarks below. More benchmarks can be found in the [v0.2.0 announcement post][benchmark-post] and in the [Convex Shutdown Simulation][convex] repository.
-
-**Testing Benchmarks**
-
-| Project                            | Forge | DappTools | Speedup |
-| ---------------------------------- | ----- | --------- | ------- |
-| [transmissions11/solmate][solmate] | 2.8s  | 6m34s     | 140x    |
-| [reflexer-labs/geb][geb]           | 0.4s  | 23s       | 57.5x   |
-| [Rari-Capital/vaults][vaults]      | 0.28s | 6.5s      | 23x     |
-
-_Note: In the above benchmarks, compilation was always skipped_
-
-**Compilation Benchmarks**
-
-<img alt="Compilation benchmarks" src=".github/compilation-benchmark.png" width="693px" />
-
-**Takeaway: Forge compilation is consistently faster by a factor of 1.7-11.3x, depending on the amount of caching involved.**
-
-## Cast
-
-Cast is a swiss army knife for interacting with Ethereum applications from the command line.
-
-More documentation can be found in the [cast package](./crates/cast).
-
-## Configuration
-
-### Using `foundry.toml`
-
-Foundry is designed to be very configurable. You can configure Foundry using a file called [`foundry.toml`](./crates/config) in the root of your project, or any other parent directory. See [config package](./crates/config/README.md#all-options) for all available options.
-
-Configuration can be arbitrarily namespaced by profiles. The default profile is named `default` (see ["Default Profile"](./crates/config/README.md#default-profile)).
-
-You can select another profile using the `FOUNDRY_PROFILE` environment variable. You can also override parts of your configuration using `FOUNDRY_` or `DAPP_` prefixed environment variables, like `FOUNDRY_SRC`.
-
-`forge init` creates a basic, extendable `foundry.toml` file.
-
-To see your current configuration, run `forge config`. To see only basic options (as set with `forge init`), run `forge config --basic`. This can be used to create a new `foundry.toml` file with `forge config --basic > foundry.toml`.
-
-By default `forge config` shows the currently selected foundry profile and its values. It also accepts the same arguments as `forge build`.
-
-### DappTools Compatibility
-
-You can reuse your `.dapprc` environment variables by running `source .dapprc` before using a Foundry tool.
-
-### Additional Configuration
-
-You can find additional setup and configurations guides in the [Foundry Book][foundry-book]:
-
--   [Setting up VSCode][vscode-setup]
--   [Shell autocompletions][shell-setup]
-
-## Contributing
->>>>>>> 5e72c69e
 
 See our [contributing guidelines](./CONTRIBUTING.md).
 
@@ -125,19 +33,5 @@
 -   [Brock Elmore](https://twitter.com/brockjelmore): For extending the VM's cheatcodes and implementing [structured call tracing](https://github.com/foundry-rs/foundry/pull/192), a critical feature for debugging smart contract calls.
 -   All the other [contributors](https://github.com/foundry-rs/foundry/graphs/contributors) to the [ethers-rs](https://github.com/gakonst/ethers-rs) & [foundry](https://github.com/foundry-rs/foundry) repositories and chatrooms.
 
-<<<<<<< HEAD
 ### Foundry ZKsync
-- [Moonsong Labs](https://moonsonglabs.com/): Implemented [ZKsync crates](./crates/zksync/), and resolved a number of different challenges to enable ZKsync support. 
-=======
-[foundry-book]: https://book.getfoundry.sh
-[foundry-gha]: https://github.com/foundry-rs/foundry-toolchain
-[ethers-solc]: https://github.com/gakonst/ethers-rs/tree/master/ethers-solc/
-[foundry-compilers]: https://github.com/foundry-rs/foundry-compilers
-[solmate]: https://github.com/transmissions11/solmate/
-[geb]: https://github.com/reflexer-labs/geb
-[vaults]: https://github.com/rari-capital/vaults
-[benchmark-post]: https://www.paradigm.xyz/2022/03/foundry-02#blazing-fast-compilation--testing
-[convex]: https://github.com/mds1/convex-shutdown-simulation
-[vscode-setup]: https://book.getfoundry.sh/config/vscode.html
-[shell-setup]: https://book.getfoundry.sh/config/shell-autocompletion.html
->>>>>>> 5e72c69e
+- [Moonsong Labs](https://moonsonglabs.com/): Implemented [ZKsync crates](./crates/zksync/), and resolved a number of different challenges to enable ZKsync support. 