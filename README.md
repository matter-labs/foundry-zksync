--- conflicted
+++ resolved
@@ -30,109 +30,6 @@
 ### Features
 
 `Foundry-zksync` offers a set of features designed to work with zkSync Era, providing a comprehensive toolkit for smart contract deployment and interaction:
-
-- **Smart Contract Deployment**: Easily deploy smart contracts to zkSync Era mainnet, testnet, or a local test node.
-- **Contract Interaction**: Call and send transactions to deployed contracts on zkSync Era testnet or local test node.
-- **Solidity Testing**: Write tests in Solidity, similar to DappTools, for a familiar testing environment.
-- **Fuzz Testing**: Benefit from fuzz testing, complete with shrinking of inputs and printing of counter-examples.
-- **Remote RPC Forking**: Utilize remote RPC forking mode, leveraging Rust's asynchronous infrastructure like tokio.
-- **Flexible Debug Logging**: Choose your debugging style:
-  - DappTools-style: Utilize DsTest's emitted logs for debugging.
-  - Hardhat-style: Leverage the popular console.sol contract.
-- **Configurable Compiler Options**: Tailor compiler settings to your needs, including LLVM optimization modes.
-
-Forge is quite fast at both compiling (leveraging [ethers-solc]) and testing.
-
-### Limitations
-
-While `foundry-zksync` is **alpha stage**, there are some limitations to be aware of:
-
-- **Compile Time**: Some users may experience slower compile times.
-- **Compiling Libraries**: Compiling non-inlinable libraries requires deployment and adding to configuration or the command line with the `--libraries` argument. For more information please refer to [official docs](https://docs.zksync.io/build/developer-reference/ethereum-differences/libraries).
-
-    ```
-    libraries = [
-        "src/MyLibrary.sol:MyLibrary:0xfD88CeE74f7D78697775aBDAE53f9Da1559728E4"
-    ]
-    ```
-- **Create2 Address Derivation**: There are differences in Create2 Address derivation compared to Ethereum. [Read the details](https://docs.zksync.io/build/developer-reference/ethereum-differences/evm-instructions#create-create2).
-- **Contract Verification**: Currently contract verification via the `--verify` flag do not work as expected but will be added shortly.  
-- **Specific Foundry Features**: Currently features such as `--gas-report`, `--coverage` may not work as intended. We are actively working on providing support for these feature types.
-- **Solc Compatibility**: `zksolc` requires a `solc` binary to be run as a child process. The version/path to use for each can be specified by the `zksolc` and `solc` options in `foundry.toml`. Not all `solc` versions are supported by all `zksolc` versions, compiling with a `solc` version higher than the one supported may lead to unexpected errors. [Read the docs](https://docs.zksync.io/zk-stack/components/compiler/toolchain/solidity.html#limitations) about version limitations and check the [zksolc changelog](https://github.com/matter-labs/era-compiler-solidity/blob/main/CHANGELOG.md) to see the latest supported `solc` version.
-
-For the most effective use of our library, we recommend familiarizing yourself with these features and limitations.
-
-## Quick Install
-
-Follow these steps to quickly install the binaries for `foundry-zksync`:
-
-**Note:** This installation overrides any existing forge and cast binaries in ~/.foundry. You can use forge without the --zksync flag for standard EVM chains. To revert to a previous installation, follow the instructions [here](https://book.getfoundry.sh/getting-started/installation#using-foundryup).
-
-1. **Clone the Repository**:
-   Begin by cloning the `foundry-zksync` repository from GitHub. This will download the latest version of the source code to your local machine.
-
-   ```bash
-   git clone git@github.com:matter-labs/foundry-zksync.git
-   ```
-
-2. **Change Directory**:
-   Navigate into the directory where the repository has been cloned. This is where you will run the installation commands.
-
-   ```bash
-   cd foundry-zksync
-   ```
-
-3. **Run the Installer**:
-   Now, you're ready to execute the installation script. This command initializes the setup and installs `foundry-zksync` binaries `forge` and `cast`.
-
-   ```bash
-   ./install-foundry-zksync
-   ```
-
-4. **Verify the Installation** (Recommended):
-   After installation, it's good practice to verify that the binaries have been installed correctly. Run the following command to check the installed version:
-
-   ```bash
-   forge --version
-   ```
-
-This should return the installed version of `forge`, confirming that `foundry-zksync` is installed properly on your system.
-
-## 📝 Development Prerequisites
-
-Ensure you have the necessary tools and environments set up for development:
-
-1. **Install Rust:** Use the command below to install Rust. This will also install `cargo`, Rust's package manager and build system.
-
-   ```sh
-   curl --proto '=https' --tlsv1.2 -sSf https://sh.rustup.rs | sh
-   ```
-
-2. **Set Rust to Nightly Toolchain:** This project requires Rust's nightly version from September 30, 2023. Set your Rust toolchain to the appropriate nightly version using `rustup`:
-
-   ```sh
-   # Replace `<YOUR-TARGET>` with your specific platform target, e.g., `x86_64-unknown-linux-gnu`
-   rustup install nightly-2023-09-30-<YOUR-TARGET>
-   
-   # Example for MacOS (Apple Silicon):
-   rustup install nightly-2023-09-30-aarch64-apple-darwin
-   ```
-
-3. **MacOS Prerequisite - Install `make`:** MacOS users need to ensure `make` is installed. If not, install it using Homebrew:
-
-   ```sh
-   brew install make
-   ```
-
-   Then, set the path to GNU `make`:
-
-<<<<<<< HEAD
-   ```sh
-   # For x86_64 MacOs users:
-   # export PATH="/usr/local/opt/make/libexec/gnubin:$PATH"
-   export PATH="/opt/homebrew/opt/make/libexec/gnubin:$PATH"
-   ```
-=======
 -   **Fast & flexible compilation pipeline**
     -   Automatic Solidity compiler version detection & installation
     -   **Incremental compilation & caching**: Only changed files are re-compiled
@@ -146,15 +43,111 @@
     -   Hardhat-style, using the popular `console.sol` contract
 -   **Portable (5-10MB) & easy to install** without requiring Nix or any other package manager
 -   **Fast CI** with the [Foundry GitHub action][foundry-gha].
->>>>>>> 62cdea8f
+
+- **Smart Contract Deployment**: Easily deploy smart contracts to zkSync Era mainnet, testnet, or a local test node.
+- **Contract Interaction**: Call and send transactions to deployed contracts on zkSync Era testnet or local test node.
+- **Solidity Testing**: Write tests in Solidity, similar to DappTools, for a familiar testing environment.
+- **Fuzz Testing**: Benefit from fuzz testing, complete with shrinking of inputs and printing of counter-examples.
+- **Remote RPC Forking**: Utilize remote RPC forking mode, leveraging Rust's asynchronous infrastructure like tokio.
+- **Flexible Debug Logging**: Choose your debugging style:
+  - DappTools-style: Utilize DsTest's emitted logs for debugging.
+  - Hardhat-style: Leverage the popular console.sol contract.
+- **Configurable Compiler Options**: Tailor compiler settings to your needs, including LLVM optimization modes.
+
+Forge is quite fast at both compiling (leveraging [ethers-solc]) and testing.
+
+### Limitations
+
+While `foundry-zksync` is **alpha stage**, there are some limitations to be aware of:
+
+- **Compile Time**: Some users may experience slower compile times.
+- **Compiling Libraries**: Compiling non-inlinable libraries requires deployment and adding to configuration or the command line with the `--libraries` argument. For more information please refer to [official docs](https://docs.zksync.io/build/developer-reference/ethereum-differences/libraries).
+
+    ```
+    libraries = [
+        "src/MyLibrary.sol:MyLibrary:0xfD88CeE74f7D78697775aBDAE53f9Da1559728E4"
+    ]
+    ```
+- **Create2 Address Derivation**: There are differences in Create2 Address derivation compared to Ethereum. [Read the details](https://docs.zksync.io/build/developer-reference/ethereum-differences/evm-instructions#create-create2).
+- **Contract Verification**: Currently contract verification via the `--verify` flag do not work as expected but will be added shortly.  
+- **Specific Foundry Features**: Currently features such as `--gas-report`, `--coverage` may not work as intended. We are actively working on providing support for these feature types.
+- **Solc Compatibility**: `zksolc` requires a `solc` binary to be run as a child process. The version/path to use for each can be specified by the `zksolc` and `solc` options in `foundry.toml`. Not all `solc` versions are supported by all `zksolc` versions, compiling with a `solc` version higher than the one supported may lead to unexpected errors. [Read the docs](https://docs.zksync.io/zk-stack/components/compiler/toolchain/solidity.html#limitations) about version limitations and check the [zksolc changelog](https://github.com/matter-labs/era-compiler-solidity/blob/main/CHANGELOG.md) to see the latest supported `solc` version.
+
+For the most effective use of our library, we recommend familiarizing yourself with these features and limitations.
+
+## Quick Install
+
+Follow these steps to quickly install the binaries for `foundry-zksync`:
+
+**Note:** This installation overrides any existing forge and cast binaries in ~/.foundry. You can use forge without the --zksync flag for standard EVM chains. To revert to a previous installation, follow the instructions [here](https://book.getfoundry.sh/getting-started/installation#using-foundryup).
+
+1. **Clone the Repository**:
+   Begin by cloning the `foundry-zksync` repository from GitHub. This will download the latest version of the source code to your local machine.
+
+   ```bash
+   git clone git@github.com:matter-labs/foundry-zksync.git
+   ```
+
+2. **Change Directory**:
+   Navigate into the directory where the repository has been cloned. This is where you will run the installation commands.
+
+   ```bash
+   cd foundry-zksync
+   ```
+
+3. **Run the Installer**:
+   Now, you're ready to execute the installation script. This command initializes the setup and installs `foundry-zksync` binaries `forge` and `cast`.
+
+   ```bash
+   ./install-foundry-zksync
+   ```
+
+4. **Verify the Installation** (Recommended):
+   After installation, it's good practice to verify that the binaries have been installed correctly. Run the following command to check the installed version:
+
+   ```bash
+   forge --version
+   ```
+
+This should return the installed version of `forge`, confirming that `foundry-zksync` is installed properly on your system.
+
+## 📝 Development Prerequisites
+
+Ensure you have the necessary tools and environments set up for development:
+
+1. **Install Rust:** Use the command below to install Rust. This will also install `cargo`, Rust's package manager and build system.
+
+   ```sh
+   curl --proto '=https' --tlsv1.2 -sSf https://sh.rustup.rs | sh
+   ```
+
+2. **Set Rust to Nightly Toolchain:** This project requires Rust's nightly version from September 30, 2023. Set your Rust toolchain to the appropriate nightly version using `rustup`:
+
+   ```sh
+   # Replace `<YOUR-TARGET>` with your specific platform target, e.g., `x86_64-unknown-linux-gnu`
+   rustup install nightly-2023-09-30-<YOUR-TARGET>
+   
+   # Example for MacOS (Apple Silicon):
+   rustup install nightly-2023-09-30-aarch64-apple-darwin
+   ```
+
+3. **MacOS Prerequisite - Install `make`:** MacOS users need to ensure `make` is installed. If not, install it using Homebrew:
+
+   ```sh
+   brew install make
+   ```
+
+   Then, set the path to GNU `make`:
+
+   ```sh
+   # For x86_64 MacOs users:
+   # export PATH="/usr/local/opt/make/libexec/gnubin:$PATH"
+   export PATH="/opt/homebrew/opt/make/libexec/gnubin:$PATH"
+   ```
 
    Add this export line to your shell profile (`~/.bash_profile`, `~/.zshrc`, etc.) to make the change permanent.
 
-<<<<<<< HEAD
 ## 💾 Installation
-=======
-Forge is quite fast at both compiling (leveraging [ethers-solc]) and testing.
->>>>>>> 62cdea8f
 
 Each tool within our suite can be installed individually, or you can install the entire suite at once.
 
