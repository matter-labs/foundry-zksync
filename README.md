# Foundry with zkSync Era v0.0

This repository provides [Foundry](https://github.com/foundry-rs/foundry) functionality in Solidity for compiling, deploying, testing, and interacting with smart contracts on zkSync Era.

Currently, the industry standard frameworks are Hardhat and Truffle which both use JavaScript to test and deploy Solidity smart contracts. Foundry only uses Solidity for testing. This creates a much smoother developer experience as an engineer does not need to switch from one language to another.

### Supported features

- Compile smart contracts with the [zksolc compiler](https://github.com/matter-labs/zksolc-bin).
- Deploy smart contracts to zkSync Era testnet or local test node.
- Bridge assets L1 <-> L2.
- Call deployed contracts on zkSync Era testnet or local test node.
- Send transactions to deployed contracts on zkSync Era testnet or local test node.

---

## Contents

- [Set up](https://github.com/matter-labs/foundry-zksync#set-up)
- [Interact with blockchain](https://github.com/matter-labs/foundry-zksync#interact-with-blockchain)
- [Compile](https://github.com/matter-labs/foundry-zksync#compile)
- [Deploy](https://github.com/matter-labs/foundry-zksync#deploy)
- [Bridge assets](https://github.com/matter-labs/foundry-zksync#bridge-assets-l1--l2)
- [Interact with contract](https://github.com/matter-labs/foundry-zksync#interact-with-contract)
- [Deploy and interact with `SimpleFactory.sol`](https://github.com/matter-labs/foundry-zksync#deploy-and-interact-with-simplefactorysol)
- [Account abstraction multisig example](https://github.com/matter-labs/foundry-zksync#account-abstraction-multisig)

---

## Set up

### Prerequisites

Check you have the zkSync Era [dev dependencies](https://github.com/matter-labs/zksync-era/blob/main/docs/setup-dev.md).

### Installation

> :grey_exclamation: Installation steps include cloning the zkSync Era application, [**foundry-zksync**](https://github.com/matter-labs/foundry-zksync), and the example project, [**sample-fzksync-project**](https://github.com/sammyshakes/sample-fzksync-project).

<<<<<<< HEAD
1. Create a top-level directory and `cd` into it.
=======
## Version Alpha - 0.0 (Linux & Mac)
>>>>>>> 01625c93

```
mkdir fzksync && cd fzksync
```

2. Clone the repos into the same directory.

```sh
git clone https://github.com/matter-labs/foundry-zksync.git 
git clone https://github.com/sammyshakes/sample-fzksync-project.git
```

3. `cd` into the `foundry-zksync` and build the application.

<<<<<<< HEAD
```sh
cd foundry-zksync
cargo build -p foundry-cli
```
=======
NOTE: in this version we also have a dependency on our fork of ethers-rs, so that we can support the new solidity binaries on Apple Silicon. This dependency should be removed in a near future.

---
>>>>>>> 01625c93

### Environment variables

Create a new file `.env` at the `PROJECT-ROOT` and copy/paste the following environment variables. 

```txt
# ETH_RPC_URL replaces --rpc-url on the command line 
ETH_RPC_URL=http://localhost:3050

# ZKSYNC_RPC_URL replaces --l2-url on the command line for zk-deposit
ZKSYNC_RPC_URL=https://zksync2-testnet.zksync.dev

# CHAIN replaces --chain in command line  
# Local: 270, Testnet: 280
CHAIN=270
```

### Spin up local Docker node

[Follow these instructions to set up local docker node.](https://era.zksync.io/docs/api/hardhat/testing.html)
---

## Interact with blockchain

> :exclamation: Enter all commands from the `sample-fzksync-project` project root.

### Use the `zkcast` command

1. Get chain id of local node

```sh
../foundry-zksync/target/debug/zkcast chain-id --rpc-url http://localhost:3050
```

**Output**

270

2. Get chain id of testnet 

```sh
../foundry-zksync/target/debug/zkcast chain-id --rpc-url https://zksync2-testnet.zksync.dev:443
```

**Output**

```sh
280
```

3. Get client 

```sh
../foundry-zksync/target/debug/zkcast client --rpc-url https://zksync2-testnet.zksync.dev:443
```

**Output**

```sh
zkSync/v2.0
```

4. Get account's L2 ETH balance

```sh 
../foundry-zksync/target/debug/zkcast balance 0x42C7eF198f8aC9888E2B1b73e5B71f1D4535194A --rpc-url https://zksync2-testnet.zksync.dev:443
```

**Output**

```sh
447551277794355871
```

5. Get gas price

```sh
../foundry-zksync/target/debug/zkcast gas-price --rpc-url https://zksync2-testnet.zksync.dev:443
```

**Example output**

```sh
250000000
```

6. Get timestamp of latest block

```sh
../foundry-zksync/target/debug/zkcast age --block latest --rpc-url https://zksync2-testnet.zksync.dev:443
```

**Example output**

```sh
Mon May  1 16:11:07 2023
```

7. Get latest block

```sh
../foundry-zksync/target/debug/zkcast block latest --rpc-url https://zksync2-testnet.zksync.dev:443
```

**Example output**

```sh
baseFeePerGas        250000000
difficulty           0
extraData            0x
gasLimit             4294967295
gasUsed              40277767
hash                 0x6c5b7c9b82b48bd77c0f506d74ed32aec6ab5c52e6c9c604ee8825a0b4a68289
logsBloom            0x00000000000000000000000000000000000000000000000000000000000000000000000000000000000000000000000000000000000000000000000000000000000000000000000000000000000000000000000000000000000000000000000000000000000000000000000000000000000000000000000000000000000000000000000000000000000000000000000000000000000000000000000000000000000000000000000000000000000000000000000000000000000000000000000000000000000000000000000000000000000000000000000000000000000000000000000000000000000000000000000000000000000000000000000000000000
miner                0x0000000000000000000000000000000000000000
mixHash              0x0000000000000000000000000000000000000000000000000000000000000000
nonce                0x0000000000000000
number               5024177
parentHash           0x9fbb3c9e5ef3b7807152367eeab5759cce14c290118de0e9011777a640cd7068
receiptsRoot         0x0000000000000000000000000000000000000000000000000000000000000000
sealFields           []
sha3Uncles           0x1dcc4de8dec75d7aab85b567b6ccd41ad312451b948a7413f0a142fd40d49347
size                 0
stateRoot            0x0000000000000000000000000000000000000000000000000000000000000000
timestamp            1682957640
totalDifficulty      0
l1BatchNumber        null
l1BatchTimestamp     null
```
---

## Compile with `zkforge zk-build`

> :exclamation: Aliases: `zkforge zkbuild`, `zkforge zk-compile`, `zkforge zkb`.

<<<<<<< Updated upstream
Compile smart contracts to zkEvm bytecode and store the compiled output files in a logical directory structure `<PROJECT-ROOT>/zkout/` for easy retrieval by other components of the application.
=======
Compile smart contracts to zkEvm bytecode and store the compiled output files in a logical directory structure `<PROJECT-ROOT>/zkout/` for easy retrieval for other components of the application.
>>>>>>> Stashed changes

```sh
Compiler subcommands for zkSync

Usage: 
zkforge zk-build [OPTIONS]

Options:
      --use-zksolc   Specify zksolc compiler version (default if left blank)
      --is-system    Enable the system contract compilation mode.
      --force-evmla  Sets the EVM legacy assembly pipeline forcibly
      -h, --help         Print help
```

> :important: `--is-system` flag

        It is necessary to compile some contracts, including those that deploy other contracts (such as factory contracts), using the `--is-sytem` flag. These contracts should be placed in the `src/is-system/` folder. If the folder does not exist, manually create it.

![image](https://user-images.githubusercontent.com/76663878/236301037-2a536ab0-3d09-44f3-a74d-5f5891af335b.png)

### Example usage

To compile with default compiler options (v1.3.9).

```sh
../foundry-zksync/target/debug/zkforge zk-build 
```

### Compiler settings

Configure the `zksolc` compiler version using the optional `--use-zksolc` flag.

```bash
../foundry-zksync/target/debug/zkforge zkb --use-zksolc v1.3.8
```

**Example output**

`zksolc` compiler artifacts can be found in the output folder:
```bash
<PROJECT-ROOT>/zkout/<CONTRACT_FILENAME>
```
![image](https://user-images.githubusercontent.com/76663878/234152279-e144e489-41ab-4cbd-8321-8ccd9b0aa6ef.png)

Example terminal output:

![image](https://user-images.githubusercontent.com/76663878/236305625-8c7519e2-0c5e-492f-a4bc-3b019a95e34f.png)

NOTE: Currently, until `forge remappings` are implemented, import paths must be relative to the contract importing it:
![image](https://github.com/matter-labs/foundry-zksync/assets/76663878/490b34f4-e286-42a7-8570-d4b228ec10c7)

In this example, `SimpleFactory.sol` is in the `src/is-system/` folder.

---

## Deploy

***v0.0*** ***Command***:
## `zkforge zk-create`
### aliases: `zkforge zkcreate`, `zkforge zk-deploy`, `zkforge zkc`

Manage deployments in the native foundry/zkforge fashion, using the `zkforge zk-create` command.

```bash
Deploy smart contracts to zksync.

Usage: zkforge zk-create <CONTRACT> [OPTIONS] --rpc-url <RPC-URL> --chain <CHAIN-ID> --private-key <PRIVATE-KEY>

Options:
  -h, --help
          Print help (see a summary with '-h')

ZkCreate options:
      --constructor-args <ARGS>...
          The constructor arguments.

      --constructor-args-path <FILE>
          The path to a file containing the constructor arguments.

  <CONTRACT>
          The contract identifier in the form `<path>:<contractname>`.

ZkSync Features:
      --factory-deps <FACTORY-DEPS>...
          The factory dependencies in the form `<path>:<contractname>`.
```


#### Example Usage
To Deploy `src/Greeter.sol` to zksync local node:
```bash
../foundry-zksync/target/debug/zkforge zkc src/Greeter.sol:Greeter --constructor-args "ZkSync + Pineapple" --private-key 7726827caac94a7f9e1b160f7ea819f172f7b6f9d2a97f992c38edeab82d4110 --rpc-url http://localhost:3050 --chain 270
```

#### Output
```js
Deploying contract...
+-------------------------------------------------+
Contract successfully deployed to address: 0xa1b809005e589f81de6ef9f48d67e35606c05fc3
Transaction Hash: 0x34782985ba7c70b6bc4a8eb2b95787baec29356171fdbb18608037a2fcd7eda8
Gas used: 168141
Effective gas price: 250000000
Block Number: 249
+-------------------------------------------------+
```

---

## Bridge assets L1 ↔ L2 

### Bridge assets L1 ↔ L2 with `zkcast zk-send` and `zkcast zk-deposit`

### ***L1 → L2 deposits:*** 

```bash
zkcast zk-deposit <TO> <AMOUNT> <TOKEN> --rpc-url <RPC-URL> --l2-url <L2URL> --chain <CHAIN-ID> --private-key <PRIVATE-KEY>
```
NOTE: Leave `<TOKEN>` blank to bridge ETH

```bash
Usage: zkcast zk-deposit  <TO> <AMOUNT> --rpc-url <ETH_RPC_URL> --l2-url <L2URL> [OPTIONS] [BRIDGE] [TIP]

Arguments:
  <TO>
          The destination of the transaction.

  <AMOUNT>
          Amount of token to deposit.

  [BRIDGE]
          The address of a custom bridge to call.

  [TIP]
          Optional fee that the user can choose to pay in addition to the regular transaction fee.

Options:
  -z, --l2-url <L2URL>
          The zkSync RPC Layer 2 endpoint. Can be provided via the env var ZKSYNC_RPC_URL or --l2-url from the command line.
          
          NOTE: For Deposits, ETH_RPC_URL, or --rpc-url should be set to the Layer 1 RPC URL
          
          [env: ZKSYNC_RPC_URL=https://zksync2-testnet.zksync.dev]

      --token <TOKEN>
          Token to bridge. Leave blank for ETH.

  -h, --help
          Print help (see a summary with '-h')
```

#### Example Usage
```bash
../foundry-zksync/target/debug/zkcast zkdeposit 0x36615Cf349d7F6344891B1e7CA7C72883F5dc049 1000000 --rpc-url http://localhost:8545 --l2-url http://localhost:3050 --private-key 7726827caac94a7f9e1b160f7ea819f172f7b6f9d2a97f992c38edeab82d4110 --chain 270
```
#### Output
```js
Bridging assets....
Transaction Hash: 0x55793df0a636aedd098309e3487c6d9ec0910422d5b9f0bdbdf764bc82dc1b9f
```
---

### ***L2 → L1 withdrawals:***

```bash
zkcast zk-send --withdraw <TO> --amount <AMOUNT> <TOKEN> --rpc-url <RPC-URL> --private-key <PRIVATE-KEY>


Arguments:
  [TO]                  The withdraw recipient.


Bridging options:
  -w, --withdraw        For L2 -> L1 withdrawals.

      --token <TOKEN>   Token to bridge. Leave blank for ETH.

  -a, --amount <AMOUNT> Amount of token to bridge. Required value when bridging
```


#### Example Usage:
```bash
../foundry-zksync/target/debug/zkcast zk-send --withdraw 0x36615Cf349d7F6344891B1e7CA7C72883F5dc049 --amount 1000000 --rpc-url http://localhost:3050 --private-key 7726827caac94a7f9e1b160f7ea819f172f7b6f9d2a97f992c38edeab82d4110 --chain 270
```
#### Output
```js
Bridging assets....
Transaction Hash: 0x94ef9e2eed345dcfef6f0b4f953f431b8edc6760e29b598a7cf446dab18d6317
```

---

## Interact with contract

***v0.0*** ***Commands***:
## `zkcast zk-send`
### aliases: `zkcast zks`, `zkcast zksend`
Interact with deployed contracts in the native foundry/zkforge fashion using the CLI `zkcast zk-send` command:
```bash
Sign and publish a zksync transaction.

Usage: zkcast zk-send [OPTIONS] [TO] [SIG] [ARGS]...

Arguments:
  [TO]        The destination of the transaction.

  [SIG]       The signature of the function to call.

  [ARGS]...   The arguments of the function to call.

Options:
  -h, --help   Print help (see a summary with '-h')

Bridging options:
  -d, --deposit         For L1 -> L2 deposits.

  -w, --withdraw        For L2 -> L1 withdrawals.

      --token <TOKEN>   Token to bridge. Leave blank for ETH.

  -a, --amount <AMOUNT> Amount of token to bridge. Required value when bridging
```

- Retrieving and interacting with chain data, for example, block numbers and gas estimates
- Interact with deployed contracts on (zkSync Testnet or Local Docker Node)

### ***Non-state changing calls:***

```bash
zkcast call <CONTRACT_ADDRESS> <FUNCTION_SIG> --rpc-url <RPC-URL>
```
#### Example Usage
```bash
../foundry-zksync/target/debug/zkcast call 0x97b985951fd3e0c1d996421cc783d46c12d00082 "greet()(string)" --rpc-url http://localhost:3050
```
#### Output
```js
ZkSync + Pineapple
```

### Send transactions:

```bash
zkcast zk-send <CONTRACT_ADDRESS> <FUNCTION_SIG> <FUNCTION_ARGS> --rpc-url <RPC-URL> --private-key <PRIVATE-KEY> --chain <CHAIN-ID>
```
#### Example Usage
```bash
../foundry-zksync/target/debug/zkcast zk-send 0x97b985951fd3e0c1d996421cc783d46c12d00082 "setGreeting(string)" "Killer combo!"  --rpc-url http://localhost:3050 --private-key 7726827caac94a7f9e1b160f7ea819f172f7b6f9d2a97f992c38edeab82d4110 --chain 270
```
#### Output
```js
Sending transaction....
Transaction Hash: 0x7651fba8ddeb624cca93f89da493675ccbc5c6d36ee25ed620b07424ce338552
```

#### Verify output
```bash
../foundry-zksync/target/debug/zkcast call 0x97b985951fd3e0c1d996421cc783d46c12d00082 "greet()(string)" --rpc-url http://localhost:3050
```
#### Output
```js
Killer combo!
```

---

## Deploy and interact with `SimpleFactory.sol`

#### Compile contracts:
`SimpleFactory.sol` must be compiled with the `is-system` flag, so they need to be placed in the `src/is-sytem/` folder

```bash
../foundry-zksync/target/debug/zkforge zk-build
```

### Deploy `SimpleFactory.sol`

```bash
../foundry-zksync/target/debug/zkforge zkc src/SimpleFactory.sol:SimpleFactory --constructor-args 01000041691510d85ddfc6047cba6643748dc028636d276f09a546ab330697ef 010000238a587670be26087b7812eab86eca61e7c4014522bdceda86adb2e82f --factory-deps src/Child.sol:Child src/StepChild.sol:StepChild --private-key 7726827caac94a7f9e1b160f7ea819f172f7b6f9d2a97f992c38edeab82d4110 --rpc-url http://localhost:3050 --chain 270
```

#### Output:
```js
Deploying contract...
+-------------------------------------------------+
Contract successfully deployed to address: 0xa1b809005e589f81de6ef9f48d67e35606c05fc3
Transaction Hash: 0x34782985ba7c70b6bc4a8eb2b95787baec29356171fdbb18608037a2fcd7eda8
Gas used: 168141
Effective gas price: 250000000
Block Number: 249
+-------------------------------------------------+
```

### Deploy `StepChlid.sol` via `SimpleFactory.sol`
```bash
../foundry-zksync/target/debug/zkcast zk-send 0x23cee3fb585b1e5092b7cfb222e8e873b05e9519 "newStepChild()" --rpc-url http://localhost:3050 --private-key 7726827caac94a7f9e1b160f7ea819f172f7b6f9d2a97f992c38edeab82d4110 --chain 270
```

#### Output:
```bash
Sending transaction....
Transaction Hash: 0xa82a0636b71af058d4916d81868eebc41173ca07b78d30fe57f4b74e9294ef25
```

### Interact with `SimpleFactory.sol`
```bash
../foundry-zksync/target/debug/zkcast call 0x23cee3fb585b1e5092b7cfb222e8e873b05e9519 "stepChildren(uint256)(address)" 0 --rpc-url http://localhost:3050
```

#### Output:
`StepChild.sol` deployed address:
```js
0xbc88C5Cdfe2659ebDD5dbb7e1a695A4cb189Df96
```

### Interact with `StepChild.sol`
Use `zkcast call` to check initial state:
```bash
../foundry-zksync/target/debug/zkcast call 0xbc88C5Cdfe2659ebDD5dbb7e1a695A4cb189Df96 "isEnabled()(bool)" --rpc-url http://localhost:3050
```

#### Output:
```js
false
```

Use `zkcast zk-send` to modify state:
```bash
../foundry-zksync/target/debug/zkcast zk-send 0xbc88C5Cdfe2659ebDD5dbb7e1a695A4cb189Df96 "enable()" --rpc-url http://localhost:3050 --private-key 7726827caac94a7f9e1b160f7ea819f172f7b6f9d2a97f992c38edeab82d4110 --chain 270
```

#### Output:
```bash
Sending transaction....
Transaction Hash: 0xe005e15e9f58b7dcdcc7b16a9d5c706ddef7a4c9cab82216ea944d5344ba01ae
```


Use `zkcast call` to check modified state:
```bash
../foundry-zksync/target/debug/zkcast call 0xbc88C5Cdfe2659ebDD5dbb7e1a695A4cb189Df96 "isEnabled()(bool)" --rpc-url http://localhost:3050
```

#### Output:
```js
true
```

---

# Account abstraction multisig


### This section compiles, deploys and interacts with the contracts from the zkSync Era [**Account Abstraction Multisig example**](https://era.zksync.io/docs/dev/tutorials/custom-aa-tutorial.html)

Contracts:
- [**AAFactory.sol**](https://era.zksync.io/docs/dev/tutorials/custom-aa-tutorial.html)
- [**TwoUserMultiSig.sol**](https://github.com/sammyshakes/sample-fzksync-project/blob/main/src/TwoUserMultiSig.sol)

## Compile `AAFactory.sol`:
#### `AAFactory.sol` needs to be compiled with the `--is-system` flag because it will be interacting with system contracts to deploy the multisig wallets.
It needs to be placed in the `src/is-sytem/` folder

```bash
# command line using zkforge zk-build
../foundry-zksync/target/debug/zkforge zk-build
```
#### Output:
```bash
AAFactory -> Bytecode Hash: "010000791703a54dbe2502b00ee470989c267d0f6c0d12a9009a947715683744" 
Compiled Successfully
```

## Deploy `AAFactory.sol`:

To deploy the factory we need the `Bytecode Hash` of the `TwoUserMultiSig.sol` contract to provide to the constructor of `AAFactory.sol`:

```js
constructor(bytes32 _aaBytecodeHash) {
        aaBytecodeHash = _aaBytecodeHash;
    }
```
Note: `aaBytecodeHash` = Bytecode hash of `TwoUserMultiSig.sol`

#### To deploy a contract that deploys other contracts it is necessary to provide the bytecodes of the children contracts in the `factory-deps` field of the transaction. This can be accomplished by using the `--factory-deps` flag and providing the full contract path in the format: `<path>:<contractname>`

```bash
# command line using zkforge zk-create
../foundry-zksync/target/debug/zkforge zkc src/is-system/AAFactory.sol:AAFactory --constructor-args 010007572230f4df5b4e855ff48d4cdfffc9405522117d7e020ee42650223460 --factory-deps src/TwoUserMultiSig.sol:TwoUserMultisig --private-key 7726827caac94a7f9e1b160f7ea819f172f7b6f9d2a97f992c38edeab82d4110 --rpc-url http://localhost:3050 --chain 270
```

#### Output:
```bash
Deploying contract...
+-------------------------------------------------+
Contract successfully deployed to address: 0xd5608cec132ed4875d19f8d815ec2ac58498b4e5
Transaction Hash: 0x0e6f55ff1619af8b3277853a8f2941d0481635880358316f03ae264e2de059ed
Gas used: 154379
Effective gas price: 250000000
Block Number: 291
+-------------------------------------------------+
```

Now that we have the `AAFactory.sol` contract address we can call `deployAccount` function to deploy a new `TwoUserMultiSig.sol` instance.

Here is the interface of `deployAccount`:
```js
function deployAccount(bytes32 salt, address owner1, address owner2) external returns (address accountAddress)
```

we need to provide the two owner addresses for the newly deployed multisig:
```js
owner1 = 0xa61464658AfeAf65CccaaFD3a512b69A83B77618
owner2 = 0x0D43eB5B8a47bA8900d84AA36656c92024e9772e
```

We are also just using a `0x00` value for the ***salt*** parameter. (you will need a unique value for salt for each instance that uses same owner wallets)
```bash
# command line using zkcast zk-send
../foundry-zksync/target/debug/zkcast zk-send 0xd5608cec132ed4875d19f8d815ec2ac58498b4e5 "deployAccount(bytes32,address,address)(address)" 0x00 0xa61464658AfeAf65CccaaFD3a512b69A83B77618 0x0D43eB5B8a47bA8900d84AA36656c92024e9772e --rpc-url http://localhost:3050 --private-key 7726827caac94a7f9e1b160f7ea819f172f7b6f9d2a97f992c38edeab82d4110 --chain 270
```

#### Output:
```bash
Sending transaction....
Transaction Hash: 0x43a4dded84a12891dfae4124b42b9f091750e953193bd779a7e5e4d422909e73
0x03e50ec034f1d363de0add752c33d4831a2731bf, <---- Deployed contract address
```
Viola! The new `TwoUserMultiSig.sol` contract has been deployed to:
```js
0x03e50ec034f1d363de0add752c33d4831a2731bf
```

We can check the tx receipt using `zkcast tx <TX-HASH>`
```bash
../foundry-zksync/target/debug/zkcast tx 0x22364a3e191ad10013c5f20036e9696e743a4f686bc58a0106ef0b9e7592347c --rpc-url http://localhost:3050
```

### Output:
```bash
blockHash            0x2f3e2be46a7cb9f9e9df503903990e6670e88224e52232c988b5a730c82d98c0
blockNumber          297
from                 0x36615Cf349d7F6344891B1e7CA7C72883F5dc049
gas                  217367
gasPrice             250000000
hash                 0x43a4dded84a12891dfae4124b42b9f091750e953193bd779a7e5e4d422909e73
input                0x76fb8b650000000000000000000000000000000000000000000000000000000000000000000000000000000000000000a61464658afeaf65cccaafd3a512b69a83b776180000000000000000000000000d43eb5b8a47ba8900d84aa36656c92024e9772e
nonce                147
r                    0x16385d99ccaaa5e84bb97d76a0afb310350c2ca4165ed41d458efa80cd76d3bd
s                    0x3ec55287f223e760b7dd82a676feece939832e4c5a3d73f3aa979bd2cd48801c
to                   0xd5608cEC132ED4875D19f8d815EC2ac58498B4E5
transactionIndex     0
v                    1
value                0
l1BatchNumber        149
l1BatchTxIndex       0
```

We can verify by using `zkcast call` to call the public variables 'owner1' and 'owner2' on the newly deployed `TwoUserMultiSig.sol` contract:

Verify `owner1`:
```bash
# command line using zkcast call
../foundry-zksync/target/debug/zkcast call 0x03e50ec034f1d363de0add752c33d4831a2731bf "owner1()(address)" --rpc-url http://localhost:3050
```
#### Output:
```js
0xa61464658AfeAf65CccaaFD3a512b69A83B77618
```

Verify `owner2`:
```bash
# command line using zkcast call
../foundry-zksync/target/debug/zkcast call 0x03e50ec034f1d363de0add752c33d4831a2731bf "owner2()(address)" --rpc-url http://localhost:3050
```
#### Output:
```js
0x0D43eB5B8a47bA8900d84AA36656c92024e9772e
```

## Troubleshooting

### Verify arguments

Make sure that:
* you are using zksync specific methods (`zkcreate` not `create`, `zksend` not `send`)
* that you've set the correct `--rpc-url`
* that you have the proper contract address - the bytecodes in zkSync are different than in EVM - so the resulting contracts will be deployed at different addresses

### 'Method not found' when calling 'send'

If you get errors like `(code: -32601, message: Method not found, data: None)` - you are probably using a `send` method instead of `zksend`.

### 'Could not get solc: Unknown version provided', 'checksum not found'

These errors might show up on the Mac with ARM chip (M1, M2) - due to the fact that most recent solc compilers are not auto-downloaded there.

There are 2 workarounds:
 - use the older compiler - by adding `--use 0.8.17` flag to your zk-build command
 - download the compiler manually - and then use `--offline` mode (you can download the compiler into ~/.svm/VERSION/solc-VERSION -- for example ~/.svm/0.8.20/solc-0.8.20 )

You can get the lastest compiler version for MacOs AARCH here: https://github.com/ethers-rs/solc-builds/tree/master/macosx/aarch64

You might have to remove the `zkout` directory (that holds the compilation artifacts) - and in some rare scenarios also cleanup the installed solc versions (by removing `~/.svm/` directory)

### `solc` versions >0.8.19 are not supported, found 0.8.20

This means that our zksync compiler doesn't support that version of solidity yet.

In such case, please remove the artifacts (by removing `zkout` directory) and re-run with the older version of solidity (`--use 0.8.19`) for example.

You might also have to remove `~/.svm/0.8.20/solc-0.8.20` file too.<|MERGE_RESOLUTION|>--- conflicted
+++ resolved
@@ -37,11 +37,7 @@
 
 > :grey_exclamation: Installation steps include cloning the zkSync Era application, [**foundry-zksync**](https://github.com/matter-labs/foundry-zksync), and the example project, [**sample-fzksync-project**](https://github.com/sammyshakes/sample-fzksync-project).
 
-<<<<<<< HEAD
 1. Create a top-level directory and `cd` into it.
-=======
-## Version Alpha - 0.0 (Linux & Mac)
->>>>>>> 01625c93
 
 ```
 mkdir fzksync && cd fzksync
@@ -56,16 +52,10 @@
 
 3. `cd` into the `foundry-zksync` and build the application.
 
-<<<<<<< HEAD
 ```sh
 cd foundry-zksync
 cargo build -p foundry-cli
 ```
-=======
-NOTE: in this version we also have a dependency on our fork of ethers-rs, so that we can support the new solidity binaries on Apple Silicon. This dependency should be removed in a near future.
-
----
->>>>>>> 01625c93
 
 ### Environment variables
 
@@ -201,13 +191,10 @@
 
 > :exclamation: Aliases: `zkforge zkbuild`, `zkforge zk-compile`, `zkforge zkb`.
 
-<<<<<<< Updated upstream
 Compile smart contracts to zkEvm bytecode and store the compiled output files in a logical directory structure `<PROJECT-ROOT>/zkout/` for easy retrieval by other components of the application.
-=======
-Compile smart contracts to zkEvm bytecode and store the compiled output files in a logical directory structure `<PROJECT-ROOT>/zkout/` for easy retrieval for other components of the application.
->>>>>>> Stashed changes
-
-```sh
+
+```sh
+
 Compiler subcommands for zkSync
 
 Usage: 
