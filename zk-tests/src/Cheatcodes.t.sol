// SPDX-License-Identifier: UNLICENSED
pragma solidity ^0.8.13;

import {Test, console2 as console} from "forge-std/Test.sol";

contract ZkCheatcodesTest is Test {
    uint256 testSlot = 0; //0x000000000000000000000000000000000000000000000000000000000000001e slot
    uint256 constant ERA_FORK_BLOCK = 19579636;
    uint256 constant ERA_FORK_BLOCK_TS = 1700601590;

    uint256 constant ETH_FORK_BLOCK = 19225195;
    uint256 constant ETH_FORK_BLOCK_TS = 1707901427;

    address constant TEST_ADDRESS = 0x6Eb28604685b1F182dAB800A1Bfa4BaFdBA8a79a;

    uint256 forkEra;
    uint256 forkEth;

    function setUp() public {
        forkEra = vm.createFork("mainnet", ERA_FORK_BLOCK);
        forkEth = vm.createFork(
            "https://eth-mainnet.alchemyapi.io/v2/Lc7oIGYeL_QvInzI0Wiu_pOZZDEKBrdf",
            ETH_FORK_BLOCK
        );
    }

    function testZkCheatcodesRoll() public {
        vm.selectFork(forkEra);
        require(block.number == ERA_FORK_BLOCK, "era block number mismatch");

        vm.roll(ERA_FORK_BLOCK + 1);
        require(
            block.number == ERA_FORK_BLOCK + 1,
            "era block number mismatch"
        );
    }

    function testZkCheatcodesWarp() public {
        vm.selectFork(forkEra);
        require(
            block.timestamp == ERA_FORK_BLOCK_TS,
            "era block timestamp mismatch"
        );

        vm.warp(ERA_FORK_BLOCK_TS + 1);
        require(
            block.timestamp == ERA_FORK_BLOCK_TS + 1,
            "era block timestamp mismatch"
        );
    }

    function testZkCheatcodesDeal() public {
        vm.selectFork(forkEra);
        require(TEST_ADDRESS.balance == 0, "era balance mismatch");

        vm.deal(TEST_ADDRESS, 100);
        require(TEST_ADDRESS.balance == 100, "era balance mismatch");
    }

    function testZkCheatcodesSetNonce() public {
        vm.selectFork(forkEra);
        require(vm.getNonce(TEST_ADDRESS) == 0, "era nonce mismatch");

        vm.setNonce(TEST_ADDRESS, 10);
        require(vm.getNonce(TEST_ADDRESS) == 10, "era nonce mismatch");

        vm.resetNonce(TEST_ADDRESS);
        require(vm.getNonce(TEST_ADDRESS) == 0, "era nonce mismatch");
    }

    function testZkCheatcodesEtch() public {
        vm.selectFork(forkEra);

        string memory artifact = vm.readFile(
            "zkout/ConstantNumber.sol/artifacts.json"
        );
        bytes memory constantNumberCode = vm.parseJsonBytes(
            artifact,
            '.contracts.["src/ConstantNumber.sol"].ConstantNumber.evm.bytecode.object'
        );
        vm.etch(TEST_ADDRESS, constantNumberCode);

        (bool success, bytes memory output) = TEST_ADDRESS.call(
            abi.encodeWithSignature("ten()")
        );
        require(success, "ten() call failed");

        uint8 number = abi.decode(output, (uint8));
        require(number == 10, "era etched code incorrect");
    }

    function testRecord() public {
<<<<<<< HEAD

=======
>>>>>>> 28beb0cc
        vm.record();
        testSlot = 1;
        (bytes32[] memory reads, bytes32[] memory writes) = vm.accesses(address(this));
        assertEq(reads[0], bytes32(uint256(30)));
        assertEq(writes[0], bytes32(uint256(30)));
    }
}<|MERGE_RESOLUTION|>--- conflicted
+++ resolved
@@ -90,10 +90,6 @@
     }
 
     function testRecord() public {
-<<<<<<< HEAD
-
-=======
->>>>>>> 28beb0cc
         vm.record();
         testSlot = 1;
         (bytes32[] memory reads, bytes32[] memory writes) = vm.accesses(address(this));
