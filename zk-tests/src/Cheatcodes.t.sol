// SPDX-License-Identifier: UNLICENSED
pragma solidity ^0.8.13;

import {Test, console2 as console} from "forge-std/Test.sol";

<<<<<<< HEAD
contract FixedSlot {
    uint8 num; // slot index: 0

    function setSlot0(uint8 _num) public {
        num = _num;
=======
contract InnerMock {
    function getBytes() public payable returns (bytes memory) {
        bytes memory r = bytes(hex"abcd");
        return r;
    }
}

contract Mock {
    InnerMock private inner;

    constructor(InnerMock _inner) payable {
        inner = _inner;
    }

    function getBytes() public returns (bytes memory) {
        return inner.getBytes{value: 10}();
>>>>>>> 2bba339e
    }
}

contract ZkCheatcodesTest is Test {
    uint256 testSlot = 0; //0x000000000000000000000000000000000000000000000000000000000000001e slot
    uint256 constant ERA_FORK_BLOCK = 19579636;
    uint256 constant ERA_FORK_BLOCK_TS = 1700601590;

    uint256 constant ETH_FORK_BLOCK = 19225195;
    uint256 constant ETH_FORK_BLOCK_TS = 1707901427;

    address constant TEST_ADDRESS = 0x6Eb28604685b1F182dAB800A1Bfa4BaFdBA8a79a;

    uint256 forkEra;
    uint256 forkEth;

    function setUp() public {
        forkEra = vm.createFork("mainnet", ERA_FORK_BLOCK);
        forkEth = vm.createFork(
            "https://eth-mainnet.alchemyapi.io/v2/Lc7oIGYeL_QvInzI0Wiu_pOZZDEKBrdf",
            ETH_FORK_BLOCK
        );
    }

    function testZkCheatcodesRoll() public {
        vm.selectFork(forkEra);
        require(block.number == ERA_FORK_BLOCK, "era block number mismatch");

        vm.roll(ERA_FORK_BLOCK + 1);
        require(
            block.number == ERA_FORK_BLOCK + 1,
            "era block number mismatch"
        );
    }

    function testZkCheatcodesWarp() public {
        vm.selectFork(forkEra);
        require(
            block.timestamp == ERA_FORK_BLOCK_TS,
            "era block timestamp mismatch"
        );

        vm.warp(ERA_FORK_BLOCK_TS + 1);
        require(
            block.timestamp == ERA_FORK_BLOCK_TS + 1,
            "era block timestamp mismatch"
        );
    }

    function testZkCheatcodesDeal() public {
        vm.selectFork(forkEra);
        require(TEST_ADDRESS.balance == 0, "era balance mismatch");

        vm.deal(TEST_ADDRESS, 100);
        require(TEST_ADDRESS.balance == 100, "era balance mismatch");
    }

    function testZkCheatcodesSetNonce() public {
        vm.selectFork(forkEra);
        require(vm.getNonce(TEST_ADDRESS) == 0, "era nonce mismatch");

        vm.setNonce(TEST_ADDRESS, 10);
        require(vm.getNonce(TEST_ADDRESS) == 10, "era nonce mismatch");

        vm.resetNonce(TEST_ADDRESS);
        require(vm.getNonce(TEST_ADDRESS) == 0, "era nonce mismatch");
    }

    function testZkCheatcodesEtch() public {
        vm.selectFork(forkEra);

        string memory artifact = vm.readFile(
            "zkout/ConstantNumber.sol/artifacts.json"
        );
        bytes memory constantNumberCode = vm.parseJsonBytes(
            artifact,
            '.contracts.["src/ConstantNumber.sol"].ConstantNumber.evm.bytecode.object'
        );
        vm.etch(TEST_ADDRESS, constantNumberCode);

        (bool success, bytes memory output) = TEST_ADDRESS.call(
            abi.encodeWithSignature("ten()")
        );
        require(success, "ten() call failed");

        uint8 number = abi.decode(output, (uint8));
        require(number == 10, "era etched code incorrect");
    }

<<<<<<< HEAD
    function testRecord() public {
        FixedSlot fs = new FixedSlot();
        vm.record();
        fs.setSlot0(10);
        (bytes32[] memory reads, bytes32[] memory writes) = vm.accesses(
            address(fs)
        );
        bytes32 keySlot0 = bytes32(uint256(0));
        assertEq(reads[0], keySlot0);
        assertEq(writes[0], keySlot0);
=======
    function testZkCheatcodesValueFunctionMockReturn() public {
        InnerMock inner = new InnerMock();
        // Send some funds to so it can pay for the inner call
        Mock target = new Mock{value: 50}(inner);

        bytes memory dataBefore = target.getBytes();
        assertEq(dataBefore, bytes(hex"abcd"));

        vm.mockCall(
            address(inner),
            abi.encodeWithSelector(inner.getBytes.selector),
            abi.encode(bytes(hex"a1b1"))
        );

        bytes memory dataAfter = target.getBytes();
        assertEq(dataAfter, bytes(hex"a1b1"));
>>>>>>> 2bba339e
    }
}<|MERGE_RESOLUTION|>--- conflicted
+++ resolved
@@ -3,13 +3,14 @@
 
 import {Test, console2 as console} from "forge-std/Test.sol";
 
-<<<<<<< HEAD
 contract FixedSlot {
     uint8 num; // slot index: 0
 
     function setSlot0(uint8 _num) public {
         num = _num;
-=======
+    }
+}
+
 contract InnerMock {
     function getBytes() public payable returns (bytes memory) {
         bytes memory r = bytes(hex"abcd");
@@ -26,7 +27,6 @@
 
     function getBytes() public returns (bytes memory) {
         return inner.getBytes{value: 10}();
->>>>>>> 2bba339e
     }
 }
 
@@ -116,7 +116,6 @@
         require(number == 10, "era etched code incorrect");
     }
 
-<<<<<<< HEAD
     function testRecord() public {
         FixedSlot fs = new FixedSlot();
         vm.record();
@@ -127,7 +126,7 @@
         bytes32 keySlot0 = bytes32(uint256(0));
         assertEq(reads[0], keySlot0);
         assertEq(writes[0], keySlot0);
-=======
+    }
     function testZkCheatcodesValueFunctionMockReturn() public {
         InnerMock inner = new InnerMock();
         // Send some funds to so it can pay for the inner call
@@ -144,6 +143,5 @@
 
         bytes memory dataAfter = target.getBytes();
         assertEq(dataAfter, bytes(hex"a1b1"));
->>>>>>> 2bba339e
     }
 }