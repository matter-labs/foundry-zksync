#!/usr/bin/env bash

# Fail fast and on piped commands
set -o pipefail -e

REPO_ROOT=".."
SOLC_VERSION=${SOLC_VERSION:-"v0.8.20"}
SOLC="solc-${SOLC_VERSION}"
FORGE="${REPO_ROOT}/target/release/forge"
CAST="${REPO_ROOT}/target/release/cast"
ERA_TEST_NODE_VERSION="v0.1.0-alpha.15"
ERA_TEST_NODE_PID=0
RPC_URL="http://localhost:8011"
PRIVATE_KEY="0x3d3cbc973389cb26f657686445bcc75662b415b656078503592ac8c1abb8810e"

function cleanup() {
  echo "Cleaning up..."
  stop_era_test_node
  rm -f "./${SOLC}"
}

function success() {
  echo ''
  echo '================================='
  printf "\e[32m> [SUCCESS]\e[0m\n"
  echo '================================='
  echo ''
  cleanup
  exit 0
}

function fail() {
  echo "Displaying run.log..."
  echo ''
  echo '=================================='
  printf "\e[31m> [FAILURE]\e[0m %s\n" "$1"
  echo '=================================='
  echo ''
  cleanup
  exit 1
}

function download_solc() {
  case "$(uname -s)" in
  Darwin*) arch=macos ;;
  *) arch=static-linux ;;
  esac
  if [ ! -x "${SOLC}" ]; then
    wget --quiet -O "${SOLC}" "https://github.com/ethereum/solidity/releases/download/${1}/solc-${arch}"
    chmod +x "${SOLC}"
  fi
}

function download_era_test_node() {
  local arch
  case "$(uname -s)" in
  Darwin*) arch="apple-darwin" ;;
  *) arch="unknown-linux-gnu" ;;
  esac
  wget --quiet -O "era_test_node.tar.gz" "https://github.com/matter-labs/era-test-node/releases/download/${1}/era_test_node-${1}-x86_64-${arch}.tar.gz"
  tar -xvf "era_test_node.tar.gz" && rm "era_test_node.tar.gz"
  chmod +x "era_test_node"
}


function wait_for_build() {
  local timeout=$1
  while ! [ -x "${FORGE}" ]; do
    ((timeout--))
    if [ $timeout -le 0 ]; then
      echo "Build timed out waiting for binary to be created."
      exit 1
    fi
    sleep 1
  done
}

# We want this to fail-fast and hence are put on separate lines
# See https://unix.stackexchange.com/questions/312631/bash-script-with-set-e-doesnt-stop-on-command
function build_forge() {
  echo "Building ${1}..."
  cargo build --release --manifest-path="${1}/Cargo.toml"
  wait_for_build 30
}

function stop_era_test_node() {
  echo "Stopping era-test-node..."
  if [ ${ERA_TEST_NODE_PID} -ne 0 ]; then
    kill -9 "${ERA_TEST_NODE_PID}"
  fi;
  ERA_TEST_NODE_PID=0
  sleep 3
}

function start_era_test_node() {
  echo "Starting era-test-node..."
  ./era_test_node run &
  ERA_TEST_NODE_PID=$!
  sleep 3
}

trap cleanup ERR

echo "Solc: ${SOLC_VERSION}"
echo "forge binary: ${FORGE}"
echo "era-test-node: ${ERA_TEST_NODE_VERSION}"

# Download solc
download_solc "${SOLC_VERSION}"

# Download era test node
download_era_test_node "${ERA_TEST_NODE_VERSION}"

# Check for necessary tools
command -v cargo &>/dev/null || {
  echo "cargo not found, exiting"
  exit 1
}
command -v git &>/dev/null || {
  echo "git not found, exiting"
  exit 1
}

build_forge "${REPO_ROOT}"

"${FORGE}" install transmissions11/solmate Openzeppelin/openzeppelin-contracts --no-commit

echo "Running tests..."
RUST_LOG=warn "${FORGE}" test --use "./${SOLC}" -vvv  || fail "forge test failed"

echo "Running tests with '--zksync'..."
RUST_LOG=warn "${FORGE}" test --use "./${SOLC}" -vvv --zksync  || fail "forge test --zksync failed"

echo "Running script..."
start_era_test_node
<<<<<<< HEAD
RUST_LOG=warn "${BINARY_PATH}" script ./script/Deploy.s.sol:DeployScript --broadcast --private-key "$PRIVATE_KEY" --chain 260 --gas-estimate-multiplier 310 --rpc-url $RPC_URL --use "./${SOLC}" -vvv || fail "forge script failed"
RUST_LOG=warn "${BINARY_PATH}" script ./script/Deploy.s.sol:DeployScript --broadcast --private-key "$PRIVATE_KEY" --chain 260 --gas-estimate-multiplier 310 --rpc-url $RPC_URL --use "./${SOLC}" -vvv || fail "forge script failed on 2nd deploy"

echo "Running NFT script"
RUST_LOG=warn "${BINARY_PATH}" script ./script/NFT.s.sol:MyScript --broadcast --private-key $PRIVATE_KEY --rpc-url $RPC_URL --use 0.8.20 --zksync  || fail "forge nft script failed"

echo "Running Proxy script"
RUST_LOG=warn "${BINARY_PATH}" script ./script/ProxyScript.s.sol:ProxyScript --broadcast --private-key $PRIVATE_KEY --rpc-url $RPC_URL --use 0.8.20 --zksync  || fail "forge proxy script failed"
=======
RUST_LOG=warn "${FORGE}" script ./script/Deploy.s.sol:DeployScript --broadcast --private-key "0x3d3cbc973389cb26f657686445bcc75662b415b656078503592ac8c1abb8810e" --chain 260 --gas-estimate-multiplier 310 --rpc-url http://localhost:8011 --use "./${SOLC}" --slow  -vvv  || fail "forge script failed"
RUST_LOG=warn "${FORGE}" script ./script/Deploy.s.sol:DeployScript --broadcast --private-key "0x3d3cbc973389cb26f657686445bcc75662b415b656078503592ac8c1abb8810e" --chain 260 --gas-estimate-multiplier 310 --rpc-url http://localhost:8011 --use "./${SOLC}" --slow  -vvv  || fail "forge script failed on 2nd deploy"

echo "Running NFT script"
RUST_LOG=warn "${FORGE}" script ./script/NFT.s.sol:MyScript --broadcast --private-key $PRIVATE_KEY --rpc-url $RPC_URL --use 0.8.20 --zksync  || fail "forge script failed"
>>>>>>> 2bba339e

# Deploy ERC20
echo "Deploying MyToken..."
MYTOKEN_DEPLOYMENT=$(RUST_LOG=warn "${FORGE}" create ./src/ERC20.sol:MyToken --rpc-url $RPC_URL --private-key $PRIVATE_KEY --use 0.8.20 --zksync) || fail "forge script failed"
MYTOKEN_ADDRESS=$(echo $MYTOKEN_DEPLOYMENT | awk '/Deployed to:/ {for (i=1; i<=NF; i++) if ($i == "to:") print $(i+1)}')
echo "MyToken deployed at: $MYTOKEN_ADDRESS"

# Deploy TokenReceiver
echo "Deploying TokenReceiver..."
TOKENRECEIVER_DEPLOYMENT=$(RUST_LOG=warn "${FORGE}" create ./src/TokenReceiver.sol:TokenReceiver --rpc-url $RPC_URL --private-key $PRIVATE_KEY --use "./${SOLC}" --zksync) || fail "forge script failed"
TOKENRECEIVER_ADDRESS=$(echo $TOKENRECEIVER_DEPLOYMENT | awk '/Deployed to:/ {for (i=1; i<=NF; i++) if ($i == "to:") print $(i+1)}')
echo "TokenReceiver deployed at: $TOKENRECEIVER_ADDRESS"

# Wait for deployments to be mined
sleep 10

# Interact: Transfer tokens from MyToken to TokenReceiver
echo "Transferring tokens from MyToken to TokenReceiver..."
AMOUNT="1" # 1 token, for example
TRANSACTION=$("${CAST}" send --rpc-url $RPC_URL --private-key $PRIVATE_KEY $MYTOKEN_ADDRESS "transfer(address,uint256)" $TOKENRECEIVER_ADDRESS $AMOUNT)

# Assert that the transaction was committed looking for the transaction hash "transactionHash" keyword
echo "Transaction: ${TRANSACTION}"
echo "Checking transaction status..."
echo "${TRANSACTION}" | grep -q "transactionHash" || fail "Transaction failed"
stop_era_test_node

success<|MERGE_RESOLUTION|>--- conflicted
+++ resolved
@@ -133,22 +133,15 @@
 
 echo "Running script..."
 start_era_test_node
-<<<<<<< HEAD
-RUST_LOG=warn "${BINARY_PATH}" script ./script/Deploy.s.sol:DeployScript --broadcast --private-key "$PRIVATE_KEY" --chain 260 --gas-estimate-multiplier 310 --rpc-url $RPC_URL --use "./${SOLC}" -vvv || fail "forge script failed"
-RUST_LOG=warn "${BINARY_PATH}" script ./script/Deploy.s.sol:DeployScript --broadcast --private-key "$PRIVATE_KEY" --chain 260 --gas-estimate-multiplier 310 --rpc-url $RPC_URL --use "./${SOLC}" -vvv || fail "forge script failed on 2nd deploy"
 
-echo "Running NFT script"
-RUST_LOG=warn "${BINARY_PATH}" script ./script/NFT.s.sol:MyScript --broadcast --private-key $PRIVATE_KEY --rpc-url $RPC_URL --use 0.8.20 --zksync  || fail "forge nft script failed"
-
-echo "Running Proxy script"
-RUST_LOG=warn "${BINARY_PATH}" script ./script/ProxyScript.s.sol:ProxyScript --broadcast --private-key $PRIVATE_KEY --rpc-url $RPC_URL --use 0.8.20 --zksync  || fail "forge proxy script failed"
-=======
 RUST_LOG=warn "${FORGE}" script ./script/Deploy.s.sol:DeployScript --broadcast --private-key "0x3d3cbc973389cb26f657686445bcc75662b415b656078503592ac8c1abb8810e" --chain 260 --gas-estimate-multiplier 310 --rpc-url http://localhost:8011 --use "./${SOLC}" --slow  -vvv  || fail "forge script failed"
 RUST_LOG=warn "${FORGE}" script ./script/Deploy.s.sol:DeployScript --broadcast --private-key "0x3d3cbc973389cb26f657686445bcc75662b415b656078503592ac8c1abb8810e" --chain 260 --gas-estimate-multiplier 310 --rpc-url http://localhost:8011 --use "./${SOLC}" --slow  -vvv  || fail "forge script failed on 2nd deploy"
 
 echo "Running NFT script"
 RUST_LOG=warn "${FORGE}" script ./script/NFT.s.sol:MyScript --broadcast --private-key $PRIVATE_KEY --rpc-url $RPC_URL --use 0.8.20 --zksync  || fail "forge script failed"
->>>>>>> 2bba339e
+
+echo "Running Proxy script"
+RUST_LOG=warn "${FORGE}" script ./script/ProxyScript.s.sol:ProxyScript --broadcast --private-key $PRIVATE_KEY --rpc-url $RPC_URL --use 0.8.20 --zksync  || fail "forge proxy script failed"
 
 # Deploy ERC20
 echo "Deploying MyToken..."
