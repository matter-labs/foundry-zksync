--- conflicted
+++ resolved
@@ -44,21 +44,13 @@
 
 .PHONY: docker-build-push
 docker-build-push: docker-build-prepare ## Build and push a cross-arch Docker image tagged with DOCKER_IMAGE_NAME.
-<<<<<<< HEAD
-	FEATURES="jemalloc aws-kms cli asm-keccak" $(MAKE) build-x86_64-unknown-linux-gnu
-=======
 	FEATURES="jemalloc aws-kms gcp-kms cli asm-keccak" $(MAKE) build-x86_64-unknown-linux-gnu
->>>>>>> 55802bad
 	mkdir -p $(BIN_DIR)/amd64
 	for bin in anvil cast chisel forge; do \
 		cp $(CARGO_TARGET_DIR)/x86_64-unknown-linux-gnu/$(PROFILE)/$$bin $(BIN_DIR)/amd64/; \
 	done
 
-<<<<<<< HEAD
-	FEATURES="aws-kms cli asm-keccak" $(MAKE) build-aarch64-unknown-linux-gnu
-=======
 	FEATURES="aws-kms gcp-kms cli asm-keccak" $(MAKE) build-aarch64-unknown-linux-gnu
->>>>>>> 55802bad
 	mkdir -p $(BIN_DIR)/arm64
 	for bin in anvil cast chisel forge; do \
 		cp $(CARGO_TARGET_DIR)/aarch64-unknown-linux-gnu/$(PROFILE)/$$bin $(BIN_DIR)/arm64/; \
